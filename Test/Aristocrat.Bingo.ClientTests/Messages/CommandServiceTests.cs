--- conflicted
+++ resolved
@@ -1,307 +1,302 @@
-﻿namespace Aristocrat.Bingo.Client.Tests.Messages
-{
-    using System;
-    using System.Collections.Generic;
-    using System.Threading;
-    using System.Threading.Tasks;
-    using Client.Messages;
-    using Client.Messages.Commands;
-    using Google.Protobuf.WellKnownTypes;
-    using Grpc.Core;
-    using Grpc.Core.Testing;
-    using Microsoft.VisualStudio.TestTools.UnitTesting;
-    using Moq;
-    using ServerApiGateway;
-    using IMessage = Google.Protobuf.IMessage;
-
-    [TestClass]
-    public class CommandServiceTests
-    {
-        private const string MachineId = "123";
-        private const int waitTimeout = 3000;
-
-        private readonly Mock<IClientEndpointProvider<ClientApi.ClientApiClient>> _clientEndpointProvider = new(MockBehavior.Default);
-        private readonly Mock<ICommandProcessorFactory> _commandFactory = new(MockBehavior.Default);
-        private Mock<IClient<ClientApi.ClientApiClient>> _bingoClient =
-            new Mock<IClient<ClientApi.ClientApiClient>>(MockBehavior.Default);
-        private CommandService _target;
-
-        [TestInitialize]
-        public void MyTestInitialize()
-        {
-            _target = CreateTarget();
-        }
-
-        [DataRow(true, false, false)]
-        [DataRow(false, true, false)]
-        [DataRow(false, false, true)]
-        [DataTestMethod]
-        public void NullConstructorArgumentsTest(bool nullCommandFactory, bool nullEndpoint, bool nullClient)
-        {
-            Assert.ThrowsException<ArgumentNullException>(
-                () => _ = CreateTarget(nullCommandFactory, nullEndpoint, nullClient));
-        }
-
-        [TestCleanup]
-        public void MyTestCleanup()
-        {
-            _target.Dispose();
-        }
-
-        [TestMethod]
-        public async Task NoClientConnectedTest()
-        {
-            var client = new Mock<ClientApi.ClientApiClient>(MockBehavior.Default);
-            _clientEndpointProvider.Setup(x => x.IsConnected).Returns(false);
-            _clientEndpointProvider.Setup(x => x.Client).Returns(client.Object);
-            var result = await _target.HandleCommands(MachineId, CancellationToken.None);
-            Assert.IsFalse(result);
-        }
-
-        [TestMethod]
-        public async Task NullClientConnectedTest()
-        {
-            _clientEndpointProvider.Setup(x => x.IsConnected).Returns(true);
-            _clientEndpointProvider.Setup(x => x.Client).Returns((ClientApi.ClientApiClient)null);
-            var result = await _target.HandleCommands(MachineId, CancellationToken.None);
-            Assert.IsFalse(result);
-        }
-
-        [TestMethod]
-        public async Task ProcessValidCommandTest()
-        {
-            var command = new Command
-            {
-                Command_ = Any.Pack(new EnableCommand())
-            };
-
-            _commandFactory.Setup(x => x.ProcessCommand(It.IsAny<Command>(), It.IsAny<CancellationToken>()))
-                .Returns(Task.FromResult<IMessage>(new EnableCommandResponse()));
-            var writer = await ProcessCommand(command);
-            writer.Verify(
-                x => x.WriteAsync(It.Is<CommandResponse>(c => c.Response.Is(EnableCommandResponse.Descriptor))));
-        }
-
-        [TestMethod]
-        public async Task NullCommandHasNoResponseTest()
-        {
-            var writer = await ProcessCommand(null);
-            writer.Verify(
-                x => x.WriteAsync(It.Is<CommandResponse>(c => !c.Response.Is(OpenConnection.Descriptor))),
-                Times.Never);
-        }
-
-        [TestMethod]
-        public async Task NullCommandDescriptionHasNoResponseTest()
-        {
-            var writer = await ProcessCommand(new Command());
-            writer.Verify(
-                x => x.WriteAsync(It.Is<CommandResponse>(c => !c.Response.Is(OpenConnection.Descriptor))),
-                Times.Never);
-        }
-
-        [TestMethod]
-        public async Task FailedCommandsGetRetried()
-        {
-            using var source = new CancellationTokenSource();
-            using var waiter = new ManualResetEvent(false);
-            var client = new Mock<ClientApi.ClientApiClient>(MockBehavior.Default);
-            _clientEndpointProvider.Setup(x => x.IsConnected).Returns(true);
-            _clientEndpointProvider.Setup(x => x.Client).Returns(client.Object);
-
-            var clientWriter = new Mock<IClientStreamWriter<CommandResponse>>(MockBehavior.Default);
-            var serverWriter = new Mock<IAsyncStreamReader<Command>>(MockBehavior.Default);
-            serverWriter.Setup(x => x.MoveNext(It.IsAny<CancellationToken>()))
-                .Throws<Exception>();
-            serverWriter.Setup(x => x.Current).Returns(new Command());
-            clientWriter.Setup(x => x.WriteAsync(It.IsAny<CommandResponse>()))
-                .Returns(Task.CompletedTask)
-                .Verifiable();
-
-            var callsCount = 0;
-            var response = TestCalls.AsyncDuplexStreamingCall(
-                clientWriter.Object,
-                serverWriter.Object,
-                Task.FromResult(new Metadata()),
-                () => Status.DefaultSuccess,
-                () => new Metadata(),
-                () =>
-                {
-                    if (callsCount++ > 0)
-                    {
-                        waiter.Set();
-                        source.Cancel();
-                    }
-                });
-
-            client.Setup(
-                    x => x.ReadCommands(
-                        It.IsAny<Metadata>(),
-                        It.IsAny<DateTime?>(),
-                        It.IsAny<CancellationToken>()))
-                .Returns(response)
-                .Verifiable();
-
-            var commandTask = _target.HandleCommands(MachineId, source.Token);
-            Assert.IsTrue(waiter.WaitOne(waitTimeout));
-            client.Verify(
-                x => x.ReadCommands(It.IsAny<Metadata>(), It.IsAny<DateTime?>(), It.IsAny<CancellationToken>()),
-                Times.Exactly(2));
-            await commandTask;
-        }
-
-        [TestMethod]
-        public async Task CommandResponseWillRetry()
-        {
-            var command = new Command
-            {
-                Command_ = Any.Pack(new EnableCommand())
-            };
-
-            _commandFactory.Setup(x => x.ProcessCommand(It.IsAny<Command>(), It.IsAny<CancellationToken>()))
-                .Returns(Task.FromResult<IMessage>(new EnableCommandResponse()));
-            var writer = await ProcessCommand(command, true);
-            writer.Verify(
-                x => x.WriteAsync(It.Is<CommandResponse>(c => c.Response.Is(EnableCommandResponse.Descriptor))));
-        }
-
-        [DataRow(RpcConnectionState.Disconnected)]
-        [DataRow(RpcConnectionState.Closed)]
-        [DataTestMethod]
-        public async Task StateChangeRecreatesStream(RpcConnectionState state)
-        {
-            using var source = new CancellationTokenSource();
-            using var waiter = new ManualResetEvent(false);
-
-            var client = new Mock<ClientApi.ClientApiClient>(MockBehavior.Default);
-            _clientEndpointProvider.Setup(x => x.IsConnected).Returns(true);
-            _clientEndpointProvider.Setup(x => x.Client).Returns(client.Object);
-
-            var clientWriter = new Mock<IClientStreamWriter<CommandResponse>>(MockBehavior.Default);
-
-            var streamReader = new StreamReader();
-            var response = TestCalls.AsyncDuplexStreamingCall(
-                clientWriter.Object,
-                streamReader,
-                Task.FromResult(new Metadata()),
-                () => Status.DefaultSuccess,
-                () => new Metadata(),
-                () => { });
-
-            client.Setup(
-                    x => x.ReadCommands(
-                        It.IsAny<Metadata>(),
-                        It.IsAny<DateTime?>(),
-                        It.IsAny<CancellationToken>()))
-                .Returns(response)
-                .Callback(() => waiter.Set())
-                .Verifiable();
-
-            var commandTask = _target.HandleCommands(MachineId, source.Token);
-            waiter.WaitOne(waitTimeout);
-            waiter.Reset();
-<<<<<<< HEAD
-            _client.Raise(x => x.ConnectionStateChanged += null, new ConnectionStateChangedEventArgs(state));
-            waiter.WaitOne(waitTimeout);
-=======
-            _bingoClient.Raise(x => x.ConnectionStateChanged += null, new ConnectionStateChangedEventArgs(state));
-            waiter.WaitOne(1000);
->>>>>>> c3baa3cd
-            client.Verify(
-                x => x.ReadCommands(
-                    It.IsAny<Metadata>(),
-                    It.IsAny<DateTime?>(),
-                    It.IsAny<CancellationToken>()),
-                Times.Exactly(2));
-            source.Cancel();
-            streamReader.SetResult(null);
-            await commandTask;
-        }
-
-        private async Task<Mock<IClientStreamWriter<CommandResponse>>> ProcessCommand(Command command, bool retry = false)
-        {
-            using var source = new CancellationTokenSource();
-            var client = new Mock<ClientApi.ClientApiClient>(MockBehavior.Default);
-            _clientEndpointProvider.Setup(x => x.IsConnected).Returns(true);
-            _clientEndpointProvider.Setup(x => x.Client).Returns(client.Object);
-
-            var clientWriter = new Mock<IClientStreamWriter<CommandResponse>>(MockBehavior.Default);
-            var serverWriter = new Mock<IAsyncStreamReader<Command>>(MockBehavior.Default);
-            serverWriter.SetupSequence(x => x.MoveNext(It.IsAny<CancellationToken>()))
-                .Returns(Task.FromResult(true))
-                .Returns(Task.FromResult(false));
-            serverWriter.Setup(x => x.Current).Returns(command);
-            if (retry)
-            {
-                clientWriter.SetupSequence(x => x.WriteAsync(It.IsAny<CommandResponse>()))
-                    .Returns(Task.CompletedTask) // First command is the open response
-                    .Throws(new RpcException(new Status(StatusCode.DataLoss, string.Empty)))
-                    .Returns(Task.CompletedTask);
-            }
-            else
-            {
-                clientWriter.Setup(x => x.WriteAsync(It.IsAny<CommandResponse>()))
-                    .Returns(Task.CompletedTask)
-                    .Verifiable();
-            }
-
-            clientWriter.Setup(x => x.CompleteAsync())
-                .Callback(() => source.Cancel())
-                .Returns(Task.CompletedTask);
-
-            var response = TestCalls.AsyncDuplexStreamingCall(
-                clientWriter.Object,
-                serverWriter.Object,
-                Task.FromResult(new Metadata()),
-                () => Status.DefaultSuccess,
-                () => new Metadata(),
-                () => { source.Cancel(); });
-
-            client.SetupSequence(
-                    x => x.ReadCommands(
-                        It.IsAny<Metadata>(),
-                        It.IsAny<DateTime?>(),
-                        It.IsAny<CancellationToken>()))
-                .Returns(response);
-
-            await _target.HandleCommands(MachineId, source.Token);
-            return clientWriter;
-        }
-
-        private CommandService CreateTarget(
-            bool nullCommandFactory = false,
-            bool nullEndpoint = false,
-            bool nullClient = false)
-        {
-            return new CommandService(
-                nullEndpoint ? null : _clientEndpointProvider.Object,
-                nullCommandFactory ? null : _commandFactory.Object,
-                nullClient ? null : _bingoClient.Object);
-        }
-
-        private class StreamReader : IAsyncStreamReader<Command>
-        {
-            private TaskCompletionSource<bool> _task = new();
-
-            public async Task<bool> MoveNext(CancellationToken cancellationToken)
-            {
-                using var register = cancellationToken.Register(() =>
-                {
-                    _task.TrySetCanceled();
-                    _task = new TaskCompletionSource<bool>();
-                });
-
-                return await _task.Task;
-            }
-
-            public void SetResult(Command command)
-            {
-                Current = command;
-                _task.TrySetResult(command != null);
-                _task = new TaskCompletionSource<bool>();
-            }
-
-            public Command Current { get; private set; }
-        }
-    }
+﻿namespace Aristocrat.Bingo.Client.Tests.Messages
+{
+    using System;
+    using System.Collections.Generic;
+    using System.Threading;
+    using System.Threading.Tasks;
+    using Client.Messages;
+    using Client.Messages.Commands;
+    using Google.Protobuf.WellKnownTypes;
+    using Grpc.Core;
+    using Grpc.Core.Testing;
+    using Microsoft.VisualStudio.TestTools.UnitTesting;
+    using Moq;
+    using ServerApiGateway;
+    using IMessage = Google.Protobuf.IMessage;
+
+    [TestClass]
+    public class CommandServiceTests
+    {
+        private const string MachineId = "123";
+        private const int waitTimeout = 3000;
+
+        private readonly Mock<IClientEndpointProvider<ClientApi.ClientApiClient>> _clientEndpointProvider = new(MockBehavior.Default);
+        private readonly Mock<ICommandProcessorFactory> _commandFactory = new(MockBehavior.Default);
+        private Mock<IClient<ClientApi.ClientApiClient>> _bingoClient =
+            new Mock<IClient<ClientApi.ClientApiClient>>(MockBehavior.Default);
+        private CommandService _target;
+
+        [TestInitialize]
+        public void MyTestInitialize()
+        {
+            _target = CreateTarget();
+        }
+
+        [DataRow(true, false, false)]
+        [DataRow(false, true, false)]
+        [DataRow(false, false, true)]
+        [DataTestMethod]
+        public void NullConstructorArgumentsTest(bool nullCommandFactory, bool nullEndpoint, bool nullClient)
+        {
+            Assert.ThrowsException<ArgumentNullException>(
+                () => _ = CreateTarget(nullCommandFactory, nullEndpoint, nullClient));
+        }
+
+        [TestCleanup]
+        public void MyTestCleanup()
+        {
+            _target.Dispose();
+        }
+
+        [TestMethod]
+        public async Task NoClientConnectedTest()
+        {
+            var client = new Mock<ClientApi.ClientApiClient>(MockBehavior.Default);
+            _clientEndpointProvider.Setup(x => x.IsConnected).Returns(false);
+            _clientEndpointProvider.Setup(x => x.Client).Returns(client.Object);
+            var result = await _target.HandleCommands(MachineId, CancellationToken.None);
+            Assert.IsFalse(result);
+        }
+
+        [TestMethod]
+        public async Task NullClientConnectedTest()
+        {
+            _clientEndpointProvider.Setup(x => x.IsConnected).Returns(true);
+            _clientEndpointProvider.Setup(x => x.Client).Returns((ClientApi.ClientApiClient)null);
+            var result = await _target.HandleCommands(MachineId, CancellationToken.None);
+            Assert.IsFalse(result);
+        }
+
+        [TestMethod]
+        public async Task ProcessValidCommandTest()
+        {
+            var command = new Command
+            {
+                Command_ = Any.Pack(new EnableCommand())
+            };
+
+            _commandFactory.Setup(x => x.ProcessCommand(It.IsAny<Command>(), It.IsAny<CancellationToken>()))
+                .Returns(Task.FromResult<IMessage>(new EnableCommandResponse()));
+            var writer = await ProcessCommand(command);
+            writer.Verify(
+                x => x.WriteAsync(It.Is<CommandResponse>(c => c.Response.Is(EnableCommandResponse.Descriptor))));
+        }
+
+        [TestMethod]
+        public async Task NullCommandHasNoResponseTest()
+        {
+            var writer = await ProcessCommand(null);
+            writer.Verify(
+                x => x.WriteAsync(It.Is<CommandResponse>(c => !c.Response.Is(OpenConnection.Descriptor))),
+                Times.Never);
+        }
+
+        [TestMethod]
+        public async Task NullCommandDescriptionHasNoResponseTest()
+        {
+            var writer = await ProcessCommand(new Command());
+            writer.Verify(
+                x => x.WriteAsync(It.Is<CommandResponse>(c => !c.Response.Is(OpenConnection.Descriptor))),
+                Times.Never);
+        }
+
+        [TestMethod]
+        public async Task FailedCommandsGetRetried()
+        {
+            using var source = new CancellationTokenSource();
+            using var waiter = new ManualResetEvent(false);
+            var client = new Mock<ClientApi.ClientApiClient>(MockBehavior.Default);
+            _clientEndpointProvider.Setup(x => x.IsConnected).Returns(true);
+            _clientEndpointProvider.Setup(x => x.Client).Returns(client.Object);
+
+            var clientWriter = new Mock<IClientStreamWriter<CommandResponse>>(MockBehavior.Default);
+            var serverWriter = new Mock<IAsyncStreamReader<Command>>(MockBehavior.Default);
+            serverWriter.Setup(x => x.MoveNext(It.IsAny<CancellationToken>()))
+                .Throws<Exception>();
+            serverWriter.Setup(x => x.Current).Returns(new Command());
+            clientWriter.Setup(x => x.WriteAsync(It.IsAny<CommandResponse>()))
+                .Returns(Task.CompletedTask)
+                .Verifiable();
+
+            var callsCount = 0;
+            var response = TestCalls.AsyncDuplexStreamingCall(
+                clientWriter.Object,
+                serverWriter.Object,
+                Task.FromResult(new Metadata()),
+                () => Status.DefaultSuccess,
+                () => new Metadata(),
+                () =>
+                {
+                    if (callsCount++ > 0)
+                    {
+                        waiter.Set();
+                        source.Cancel();
+                    }
+                });
+
+            client.Setup(
+                    x => x.ReadCommands(
+                        It.IsAny<Metadata>(),
+                        It.IsAny<DateTime?>(),
+                        It.IsAny<CancellationToken>()))
+                .Returns(response)
+                .Verifiable();
+
+            var commandTask = _target.HandleCommands(MachineId, source.Token);
+            Assert.IsTrue(waiter.WaitOne(waitTimeout));
+            client.Verify(
+                x => x.ReadCommands(It.IsAny<Metadata>(), It.IsAny<DateTime?>(), It.IsAny<CancellationToken>()),
+                Times.Exactly(2));
+            await commandTask;
+        }
+
+        [TestMethod]
+        public async Task CommandResponseWillRetry()
+        {
+            var command = new Command
+            {
+                Command_ = Any.Pack(new EnableCommand())
+            };
+
+            _commandFactory.Setup(x => x.ProcessCommand(It.IsAny<Command>(), It.IsAny<CancellationToken>()))
+                .Returns(Task.FromResult<IMessage>(new EnableCommandResponse()));
+            var writer = await ProcessCommand(command, true);
+            writer.Verify(
+                x => x.WriteAsync(It.Is<CommandResponse>(c => c.Response.Is(EnableCommandResponse.Descriptor))));
+        }
+
+        [DataRow(RpcConnectionState.Disconnected)]
+        [DataRow(RpcConnectionState.Closed)]
+        [DataTestMethod]
+        public async Task StateChangeRecreatesStream(RpcConnectionState state)
+        {
+            using var source = new CancellationTokenSource();
+            using var waiter = new ManualResetEvent(false);
+
+            var client = new Mock<ClientApi.ClientApiClient>(MockBehavior.Default);
+            _clientEndpointProvider.Setup(x => x.IsConnected).Returns(true);
+            _clientEndpointProvider.Setup(x => x.Client).Returns(client.Object);
+
+            var clientWriter = new Mock<IClientStreamWriter<CommandResponse>>(MockBehavior.Default);
+
+            var streamReader = new StreamReader();
+            var response = TestCalls.AsyncDuplexStreamingCall(
+                clientWriter.Object,
+                streamReader,
+                Task.FromResult(new Metadata()),
+                () => Status.DefaultSuccess,
+                () => new Metadata(),
+                () => { });
+
+            client.Setup(
+                    x => x.ReadCommands(
+                        It.IsAny<Metadata>(),
+                        It.IsAny<DateTime?>(),
+                        It.IsAny<CancellationToken>()))
+                .Returns(response)
+                .Callback(() => waiter.Set())
+                .Verifiable();
+
+            var commandTask = _target.HandleCommands(MachineId, source.Token);
+            waiter.WaitOne(waitTimeout);
+            waiter.Reset();
+            _bingoClient.Raise(x => x.ConnectionStateChanged += null, new ConnectionStateChangedEventArgs(state));
+            waiter.WaitOne(1000);
+            client.Verify(
+                x => x.ReadCommands(
+                    It.IsAny<Metadata>(),
+                    It.IsAny<DateTime?>(),
+                    It.IsAny<CancellationToken>()),
+                Times.Exactly(2));
+            source.Cancel();
+            streamReader.SetResult(null);
+            await commandTask;
+        }
+
+        private async Task<Mock<IClientStreamWriter<CommandResponse>>> ProcessCommand(Command command, bool retry = false)
+        {
+            using var source = new CancellationTokenSource();
+            var client = new Mock<ClientApi.ClientApiClient>(MockBehavior.Default);
+            _clientEndpointProvider.Setup(x => x.IsConnected).Returns(true);
+            _clientEndpointProvider.Setup(x => x.Client).Returns(client.Object);
+
+            var clientWriter = new Mock<IClientStreamWriter<CommandResponse>>(MockBehavior.Default);
+            var serverWriter = new Mock<IAsyncStreamReader<Command>>(MockBehavior.Default);
+            serverWriter.SetupSequence(x => x.MoveNext(It.IsAny<CancellationToken>()))
+                .Returns(Task.FromResult(true))
+                .Returns(Task.FromResult(false));
+            serverWriter.Setup(x => x.Current).Returns(command);
+            if (retry)
+            {
+                clientWriter.SetupSequence(x => x.WriteAsync(It.IsAny<CommandResponse>()))
+                    .Returns(Task.CompletedTask) // First command is the open response
+                    .Throws(new RpcException(new Status(StatusCode.DataLoss, string.Empty)))
+                    .Returns(Task.CompletedTask);
+            }
+            else
+            {
+                clientWriter.Setup(x => x.WriteAsync(It.IsAny<CommandResponse>()))
+                    .Returns(Task.CompletedTask)
+                    .Verifiable();
+            }
+
+            clientWriter.Setup(x => x.CompleteAsync())
+                .Callback(() => source.Cancel())
+                .Returns(Task.CompletedTask);
+
+            var response = TestCalls.AsyncDuplexStreamingCall(
+                clientWriter.Object,
+                serverWriter.Object,
+                Task.FromResult(new Metadata()),
+                () => Status.DefaultSuccess,
+                () => new Metadata(),
+                () => { source.Cancel(); });
+
+            client.SetupSequence(
+                    x => x.ReadCommands(
+                        It.IsAny<Metadata>(),
+                        It.IsAny<DateTime?>(),
+                        It.IsAny<CancellationToken>()))
+                .Returns(response);
+
+            await _target.HandleCommands(MachineId, source.Token);
+            return clientWriter;
+        }
+
+        private CommandService CreateTarget(
+            bool nullCommandFactory = false,
+            bool nullEndpoint = false,
+            bool nullClient = false)
+        {
+            return new CommandService(
+                nullEndpoint ? null : _clientEndpointProvider.Object,
+                nullCommandFactory ? null : _commandFactory.Object,
+                nullClient ? null : _bingoClient.Object);
+        }
+
+        private class StreamReader : IAsyncStreamReader<Command>
+        {
+            private TaskCompletionSource<bool> _task = new();
+
+            public async Task<bool> MoveNext(CancellationToken cancellationToken)
+            {
+                using var register = cancellationToken.Register(() =>
+                {
+                    _task.TrySetCanceled();
+                    _task = new TaskCompletionSource<bool>();
+                });
+
+                return await _task.Task;
+            }
+
+            public void SetResult(Command command)
+            {
+                Current = command;
+                _task.TrySetResult(command != null);
+                _task = new TaskCompletionSource<bool>();
+            }
+
+            public Command Current { get; private set; }
+        }
+    }
 }