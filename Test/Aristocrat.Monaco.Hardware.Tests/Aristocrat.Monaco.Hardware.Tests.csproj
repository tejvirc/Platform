--- conflicted
+++ resolved
@@ -1,62 +1,57 @@
-<Project Sdk="Microsoft.NET.Sdk">
-  <Import Project="$(MSBuildThisFileDirectory)..\..\Build\shared.props" />
-  <PropertyGroup>
-    <TargetFramework>net6.0-windows</TargetFramework>
-    <RunAnalyzersDuringBuild>false</RunAnalyzersDuringBuild>
-    <AssemblyTitle>Aristocrat.Monaco.Hardware.Tests</AssemblyTitle>
-    <Configurations>Debug;Release;Retail</Configurations>
-    <RuntimeIdentifier>win-x64</RuntimeIdentifier>
-  </PropertyGroup>
-  <ItemGroup>
-    <ProjectReference Include="..\..\Kernel\Aristocrat.Monaco.Kernel.Contracts\Aristocrat.Monaco.Kernel.Contracts.csproj" />
-    <ProjectReference Include="..\..\Kernel\Aristocrat.Monaco.Kernel\Aristocrat.Monaco.Kernel.csproj" />
-    <ProjectReference Include="..\..\Hardware\Aristocrat.Monaco.Hardware.Contracts\Aristocrat.Monaco.Hardware.Contracts.csproj" />
-    <ProjectReference Include="..\..\Hardware\Aristocrat.Monaco.Hardware.Serial\Aristocrat.Monaco.Hardware.Serial.csproj" />
-    <ProjectReference Include="..\..\Hardware\Aristocrat.Monaco.Hardware\Aristocrat.Monaco.Hardware.csproj" />
-    <ProjectReference Include="..\..\Hardware\HidLibrary\HidLibrary.csproj" />
-  </ItemGroup>
-  <ItemGroup>
-    <None Include="EdgeLight\Manager\LogicalStripsCreationRuleTest.xml">
-      <SubType>Designer</SubType>
-      <CopyToOutputDirectory>PreserveNewest</CopyToOutputDirectory>
-    </None>
-    <Content Include="StripCloneMappings.xml">
-      <CopyToOutputDirectory>PreserveNewest</CopyToOutputDirectory>
-    </Content>
-  </ItemGroup>
-  <ItemGroup>
-<<<<<<< HEAD
-    <PackageReference Include="SoapFormatter" Version="1.1.9" />
-    <PackageReference Include="Aristocrat.Cabinet" Version="2.0.1-beta0046" />
-    <PackageReference Include="coverlet.msbuild" Version="3.1.0" PrivateAssets="All" />
-    <PackageReference Include="log4net" Version="2.0.13" />
-=======
-    <PackageReference Include="Aristocrat.Cabinet" Version="1.0.26" />
-    <PackageReference Include="log4net" Version="2.0.8" />
->>>>>>> 8eb716dc
-    <PackageReference Include="Newtonsoft.Json" Version="12.0.3" />
-    <PackageReference Include="Aristocrat.Microsoft.Data.Sqlite.Core" Version="6.0.18" />
-  </ItemGroup>
-  <ItemGroup>
-    <None Update="DiscoveryTestExtension.addin.xml">
-      <CopyToOutputDirectory>Never</CopyToOutputDirectory>
-    </None>
-    <None Update="DiscoveryUnitTest.addin.xml">
-      <CopyToOutputDirectory>Never</CopyToOutputDirectory>
-    </None>
-    <None Update="SchemaPathMapping.addin.xml">
-      <CopyToOutputDirectory>Never</CopyToOutputDirectory>
-    </None>
-  </ItemGroup>
-  <ItemGroup>
-    <None Update="DiscoveryTestExtension.addin.xml">
-      <CopyToOutputDirectory>Never</CopyToOutputDirectory>
-    </None>
-    <None Update="DiscoveryUnitTest.addin.xml">
-      <CopyToOutputDirectory>Never</CopyToOutputDirectory>
-    </None>
-    <None Update="SchemaPathMapping.addin.xml">
-      <CopyToOutputDirectory>Never</CopyToOutputDirectory>
-    </None>
-  </ItemGroup>
+<Project Sdk="Microsoft.NET.Sdk">
+  <Import Project="$(MSBuildThisFileDirectory)..\..\Build\shared.props" />
+  <PropertyGroup>
+    <TargetFramework>net6.0-windows</TargetFramework>
+    <RunAnalyzersDuringBuild>false</RunAnalyzersDuringBuild>
+    <AssemblyTitle>Aristocrat.Monaco.Hardware.Tests</AssemblyTitle>
+    <Configurations>Debug;Release;Retail</Configurations>
+    <RuntimeIdentifier>win-x64</RuntimeIdentifier>
+  </PropertyGroup>
+  <ItemGroup>
+    <ProjectReference Include="..\..\Kernel\Aristocrat.Monaco.Kernel.Contracts\Aristocrat.Monaco.Kernel.Contracts.csproj" />
+    <ProjectReference Include="..\..\Kernel\Aristocrat.Monaco.Kernel\Aristocrat.Monaco.Kernel.csproj" />
+    <ProjectReference Include="..\..\Hardware\Aristocrat.Monaco.Hardware.Contracts\Aristocrat.Monaco.Hardware.Contracts.csproj" />
+    <ProjectReference Include="..\..\Hardware\Aristocrat.Monaco.Hardware.Serial\Aristocrat.Monaco.Hardware.Serial.csproj" />
+    <ProjectReference Include="..\..\Hardware\Aristocrat.Monaco.Hardware\Aristocrat.Monaco.Hardware.csproj" />
+    <ProjectReference Include="..\..\Hardware\HidLibrary\HidLibrary.csproj" />
+  </ItemGroup>
+  <ItemGroup>
+    <None Include="EdgeLight\Manager\LogicalStripsCreationRuleTest.xml">
+      <SubType>Designer</SubType>
+      <CopyToOutputDirectory>PreserveNewest</CopyToOutputDirectory>
+    </None>
+    <Content Include="StripCloneMappings.xml">
+      <CopyToOutputDirectory>PreserveNewest</CopyToOutputDirectory>
+    </Content>
+  </ItemGroup>
+  <ItemGroup>
+    <PackageReference Include="SoapFormatter" Version="1.1.9" />
+    <PackageReference Include="Aristocrat.Cabinet" Version="2.0.1-beta0046" />
+    <PackageReference Include="coverlet.msbuild" Version="3.1.0" PrivateAssets="All" />
+    <PackageReference Include="log4net" Version="2.0.13" />
+    <PackageReference Include="Newtonsoft.Json" Version="12.0.3" />
+    <PackageReference Include="Aristocrat.Microsoft.Data.Sqlite.Core" Version="6.0.18" />
+  </ItemGroup>
+  <ItemGroup>
+    <None Update="DiscoveryTestExtension.addin.xml">
+      <CopyToOutputDirectory>Never</CopyToOutputDirectory>
+    </None>
+    <None Update="DiscoveryUnitTest.addin.xml">
+      <CopyToOutputDirectory>Never</CopyToOutputDirectory>
+    </None>
+    <None Update="SchemaPathMapping.addin.xml">
+      <CopyToOutputDirectory>Never</CopyToOutputDirectory>
+    </None>
+  </ItemGroup>
+  <ItemGroup>
+    <None Update="DiscoveryTestExtension.addin.xml">
+      <CopyToOutputDirectory>Never</CopyToOutputDirectory>
+    </None>
+    <None Update="DiscoveryUnitTest.addin.xml">
+      <CopyToOutputDirectory>Never</CopyToOutputDirectory>
+    </None>
+    <None Update="SchemaPathMapping.addin.xml">
+      <CopyToOutputDirectory>Never</CopyToOutputDirectory>
+    </None>
+  </ItemGroup>
 </Project>