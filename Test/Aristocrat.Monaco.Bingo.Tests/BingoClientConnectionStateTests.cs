--- conflicted
+++ resolved
@@ -1,575 +1,506 @@
-﻿namespace Aristocrat.Monaco.Bingo.Tests
-{
-    using System;
-    using System.Collections.Generic;
-    using System.Data;
-    using System.Linq;
-    using System.Security.Cryptography.X509Certificates;
-    using System.Threading;
-    using System.Threading.Tasks;
-    using Aristocrat.Bingo.Client;
-    using Aristocrat.Bingo.Client.Configuration;
-<<<<<<< HEAD
-    using Aristocrat.Bingo.Client.Messages;
-    using Aristocrat.Monaco.Gaming.Contracts;
-=======
->>>>>>> 1fa491d1
-    using Commands;
-    using Common;
-    using Common.Events;
-    using Common.Exceptions;
-    using Common.Storage.Model;
-    using Kernel;
-    using Microsoft.VisualStudio.TestTools.UnitTesting;
-    using Moq;
-    using Protocol.Common.Storage.Entity;
-
-    [TestClass]
-    public class BingoClientConnectionStateTests
-    {
-        private BingoClientConnectionState _target;
-        private readonly Mock<IEventBus> _eventBus = new(MockBehavior.Default);
-        private readonly Mock<IClient> _client = new(MockBehavior.Default);
-        private readonly Mock<ICommandHandlerFactory> _commandFactory = new(MockBehavior.Default);
-<<<<<<< HEAD
-        private readonly Mock<ICommandService> _commandService = new(MockBehavior.Default);
-        private readonly Mock<IProgressiveCommandService> _progressiveCommandService = new(MockBehavior.Default);
-        private readonly Mock<IPropertiesManager> _propertiesManager = new(MockBehavior.Default);
-=======
->>>>>>> 1fa491d1
-        private readonly Mock<ISystemDisableManager> _systemDisableManager = new(MockBehavior.Default);
-        private readonly Mock<IUnitOfWork> _unitOfWork = new Mock<IUnitOfWork>(MockBehavior.Strict);
-        private readonly Mock<IUnitOfWorkFactory> _unitOfWorkFactory = new Mock<IUnitOfWorkFactory>(MockBehavior.Strict);
-
-        // This will point to the HandleRestartingEvent function due to reconnection
-        private Func<ForceReconnectionEvent, CancellationToken, Task> _handleForceReconnectionEvent;
-
-        [TestInitialize]
-        public void Initialize()
-        {
-            var uriBuilder = new UriBuilder { Host = "localhost", Port = 5000 };
-            _client.Setup(m => m.Start()).Returns(Task.FromResult(true));
-            _client.SetupGet(m => m.Configuration).Returns(new ClientConfigurationOptions(uriBuilder.Uri, TimeSpan.FromSeconds(2), Enumerable.Empty<X509Certificate2>()));
-            _client.Setup(m => m.FirewallRuleName).Returns("TestFirewall");
-
-            _eventBus.Setup(
-                    x => x.Subscribe(
-                        It.IsAny<object>(),
-                        It.IsAny<Func<ForceReconnectionEvent, CancellationToken, Task>>()))
-                .Callback<object, Func<ForceReconnectionEvent, CancellationToken, Task>>((_, func) => _handleForceReconnectionEvent = func);
-            _eventBus.Setup(
-                    x => x.Subscribe(
-                        It.IsAny<object>(),
-                        It.IsAny<Func<PropertyChangedEvent, CancellationToken, Task>>(),
-                        It.IsAny<Predicate<PropertyChangedEvent>>()));
-            _unitOfWork.Setup(x => x.BeginTransaction(IsolationLevel.ReadCommitted));
-            _unitOfWork.Setup(x => x.Commit());
-            _unitOfWork.Setup(x => x.Dispose());
-            _unitOfWorkFactory.Setup(x => x.Create()).Returns(_unitOfWork.Object);
-
-            // Setup for cross game progressive check
-            var gameId = 1;
-            var gameDetail = new Mock<IGameDetail>();
-            var denomination = new Mock<IDenomination>();
-            denomination.Setup(m => m.Value).Returns(1L);
-            gameDetail.Setup(m => m.Id).Returns(gameId);
-            var listOfDenominations = new List<IDenomination>();
-            listOfDenominations.Add(denomination.Object);
-            gameDetail.Setup(m => m.Denominations).Returns(listOfDenominations);
-            var listOfGames = new List<IGameDetail>();
-            listOfGames.Add(gameDetail.Object);
-            _propertiesManager.Setup(m => m.GetProperty(GamingConstants.IsGameRunning, false)).Returns(true);
-            _propertiesManager.Setup(m => m.GetProperty(GamingConstants.SelectedGameId, 0)).Returns(gameId);
-            _propertiesManager.Setup(m => m.GetProperty(GamingConstants.SelectedDenom, 0L)).Returns(1L);
-            _propertiesManager.Setup(m => m.GetProperty(GamingConstants.Games, null)).Returns(listOfGames);
-            var bingoConfig = new BingoServerSettingsModel();
-            _unitOfWorkFactory.Setup(x => x.Invoke(It.IsAny<Func<IUnitOfWork, BingoServerSettingsModel>>()))
-                .Returns(bingoConfig);
-
-            var clients = new List<IClient> { _client.Object };
-            _target = new BingoClientConnectionState(
-                _eventBus.Object,
-                clients,
-                _commandFactory.Object,
-<<<<<<< HEAD
-                _commandService.Object,
-                _progressiveCommandService.Object,
-                _propertiesManager.Object,
-                _systemDisableManager.Object,
-                _unitOfWorkFactory.Object);
-=======
-                _systemDisableManager.Object);
->>>>>>> 1fa491d1
-        }
-
-        [TestCleanup]
-        public void Cleanup()
-        {
-            _eventBus.Setup(m => m.UnsubscribeAll(It.IsAny<BingoClientConnectionState>()));
-            _target.Dispose();
-        }
-
-<<<<<<< HEAD
-        [DataRow(true, false, false, false, false, false, false, false, DisplayName = "EventBus null")]
-        [DataRow(false, true, false, false, false, false, false, false, DisplayName = "Client null")]
-        [DataRow(false, false, true, false, false, false, false, false, DisplayName = "CommandFactory null")]
-        [DataRow(false, false, false, true, false, false, false, false, DisplayName = "CommandService null")]
-        [DataRow(false, false, false, false, true, false, false, false, DisplayName = "ProgressiveCommandService null")]
-        [DataRow(false, false, false, false, false, true, false, false, DisplayName = "PropertiesManager null")]
-        [DataRow(false, false, false, false, false, false, true, false, DisplayName = "SystemDisableManager null")]
-        [DataRow(false, false, false, false, false, false, false, true, DisplayName = "UnitOfWorkFactory null")]
-=======
-        [DataRow(true, false, false, false, DisplayName = "EventBus null")]
-        [DataRow(false, true, false, false, DisplayName = "Client null")]
-        [DataRow(false, false, true, false, DisplayName = "CommandFactory null")]
-        [DataRow(false, false, false, true, DisplayName = "SystemDisableManager null")]
->>>>>>> 1fa491d1
-        [DataTestMethod]
-        [ExpectedException(typeof(ArgumentNullException))]
-        public void ConstructorTest(
-            bool eventBusNull,
-            bool clientNull,
-            bool commandFactoryNull,
-<<<<<<< HEAD
-            bool commandServiceNull,
-            bool progressiveCommandServiceNull,
-            bool propertiesManagerNull,
-            bool systemDisableManagerNull,
-            bool unitOfWorkFactoryNull)
-=======
-            bool systemDisableManagerNull)
->>>>>>> 1fa491d1
-        {
-            _target = new BingoClientConnectionState(
-                eventBusNull ? null : _eventBus.Object,
-                clientNull ? null : new List<IClient> { _client.Object },
-                commandFactoryNull ? null : _commandFactory.Object,
-<<<<<<< HEAD
-                commandServiceNull ? null : _commandService.Object,
-                progressiveCommandServiceNull ? null : _progressiveCommandService.Object,
-                propertiesManagerNull ? null : _propertiesManager.Object,
-                systemDisableManagerNull ? null : _systemDisableManager.Object,
-                unitOfWorkFactoryNull ? null : _unitOfWorkFactory.Object);
-=======
-                systemDisableManagerNull ? null : _systemDisableManager.Object);
->>>>>>> 1fa491d1
-        }
-
-        [TestMethod]
-        public void WhenDisposeExpectSuccess()
-        {
-            _eventBus.Setup(m => m.UnsubscribeAll(It.IsAny<BingoClientConnectionState>()));
-
-            Assert.IsNotNull(_target);
-
-            _target.Dispose();
-
-            _eventBus.Verify(b => b.UnsubscribeAll(_target));
-        }
-
-        [TestMethod]
-        public async Task IdleToConnectedHappyPathTest()
-        {
-            // this tests going from
-            // Idle -> Disconnected -> Connecting -> Registering -> Configuring -> Connected states
-
-            // set up mocks for the OnDisconnected method
-            _eventBus.Setup(m => m.Publish(It.IsAny<HostDisconnectedEvent>())).Verifiable();
-            _systemDisableManager.Setup(m => m.Disable(
-                BingoConstants.BingoHostDisconnectedKey,
-                SystemDisablePriority.Normal,
-                It.IsAny<Func<string>>(),
-                true,
-                It.IsAny<Func<string>>(),
-                null));
-
-            // set up mocks for OnConnecting method
-            _client.SetupSequence(m => m.Start())
-                .Returns(Task.FromResult(false))
-                .Returns(Task.FromResult(true));
-
-            await _target.Start();
-
-            // we should now be in state Connecting
-
-            // set up mocks for OnRegistering
-            _commandFactory.Setup(m => m.Execute(It.IsAny<RegistrationCommand>(), It.IsAny<CancellationToken>())).Returns(Task.FromResult(true));
-
-            // set up mocks for OnRegisteringExit
-            _systemDisableManager.Setup(m => m.Enable(BingoConstants.BingoHostRegistrationFailedKey));
-
-            // set up mocks for OnConfiguring
-            _commandFactory.Setup(m => m.Execute(It.IsAny<ConfigureCommand>(), It.IsAny<CancellationToken>())).Returns(Task.FromResult(true));
-
-            // set up mocks for OnConfiguringExit
-            _systemDisableManager.Setup(m => m.Enable(BingoConstants.BingoHostConfigurationInvalidKey));
-            _systemDisableManager.Setup(m => m.Enable(BingoConstants.BingoHostConfigurationMismatchKey));
-
-            // set up mocks for OnConnected
-            _eventBus.Setup(m => m.Publish(It.IsAny<HostConnectedEvent>()));
-            _systemDisableManager.Setup(m => m.Enable(BingoConstants.BingoHostDisconnectedKey));
-<<<<<<< HEAD
-            _commandService.Setup(m => m.HandleCommands(It.IsAny<string>(), It.IsAny<CancellationToken>()))
-                .Returns(Task.FromResult(true));
-            _progressiveCommandService.Setup(m => m.HandleCommands(It.IsAny<string>(), It.IsAny<int>(), It.IsAny<CancellationToken>()))
-                .Returns(Task.FromResult(true));
-            _propertiesManager.Setup(m => m.GetProperty(ApplicationConstants.SerialNumber, string.Empty)).Returns("1");
-=======
->>>>>>> 1fa491d1
-
-            // raise the Connected event which will call OnClientConnected
-            // which will send the Trigger.Connected to the state machine
-            // and put us in state Registering, which will call OnRegistering
-            // which will move to state Configuring which will call OnConfiguring which
-            // would move to state Connected.
-            _client.Raise(m => m.Connected += null, new ConnectedEventArgs());
-
-            _eventBus.Verify(m => m.Publish(It.IsAny<HostDisconnectedEvent>()));
-        }
-
-        [TestMethod]
-        public async Task ReconfigureWhileRegisteringTest()
-        {
-            Assert.IsNotNull(_handleForceReconnectionEvent);
-
-            _eventBus.Setup(m => m.Publish(It.IsAny<HostDisconnectedEvent>())).Verifiable();
-            _systemDisableManager.Setup(m => m.Disable(
-                BingoConstants.BingoHostDisconnectedKey,
-                SystemDisablePriority.Normal,
-                It.IsAny<Func<string>>(),
-                true,
-                It.IsAny<Func<string>>(),
-                null));
-
-            await _target.Start();
-
-            _systemDisableManager.Setup(m => m.Enable(BingoConstants.BingoHostRegistrationFailedKey));
-
-            _systemDisableManager.Setup(m => m.Enable(BingoConstants.BingoHostConfigurationInvalidKey));
-            _systemDisableManager.Setup(m => m.Enable(BingoConstants.BingoHostConfigurationMismatchKey));
-
-            _eventBus.Setup(m => m.Publish(It.IsAny<HostConnectedEvent>()));
-            _systemDisableManager.Setup(m => m.Enable(BingoConstants.BingoHostDisconnectedKey));
-<<<<<<< HEAD
-            _commandService.Setup(m => m.HandleCommands(It.IsAny<string>(), It.IsAny<CancellationToken>()))
-                .Returns(Task.FromResult(true));
-            _progressiveCommandService.Setup(m => m.HandleCommands(It.IsAny<string>(), It.IsAny<int>(), It.IsAny<CancellationToken>()))
-                .Returns(Task.FromResult(true));
-            _propertiesManager.Setup(m => m.GetProperty(ApplicationConstants.SerialNumber, string.Empty)).Returns("1");
-=======
->>>>>>> 1fa491d1
-
-            _client.Raise(m => m.Connected += null, new ConnectedEventArgs());
-
-            await _handleForceReconnectionEvent(new ForceReconnectionEvent(), new CancellationToken(false));
-
-            _eventBus.Verify(m => m.Publish(It.IsAny<HostDisconnectedEvent>()));
-        }
-
-        [TestMethod]
-        public async Task DisconnectedWhileRegisteringTest()
-        {
-            Assert.IsNotNull(_handleForceReconnectionEvent);
-
-            _eventBus.Setup(m => m.Publish(It.IsAny<HostDisconnectedEvent>())).Verifiable();
-            _systemDisableManager.Setup(m => m.Disable(
-                BingoConstants.BingoHostDisconnectedKey,
-                SystemDisablePriority.Normal,
-                It.IsAny<Func<string>>(),
-                true,
-                It.IsAny<Func<string>>(),
-                null));
-
-            await _target.Start();
-
-            _systemDisableManager.Setup(m => m.Enable(BingoConstants.BingoHostRegistrationFailedKey));
-
-            _systemDisableManager.Setup(m => m.Enable(BingoConstants.BingoHostConfigurationInvalidKey));
-            _systemDisableManager.Setup(m => m.Enable(BingoConstants.BingoHostConfigurationMismatchKey));
-
-            _eventBus.Setup(m => m.Publish(It.IsAny<HostConnectedEvent>()));
-            _systemDisableManager.Setup(m => m.Enable(BingoConstants.BingoHostDisconnectedKey));
-<<<<<<< HEAD
-            _commandService.Setup(m => m.HandleCommands(It.IsAny<string>(), It.IsAny<CancellationToken>()))
-                .Returns(Task.FromResult(true));
-            _progressiveCommandService.Setup(m => m.HandleCommands(It.IsAny<string>(), It.IsAny<int>(), It.IsAny<CancellationToken>()))
-                .Returns(Task.FromResult(true));
-            _propertiesManager.Setup(m => m.GetProperty(ApplicationConstants.SerialNumber, string.Empty)).Returns("1");
-=======
->>>>>>> 1fa491d1
-
-            _client.Raise(m => m.Connected += null, new ConnectedEventArgs());
-
-            _client.Raise(m => m.Disconnected += null, new DisconnectedEventArgs());
-
-            _eventBus.Verify(m => m.Publish(It.IsAny<HostDisconnectedEvent>()));
-        }
-
-        [TestMethod]
-        public async Task DisconnectedWhileConnectedTest()
-        {
-            _eventBus.Setup(m => m.Publish(It.IsAny<HostDisconnectedEvent>())).Verifiable();
-            _systemDisableManager.Setup(m => m.Disable(
-                BingoConstants.BingoHostDisconnectedKey,
-                SystemDisablePriority.Normal,
-                It.IsAny<Func<string>>(),
-                true,
-                It.IsAny<Func<string>>(),
-                null));
-
-            _client.SetupSequence(m => m.Start())
-                .Returns(Task.FromResult(false))
-                .Returns(Task.FromResult(true));
-
-            await _target.Start();
-
-            _commandFactory.Setup(m => m.Execute(It.IsAny<RegistrationCommand>(), It.IsAny<CancellationToken>())).Returns(Task.FromResult(true));
-
-            _systemDisableManager.Setup(m => m.Enable(BingoConstants.BingoHostRegistrationFailedKey));
-
-            _commandFactory.Setup(m => m.Execute(It.IsAny<ConfigureCommand>(), It.IsAny<CancellationToken>())).Returns(Task.FromResult(true));
-
-            _systemDisableManager.Setup(m => m.Enable(BingoConstants.BingoHostConfigurationInvalidKey));
-            _systemDisableManager.Setup(m => m.Enable(BingoConstants.BingoHostConfigurationMismatchKey));
-
-            _eventBus.Setup(m => m.Publish(It.IsAny<HostConnectedEvent>()));
-            _systemDisableManager.Setup(m => m.Enable(BingoConstants.BingoHostDisconnectedKey));
-<<<<<<< HEAD
-            _commandService.Setup(m => m.HandleCommands(It.IsAny<string>(), It.IsAny<CancellationToken>()))
-                .Returns(Task.FromResult(true));
-            _progressiveCommandService.Setup(m => m.HandleCommands(It.IsAny<string>(), It.IsAny<int>(), It.IsAny<CancellationToken>()))
-                .Returns(Task.FromResult(true));
-            _propertiesManager.Setup(m => m.GetProperty(ApplicationConstants.SerialNumber, string.Empty)).Returns("1");
-=======
->>>>>>> 1fa491d1
-
-            _client.Raise(m => m.Connected += null, new ConnectedEventArgs());
-
-            _client.Raise(m => m.Disconnected += null, new DisconnectedEventArgs());
-
-            _eventBus.Verify(m => m.Publish(It.IsAny<HostDisconnectedEvent>()));
-        }
-
-        [TestMethod]
-        public async Task ReconfigureWhileConnectedTest()
-        {
-            Assert.IsNotNull(_handleForceReconnectionEvent);
-
-            _eventBus.Setup(m => m.Publish(It.IsAny<HostDisconnectedEvent>())).Verifiable();
-            _systemDisableManager.Setup(m => m.Disable(
-                BingoConstants.BingoHostDisconnectedKey,
-                SystemDisablePriority.Normal,
-                It.IsAny<Func<string>>(),
-                true,
-                It.IsAny<Func<string>>(),
-                null));
-
-            _client.SetupSequence(m => m.Start())
-                .Returns(Task.FromResult(false))
-                .Returns(Task.FromResult(true));
-
-            await _target.Start();
-
-            _commandFactory.Setup(m => m.Execute(It.IsAny<RegistrationCommand>(), It.IsAny<CancellationToken>())).Returns(Task.FromResult(true));
-
-            _systemDisableManager.Setup(m => m.Enable(BingoConstants.BingoHostRegistrationFailedKey));
-
-            _commandFactory.Setup(m => m.Execute(It.IsAny<ConfigureCommand>(), It.IsAny<CancellationToken>())).Returns(Task.FromResult(true));
-
-            _systemDisableManager.Setup(m => m.Enable(BingoConstants.BingoHostConfigurationInvalidKey));
-            _systemDisableManager.Setup(m => m.Enable(BingoConstants.BingoHostConfigurationMismatchKey));
-
-            _eventBus.Setup(m => m.Publish(It.IsAny<HostConnectedEvent>()));
-            _systemDisableManager.Setup(m => m.Enable(BingoConstants.BingoHostDisconnectedKey));
-<<<<<<< HEAD
-            _commandService.Setup(m => m.HandleCommands(It.IsAny<string>(), It.IsAny<CancellationToken>()))
-                .Returns(Task.FromResult(true));
-            _progressiveCommandService.Setup(m => m.HandleCommands(It.IsAny<string>(), It.IsAny<int>(), It.IsAny<CancellationToken>()))
-                .Returns(Task.FromResult(true));
-            _propertiesManager.Setup(m => m.GetProperty(ApplicationConstants.SerialNumber, string.Empty)).Returns("1");
-=======
->>>>>>> 1fa491d1
-
-            _client.Raise(m => m.Connected += null, new ConnectedEventArgs());
-
-            await _handleForceReconnectionEvent(new ForceReconnectionEvent(), new CancellationToken(false));
-
-            _eventBus.Verify(m => m.Publish(It.IsAny<HostDisconnectedEvent>()));
-        }
-
-        [TestMethod]
-        public async Task RegistrationFailureTest()
-        {
-            _eventBus.Setup(m => m.Publish(It.IsAny<HostDisconnectedEvent>())).Verifiable();
-            _systemDisableManager.Setup(m => m.Disable(
-                BingoConstants.BingoHostDisconnectedKey,
-                SystemDisablePriority.Normal,
-                It.IsAny<Func<string>>(),
-                true,
-                It.IsAny<Func<string>>(),
-                null));
-
-            _client.SetupSequence(m => m.Start())
-                .Returns(Task.FromResult(false))
-                .Returns(Task.FromResult(true));
-
-            _eventBus.Setup(m => m.Publish(It.IsAny<RegistrationFailedEvent>())).Verifiable();
-
-            await _target.Start();
-
-            _commandFactory.Setup(m => m.Execute(It.IsAny<RegistrationCommand>(), It.IsAny<CancellationToken>()))
-                .Throws(new RegistrationException("registration failed", RegistrationFailureReason.Rejected));
-
-            _systemDisableManager.Setup(m => m.Enable(BingoConstants.BingoHostRegistrationFailedKey));
-
-            _commandFactory.Setup(m => m.Execute(It.IsAny<ConfigureCommand>(), It.IsAny<CancellationToken>())).Returns(Task.FromResult(true));
-
-            _systemDisableManager.Setup(m => m.Enable(BingoConstants.BingoHostConfigurationInvalidKey));
-            _systemDisableManager.Setup(m => m.Enable(BingoConstants.BingoHostConfigurationMismatchKey));
-
-            _eventBus.Setup(m => m.Publish(It.IsAny<HostConnectedEvent>()));
-            _systemDisableManager.Setup(m => m.Enable(BingoConstants.BingoHostDisconnectedKey));
-<<<<<<< HEAD
-            _commandService.Setup(m => m.HandleCommands(It.IsAny<string>(), It.IsAny<CancellationToken>()))
-                .Returns(Task.FromResult(true));
-            _progressiveCommandService.Setup(m => m.HandleCommands(It.IsAny<string>(), It.IsAny<int>(), It.IsAny<CancellationToken>()))
-                .Returns(Task.FromResult(true));
-            _propertiesManager.Setup(m => m.GetProperty(ApplicationConstants.SerialNumber, string.Empty)).Returns("1");
-=======
->>>>>>> 1fa491d1
-
-            _client.Raise(m => m.Connected += null, new ConnectedEventArgs());
-
-            _eventBus.Verify(m => m.Publish(It.IsAny<HostDisconnectedEvent>()));
-
-            _eventBus.Verify(m => m.Publish(It.IsAny<RegistrationFailedEvent>()));
-        }
-
-        [DataRow(ConfigurationFailureReason.ConfigurationMismatch, DisplayName = "Configuration Mismatch")]
-        [DataRow(ConfigurationFailureReason.InvalidGameConfiguration, DisplayName = "Invalid Game Configuration")]
-        [DataTestMethod]
-        public async Task ConfigurationFailureTest(ConfigurationFailureReason reason)
-        {
-            // set up mocks for the OnDisconnected method
-            _eventBus.Setup(m => m.Publish(It.IsAny<HostDisconnectedEvent>())).Verifiable();
-            _systemDisableManager.Setup(m => m.Disable(
-                BingoConstants.BingoHostDisconnectedKey,
-                SystemDisablePriority.Normal,
-                It.IsAny<Func<string>>(),
-                true,
-                It.IsAny<Func<string>>(),
-                null));
-
-            _eventBus.Setup(m => m.Publish(It.IsAny<InvalidConfigurationReceivedEvent>())).Verifiable();
-            if (ConfigurationFailureReason.ConfigurationMismatch == reason)
-            {
-                _eventBus.Setup(m => m.Publish(It.IsAny<ConfigurationMismatchReceivedEvent>())).Verifiable();
-            }
-
-            // set up mocks for OnConnecting method
-            _client.SetupSequence(m => m.Start())
-                .Returns(Task.FromResult(false))
-                .Returns(Task.FromResult(true));
-
-            _commandFactory.Setup(m => m.Execute(It.IsAny<RegistrationCommand>(), It.IsAny<CancellationToken>())).Returns(Task.FromResult(true));
-            _systemDisableManager.Setup(m => m.Enable(BingoConstants.BingoHostRegistrationFailedKey));
-
-            _commandFactory.Setup(m => m.Execute(It.IsAny<ConfigureCommand>(), It.IsAny<CancellationToken>()))
-                .Throws(new ConfigurationException("Configuration failed", reason));
-            _systemDisableManager.Setup(m => m.Enable(BingoConstants.BingoHostConfigurationInvalidKey));
-            _systemDisableManager.Setup(m => m.Enable(BingoConstants.BingoHostConfigurationMismatchKey));
-
-            await _target.Start();
-
-            _eventBus.Setup(m => m.Publish(It.IsAny<HostConnectedEvent>()));
-            _systemDisableManager.Setup(m => m.Enable(BingoConstants.BingoHostDisconnectedKey));
-<<<<<<< HEAD
-            _commandService.Setup(m => m.HandleCommands(It.IsAny<string>(), It.IsAny<CancellationToken>()))
-                .Returns(Task.FromResult(true));
-            _progressiveCommandService.Setup(m => m.HandleCommands(It.IsAny<string>(), It.IsAny<int>(), It.IsAny<CancellationToken>()))
-                .Returns(Task.FromResult(true));
-            _propertiesManager.Setup(m => m.GetProperty(ApplicationConstants.SerialNumber, string.Empty)).Returns("1");
-=======
->>>>>>> 1fa491d1
-
-            _client.Raise(m => m.Connected += null, new ConnectedEventArgs());
-
-            if (ConfigurationFailureReason.ConfigurationMismatch == reason)
-            {
-                _eventBus.Verify(m => m.Publish(It.IsAny<ConfigurationMismatchReceivedEvent>()));
-            }
-            else
-            {
-                _eventBus.Verify(m => m.Publish(It.IsAny<InvalidConfigurationReceivedEvent>()));
-            }
-        }
-
-        [TestMethod]
-        public async Task MessageReceivedTest()
-        {
-            _eventBus.Setup(m => m.Publish(It.IsAny<HostDisconnectedEvent>())).Verifiable();
-            _systemDisableManager.Setup(m => m.Disable(
-                BingoConstants.BingoHostDisconnectedKey,
-                SystemDisablePriority.Normal,
-                It.IsAny<Func<string>>(),
-                true,
-                It.IsAny<Func<string>>(),
-                null));
-
-            _client.SetupSequence(m => m.Start())
-                .Returns(Task.FromResult(false))
-                .Returns(Task.FromResult(true));
-
-            await _target.Start();
-
-            _commandFactory.Setup(m => m.Execute(It.IsAny<RegistrationCommand>(), It.IsAny<CancellationToken>())).Returns(Task.FromResult(true));
-
-            _systemDisableManager.Setup(m => m.Enable(BingoConstants.BingoHostRegistrationFailedKey));
-
-            _commandFactory.Setup(m => m.Execute(It.IsAny<ConfigureCommand>(), It.IsAny<CancellationToken>())).Returns(Task.FromResult(true));
-
-            _systemDisableManager.Setup(m => m.Enable(BingoConstants.BingoHostConfigurationInvalidKey));
-            _systemDisableManager.Setup(m => m.Enable(BingoConstants.BingoHostConfigurationMismatchKey));
-
-            _eventBus.Setup(m => m.Publish(It.IsAny<HostConnectedEvent>()));
-            _systemDisableManager.Setup(m => m.Enable(BingoConstants.BingoHostDisconnectedKey));
-<<<<<<< HEAD
-            _commandService.Setup(m => m.HandleCommands(It.IsAny<string>(), It.IsAny<CancellationToken>()))
-                .Returns(Task.FromResult(true));
-            _progressiveCommandService.Setup(m => m.HandleCommands(It.IsAny<string>(), It.IsAny<int>(), It.IsAny<CancellationToken>()))
-                .Returns(Task.FromResult(true));
-            _propertiesManager.Setup(m => m.GetProperty(ApplicationConstants.SerialNumber, string.Empty)).Returns("1");
-=======
->>>>>>> 1fa491d1
-
-            _client.Raise(m => m.Connected += null, new ConnectedEventArgs());
-
-            _client.Raise(m => m.MessageReceived += null, EventArgs.Empty);
-
-            _eventBus.Verify(m => m.Publish(It.IsAny<HostDisconnectedEvent>()));
-        }
-
-        [TestMethod]
-        public async Task ShutdownTest()
-        {
-            _eventBus.Setup(m => m.Publish(It.IsAny<HostDisconnectedEvent>())).Verifiable();
-            _systemDisableManager.Setup(m => m.Disable(
-                BingoConstants.BingoHostDisconnectedKey,
-                SystemDisablePriority.Normal,
-                It.IsAny<Func<string>>(),
-                true,
-                It.IsAny<Func<string>>(),
-                null));
-
-            _client.SetupSequence(m => m.Start())
-                .Returns(Task.FromResult(false))
-                .Returns(Task.FromResult(true));
-
-            await _target.Start();
-
-            _client.Setup(x => x.Stop()).Returns(Task.FromResult(false));
-            await _target.Stop();
-            _client.Verify(x => x.Stop(), Times.Once);
-        }
-    }
+﻿namespace Aristocrat.Monaco.Bingo.Tests
+{
+    using System;
+    using System.Collections.Generic;
+    using System.Data;
+    using System.Linq;
+    using System.Security.Cryptography.X509Certificates;
+    using System.Threading;
+    using System.Threading.Tasks;
+    using Application.Contracts;
+    using Aristocrat.Bingo.Client;
+    using Aristocrat.Bingo.Client.Configuration;
+    using Aristocrat.Bingo.Client.Messages;
+    using Aristocrat.Monaco.Gaming.Contracts;
+    using Commands;
+    using Common;
+    using Common.Events;
+    using Common.Exceptions;
+    using Common.Storage.Model;
+    using Kernel;
+    using Microsoft.VisualStudio.TestTools.UnitTesting;
+    using Moq;
+    using Protocol.Common.Storage.Entity;
+
+    [TestClass]
+    public class BingoClientConnectionStateTests
+    {
+        private BingoClientConnectionState _target;
+        private readonly Mock<IEventBus> _eventBus = new(MockBehavior.Default);
+        private readonly Mock<IClient> _client = new(MockBehavior.Default);
+        private readonly Mock<ICommandHandlerFactory> _commandFactory = new(MockBehavior.Default);
+        private readonly Mock<IProgressiveCommandService> _progressiveCommandService = new(MockBehavior.Default);
+        private readonly Mock<IPropertiesManager> _propertiesManager = new(MockBehavior.Default);
+        private readonly Mock<ISystemDisableManager> _systemDisableManager = new(MockBehavior.Default);
+        private readonly Mock<IUnitOfWork> _unitOfWork = new Mock<IUnitOfWork>(MockBehavior.Strict);
+        private readonly Mock<IUnitOfWorkFactory> _unitOfWorkFactory = new Mock<IUnitOfWorkFactory>(MockBehavior.Strict);
+
+        // This will point to the HandleRestartingEvent function due to reconnection
+        private Func<ForceReconnectionEvent, CancellationToken, Task> _handleForceReconnectionEvent;
+
+        [TestInitialize]
+        public void Initialize()
+        {
+            var uriBuilder = new UriBuilder { Host = "localhost", Port = 5000 };
+            _client.Setup(m => m.Start()).Returns(Task.FromResult(true));
+            _client.SetupGet(m => m.Configuration).Returns(new ClientConfigurationOptions(uriBuilder.Uri, TimeSpan.FromSeconds(2), Enumerable.Empty<X509Certificate2>()));
+            _client.Setup(m => m.FirewallRuleName).Returns("TestFirewall");
+
+            _eventBus.Setup(
+                    x => x.Subscribe(
+                        It.IsAny<object>(),
+                        It.IsAny<Func<ForceReconnectionEvent, CancellationToken, Task>>()))
+                .Callback<object, Func<ForceReconnectionEvent, CancellationToken, Task>>((_, func) => _handleForceReconnectionEvent = func);
+            _eventBus.Setup(
+                    x => x.Subscribe(
+                        It.IsAny<object>(),
+                        It.IsAny<Func<PropertyChangedEvent, CancellationToken, Task>>(),
+                        It.IsAny<Predicate<PropertyChangedEvent>>()));
+            _unitOfWork.Setup(x => x.BeginTransaction(IsolationLevel.ReadCommitted));
+            _unitOfWork.Setup(x => x.Commit());
+            _unitOfWork.Setup(x => x.Dispose());
+            _unitOfWorkFactory.Setup(x => x.Create()).Returns(_unitOfWork.Object);
+
+            // Setup for cross game progressive check
+            var gameId = 1;
+            var gameDetail = new Mock<IGameDetail>();
+            var denomination = new Mock<IDenomination>();
+            denomination.Setup(m => m.Value).Returns(1L);
+            gameDetail.Setup(m => m.Id).Returns(gameId);
+            var listOfDenominations = new List<IDenomination>();
+            listOfDenominations.Add(denomination.Object);
+            gameDetail.Setup(m => m.Denominations).Returns(listOfDenominations);
+            var listOfGames = new List<IGameDetail>();
+            listOfGames.Add(gameDetail.Object);
+            _propertiesManager.Setup(m => m.GetProperty(GamingConstants.IsGameRunning, false)).Returns(true);
+            _propertiesManager.Setup(m => m.GetProperty(GamingConstants.SelectedGameId, 0)).Returns(gameId);
+            _propertiesManager.Setup(m => m.GetProperty(GamingConstants.SelectedDenom, 0L)).Returns(1L);
+            _propertiesManager.Setup(m => m.GetProperty(GamingConstants.Games, null)).Returns(listOfGames);
+            var bingoConfig = new BingoServerSettingsModel();
+            _unitOfWorkFactory.Setup(x => x.Invoke(It.IsAny<Func<IUnitOfWork, BingoServerSettingsModel>>()))
+                .Returns(bingoConfig);
+
+            var clients = new List<IClient> { _client.Object };
+            _target = new BingoClientConnectionState(
+                _eventBus.Object,
+                clients,
+                _commandFactory.Object,
+                _progressiveCommandService.Object,
+                _propertiesManager.Object,
+                _systemDisableManager.Object,
+                _unitOfWorkFactory.Object);
+        }
+
+        [TestCleanup]
+        public void Cleanup()
+        {
+            _eventBus.Setup(m => m.UnsubscribeAll(It.IsAny<BingoClientConnectionState>()));
+            _target.Dispose();
+        }
+
+        [DataRow(true, false, false, false, false, false, false, DisplayName = "EventBus null")]
+        [DataRow(false, true, false, false, false, false, false, DisplayName = "Client null")]
+        [DataRow(false, false, true, false, false, false, false, DisplayName = "CommandFactory null")]
+        [DataRow(false, false, false, true, false, false, false, DisplayName = "ProgressiveCommandService null")]
+        [DataRow(false, false, false, false, true, false, false, DisplayName = "PropertiesManager null")]
+        [DataRow(false, false, false, false, false, true, false, DisplayName = "SystemDisableManager null")]
+        [DataRow(false, false, false, false, false, false, true, DisplayName = "UnitOfWorkFactory null")]
+        [DataTestMethod]
+        [ExpectedException(typeof(ArgumentNullException))]
+        public void ConstructorTest(
+            bool eventBusNull,
+            bool clientNull,
+            bool commandFactoryNull,
+            bool progressiveCommandServiceNull,
+            bool propertiesManagerNull,
+            bool systemDisableManagerNull,
+            bool unitOfWorkFactoryNull)
+        {
+            _target = new BingoClientConnectionState(
+                eventBusNull ? null : _eventBus.Object,
+                clientNull ? null : new List<IClient> { _client.Object },
+                commandFactoryNull ? null : _commandFactory.Object,
+                progressiveCommandServiceNull ? null : _progressiveCommandService.Object,
+                propertiesManagerNull ? null : _propertiesManager.Object,
+                systemDisableManagerNull ? null : _systemDisableManager.Object,
+                unitOfWorkFactoryNull ? null : _unitOfWorkFactory.Object);
+        }
+
+        [TestMethod]
+        public void WhenDisposeExpectSuccess()
+        {
+            _eventBus.Setup(m => m.UnsubscribeAll(It.IsAny<BingoClientConnectionState>()));
+
+            Assert.IsNotNull(_target);
+
+            _target.Dispose();
+
+            _eventBus.Verify(b => b.UnsubscribeAll(_target));
+        }
+
+        [TestMethod]
+        public async Task IdleToConnectedHappyPathTest()
+        {
+            // this tests going from
+            // Idle -> Disconnected -> Connecting -> Registering -> Configuring -> Connected states
+
+            // set up mocks for the OnDisconnected method
+            _eventBus.Setup(m => m.Publish(It.IsAny<HostDisconnectedEvent>())).Verifiable();
+            _systemDisableManager.Setup(m => m.Disable(
+                BingoConstants.BingoHostDisconnectedKey,
+                SystemDisablePriority.Normal,
+                It.IsAny<Func<string>>(),
+                true,
+                It.IsAny<Func<string>>(),
+                null));
+
+            // set up mocks for OnConnecting method
+            _client.SetupSequence(m => m.Start())
+                .Returns(Task.FromResult(false))
+                .Returns(Task.FromResult(true));
+
+            await _target.Start();
+
+            // we should now be in state Connecting
+
+            // set up mocks for OnRegistering
+            _commandFactory.Setup(m => m.Execute(It.IsAny<RegistrationCommand>(), It.IsAny<CancellationToken>())).Returns(Task.FromResult(true));
+
+            // set up mocks for OnRegisteringExit
+            _systemDisableManager.Setup(m => m.Enable(BingoConstants.BingoHostRegistrationFailedKey));
+
+            // set up mocks for OnConfiguring
+            _commandFactory.Setup(m => m.Execute(It.IsAny<ConfigureCommand>(), It.IsAny<CancellationToken>())).Returns(Task.FromResult(true));
+
+            // set up mocks for OnConfiguringExit
+            _systemDisableManager.Setup(m => m.Enable(BingoConstants.BingoHostConfigurationInvalidKey));
+            _systemDisableManager.Setup(m => m.Enable(BingoConstants.BingoHostConfigurationMismatchKey));
+
+            // set up mocks for OnConnected
+            _eventBus.Setup(m => m.Publish(It.IsAny<HostConnectedEvent>()));
+            _systemDisableManager.Setup(m => m.Enable(BingoConstants.BingoHostDisconnectedKey));
+            _progressiveCommandService.Setup(m => m.HandleCommands(It.IsAny<string>(), It.IsAny<int>(), It.IsAny<CancellationToken>()))
+                .Returns(Task.FromResult(true));
+            _propertiesManager.Setup(m => m.GetProperty(ApplicationConstants.SerialNumber, string.Empty)).Returns("1");
+
+            // raise the Connected event which will call OnClientConnected
+            // which will send the Trigger.Connected to the state machine
+            // and put us in state Registering, which will call OnRegistering
+            // which will move to state Configuring which will call OnConfiguring which
+            // would move to state Connected.
+            _client.Raise(m => m.Connected += null, new ConnectedEventArgs());
+
+            _eventBus.Verify(m => m.Publish(It.IsAny<HostDisconnectedEvent>()));
+        }
+
+        [TestMethod]
+        public async Task ReconfigureWhileRegisteringTest()
+        {
+            Assert.IsNotNull(_handleForceReconnectionEvent);
+
+            _eventBus.Setup(m => m.Publish(It.IsAny<HostDisconnectedEvent>())).Verifiable();
+            _systemDisableManager.Setup(m => m.Disable(
+                BingoConstants.BingoHostDisconnectedKey,
+                SystemDisablePriority.Normal,
+                It.IsAny<Func<string>>(),
+                true,
+                It.IsAny<Func<string>>(),
+                null));
+
+            await _target.Start();
+
+            _systemDisableManager.Setup(m => m.Enable(BingoConstants.BingoHostRegistrationFailedKey));
+
+            _systemDisableManager.Setup(m => m.Enable(BingoConstants.BingoHostConfigurationInvalidKey));
+            _systemDisableManager.Setup(m => m.Enable(BingoConstants.BingoHostConfigurationMismatchKey));
+
+            _eventBus.Setup(m => m.Publish(It.IsAny<HostConnectedEvent>()));
+            _systemDisableManager.Setup(m => m.Enable(BingoConstants.BingoHostDisconnectedKey));
+            _progressiveCommandService.Setup(m => m.HandleCommands(It.IsAny<string>(), It.IsAny<int>(), It.IsAny<CancellationToken>()))
+                .Returns(Task.FromResult(true));
+            _propertiesManager.Setup(m => m.GetProperty(ApplicationConstants.SerialNumber, string.Empty)).Returns("1");
+
+            _client.Raise(m => m.Connected += null, new ConnectedEventArgs());
+
+            await _handleForceReconnectionEvent(new ForceReconnectionEvent(), new CancellationToken(false));
+
+            _eventBus.Verify(m => m.Publish(It.IsAny<HostDisconnectedEvent>()));
+        }
+
+        [TestMethod]
+        public async Task DisconnectedWhileRegisteringTest()
+        {
+            Assert.IsNotNull(_handleForceReconnectionEvent);
+
+            _eventBus.Setup(m => m.Publish(It.IsAny<HostDisconnectedEvent>())).Verifiable();
+            _systemDisableManager.Setup(m => m.Disable(
+                BingoConstants.BingoHostDisconnectedKey,
+                SystemDisablePriority.Normal,
+                It.IsAny<Func<string>>(),
+                true,
+                It.IsAny<Func<string>>(),
+                null));
+
+            await _target.Start();
+
+            _systemDisableManager.Setup(m => m.Enable(BingoConstants.BingoHostRegistrationFailedKey));
+
+            _systemDisableManager.Setup(m => m.Enable(BingoConstants.BingoHostConfigurationInvalidKey));
+            _systemDisableManager.Setup(m => m.Enable(BingoConstants.BingoHostConfigurationMismatchKey));
+
+            _eventBus.Setup(m => m.Publish(It.IsAny<HostConnectedEvent>()));
+            _systemDisableManager.Setup(m => m.Enable(BingoConstants.BingoHostDisconnectedKey));
+            _progressiveCommandService.Setup(m => m.HandleCommands(It.IsAny<string>(), It.IsAny<int>(), It.IsAny<CancellationToken>()))
+                .Returns(Task.FromResult(true));
+            _propertiesManager.Setup(m => m.GetProperty(ApplicationConstants.SerialNumber, string.Empty)).Returns("1");
+
+            _client.Raise(m => m.Connected += null, new ConnectedEventArgs());
+
+            _client.Raise(m => m.Disconnected += null, new DisconnectedEventArgs());
+
+            _eventBus.Verify(m => m.Publish(It.IsAny<HostDisconnectedEvent>()));
+        }
+
+        [TestMethod]
+        public async Task DisconnectedWhileConnectedTest()
+        {
+            _eventBus.Setup(m => m.Publish(It.IsAny<HostDisconnectedEvent>())).Verifiable();
+            _systemDisableManager.Setup(m => m.Disable(
+                BingoConstants.BingoHostDisconnectedKey,
+                SystemDisablePriority.Normal,
+                It.IsAny<Func<string>>(),
+                true,
+                It.IsAny<Func<string>>(),
+                null));
+
+            _client.SetupSequence(m => m.Start())
+                .Returns(Task.FromResult(false))
+                .Returns(Task.FromResult(true));
+
+            await _target.Start();
+
+            _commandFactory.Setup(m => m.Execute(It.IsAny<RegistrationCommand>(), It.IsAny<CancellationToken>())).Returns(Task.FromResult(true));
+
+            _systemDisableManager.Setup(m => m.Enable(BingoConstants.BingoHostRegistrationFailedKey));
+
+            _commandFactory.Setup(m => m.Execute(It.IsAny<ConfigureCommand>(), It.IsAny<CancellationToken>())).Returns(Task.FromResult(true));
+
+            _systemDisableManager.Setup(m => m.Enable(BingoConstants.BingoHostConfigurationInvalidKey));
+            _systemDisableManager.Setup(m => m.Enable(BingoConstants.BingoHostConfigurationMismatchKey));
+
+            _eventBus.Setup(m => m.Publish(It.IsAny<HostConnectedEvent>()));
+            _systemDisableManager.Setup(m => m.Enable(BingoConstants.BingoHostDisconnectedKey));
+            _progressiveCommandService.Setup(m => m.HandleCommands(It.IsAny<string>(), It.IsAny<int>(), It.IsAny<CancellationToken>()))
+                .Returns(Task.FromResult(true));
+            _propertiesManager.Setup(m => m.GetProperty(ApplicationConstants.SerialNumber, string.Empty)).Returns("1");
+
+            _client.Raise(m => m.Connected += null, new ConnectedEventArgs());
+
+            _client.Raise(m => m.Disconnected += null, new DisconnectedEventArgs());
+
+            _eventBus.Verify(m => m.Publish(It.IsAny<HostDisconnectedEvent>()));
+        }
+
+        [TestMethod]
+        public async Task ReconfigureWhileConnectedTest()
+        {
+            Assert.IsNotNull(_handleForceReconnectionEvent);
+
+            _eventBus.Setup(m => m.Publish(It.IsAny<HostDisconnectedEvent>())).Verifiable();
+            _systemDisableManager.Setup(m => m.Disable(
+                BingoConstants.BingoHostDisconnectedKey,
+                SystemDisablePriority.Normal,
+                It.IsAny<Func<string>>(),
+                true,
+                It.IsAny<Func<string>>(),
+                null));
+
+            _client.SetupSequence(m => m.Start())
+                .Returns(Task.FromResult(false))
+                .Returns(Task.FromResult(true));
+
+            await _target.Start();
+
+            _commandFactory.Setup(m => m.Execute(It.IsAny<RegistrationCommand>(), It.IsAny<CancellationToken>())).Returns(Task.FromResult(true));
+
+            _systemDisableManager.Setup(m => m.Enable(BingoConstants.BingoHostRegistrationFailedKey));
+
+            _commandFactory.Setup(m => m.Execute(It.IsAny<ConfigureCommand>(), It.IsAny<CancellationToken>())).Returns(Task.FromResult(true));
+
+            _systemDisableManager.Setup(m => m.Enable(BingoConstants.BingoHostConfigurationInvalidKey));
+            _systemDisableManager.Setup(m => m.Enable(BingoConstants.BingoHostConfigurationMismatchKey));
+
+            _eventBus.Setup(m => m.Publish(It.IsAny<HostConnectedEvent>()));
+            _systemDisableManager.Setup(m => m.Enable(BingoConstants.BingoHostDisconnectedKey));
+            _progressiveCommandService.Setup(m => m.HandleCommands(It.IsAny<string>(), It.IsAny<int>(), It.IsAny<CancellationToken>()))
+                .Returns(Task.FromResult(true));
+            _propertiesManager.Setup(m => m.GetProperty(ApplicationConstants.SerialNumber, string.Empty)).Returns("1");
+
+            _client.Raise(m => m.Connected += null, new ConnectedEventArgs());
+
+            await _handleForceReconnectionEvent(new ForceReconnectionEvent(), new CancellationToken(false));
+
+            _eventBus.Verify(m => m.Publish(It.IsAny<HostDisconnectedEvent>()));
+        }
+
+        [TestMethod]
+        public async Task RegistrationFailureTest()
+        {
+            _eventBus.Setup(m => m.Publish(It.IsAny<HostDisconnectedEvent>())).Verifiable();
+            _systemDisableManager.Setup(m => m.Disable(
+                BingoConstants.BingoHostDisconnectedKey,
+                SystemDisablePriority.Normal,
+                It.IsAny<Func<string>>(),
+                true,
+                It.IsAny<Func<string>>(),
+                null));
+
+            _client.SetupSequence(m => m.Start())
+                .Returns(Task.FromResult(false))
+                .Returns(Task.FromResult(true));
+
+            _eventBus.Setup(m => m.Publish(It.IsAny<RegistrationFailedEvent>())).Verifiable();
+
+            await _target.Start();
+
+            _commandFactory.Setup(m => m.Execute(It.IsAny<RegistrationCommand>(), It.IsAny<CancellationToken>()))
+                .Throws(new RegistrationException("registration failed", RegistrationFailureReason.Rejected));
+
+            _systemDisableManager.Setup(m => m.Enable(BingoConstants.BingoHostRegistrationFailedKey));
+
+            _commandFactory.Setup(m => m.Execute(It.IsAny<ConfigureCommand>(), It.IsAny<CancellationToken>())).Returns(Task.FromResult(true));
+
+            _systemDisableManager.Setup(m => m.Enable(BingoConstants.BingoHostConfigurationInvalidKey));
+            _systemDisableManager.Setup(m => m.Enable(BingoConstants.BingoHostConfigurationMismatchKey));
+
+            _eventBus.Setup(m => m.Publish(It.IsAny<HostConnectedEvent>()));
+            _systemDisableManager.Setup(m => m.Enable(BingoConstants.BingoHostDisconnectedKey));
+            _progressiveCommandService.Setup(m => m.HandleCommands(It.IsAny<string>(), It.IsAny<int>(), It.IsAny<CancellationToken>()))
+                .Returns(Task.FromResult(true));
+            _propertiesManager.Setup(m => m.GetProperty(ApplicationConstants.SerialNumber, string.Empty)).Returns("1");
+
+            _client.Raise(m => m.Connected += null, new ConnectedEventArgs());
+
+            _eventBus.Verify(m => m.Publish(It.IsAny<HostDisconnectedEvent>()));
+
+            _eventBus.Verify(m => m.Publish(It.IsAny<RegistrationFailedEvent>()));
+        }
+
+        [DataRow(ConfigurationFailureReason.ConfigurationMismatch, DisplayName = "Configuration Mismatch")]
+        [DataRow(ConfigurationFailureReason.InvalidGameConfiguration, DisplayName = "Invalid Game Configuration")]
+        [DataTestMethod]
+        public async Task ConfigurationFailureTest(ConfigurationFailureReason reason)
+        {
+            // set up mocks for the OnDisconnected method
+            _eventBus.Setup(m => m.Publish(It.IsAny<HostDisconnectedEvent>())).Verifiable();
+            _systemDisableManager.Setup(m => m.Disable(
+                BingoConstants.BingoHostDisconnectedKey,
+                SystemDisablePriority.Normal,
+                It.IsAny<Func<string>>(),
+                true,
+                It.IsAny<Func<string>>(),
+                null));
+
+            _eventBus.Setup(m => m.Publish(It.IsAny<InvalidConfigurationReceivedEvent>())).Verifiable();
+            if (ConfigurationFailureReason.ConfigurationMismatch == reason)
+            {
+                _eventBus.Setup(m => m.Publish(It.IsAny<ConfigurationMismatchReceivedEvent>())).Verifiable();
+            }
+
+            // set up mocks for OnConnecting method
+            _client.SetupSequence(m => m.Start())
+                .Returns(Task.FromResult(false))
+                .Returns(Task.FromResult(true));
+
+            _commandFactory.Setup(m => m.Execute(It.IsAny<RegistrationCommand>(), It.IsAny<CancellationToken>())).Returns(Task.FromResult(true));
+            _systemDisableManager.Setup(m => m.Enable(BingoConstants.BingoHostRegistrationFailedKey));
+
+            _commandFactory.Setup(m => m.Execute(It.IsAny<ConfigureCommand>(), It.IsAny<CancellationToken>()))
+                .Throws(new ConfigurationException("Configuration failed", reason));
+            _systemDisableManager.Setup(m => m.Enable(BingoConstants.BingoHostConfigurationInvalidKey));
+            _systemDisableManager.Setup(m => m.Enable(BingoConstants.BingoHostConfigurationMismatchKey));
+
+            await _target.Start();
+
+            _eventBus.Setup(m => m.Publish(It.IsAny<HostConnectedEvent>()));
+            _systemDisableManager.Setup(m => m.Enable(BingoConstants.BingoHostDisconnectedKey));
+            _progressiveCommandService.Setup(m => m.HandleCommands(It.IsAny<string>(), It.IsAny<int>(), It.IsAny<CancellationToken>()))
+                .Returns(Task.FromResult(true));
+            _propertiesManager.Setup(m => m.GetProperty(ApplicationConstants.SerialNumber, string.Empty)).Returns("1");
+
+            _client.Raise(m => m.Connected += null, new ConnectedEventArgs());
+
+            if (ConfigurationFailureReason.ConfigurationMismatch == reason)
+            {
+                _eventBus.Verify(m => m.Publish(It.IsAny<ConfigurationMismatchReceivedEvent>()));
+            }
+            else
+            {
+                _eventBus.Verify(m => m.Publish(It.IsAny<InvalidConfigurationReceivedEvent>()));
+            }
+        }
+
+        [TestMethod]
+        public async Task MessageReceivedTest()
+        {
+            _eventBus.Setup(m => m.Publish(It.IsAny<HostDisconnectedEvent>())).Verifiable();
+            _systemDisableManager.Setup(m => m.Disable(
+                BingoConstants.BingoHostDisconnectedKey,
+                SystemDisablePriority.Normal,
+                It.IsAny<Func<string>>(),
+                true,
+                It.IsAny<Func<string>>(),
+                null));
+
+            _client.SetupSequence(m => m.Start())
+                .Returns(Task.FromResult(false))
+                .Returns(Task.FromResult(true));
+
+            await _target.Start();
+
+            _commandFactory.Setup(m => m.Execute(It.IsAny<RegistrationCommand>(), It.IsAny<CancellationToken>())).Returns(Task.FromResult(true));
+
+            _systemDisableManager.Setup(m => m.Enable(BingoConstants.BingoHostRegistrationFailedKey));
+
+            _commandFactory.Setup(m => m.Execute(It.IsAny<ConfigureCommand>(), It.IsAny<CancellationToken>())).Returns(Task.FromResult(true));
+
+            _systemDisableManager.Setup(m => m.Enable(BingoConstants.BingoHostConfigurationInvalidKey));
+            _systemDisableManager.Setup(m => m.Enable(BingoConstants.BingoHostConfigurationMismatchKey));
+
+            _eventBus.Setup(m => m.Publish(It.IsAny<HostConnectedEvent>()));
+            _systemDisableManager.Setup(m => m.Enable(BingoConstants.BingoHostDisconnectedKey));
+            _progressiveCommandService.Setup(m => m.HandleCommands(It.IsAny<string>(), It.IsAny<int>(), It.IsAny<CancellationToken>()))
+                .Returns(Task.FromResult(true));
+            _propertiesManager.Setup(m => m.GetProperty(ApplicationConstants.SerialNumber, string.Empty)).Returns("1");
+
+            _client.Raise(m => m.Connected += null, new ConnectedEventArgs());
+
+            _client.Raise(m => m.MessageReceived += null, EventArgs.Empty);
+
+            _eventBus.Verify(m => m.Publish(It.IsAny<HostDisconnectedEvent>()));
+        }
+
+        [TestMethod]
+        public async Task ShutdownTest()
+        {
+            _eventBus.Setup(m => m.Publish(It.IsAny<HostDisconnectedEvent>())).Verifiable();
+            _systemDisableManager.Setup(m => m.Disable(
+                BingoConstants.BingoHostDisconnectedKey,
+                SystemDisablePriority.Normal,
+                It.IsAny<Func<string>>(),
+                true,
+                It.IsAny<Func<string>>(),
+                null));
+
+            _client.SetupSequence(m => m.Start())
+                .Returns(Task.FromResult(false))
+                .Returns(Task.FromResult(true));
+
+            await _target.Start();
+
+            _client.Setup(x => x.Stop()).Returns(Task.FromResult(false));
+            await _target.Stop();
+            _client.Verify(x => x.Stop(), Times.Once);
+        }
+    }
 }