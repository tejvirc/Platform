--- conflicted
+++ resolved
@@ -1,229 +1,225 @@
-﻿<?xml version="1.0" encoding="utf-8"?>
-<Addin id="Monaco.Hardware" namespace="Client12Addins" version="1.0">
-
-  <Runtime>
-    <Import assembly="Aristocrat.Monaco.Kernel.dll"/>
-    <Import assembly="Aristocrat.Monaco.Hardware.dll" />
-    <Import assembly="Aristocrat.Monaco.Hardware.Contracts.dll" />
-  </Runtime>
-
-  <Dependencies>
-      <Addin id="Bootstrap" version="1.0" />
-      <Addin id="HardwareRunnable" version="1.0" />
-  </Dependencies>
-
-  <ExtensionPoint path="/IO/Configuration">
-    <ExtensionNode name="IOConfiguration"
-                   type="Aristocrat.Monaco.Hardware.Contracts.Discovery.IOConfigurationExtensionNode" />
-  </ExtensionPoint>
-
-  <Extension path="/IO/Configuration">
-    <IOConfiguration Protocol="Unknown">
-      <FilePath FilePath=".\IO.Gen8.config.xml" />
-    </IOConfiguration>
-  </Extension>
-  <Extension path="/IO/Configuration">
-    <IOConfiguration Protocol="Gen8">
-      <FilePath FilePath=".\IO.Gen8.config.xml" />
-    </IOConfiguration>
-  </Extension>
-  <Extension path="/IO/Configuration">
-    <IOConfiguration Protocol="Gen9">
-      <FilePath FilePath=".\IO.Gen9.config.xml" />
-    </IOConfiguration>
-  </Extension>
-  <Extension path="/IO/Configuration">
-    <IOConfiguration Cabinet="LSWith1600MainScreen">
-      <FilePath FilePath=".\IO.Gen8.config.xml" />
-    </IOConfiguration>
-  </Extension>
-  <Extension path="/IO/Configuration">
-    <IOConfiguration Cabinet="LSWith1280MainScreen">
-      <FilePath FilePath=".\IO.Gen8.config.xml" />
-    </IOConfiguration>
-  </Extension>
-
-  <Extension path="/Hardware/Services">
-    <Service type="Aristocrat.Monaco.Hardware.Services.DeviceWatcher" />
-    <Service type="Aristocrat.Monaco.Hardware.Services.IdReaderProvider" />
-
-    <Service type="Aristocrat.Monaco.Hardware.Services.DeviceRegistryService" />
-
-    <Service type="Aristocrat.Monaco.Hardware.HardwareConfiguration" />
-
-    <Service type="Aristocrat.Monaco.Hardware.Services.CabinetDetectionService" />
-    <Service type="Aristocrat.Monaco.Hardware.Services.IOService" />
-    <Service type="Aristocrat.Monaco.Hardware.Services.KeySwitchService" />
-    <Service type="Aristocrat.Monaco.Hardware.Services.HardMeterService" />
-    <Service type="Aristocrat.Monaco.Hardware.Services.DoorService" />
-    <Service type="Aristocrat.Monaco.Hardware.Services.ButtonService" />
-    <Service type="Aristocrat.Monaco.Hardware.Services.ButtonDeckDisplayService" />
-    <Service type="Aristocrat.Monaco.Hardware.Services.DisabledNotesService" />
-    <Service type="Aristocrat.Monaco.Hardware.Services.BellService" />
-
-    <Service type="Aristocrat.Monaco.Hardware.Services.SerialPortsService" />
-    <Service type="Aristocrat.Monaco.Hardware.EdgeLight.Services.BeagleBoneControllerService" />
-
-    <!--<Service type="Aristocrat.Monaco.Hardware.Printer.PrinterAdapter" />
-    <Service type="Aristocrat.Monaco.Hardware.NoteAcceptor.NoteAcceptorAdapter" />-->
-
-    <Service type="Aristocrat.Monaco.Hardware.Services.OSService" />
-    <Service type="Aristocrat.Monaco.Hardware.Services.InstrumentationService" />
-    <Service type="Aristocrat.Monaco.Hardware.Services.DisplayService" />
-    <Service type="Aristocrat.Monaco.Hardware.Services.AudioService" />
-    <Service type="Aristocrat.Monaco.Hardware.EdgeLight.Manager.SharedMemoryManager" />
-    <Service type="Aristocrat.Monaco.Hardware.VHD.VirtualDisk" />
-    <Service type="Aristocrat.Monaco.Hardware.Services.NoteAcceptorFirmwareInstaller" />
-    <Service type="Aristocrat.Monaco.Hardware.Services.PrinterFirmwareInstaller" />
-    <Service type="Aristocrat.Monaco.Hardware.OSInstaller" />
-    <Service type="Aristocrat.Monaco.Hardware.Services.BatteryService" />
-    <Service type="Aristocrat.Monaco.Hardware.Services.TowerLightService" />
-    <Service type="Aristocrat.Monaco.Hardware.Services.DfuProvider" />
-<<<<<<< HEAD
-    <Service type="Aristocrat.Monaco.Hardware.Services.OnScreenKeyboardService" />
-    <Service type="Aristocrat.Monaco.Hardware.Services.SerialDeviceSearcher" />
-=======
->>>>>>> dca6bb64
-    <Service type="Aristocrat.Monaco.Hardware.SerialTouch.SerialTouchService" />
-  </Extension>
-
-  <Extension path="/Kernel/CommandLineArguments">
-    <CommandLineArgument Name="audioDeviceOptional">
-      <ArgumentValue ValidValue="false" Description="The system is required to have an audio device attached if required for the jurisdiction. This is the default." />
-      <ArgumentValue ValidValue="true" Description="The system does not have to have an audio device attached. Does not work in retail mode." />
-    </CommandLineArgument>
-    <CommandLineArgument Name="maxFailedPollCount">
-      <ArgumentValue ValidValue="int" Description="The failed poll count before disconnecting a serial device." />
-    </CommandLineArgument>
-    <CommandLineArgument Name="serialTouchDisabled">
-      <ArgumentValue ValidValue="false" Description="The system is required to have a serial touch device if expected by the cabinet configuration. This is the default." />
-      <ArgumentValue ValidValue="true" Description="The system is not required to have a serial touch device if expected by the cabinet configuration." />
-    </CommandLineArgument>    
-  </Extension>
-
-  <Extension path="/Hardware/PersistentStorageService">
-    <PersistentStorageManager type="Aristocrat.Monaco.Hardware.StorageAdapters.SqlPersistentStorageManager" />
-    <!--<PersistentStorageManager type="Aristocrat.Monaco.Hardware.StorageAdapters.PersistentStorageManagerImplementation" />-->
-  </Extension>
-
-  <Extension path="/Hardware/SecondaryStorageService">
-    <SecondaryStorageManager type="Aristocrat.Monaco.Hardware.StorageAdapters.SqlSecondaryStorageManager" />
-  </Extension>
-
-  <Extension path="/Hardware/Persistence">
-    <PersistenceProvider type="Aristocrat.Monaco.Hardware.Services.PersistenceProviderFacade" />
-  </Extension>
-
-  <Extension path="/Hardware/Printer">
-    <PrinterService type="Aristocrat.Monaco.Hardware.Printer.PrinterAdapter" />
-  </Extension>
-
-  <Extension path="/Hardware/NoteAcceptor">
-    <NoteAcceptorService type="Aristocrat.Monaco.Hardware.NoteAcceptor.NoteAcceptorAdapter" />
-  </Extension>
-
-  <Extension path="/Hardware/IdReader">
-    <IdReaderProvider type="Aristocrat.Monaco.Hardware.Services.IdReaderProvider" />
-  </Extension>
-
-  <Extension path="/Hardware/ReelController">
-    <ReelControllerService type="Aristocrat.Monaco.Hardware.Reel.ReelControllerAdapter" />
-  </Extension>
-
-  <Extension path="/Hardware/PropertyProviders">
-    <PropertyProvider type="Aristocrat.Monaco.Hardware.HardwarePropertyProvider" />
-  </Extension>
-
-  <ExtensionPoint path="/Platform/Discovery/Configuration">
-    <ExtensionNode name="FilePath" type="Aristocrat.Monaco.Kernel.FilePathExtensionNode" />
-  </ExtensionPoint>
-
-  <!--Must implement IGdsCommunicator-->
-  <ExtensionPoint path = "/Hardware/CommunicatorDrivers">
-    <ExtensionNode name="DeviceImplementation" type="Aristocrat.Monaco.Hardware.Contracts.SharedDevice.DeviceImplementationExtensionNode"/>
-  </ExtensionPoint>
-
-  <!--Must implement IPersistentStorageManager-->
-  <ExtensionPoint path="/Hardware/PersistentStorageService">
-    <ExtensionNode name="PersistentStorageManager" />
-  </ExtensionPoint>
-  
-  <ExtensionPoint path="/Hardware/SecondaryStorageService">
-    <ExtensionNode name="SecondaryStorageManager" />
-  </ExtensionPoint>
-
-  <!--Must implement IPersistenceProvider-->
-  <ExtensionPoint path = "/Hardware/Persistence">
-    <ExtensionNode name="PersistenceProvider"/>
-  </ExtensionPoint>
-
-  <!--Must implement INoteAcceptor-->
-  <ExtensionPoint path="/Hardware/NoteAcceptor">
-    <ExtensionNode name="NoteAcceptorService" />
-  </ExtensionPoint>
-
-  <!--Must implement IPrinter-->
-  <ExtensionPoint path="/Hardware/Printer">
-    <ExtensionNode name="PrinterService" />
-  </ExtensionPoint>
-
-  <!--Must implement IIdReaderProvider-->
-  <ExtensionPoint path="/Hardware/IdReader">
-    <ExtensionNode name="IdReaderProvider" />
-  </ExtensionPoint>
-
-  <ExtensionPoint path="/Hardware/ReelController">
-    <ExtensionNode name="ReelControllerService" />
-  </ExtensionPoint>
-
-  <ExtensionPoint path="/Hardware/BeagleBoneController">
-   <ExtensionNode name="BeagleBoneControllerService"/>
-  </ExtensionPoint>
-
-  <ExtensionPoint path="/Hardware/IO/IOImplementations">
-    <ExtensionNode name="DeviceImplementation"
-                   type="Aristocrat.Monaco.Hardware.Contracts.SharedDevice.DeviceImplementationExtensionNode" />
-  </ExtensionPoint>
-
-  <ExtensionPoint path="/Hardware/NoteAcceptor/NoteAcceptorImplementations">
-    <ExtensionNode name="DeviceImplementation"
-                   type="Aristocrat.Monaco.Hardware.Contracts.SharedDevice.DeviceImplementationExtensionNode" />
-  </ExtensionPoint>
-
-  <ExtensionPoint path="/Hardware/IdReader/IdReaderImplementations">
-    <ExtensionNode name="DeviceImplementation"
-                   type="Aristocrat.Monaco.Hardware.Contracts.SharedDevice.DeviceImplementationExtensionNode" />
-  </ExtensionPoint>
-
-  <ExtensionPoint path="/Hardware/Printer/PrinterImplementations">
-    <ExtensionNode name="DeviceImplementation"
-                   type="Aristocrat.Monaco.Hardware.Contracts.SharedDevice.DeviceImplementationExtensionNode" />
-  </ExtensionPoint>
-
-  <ExtensionPoint path="/Hardware/ReelController/ReelControllerImplementations">
-    <ExtensionNode name="DeviceImplementation"
-                   type="Aristocrat.Monaco.Hardware.Contracts.SharedDevice.DeviceImplementationExtensionNode" />
-  </ExtensionPoint>
-
-  <ExtensionPoint path="/Hardware/Printer/Renderers">
-    <ExtensionNode name="DeviceImplementation"
-                   type="Aristocrat.Monaco.Hardware.Contracts.SharedDevice.DeviceImplementationExtensionNode" />
-  </ExtensionPoint>
-
-  <ExtensionPoint path="/Hardware/PrintableRegions">
-    <ExtensionNode name="FilePath" type="Aristocrat.Monaco.Kernel.FilePathExtensionNode" />
-  </ExtensionPoint>
-
-  <ExtensionPoint path="/Hardware/PrintableTemplates">
-    <ExtensionNode name="FilePath" type="Aristocrat.Monaco.Kernel.FilePathExtensionNode" />
-  </ExtensionPoint>
-
-  <ExtensionPoint path="/Hardware/PrinterOverrides">
-    <ExtensionNode name="FilePath" type="Aristocrat.Monaco.Kernel.FilePathExtensionNode" />
-  </ExtensionPoint>
-  
-  <ExtensionPoint path="/Hardware/SerialTouch">
-    <ExtensionNode name="SerialTouchService"/>
-  </ExtensionPoint>
-
+﻿<?xml version="1.0" encoding="utf-8"?>
+<Addin id="Monaco.Hardware" namespace="Client12Addins" version="1.0">
+
+  <Runtime>
+    <Import assembly="Aristocrat.Monaco.Kernel.dll"/>
+    <Import assembly="Aristocrat.Monaco.Hardware.dll" />
+    <Import assembly="Aristocrat.Monaco.Hardware.Contracts.dll" />
+  </Runtime>
+
+  <Dependencies>
+      <Addin id="Bootstrap" version="1.0" />
+      <Addin id="HardwareRunnable" version="1.0" />
+  </Dependencies>
+
+  <ExtensionPoint path="/IO/Configuration">
+    <ExtensionNode name="IOConfiguration"
+                   type="Aristocrat.Monaco.Hardware.Contracts.Discovery.IOConfigurationExtensionNode" />
+  </ExtensionPoint>
+
+  <Extension path="/IO/Configuration">
+    <IOConfiguration Protocol="Unknown">
+      <FilePath FilePath=".\IO.Gen8.config.xml" />
+    </IOConfiguration>
+  </Extension>
+  <Extension path="/IO/Configuration">
+    <IOConfiguration Protocol="Gen8">
+      <FilePath FilePath=".\IO.Gen8.config.xml" />
+    </IOConfiguration>
+  </Extension>
+  <Extension path="/IO/Configuration">
+    <IOConfiguration Protocol="Gen9">
+      <FilePath FilePath=".\IO.Gen9.config.xml" />
+    </IOConfiguration>
+  </Extension>
+  <Extension path="/IO/Configuration">
+    <IOConfiguration Cabinet="LSWith1600MainScreen">
+      <FilePath FilePath=".\IO.Gen8.config.xml" />
+    </IOConfiguration>
+  </Extension>
+  <Extension path="/IO/Configuration">
+    <IOConfiguration Cabinet="LSWith1280MainScreen">
+      <FilePath FilePath=".\IO.Gen8.config.xml" />
+    </IOConfiguration>
+  </Extension>
+
+  <Extension path="/Hardware/Services">
+    <Service type="Aristocrat.Monaco.Hardware.Services.DeviceWatcher" />
+    <Service type="Aristocrat.Monaco.Hardware.Services.IdReaderProvider" />
+
+    <Service type="Aristocrat.Monaco.Hardware.Services.DeviceRegistryService" />
+
+    <Service type="Aristocrat.Monaco.Hardware.HardwareConfiguration" />
+
+    <Service type="Aristocrat.Monaco.Hardware.Services.CabinetDetectionService" />
+    <Service type="Aristocrat.Monaco.Hardware.Services.IOService" />
+    <Service type="Aristocrat.Monaco.Hardware.Services.KeySwitchService" />
+    <Service type="Aristocrat.Monaco.Hardware.Services.HardMeterService" />
+    <Service type="Aristocrat.Monaco.Hardware.Services.DoorService" />
+    <Service type="Aristocrat.Monaco.Hardware.Services.ButtonService" />
+    <Service type="Aristocrat.Monaco.Hardware.Services.ButtonDeckDisplayService" />
+    <Service type="Aristocrat.Monaco.Hardware.Services.DisabledNotesService" />
+    <Service type="Aristocrat.Monaco.Hardware.Services.BellService" />
+
+    <Service type="Aristocrat.Monaco.Hardware.Services.SerialPortsService" />
+    <Service type="Aristocrat.Monaco.Hardware.EdgeLight.Services.BeagleBoneControllerService" />
+
+    <!--<Service type="Aristocrat.Monaco.Hardware.Printer.PrinterAdapter" />
+    <Service type="Aristocrat.Monaco.Hardware.NoteAcceptor.NoteAcceptorAdapter" />-->
+
+    <Service type="Aristocrat.Monaco.Hardware.Services.OSService" />
+    <Service type="Aristocrat.Monaco.Hardware.Services.InstrumentationService" />
+    <Service type="Aristocrat.Monaco.Hardware.Services.DisplayService" />
+    <Service type="Aristocrat.Monaco.Hardware.Services.AudioService" />
+    <Service type="Aristocrat.Monaco.Hardware.EdgeLight.Manager.SharedMemoryManager" />
+    <Service type="Aristocrat.Monaco.Hardware.VHD.VirtualDisk" />
+    <Service type="Aristocrat.Monaco.Hardware.Services.NoteAcceptorFirmwareInstaller" />
+    <Service type="Aristocrat.Monaco.Hardware.Services.PrinterFirmwareInstaller" />
+    <Service type="Aristocrat.Monaco.Hardware.OSInstaller" />
+    <Service type="Aristocrat.Monaco.Hardware.Services.BatteryService" />
+    <Service type="Aristocrat.Monaco.Hardware.Services.TowerLightService" />
+    <Service type="Aristocrat.Monaco.Hardware.Services.DfuProvider" />
+    <Service type="Aristocrat.Monaco.Hardware.Services.SerialDeviceSearcher" />
+    <Service type="Aristocrat.Monaco.Hardware.SerialTouch.SerialTouchService" />
+  </Extension>
+
+  <Extension path="/Kernel/CommandLineArguments">
+    <CommandLineArgument Name="audioDeviceOptional">
+      <ArgumentValue ValidValue="false" Description="The system is required to have an audio device attached if required for the jurisdiction. This is the default." />
+      <ArgumentValue ValidValue="true" Description="The system does not have to have an audio device attached. Does not work in retail mode." />
+    </CommandLineArgument>
+    <CommandLineArgument Name="maxFailedPollCount">
+      <ArgumentValue ValidValue="int" Description="The failed poll count before disconnecting a serial device." />
+    </CommandLineArgument>
+    <CommandLineArgument Name="serialTouchDisabled">
+      <ArgumentValue ValidValue="false" Description="The system is required to have a serial touch device if expected by the cabinet configuration. This is the default." />
+      <ArgumentValue ValidValue="true" Description="The system is not required to have a serial touch device if expected by the cabinet configuration." />
+    </CommandLineArgument>    
+  </Extension>
+
+  <Extension path="/Hardware/PersistentStorageService">
+    <PersistentStorageManager type="Aristocrat.Monaco.Hardware.StorageAdapters.SqlPersistentStorageManager" />
+    <!--<PersistentStorageManager type="Aristocrat.Monaco.Hardware.StorageAdapters.PersistentStorageManagerImplementation" />-->
+  </Extension>
+
+  <Extension path="/Hardware/SecondaryStorageService">
+    <SecondaryStorageManager type="Aristocrat.Monaco.Hardware.StorageAdapters.SqlSecondaryStorageManager" />
+  </Extension>
+
+  <Extension path="/Hardware/Persistence">
+    <PersistenceProvider type="Aristocrat.Monaco.Hardware.Services.PersistenceProviderFacade" />
+  </Extension>
+
+  <Extension path="/Hardware/Printer">
+    <PrinterService type="Aristocrat.Monaco.Hardware.Printer.PrinterAdapter" />
+  </Extension>
+
+  <Extension path="/Hardware/NoteAcceptor">
+    <NoteAcceptorService type="Aristocrat.Monaco.Hardware.NoteAcceptor.NoteAcceptorAdapter" />
+  </Extension>
+
+  <Extension path="/Hardware/IdReader">
+    <IdReaderProvider type="Aristocrat.Monaco.Hardware.Services.IdReaderProvider" />
+  </Extension>
+
+  <Extension path="/Hardware/ReelController">
+    <ReelControllerService type="Aristocrat.Monaco.Hardware.Reel.ReelControllerAdapter" />
+  </Extension>
+
+  <Extension path="/Hardware/PropertyProviders">
+    <PropertyProvider type="Aristocrat.Monaco.Hardware.HardwarePropertyProvider" />
+  </Extension>
+
+  <ExtensionPoint path="/Platform/Discovery/Configuration">
+    <ExtensionNode name="FilePath" type="Aristocrat.Monaco.Kernel.FilePathExtensionNode" />
+  </ExtensionPoint>
+
+  <!--Must implement IGdsCommunicator-->
+  <ExtensionPoint path = "/Hardware/CommunicatorDrivers">
+    <ExtensionNode name="DeviceImplementation" type="Aristocrat.Monaco.Hardware.Contracts.SharedDevice.DeviceImplementationExtensionNode"/>
+  </ExtensionPoint>
+
+  <!--Must implement IPersistentStorageManager-->
+  <ExtensionPoint path="/Hardware/PersistentStorageService">
+    <ExtensionNode name="PersistentStorageManager" />
+  </ExtensionPoint>
+  
+  <ExtensionPoint path="/Hardware/SecondaryStorageService">
+    <ExtensionNode name="SecondaryStorageManager" />
+  </ExtensionPoint>
+
+  <!--Must implement IPersistenceProvider-->
+  <ExtensionPoint path = "/Hardware/Persistence">
+    <ExtensionNode name="PersistenceProvider"/>
+  </ExtensionPoint>
+
+  <!--Must implement INoteAcceptor-->
+  <ExtensionPoint path="/Hardware/NoteAcceptor">
+    <ExtensionNode name="NoteAcceptorService" />
+  </ExtensionPoint>
+
+  <!--Must implement IPrinter-->
+  <ExtensionPoint path="/Hardware/Printer">
+    <ExtensionNode name="PrinterService" />
+  </ExtensionPoint>
+
+  <!--Must implement IIdReaderProvider-->
+  <ExtensionPoint path="/Hardware/IdReader">
+    <ExtensionNode name="IdReaderProvider" />
+  </ExtensionPoint>
+
+  <ExtensionPoint path="/Hardware/ReelController">
+    <ExtensionNode name="ReelControllerService" />
+  </ExtensionPoint>
+
+  <ExtensionPoint path="/Hardware/BeagleBoneController">
+   <ExtensionNode name="BeagleBoneControllerService"/>
+  </ExtensionPoint>
+
+  <ExtensionPoint path="/Hardware/IO/IOImplementations">
+    <ExtensionNode name="DeviceImplementation"
+                   type="Aristocrat.Monaco.Hardware.Contracts.SharedDevice.DeviceImplementationExtensionNode" />
+  </ExtensionPoint>
+
+  <ExtensionPoint path="/Hardware/NoteAcceptor/NoteAcceptorImplementations">
+    <ExtensionNode name="DeviceImplementation"
+                   type="Aristocrat.Monaco.Hardware.Contracts.SharedDevice.DeviceImplementationExtensionNode" />
+  </ExtensionPoint>
+
+  <ExtensionPoint path="/Hardware/IdReader/IdReaderImplementations">
+    <ExtensionNode name="DeviceImplementation"
+                   type="Aristocrat.Monaco.Hardware.Contracts.SharedDevice.DeviceImplementationExtensionNode" />
+  </ExtensionPoint>
+
+  <ExtensionPoint path="/Hardware/Printer/PrinterImplementations">
+    <ExtensionNode name="DeviceImplementation"
+                   type="Aristocrat.Monaco.Hardware.Contracts.SharedDevice.DeviceImplementationExtensionNode" />
+  </ExtensionPoint>
+
+  <ExtensionPoint path="/Hardware/ReelController/ReelControllerImplementations">
+    <ExtensionNode name="DeviceImplementation"
+                   type="Aristocrat.Monaco.Hardware.Contracts.SharedDevice.DeviceImplementationExtensionNode" />
+  </ExtensionPoint>
+
+  <ExtensionPoint path="/Hardware/Printer/Renderers">
+    <ExtensionNode name="DeviceImplementation"
+                   type="Aristocrat.Monaco.Hardware.Contracts.SharedDevice.DeviceImplementationExtensionNode" />
+  </ExtensionPoint>
+
+  <ExtensionPoint path="/Hardware/PrintableRegions">
+    <ExtensionNode name="FilePath" type="Aristocrat.Monaco.Kernel.FilePathExtensionNode" />
+  </ExtensionPoint>
+
+  <ExtensionPoint path="/Hardware/PrintableTemplates">
+    <ExtensionNode name="FilePath" type="Aristocrat.Monaco.Kernel.FilePathExtensionNode" />
+  </ExtensionPoint>
+
+  <ExtensionPoint path="/Hardware/PrinterOverrides">
+    <ExtensionNode name="FilePath" type="Aristocrat.Monaco.Kernel.FilePathExtensionNode" />
+  </ExtensionPoint>
+  
+  <ExtensionPoint path="/Hardware/SerialTouch">
+    <ExtensionNode name="SerialTouchService"/>
+  </ExtensionPoint>
+
 </Addin>