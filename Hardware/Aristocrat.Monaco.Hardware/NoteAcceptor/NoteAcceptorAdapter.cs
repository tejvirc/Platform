﻿namespace Aristocrat.Monaco.Hardware.NoteAcceptor
{
    using System;
    using System.Collections.Generic;
    using System.Collections.ObjectModel;
    using System.Linq;
    using System.Reflection;
    using System.Threading;
    using System.Threading.Tasks;
    using Common;
    using Contracts;
    using Contracts.Communicator;
    using Contracts.Dfu;
    using Contracts.NoteAcceptor;
    using Contracts.Persistence;
    using Contracts.SerialPorts;
    using Contracts.SharedDevice;
    using Kernel;
    using Kernel.Contracts.Components;
    using log4net;
    using Stateless;
    using Constants = Kernel.Contracts.Components.Constants;

    /// <summary>A note acceptor adapter.</summary>
    /// <seealso cref="INoteAcceptorImplementation" />
    /// <seealso cref="INoteAcceptor" />
    /// <seealso cref="NoteAcceptorOptions" />
    public class NoteAcceptorAdapter : DeviceAdapter<INoteAcceptorImplementation>,
        INoteAcceptor,
        IStorageAccessor<NoteAcceptorOptions>
    {
        /// <summary>
        ///     Extension path at which this object will search for note acceptor protocol implementations
        /// </summary>
        private const string DeviceImplementationsExtensionPath = "/Hardware/NoteAcceptor/NoteAcceptorImplementations";

        private const string OptionsBlock = "Aristocrat.Monaco.Hardware.NoteAcceptor.NoteAcceptorAdapter.Options";
        private const string LastConfigurationBlock = "Aristocrat.Monaco.Hardware.LastDeviceConfiguration";
        private const string SupportedNotesKey = "SupportedNotes";
        private const string LastDocumentResultOption = "LastDocumentResult";
        private const string WasStackingOnLastPowerUpOption = "WasStackingOnLastPowerUp";
        private const string ActivationTimeText = "ActivationTime";
        private const string NoteAcceptor = "Note Acceptor";
        private const int SelfTestInterval = 5000;
        private const int MaxSelfTestRetries = 5;
        private const int SelfTestTimeout = 20;

        private static readonly ILog Logger = LogManager.GetLogger(MethodBase.GetCurrentMethod()!.DeclaringType);

        private readonly IPersistentStorageAccessor _accessor;
        private readonly StateMachine<NoteAcceptorLogicalState, NoteAcceptorLogicalStateTrigger> _state;
        private readonly object _instanceLock = new();
        private readonly object _noteLock = new();
        private readonly object _denomLock = new();
        private readonly object _activeDenominationsLock = new();
        private readonly IPersistentStorageManager _storageManager;
        private readonly IDisabledNotesService _disabledNotesService;
        private readonly IPersistenceProvider _persistence;
        private readonly Collection<int> _disabledNotes = new();
        private readonly List<(int Denom, string IsoCode)> _excludedNotes = new();

<<<<<<< HEAD
        private ReaderWriterLockSlim _stateLock = new(LockRecursionPolicy.SupportsRecursion);
=======
        private ReaderWriterLockSlim _stateLock =
            new ReaderWriterLockSlim(LockRecursionPolicy.SupportsRecursion);
        private AutoResetEvent _selfTestWaitHandle = new AutoResetEvent(true);
>>>>>>> 23c3c179

        private IPersistentBlock _supportedNotesPersistentBlock;
        private bool _validatingDevice;
        private int _selfTestRetryCount;
        private HashSet<int> _denominations = new();
        private DateTime _activationTime = DateTime.MinValue;
        private DocumentResult _lastResult = DocumentResult.None;
        private bool _wasStackingOnLastPowerUp;
        private string _configuration;
        private INoteAcceptorImplementation _noteAcceptor;
        private string _isoCode;
        private Collection<int> _supportedNotes = new();

        private EventWaitHandle _stackingEventWaitHandle;

        /// <summary>
        ///     Initializes a new instance of the Aristocrat.Monaco.Hardware.NoteAcceptor.NoteAcceptorAdapter class.
        /// </summary>
        public NoteAcceptorAdapter(
            IEventBus eventBus,
            IComponentRegistry componentRegistry,
            IDfuProvider dfuProvider,
            IPersistentStorageManager storageManager,
            IDisabledNotesService disabledNotesService,
            IPersistenceProvider persistence,
            ISerialPortsService serialPortsService,
            INoteAcceptorImplementation implementation)
            : base(eventBus, componentRegistry, dfuProvider, serialPortsService)
        {
            _state = ConfigureStateMachine();
            _storageManager = storageManager ?? throw new ArgumentNullException(nameof(storageManager));
            _accessor = _storageManager.GetAccessor(PersistenceLevel.Transient, LastConfigurationBlock);
            _configuration = (string)_accessor["Configuration"];
            _disabledNotesService =
                disabledNotesService ?? throw new ArgumentNullException(nameof(disabledNotesService));
            _persistence = persistence ?? throw new ArgumentNullException(nameof(persistence));
            _noteAcceptor = implementation ?? throw new ArgumentNullException(nameof(implementation));
            Disable(DisabledReasons.Device);
        }

        /// <summary>
        ///     Gets or sets the current note acceptor configuration - model, vendor, protocol, firmware
        ///     combined into a string
        /// </summary>
        public string Configuration
        {
            get => _configuration;
            set
            {
                var changed = !value.Equals(_configuration);
                Logger.Debug($"Note Acceptor Configuration has changed is {changed} for configuration '{value}'");
                if (changed)
                {
                    _configuration = value;
                    PostEvent(new NoteAcceptorChangedEvent(NoteAcceptorId));
                    PersistConfiguration();
                }
            }
        }

#if !(RETAIL)
        /// <summary>
        ///     Get NoteAcceptor implementation for automation.
        /// </summary>
        public INoteAcceptorImplementation NoteAcceptorImplementation => Implementation;
#endif

        /// <inheritdoc />
        protected override INoteAcceptorImplementation Implementation => _noteAcceptor;

        /// <inheritdoc />
        protected override string Description => NoteAcceptor;

        /// <inheritdoc />
        protected override string Path => Constants.NoteAcceptorPath;

        public override DeviceType DeviceType => DeviceType.NoteAcceptor;

        /// <inheritdoc />
        public int NoteAcceptorId { get; set; } = 1; // Default to deviceId 1 since 0 isn't valid in G2S

        /// <inheritdoc />
        public bool CanValidate => CanFire(NoteAcceptorLogicalStateTrigger.Escrowed);

        /// <inheritdoc />
        public bool IsReady { get; private set; }

        /// <inheritdoc />
        public bool IsEscrowed => CanFire(NoteAcceptorLogicalStateTrigger.Stacking);

        /// <inheritdoc />
        public bool WasStackingOnLastPowerUp
        {
            get => _wasStackingOnLastPowerUp;
            private set
            {
                if (_wasStackingOnLastPowerUp != value)
                {
                    _wasStackingOnLastPowerUp = value;
                    this.ModifyBlock(
                        _storageManager,
                        OptionsBlock,
                        (transaction, index) =>
                        {
                            transaction[index, WasStackingOnLastPowerUpOption] = _wasStackingOnLastPowerUp;
                            return true;
                        },
                        NoteAcceptorId - 1);
                }
            }
        }

        /// <inheritdoc />
        public List<int> Denominations
        {
            get
            {
                lock (_denomLock)
                {
                    return _denominations.ToList();
                }
            }
        }

        /// <inheritdoc />
        public DateTime ActivationTime
        {
            get => _activationTime;
            set
            {
                if (_activationTime != value)
                {
                    _activationTime = value;
                    this.ModifyBlock(
                        _storageManager,
                        OptionsBlock,
                        (transaction, index) =>
                        {
                            transaction[index, ActivationTimeText] = _activationTime;
                            return true;
                        },
                        NoteAcceptorId - 1);
                }
            }
        }

        /// <inheritdoc />
        public DocumentResult LastDocumentResult
        {
            get => _lastResult;
            protected set
            {
                if (_lastResult != value)
                {
                    _lastResult = value;
                    this.ModifyBlock(
                        _storageManager,
                        OptionsBlock,
                        (transaction, index) =>
                        {
                            transaction[index, LastDocumentResultOption] = (int)_lastResult;
                            return true;
                        },
                        NoteAcceptorId - 1);
                }
            }
        }

        /// <inheritdoc />
        public NoteAcceptorStackerState StackerState
        {
            get
            {
                // TODO: This isn't ideal, but it prevents us from having to maintain multiple states
                if (Faults.HasFlag(NoteAcceptorFaultTypes.StackerDisconnected))
                {
                    return NoteAcceptorStackerState.Removed;
                }

                if (Faults.HasFlag(NoteAcceptorFaultTypes.StackerFault))
                {
                    return NoteAcceptorStackerState.Fault;
                }

                if (Faults.HasFlag(NoteAcceptorFaultTypes.StackerJammed))
                {
                    return NoteAcceptorStackerState.Jammed;
                }

                if (Faults.HasFlag(NoteAcceptorFaultTypes.StackerFull))
                {
                    return NoteAcceptorStackerState.Full;
                }

                return NoteAcceptorStackerState.Inserted;
            }
        }

        /// <inheritdoc />
        public override bool Connected => !(_state?.State == NoteAcceptorLogicalState.Uninitialized ||
                                            _state?.State == NoteAcceptorLogicalState.Disconnected ||
                                            (!Implementation?.IsConnected ?? false));

        /// <inheritdoc />
        public NoteAcceptorLogicalState LogicalState => _state.State;

        /// <inheritdoc />
        public NoteAcceptorFaultTypes Faults => Implementation?.Faults ?? NoteAcceptorFaultTypes.None;

        /// <inheritdoc />
        public override string Name =>
            string.IsNullOrEmpty(ServiceProtocol) == false
                ? $"{ServiceProtocol} Note Acceptor Service"
                : "Unknown Note Acceptor Service";

        /// <inheritdoc />
        public override ICollection<Type> ServiceTypes => new[] { typeof(INoteAcceptor) };

        public bool DenomIsValid(int value)
        {
            return Denominations.Contains(value);
        }

        /// <inheritdoc />
        public Collection<int> GetSupportedNotes(string isoCode = null)
        {
            lock (_noteLock)
            {
                if (_supportedNotes.Count == 0 || isoCode != null)
                {
                    var supportedNotes = new Collection<int>();

                    if (isoCode == null)
                    {
                        isoCode = _isoCode;
                    }

                    Logger.Info($"Get Supported notes for ISO {isoCode}");

                    if (_supportedNotesPersistentBlock.GetValue(SupportedNotesKey, out NoteInfo noteInfo))
                    {
                        foreach (var denom in noteInfo.Notes.Select(a => a)
                                     .Where(a => string.IsNullOrEmpty(isoCode) || a.IsoCode == isoCode)
                                     .Select(a => a.Denom))
                        {
                            if (!_excludedNotes.Any(a => a.Denom == denom && a.IsoCode == _isoCode))
                            {
                                if (!supportedNotes.Contains(denom))
                                {
                                    Logger.Info($"Added supported note {denom} for ISO {isoCode}");
                                    supportedNotes.Add(denom);
                                }
                            }
                        }
                    }

                    _supportedNotes = supportedNotes;
                }
            }

            return _supportedNotes;
        }

        /// <inheritdoc />
        public List<ISOCurrencyCode> GetSupportedCurrencies()
        {
            var currencies = Implementation?.SupportedNotes?.Select(n => n.CurrencyCode).Distinct();

            return currencies?.ToList();
        }

        /// <inheritdoc />
        public void SetIsoCode(string isoCode)
        {
            lock (_noteLock)
            {
                _isoCode = isoCode;
            }

            SetActiveDenominations(isoCode);
        }

        /// <inheritdoc />
        public void UpdateDenom(int denom, bool enabled = true)
        {
            if (!_supportedNotes.Contains(denom))
            {
                return;
            }

            lock (_noteLock)
            {
                var noteInfo = _disabledNotesService.NoteInfo;
                if (noteInfo != null)
                {
                    if (enabled)
                    {
                        noteInfo.Notes = noteInfo.Notes.Select(a => a).Where(a => a.Denom != denom).ToArray();
                    }
                    else
                    {
                        var notes = noteInfo.Notes.ToList();
                        notes.Add((denom, _isoCode));
                        noteInfo.Notes = notes.ToArray();
                    }

                    _disabledNotesService.NoteInfo = noteInfo;

                    _disabledNotes.Clear();
                    foreach (var note in noteInfo.Notes)
                    {
                        _disabledNotes.Add(note.Denom);
                    }
                }
            }

            SetActiveDenominations();
        }

        /// <inheritdoc />
        public void SetNoteDefinitions(Collection<NoteDefinitions> notesDefinitions)
        {
            if (notesDefinitions == null)
            {
                return;
            }

            lock (_noteLock)
            {
                _excludedNotes.Clear();
                foreach (var currency in notesDefinitions)
                {
                    foreach (var denom in currency.ExcludedDenominations)
                    {
                        _excludedNotes.Add((denom, currency.Code));

                        if (_isoCode != null && _isoCode.Equals(currency.Code) && _supportedNotes.Count > 0)
                        {
                            _supportedNotes.Remove(denom);
                        }
                    }
                }
            }

            if (_supportedNotes != null && _supportedNotes.Count > 0)
            {
                SetActiveDenominations();
            }
        }

        /// <inheritdoc />
        public bool IsNoteDisabled(int denom)
        {
            var noteDisabled = false;
            var noteInfo = _disabledNotesService.NoteInfo;
            if (noteInfo != null)
            {
                noteDisabled = noteInfo.Notes.Any(a => a.Denom == denom);
            }

            return noteDisabled;
        }

        /// <inheritdoc />
        public override async Task<bool> SelfTest(bool clear)
        {
            WasStackingOnLastPowerUp = false;
            return await SelfTestInternal(clear);
        }

        /// <inheritdoc />
        public virtual async Task<bool> AcceptNote()
        {
            if (!IsEscrowed)
            {
                return false;
            }

            return await StackDocument(Implementation.AcceptNote);
        }

        /// <inheritdoc />
        public virtual async Task<bool> AcceptTicket()
        {
            if (!IsEscrowed)
            {
                return false;
            }

            return await StackDocument(Implementation.AcceptTicket);
        }

        public void Inspect(int timeout)
        {
            Inspect(LastComConfiguration, timeout);
        }

        /// <inheritdoc />
        public virtual async Task<bool> Return()
        {
            Fire(NoteAcceptorLogicalStateTrigger.Returning);
            return await Implementation.Return();
        }

        /// <inheritdoc />
        public bool TryAddBlock(IPersistentStorageAccessor accessor, int blockIndex, out NoteAcceptorOptions block)
        {
            block = new NoteAcceptorOptions();

            using (var transaction = accessor.StartTransaction())
            {
                transaction[blockIndex, LastDocumentResultOption] = (int)block.LastDocumentResult;

                transaction.Commit();
                return true;
            }
        }

        /// <inheritdoc />
        public bool TryGetBlock(IPersistentStorageAccessor accessor, int blockIndex, out NoteAcceptorOptions block)
        {
            block = new NoteAcceptorOptions
            {
                LastDocumentResult = (DocumentResult)(int)accessor[blockIndex, LastDocumentResultOption],
                ActivationTime = (DateTime)accessor[blockIndex, ActivationTimeText],
                WasStackingOnLastPowerUp = (bool)accessor[blockIndex, WasStackingOnLastPowerUpOption]
            };

            return true;
        }

        /// <inheritdoc />
        protected override void Dispose(bool disposing)
        {
            lock (_instanceLock)
            {
                if (Disposed)
                {
                    return;
                }

                if (disposing)
                {
                    Disable(DisabledReasons.Service);
                    if (Implementation != null)
                    {
                        Implementation.Connected -= ImplementationConnected;
                        Implementation.Disconnected -= ImplementationDisconnected;
                        Implementation.Initialized -= ImplementationInitialized;
                        Implementation.InitializationFailed -= ImplementationInitializationFailed;
                        Implementation.Disabled -= ImplementationDisabled;
                        Implementation.Enabled -= ImplementationEnabled;
                        Implementation.FaultCleared -= ImplementationFaultCleared;
                        Implementation.FaultOccurred -= ImplementationFaultOccurred;
                        Implementation.NoteOrTicketRejected -= ImplementationNoteOrTicketRejected;
                        Implementation.NoteOrTicketRemoved -= ImplementationNoteOrTicketRemoved;
                        Implementation.UnknownDocumentReturned -= ImplementationNoteOrTicketReturned;
                        Implementation.NoteAccepted -= ImplementationNoteAccepted;
                        Implementation.NoteReturned -= ImplementationNoteReturned;
                        Implementation.NoteValidated -= ImplementationNoteValidated;
                        Implementation.NoteOrTicketStacking -= ImplementationTicketStacking;
                        Implementation.TicketAccepted -= ImplementationTicketAccepted;
                        Implementation.TicketReturned -= ImplementationTicketReturned;
                        Implementation.TicketValidated -= ImplementationTicketValidated;
                        Implementation.Dispose();
                        _noteAcceptor = null;
                    }

                    if (_stackingEventWaitHandle != null)
                    {
                        _stackingEventWaitHandle.Set();
                        _stackingEventWaitHandle.Dispose();
                    }

                    _stateLock.Dispose();
                    _stateLock = null;

                    if (_selfTestWaitHandle != null)
                    {
                        _selfTestWaitHandle.Set();
                        _selfTestWaitHandle.Dispose();
                        _selfTestWaitHandle = null;
                    }
                }

                _stackingEventWaitHandle = null;

                base.Dispose(disposing);
            }
        }

        /// <inheritdoc />
        protected override void DisabledDetected()
        {
            PostEvent(new DisabledEvent(NoteAcceptorId, ReasonDisabled));
        }

        /// <inheritdoc />
        protected override void Disabling(DisabledReasons reason)
        {
            if (Fire(NoteAcceptorLogicalStateTrigger.Disable, new DisabledEvent(NoteAcceptorId, ReasonDisabled), true))
            {
                Implementation?.Disable();
            }
        }

        /// <inheritdoc />
        protected override void Enabling(EnabledReasons reason, DisabledReasons remedied)
        {
            CheckActivationTime();

            if (Enabled)
            {
                if (Fire(NoteAcceptorLogicalStateTrigger.Enable, new EnabledEvent(NoteAcceptorId, reason), true))
                {
                    Implementation?.Enable();
                }
                else
                {
                    PostEvent(new EnabledEvent(NoteAcceptorId, reason));
                }
            }
            else
            {
                if (reason == EnabledReasons.Device &&
                    ((remedied & DisabledReasons.GamePlay) != 0 ||
                     (ReasonDisabled & DisabledReasons.GamePlay) != 0 ||
                     (ReasonDisabled & DisabledReasons.System) != 0))
                {
                    PostEvent(new EnabledEvent(reason));
                }

                DisabledDetected();
            }
        }

        /// <inheritdoc />
        protected override void Initializing()
        {
            lock (_instanceLock)
            {
                if (Implementation == null)
                {
                    var errorMessage = $"Cannot load {Name}";
                    Logger.Fatal(errorMessage);
                    throw new ServiceException(errorMessage);
                }

                _supportedNotesPersistentBlock = _persistence.GetOrCreateBlock(
                    SupportedNotesKey,
                    PersistenceLevel.Critical);

                ReadOrCreateOptions();
                HandlePowerUpStacking();

                Implementation.Connected += ImplementationConnected;
                Implementation.Disconnected += ImplementationDisconnected;
                Implementation.Initialized += ImplementationInitialized;
                Implementation.InitializationFailed += ImplementationInitializationFailed;
                Implementation.Disabled += ImplementationDisabled;
                Implementation.Enabled += ImplementationEnabled;
                Implementation.FaultCleared += ImplementationFaultCleared;
                Implementation.FaultOccurred += ImplementationFaultOccurred;
                Implementation.NoteOrTicketRejected += ImplementationNoteOrTicketRejected;
                Implementation.NoteOrTicketRemoved += ImplementationNoteOrTicketRemoved;
                Implementation.UnknownDocumentReturned += ImplementationNoteOrTicketReturned;
                Implementation.NoteAccepted += ImplementationNoteAccepted;
                Implementation.NoteReturned += ImplementationNoteReturned;
                Implementation.NoteValidated += ImplementationNoteValidated;
                Implementation.NoteOrTicketStacking += ImplementationTicketStacking;
                Implementation.TicketAccepted += ImplementationTicketAccepted;
                Implementation.TicketReturned += ImplementationTicketReturned;
                Implementation.TicketValidated += ImplementationTicketValidated;
            }
        }

        /// <inheritdoc />
        protected override void Inspecting(IComConfiguration comConfiguration, int timeout)
        {
            Fire(NoteAcceptorLogicalStateTrigger.Inspecting);
        }

        /// <inheritdoc />
        protected override void SubscribeToEvents(IEventBus eventBus)
        {
        }

        private void CheckActivationTime()
        {
            if (ActivationTime == DateTime.MinValue)
            {
                ActivationTime = DateTime.UtcNow;
            }
        }

        private async Task<bool> SelfTestInternal(bool clear, bool retryOnFailure = false)
        {
            if (!_selfTestWaitHandle.WaitOne(SelfTestTimeout))
            {
                // there is another self test running
                Logger.Debug("Another self test is running");
                return false;
            }

            var result = await base.SelfTest(clear);
            if (result)
            {
                try
                {
                    Logger.Debug("Self test passed");
                    PostEvent(new SelfTestPassedEvent(NoteAcceptorId));
                    ClearSelfTestFailed();
                }
                finally
                {
                    _selfTestWaitHandle.Set();
                }
            }
            else
            {
                try
                {
                    SelfTestFailed();
                }
                finally
                {
                    _selfTestWaitHandle.Set();
                }
                
                if (retryOnFailure)
                {
                    if (++_selfTestRetryCount < MaxSelfTestRetries && (Implementation?.IsConnected ?? false))
                    {
                        RetrySelfTest();

                        void RetrySelfTest()
                        {
                            Task.Delay(SelfTestInterval).ContinueWith(_ => SelfTestInternal(clear, true));
                        }
                    }
                }
            }

            return result;
        }

        private void ClearSelfTestFailed()
        {
            var error = typeof(SelfTestFailedEvent);
            if (ClearError(error))
            {
                Logger.Info($"RequirementsCleared: REMOVED {error} from the error list.");
                if (!AnyErrors)
                {
                    Enable(EnabledReasons.Reset);
                }
            }

            if (ReasonDisabled.HasFlag(DisabledReasons.Device))
            {
                Enable(EnabledReasons.Device);
            }

            IsReady = true;
        }

        private void SelfTestFailed()
        {
            Logger.Error("Self test failed");

            PostEvent(new SelfTestFailedEvent(NoteAcceptorId));

            var error = typeof(SelfTestFailedEvent);
            if (Implementation == null || !AddError(error))
            {
                return;
            }

            LastDocumentResult = DocumentResult.None;
            IsReady = false;
            Logger.Warn($"ResolverError: ADDED {error} to the error list.");
            Disable(DisabledReasons.Error);
        }

        private void ReadOrCreateOptions()
        {
            if (!this.GetOrAddBlock(
                    _storageManager,
                    OptionsBlock,
                    out var options,
                    NoteAcceptorId - 1,
                    PersistenceLevel.Critical))
            {
                Logger.Error($"Could not access block {OptionsBlock} {NoteAcceptorId - 1}");
                return;
            }

            _lastResult = options.LastDocumentResult;
            _activationTime = options.ActivationTime;
            _wasStackingOnLastPowerUp = options.WasStackingOnLastPowerUp;
            Logger.Debug($"Block successfully read {OptionsBlock} {NoteAcceptorId - 1}");
        }

        private void HandlePowerUpStacking()
        {
            if (LastDocumentResult == DocumentResult.Stacking)
            {
                WasStackingOnLastPowerUp = true;
                LastDocumentResult = DocumentResult.None;
            }
        }

        private void ImplementationConnected(object sender, EventArgs e)
        {
            Logger.Info("ImplementationConnected: device connected");
            Fire(NoteAcceptorLogicalStateTrigger.Connected, new ConnectedEvent(NoteAcceptorId));

            Task.Delay(SelfTestInterval).ContinueWith(_ => CheckDevice());
        }

        private void CheckDevice()
        {
            if (_validatingDevice)
            {
                return;
            }

            try
            {
                _validatingDevice = true;
                _selfTestRetryCount = 0;
                if (Implementation != null &&
                    Implementation.IsConnected &&
                    CalculateCrc(0).Result != 0 &&
                    SelfTestInternal(false, true).Result)
                {
                    if (ReasonDisabled.HasFlag(DisabledReasons.Device))
                    {
                        Enable(EnabledReasons.Device);
                    }
                }
            }
            finally
            {
                _validatingDevice = false;
            }
        }

        private void ImplementationDisconnected(object sender, EventArgs e)
        {
            Logger.Warn("ImplementationDisconnected: device disconnected");
            _stackingEventWaitHandle?.Reset();
            Disable(DisabledReasons.Device);
            Fire(NoteAcceptorLogicalStateTrigger.Disconnected, new DisconnectedEvent(NoteAcceptorId));
            UnregisterComponent();
        }

        private void ImplementationInitialized(object sender, EventArgs e)
        {
            if (!CanFire(NoteAcceptorLogicalStateTrigger.Initialized))
            {
                Logger.Error("ImplementationInitialized: invalid state for device initialized");

                return;
            }

            Logger.Info("ImplementationInitialized: device initialized");

            SaveSupportedNotes();

            SetInternalConfiguration();

            Implementation?.UpdateConfiguration(InternalConfiguration);

            Configuration = GetConfigurationString();

            RegisterComponent();

            Fire(NoteAcceptorLogicalStateTrigger.Initialized, new InspectedEvent(NoteAcceptorId));
            Initialized = true;

            if ((ReasonDisabled & DisabledReasons.Error) != 0)
            {
                if (!AnyErrors)
                {
                    Enable(EnabledReasons.Reset);
                }
            }

            if (Enabled)
            {
                Implementation?.Enable();
            }
            else
            {
                DisabledDetected();
                Implementation?.Disable();
            }
        }

        private Collection<int> GetDisabledNotes(string isoCode = null)
        {
            lock (_noteLock)
            {
                isoCode ??= _isoCode;
                if (_disabledNotes.Count != 0)
                {
                    return _disabledNotes;
                }

                var noteInfo = _disabledNotesService.NoteInfo;
                if (noteInfo != null)
                {
                    foreach (var denom in noteInfo.Notes.Select(a => a).Where(a => a.IsoCode == isoCode)
                                 .Select(a => a.Denom))
                    {
                        _disabledNotes.Add(denom);
                    }
                }
                else
                {
                    noteInfo = new NoteInfo { Notes = Array.Empty<(int, string)>() };
                    _disabledNotesService.NoteInfo = noteInfo;
                }
            }

            return _disabledNotes;
        }

        private void SaveSupportedNotes()
        {
            if (Implementation == null ||
                !Implementation.SupportedNotes.Any() && !Implementation.ReadNoteTable().Result)
            {
                return;
            }

            var supportedNotes = new NoteInfo
            {
                Notes = Implementation.SupportedNotes.Select(a => (a.Value, a.CurrencyCode.ToString())).ToArray()
            };
            var notesUpdated = false;
            if (_supportedNotesPersistentBlock.GetValue(SupportedNotesKey, out NoteInfo noteInfo))
            {
                if (supportedNotes.Notes.Any(
                        note => !noteInfo.Notes.Any(a => a.Denom == note.Denom && a.IsoCode == note.IsoCode)))
                {
                    notesUpdated = true;
                }
            }

            using (var transaction = _supportedNotesPersistentBlock.Transaction())
            {
                transaction.SetValue(SupportedNotesKey, supportedNotes);
                transaction.Commit();
            }

            if (notesUpdated)
            {
                SetActiveDenominations(_isoCode);
            }
        }

        private void SetActiveDenominations(string isoCode = null)
        {
            lock (_activeDenominationsLock)
            {
                var denoms = GetSupportedNotes(isoCode).ToHashSet();

                foreach (var note in GetDisabledNotes())
                {
                    denoms.Remove(note);
                }

                lock (_denomLock)
                {
                    _denominations = denoms;

                    foreach (var denom in _denominations)
                    {
                        Logger.Info($"Denomination {denom} added");
                    }
                }

                PostEvent(new NoteUpdatedEvent(NoteAcceptorId));
            }
        }

        private void PersistConfiguration()
        {
            using (var transaction = _accessor.StartTransaction())
            {
                transaction["Configuration"] = Configuration;
                transaction.Commit();
            }
        }

        private string GetConfigurationString()
        {
            return
                $"{InternalConfiguration.Model},{InternalConfiguration.Manufacturer},{InternalConfiguration.Protocol}" +
                $",{InternalConfiguration.FirmwareId},{InternalConfiguration.FirmwareRevision}";
        }

        private void ImplementationInitializationFailed(object sender, EventArgs e)
        {
            if (Implementation != null)
            {
                SetInternalConfiguration();

                Implementation.UpdateConfiguration(InternalConfiguration);
            }

            Logger.Warn("ImplementationInitializationFailed: device initialization failed");
            Disable(DisabledReasons.Device);
            Fire(NoteAcceptorLogicalStateTrigger.InspectionFailed, new InspectionFailedEvent(NoteAcceptorId));
            PostEvent(new DisabledEvent(DisabledReasons.Error));
            PostEvent(new ResetEvent(NoteAcceptorId));
        }

        private void ImplementationDisabled(object sender, EventArgs e)
        {
            Logger.Warn("ImplementationDisabled: device disabled");
        }

        private void ImplementationEnabled(object sender, EventArgs e)
        {
            Logger.Info("ImplementationEnabled: device enabled");
        }

        private void ImplementationFaultCleared(object sender, FaultEventArgs e)
        {
            foreach (NoteAcceptorFaultTypes value in Enum.GetValues(typeof(NoteAcceptorFaultTypes)))
            {
                if (!e.Fault.HasFlag(value))
                {
                    continue;
                }

                switch (value)
                {
                    case NoteAcceptorFaultTypes.FirmwareFault:
                    case NoteAcceptorFaultTypes.MechanicalFault:
                    case NoteAcceptorFaultTypes.OpticalFault:
                    case NoteAcceptorFaultTypes.ComponentFault:
                    case NoteAcceptorFaultTypes.NvmFault:
                    case NoteAcceptorFaultTypes.OtherFault:
                    case NoteAcceptorFaultTypes.StackerDisconnected:
                    case NoteAcceptorFaultTypes.StackerFull:
                    case NoteAcceptorFaultTypes.StackerJammed:
                    case NoteAcceptorFaultTypes.StackerFault:
                    case NoteAcceptorFaultTypes.NoteJammed:
                    case NoteAcceptorFaultTypes.CheatDetected:
                        if (ClearError(value))
                        {
                            Logger.Info($"ImplementationFaultCleared: REMOVED {value} from the error list.");
                            if (!AnyErrors)
                            {
                                Enable(EnabledReasons.Reset);
                            }
                        }

                        break;
                    default:
                        continue;
                }

                PostEvent(new HardwareFaultClearEvent(NoteAcceptorId, value));
            }
        }

        private void ImplementationFaultOccurred(object sender, FaultEventArgs e)
        {
            foreach (NoteAcceptorFaultTypes value in Enum.GetValues(typeof(NoteAcceptorFaultTypes)))
            {
                if (!e.Fault.HasFlag(value))
                {
                    continue;
                }

                var postFaultEvent = !ContainsError(value.ToString());

                switch (value)
                {
                    case NoteAcceptorFaultTypes.FirmwareFault:
                        // VLT-8547 JCM iVision ejects the document and doesn't report it in the ticket status
                        LastDocumentResult = DocumentResult.None;
                        HandleFault(value);
                        break;
                    case NoteAcceptorFaultTypes.OpticalFault:
                    case NoteAcceptorFaultTypes.ComponentFault:
                    case NoteAcceptorFaultTypes.NvmFault:
                    case NoteAcceptorFaultTypes.StackerFull:
                    case NoteAcceptorFaultTypes.StackerFault:
                        HandleFault(value);
                        break;
                    case NoteAcceptorFaultTypes.OtherFault:
                    case NoteAcceptorFaultTypes.MechanicalFault:
                    case NoteAcceptorFaultTypes.StackerDisconnected:
                    case NoteAcceptorFaultTypes.StackerJammed:
                    case NoteAcceptorFaultTypes.NoteJammed:
                    case NoteAcceptorFaultTypes.CheatDetected:
                        HandleFault(value);

                        // The device does not always reports a ticket status after clearing one of these faults because
                        // the document has to be manually removed to clear them.
                        if (LastDocumentResult == DocumentResult.Stacking)
                        {
                            LastDocumentResult = DocumentResult.None;
                            _stackingEventWaitHandle?.Set();
                        }

                        break;
                    default:
                        continue;
                }

                if (postFaultEvent)
                {
                    PostEvent(new HardwareFaultEvent(NoteAcceptorId, value));
                }
            }
        }

        private void HandleFault(NoteAcceptorFaultTypes value)
        {
            if (AddError(value))
            {
                Logger.Info($"ImplementationFaultOccurred: ADDED {value} to the error list.");
                Disable(DisabledReasons.Error);
            }
            else
            {
                Logger.Debug($"ImplementationFaultOccurred: DUPLICATE ERROR EVENT {value}");
            }
        }

        private void ImplementationNoteOrTicketRejected(object sender, EventArgs e)
        {
            Fire(NoteAcceptorLogicalStateTrigger.Rejected, new DocumentRejectedEvent(NoteAcceptorId));
            Logger.Warn("Note or Ticket rejected");
            LastDocumentResult = DocumentResult.Rejected;
            _stackingEventWaitHandle?.Set();
        }

        private void ImplementationNoteOrTicketReturned(object sender, EventArgs e)
        {
            Fire(NoteAcceptorLogicalStateTrigger.Returned);
            Logger.Warn("Note or Ticket returned");
            LastDocumentResult = DocumentResult.Returned;
            _stackingEventWaitHandle?.Set();
        }

        private void ImplementationNoteOrTicketRemoved(object sender, EventArgs e)
        {
            Logger.Info("ImplementationNoteOrTicketRemoved");
            // VLT-8547 JCM iVision ejects the document and doesn't report it in the ticket status
            LastDocumentResult = DocumentResult.None;
        }

        private void ImplementationNoteAccepted(object sender, NoteEventArgs e)
        {
            Fire(NoteAcceptorLogicalStateTrigger.Stacked, new CurrencyStackedEvent(NoteAcceptorId, e.Note));
            LastDocumentResult = DocumentResult.Stacked;
            _stackingEventWaitHandle?.Set();
        }

        private void ImplementationNoteReturned(object sender, NoteEventArgs e)
        {
            Fire(NoteAcceptorLogicalStateTrigger.Returned, new CurrencyReturnedEvent(NoteAcceptorId, e.Note));
            Logger.Warn($"Note returned {e.Note}");
            LastDocumentResult = DocumentResult.Returned;
            _stackingEventWaitHandle?.Set();
        }

        private void ImplementationNoteValidated(object sender, NoteEventArgs e)
        {
            var escrowEvent = new CurrencyEscrowedEvent(NoteAcceptorId, e.Note);

            if (Fire(NoteAcceptorLogicalStateTrigger.Escrowed, escrowEvent, true))
            {
                LastDocumentResult = DocumentResult.Escrowed;
                Logger.Info($"Escrowed currency {e.Note}");
            }
            else
            {
                Logger.Warn($"Escrowed currency {e.Note} from invalid state");
                Return().FireAndForget(ex => { Logger.Error($"Return: Exception occurred {ex}"); });
            }
        }

        private void ImplementationTicketStacking(object sender, EventArgs e)
        {
            Fire(NoteAcceptorLogicalStateTrigger.Stacking);
        }

        private void ImplementationTicketAccepted(object sender, TicketEventArgs e)
        {
            Fire(NoteAcceptorLogicalStateTrigger.Stacked, new VoucherStackedEvent(NoteAcceptorId, e.Barcode));
            Logger.Debug($"Voucher Accepted {e.Barcode}");
            LastDocumentResult = DocumentResult.Stacked;
            _stackingEventWaitHandle?.Set();
        }

        private void ImplementationTicketReturned(object sender, TicketEventArgs e)
        {
            Fire(NoteAcceptorLogicalStateTrigger.Returned, new VoucherReturnedEvent(NoteAcceptorId, e.Barcode));
            Logger.Warn($"Voucher returned {e.Barcode}");
            LastDocumentResult = DocumentResult.Returned;
            _stackingEventWaitHandle?.Set();
        }

        private void ImplementationTicketValidated(object sender, TicketEventArgs e)
        {
            if (Fire(
                    NoteAcceptorLogicalStateTrigger.Escrowed,
                    new VoucherEscrowedEvent(NoteAcceptorId, e.Barcode),
                    true))
            {
                LastDocumentResult = DocumentResult.Escrowed;
                Logger.Info($"Escrowed voucher {e.Barcode}");
            }
            else
            {
                Logger.Warn($"Escrowed voucher {e.Barcode} from invalid state");
                Return().FireAndForget(ex => { Logger.Error($"Return: Exception occurred {ex}"); });
            }
        }

        private async Task<bool> StackDocument(Func<Task<bool>> acceptTask)
        {
            _stackingEventWaitHandle = new EventWaitHandle(false, EventResetMode.ManualReset);

            if (await acceptTask())
            {
                ClearStackingEventWaitHandle();
                return true;
            }

            _stackingEventWaitHandle.WaitOne();
            ClearStackingEventWaitHandle();
            Logger.Debug($"StackDocument / LastDocumentResult={LastDocumentResult}");
            return LastDocumentResult == DocumentResult.Stacked;
        }

        private void ClearStackingEventWaitHandle()
        {
            _stackingEventWaitHandle?.Dispose();
            _stackingEventWaitHandle = null;
        }

        private StateMachine<NoteAcceptorLogicalState, NoteAcceptorLogicalStateTrigger> ConfigureStateMachine()
        {
            var stateMachine =
                new StateMachine<NoteAcceptorLogicalState, NoteAcceptorLogicalStateTrigger>(
                    NoteAcceptorLogicalState.Uninitialized);

            stateMachine.Configure(NoteAcceptorLogicalState.Uninitialized)
                .Permit(NoteAcceptorLogicalStateTrigger.Inspecting, NoteAcceptorLogicalState.Inspecting)
                .PermitDynamic(
                    NoteAcceptorLogicalStateTrigger.Initialized,
                    () => Enabled ? NoteAcceptorLogicalState.Idle : NoteAcceptorLogicalState.Disabled);

            stateMachine.Configure(NoteAcceptorLogicalState.Inspecting)
                .Permit(NoteAcceptorLogicalStateTrigger.InspectionFailed, NoteAcceptorLogicalState.Uninitialized)
                .PermitDynamic(
                    NoteAcceptorLogicalStateTrigger.Initialized,
                    () => Enabled ? NoteAcceptorLogicalState.Idle : NoteAcceptorLogicalState.Disabled)
                .Permit(NoteAcceptorLogicalStateTrigger.Disconnected, NoteAcceptorLogicalState.Disconnected);

            stateMachine.Configure(NoteAcceptorLogicalState.Disconnected)
                .Permit(NoteAcceptorLogicalStateTrigger.Connected, NoteAcceptorLogicalState.Inspecting);

            stateMachine.Configure(NoteAcceptorLogicalState.Idle)
                .Permit(NoteAcceptorLogicalStateTrigger.Escrowed, NoteAcceptorLogicalState.InEscrow)
                .Permit(NoteAcceptorLogicalStateTrigger.Returning, NoteAcceptorLogicalState.Returning)
                .PermitReentry(NoteAcceptorLogicalStateTrigger.Rejected)
                .Permit(NoteAcceptorLogicalStateTrigger.Disable, NoteAcceptorLogicalState.Disabled)
                .Permit(NoteAcceptorLogicalStateTrigger.Disconnected, NoteAcceptorLogicalState.Disconnected);

            stateMachine.Configure(NoteAcceptorLogicalState.InEscrow)
                .OnEntry(() => LastDocumentResult = DocumentResult.Escrowed)
                .Permit(NoteAcceptorLogicalStateTrigger.Stacking, NoteAcceptorLogicalState.Stacking)
                .Permit(NoteAcceptorLogicalStateTrigger.Returning, NoteAcceptorLogicalState.Returning)
                .Permit(NoteAcceptorLogicalStateTrigger.Disable, NoteAcceptorLogicalState.Disabled)
                .Permit(NoteAcceptorLogicalStateTrigger.Disconnected, NoteAcceptorLogicalState.Disconnected);

            stateMachine.Configure(NoteAcceptorLogicalState.Stacking)
                .OnEntry(() => LastDocumentResult = DocumentResult.Stacking)
                .Permit(NoteAcceptorLogicalStateTrigger.Stacked, NoteAcceptorLogicalState.Idle)
                .Permit(NoteAcceptorLogicalStateTrigger.Returned, NoteAcceptorLogicalState.Idle)
                .Permit(NoteAcceptorLogicalStateTrigger.Rejected, NoteAcceptorLogicalState.Idle)
                .Permit(NoteAcceptorLogicalStateTrigger.Disable, NoteAcceptorLogicalState.Disabled)
                .Permit(NoteAcceptorLogicalStateTrigger.Disconnected, NoteAcceptorLogicalState.Disconnected);

            stateMachine.Configure(NoteAcceptorLogicalState.Returning)
                .Permit(NoteAcceptorLogicalStateTrigger.Returned, NoteAcceptorLogicalState.Idle)
                .Permit(NoteAcceptorLogicalStateTrigger.Disable, NoteAcceptorLogicalState.Disabled)
                .Permit(NoteAcceptorLogicalStateTrigger.Disconnected, NoteAcceptorLogicalState.Disconnected);

            stateMachine.Configure(NoteAcceptorLogicalState.Disabled)
                .Permit(NoteAcceptorLogicalStateTrigger.Enable, NoteAcceptorLogicalState.Idle)
                .PermitReentry(NoteAcceptorLogicalStateTrigger.Disable)
                .Permit(NoteAcceptorLogicalStateTrigger.Connected, NoteAcceptorLogicalState.Inspecting)
                .Permit(NoteAcceptorLogicalStateTrigger.Disconnected, NoteAcceptorLogicalState.Disconnected);

            stateMachine.OnUnhandledTrigger(
                (state, trigger) =>
                {
                    Logger.Error($"Invalid NoteAcceptor State Transition. State : {state} Trigger : {trigger}");
                });

            stateMachine.OnTransitioned(
                transition =>
                {
                    Logger.Debug(
                        $"Transitioned From : {transition.Source} To : {transition.Destination} Trigger : {transition.Trigger}");
                });
            return stateMachine;
        }

        private bool CanFire(NoteAcceptorLogicalStateTrigger trigger)
        {
            if (!_state.CanFire(trigger))
            {
                Logger.Warn($"Cannot transition with trigger: {trigger}");
                return false;
            }

            return true;
        }

        private bool Fire(NoteAcceptorLogicalStateTrigger trigger, bool verify = false)
        {
            if (verify && !CanFire(trigger))
            {
                return false;
            }

            Logger.Debug($"Transitioning with trigger: {trigger}");
            _stateLock?.EnterWriteLock();
            try
            {
                _state.Fire(trigger);
            }
            finally
            {
                _stateLock?.ExitWriteLock();
            }

            return true;
        }

        private bool Fire<TEvent>(NoteAcceptorLogicalStateTrigger trigger, TEvent @event, bool verify = false)
            where TEvent : IEvent
        {
            if (!Fire(trigger, verify))
            {
                return false;
            }

            if (@event != null)
            {
                PostEvent(@event);
            }

            return true;
        }
    }
}<|MERGE_RESOLUTION|>--- conflicted
+++ resolved
@@ -1,1338 +1,1333 @@
-﻿namespace Aristocrat.Monaco.Hardware.NoteAcceptor
-{
-    using System;
-    using System.Collections.Generic;
-    using System.Collections.ObjectModel;
-    using System.Linq;
-    using System.Reflection;
-    using System.Threading;
-    using System.Threading.Tasks;
-    using Common;
-    using Contracts;
-    using Contracts.Communicator;
-    using Contracts.Dfu;
-    using Contracts.NoteAcceptor;
-    using Contracts.Persistence;
-    using Contracts.SerialPorts;
-    using Contracts.SharedDevice;
-    using Kernel;
-    using Kernel.Contracts.Components;
-    using log4net;
-    using Stateless;
-    using Constants = Kernel.Contracts.Components.Constants;
-
-    /// <summary>A note acceptor adapter.</summary>
-    /// <seealso cref="INoteAcceptorImplementation" />
-    /// <seealso cref="INoteAcceptor" />
-    /// <seealso cref="NoteAcceptorOptions" />
-    public class NoteAcceptorAdapter : DeviceAdapter<INoteAcceptorImplementation>,
-        INoteAcceptor,
-        IStorageAccessor<NoteAcceptorOptions>
-    {
-        /// <summary>
-        ///     Extension path at which this object will search for note acceptor protocol implementations
-        /// </summary>
-        private const string DeviceImplementationsExtensionPath = "/Hardware/NoteAcceptor/NoteAcceptorImplementations";
-
-        private const string OptionsBlock = "Aristocrat.Monaco.Hardware.NoteAcceptor.NoteAcceptorAdapter.Options";
-        private const string LastConfigurationBlock = "Aristocrat.Monaco.Hardware.LastDeviceConfiguration";
-        private const string SupportedNotesKey = "SupportedNotes";
-        private const string LastDocumentResultOption = "LastDocumentResult";
-        private const string WasStackingOnLastPowerUpOption = "WasStackingOnLastPowerUp";
-        private const string ActivationTimeText = "ActivationTime";
-        private const string NoteAcceptor = "Note Acceptor";
-        private const int SelfTestInterval = 5000;
-        private const int MaxSelfTestRetries = 5;
-        private const int SelfTestTimeout = 20;
-
-        private static readonly ILog Logger = LogManager.GetLogger(MethodBase.GetCurrentMethod()!.DeclaringType);
-
-        private readonly IPersistentStorageAccessor _accessor;
-        private readonly StateMachine<NoteAcceptorLogicalState, NoteAcceptorLogicalStateTrigger> _state;
-        private readonly object _instanceLock = new();
-        private readonly object _noteLock = new();
-        private readonly object _denomLock = new();
-        private readonly object _activeDenominationsLock = new();
-        private readonly IPersistentStorageManager _storageManager;
-        private readonly IDisabledNotesService _disabledNotesService;
-        private readonly IPersistenceProvider _persistence;
-        private readonly Collection<int> _disabledNotes = new();
-        private readonly List<(int Denom, string IsoCode)> _excludedNotes = new();
-
-<<<<<<< HEAD
-        private ReaderWriterLockSlim _stateLock = new(LockRecursionPolicy.SupportsRecursion);
-=======
-        private ReaderWriterLockSlim _stateLock =
-            new ReaderWriterLockSlim(LockRecursionPolicy.SupportsRecursion);
-        private AutoResetEvent _selfTestWaitHandle = new AutoResetEvent(true);
->>>>>>> 23c3c179
-
-        private IPersistentBlock _supportedNotesPersistentBlock;
-        private bool _validatingDevice;
-        private int _selfTestRetryCount;
-        private HashSet<int> _denominations = new();
-        private DateTime _activationTime = DateTime.MinValue;
-        private DocumentResult _lastResult = DocumentResult.None;
-        private bool _wasStackingOnLastPowerUp;
-        private string _configuration;
-        private INoteAcceptorImplementation _noteAcceptor;
-        private string _isoCode;
-        private Collection<int> _supportedNotes = new();
-
-        private EventWaitHandle _stackingEventWaitHandle;
-
-        /// <summary>
-        ///     Initializes a new instance of the Aristocrat.Monaco.Hardware.NoteAcceptor.NoteAcceptorAdapter class.
-        /// </summary>
-        public NoteAcceptorAdapter(
-            IEventBus eventBus,
-            IComponentRegistry componentRegistry,
-            IDfuProvider dfuProvider,
-            IPersistentStorageManager storageManager,
-            IDisabledNotesService disabledNotesService,
-            IPersistenceProvider persistence,
-            ISerialPortsService serialPortsService,
-            INoteAcceptorImplementation implementation)
-            : base(eventBus, componentRegistry, dfuProvider, serialPortsService)
-        {
-            _state = ConfigureStateMachine();
-            _storageManager = storageManager ?? throw new ArgumentNullException(nameof(storageManager));
-            _accessor = _storageManager.GetAccessor(PersistenceLevel.Transient, LastConfigurationBlock);
-            _configuration = (string)_accessor["Configuration"];
-            _disabledNotesService =
-                disabledNotesService ?? throw new ArgumentNullException(nameof(disabledNotesService));
-            _persistence = persistence ?? throw new ArgumentNullException(nameof(persistence));
-            _noteAcceptor = implementation ?? throw new ArgumentNullException(nameof(implementation));
-            Disable(DisabledReasons.Device);
-        }
-
-        /// <summary>
-        ///     Gets or sets the current note acceptor configuration - model, vendor, protocol, firmware
-        ///     combined into a string
-        /// </summary>
-        public string Configuration
-        {
-            get => _configuration;
-            set
-            {
-                var changed = !value.Equals(_configuration);
-                Logger.Debug($"Note Acceptor Configuration has changed is {changed} for configuration '{value}'");
-                if (changed)
-                {
-                    _configuration = value;
-                    PostEvent(new NoteAcceptorChangedEvent(NoteAcceptorId));
-                    PersistConfiguration();
-                }
-            }
-        }
-
-#if !(RETAIL)
-        /// <summary>
-        ///     Get NoteAcceptor implementation for automation.
-        /// </summary>
-        public INoteAcceptorImplementation NoteAcceptorImplementation => Implementation;
-#endif
-
-        /// <inheritdoc />
-        protected override INoteAcceptorImplementation Implementation => _noteAcceptor;
-
-        /// <inheritdoc />
-        protected override string Description => NoteAcceptor;
-
-        /// <inheritdoc />
-        protected override string Path => Constants.NoteAcceptorPath;
-
-        public override DeviceType DeviceType => DeviceType.NoteAcceptor;
-
-        /// <inheritdoc />
-        public int NoteAcceptorId { get; set; } = 1; // Default to deviceId 1 since 0 isn't valid in G2S
-
-        /// <inheritdoc />
-        public bool CanValidate => CanFire(NoteAcceptorLogicalStateTrigger.Escrowed);
-
-        /// <inheritdoc />
-        public bool IsReady { get; private set; }
-
-        /// <inheritdoc />
-        public bool IsEscrowed => CanFire(NoteAcceptorLogicalStateTrigger.Stacking);
-
-        /// <inheritdoc />
-        public bool WasStackingOnLastPowerUp
-        {
-            get => _wasStackingOnLastPowerUp;
-            private set
-            {
-                if (_wasStackingOnLastPowerUp != value)
-                {
-                    _wasStackingOnLastPowerUp = value;
-                    this.ModifyBlock(
-                        _storageManager,
-                        OptionsBlock,
-                        (transaction, index) =>
-                        {
-                            transaction[index, WasStackingOnLastPowerUpOption] = _wasStackingOnLastPowerUp;
-                            return true;
-                        },
-                        NoteAcceptorId - 1);
-                }
-            }
-        }
-
-        /// <inheritdoc />
-        public List<int> Denominations
-        {
-            get
-            {
-                lock (_denomLock)
-                {
-                    return _denominations.ToList();
-                }
-            }
-        }
-
-        /// <inheritdoc />
-        public DateTime ActivationTime
-        {
-            get => _activationTime;
-            set
-            {
-                if (_activationTime != value)
-                {
-                    _activationTime = value;
-                    this.ModifyBlock(
-                        _storageManager,
-                        OptionsBlock,
-                        (transaction, index) =>
-                        {
-                            transaction[index, ActivationTimeText] = _activationTime;
-                            return true;
-                        },
-                        NoteAcceptorId - 1);
-                }
-            }
-        }
-
-        /// <inheritdoc />
-        public DocumentResult LastDocumentResult
-        {
-            get => _lastResult;
-            protected set
-            {
-                if (_lastResult != value)
-                {
-                    _lastResult = value;
-                    this.ModifyBlock(
-                        _storageManager,
-                        OptionsBlock,
-                        (transaction, index) =>
-                        {
-                            transaction[index, LastDocumentResultOption] = (int)_lastResult;
-                            return true;
-                        },
-                        NoteAcceptorId - 1);
-                }
-            }
-        }
-
-        /// <inheritdoc />
-        public NoteAcceptorStackerState StackerState
-        {
-            get
-            {
-                // TODO: This isn't ideal, but it prevents us from having to maintain multiple states
-                if (Faults.HasFlag(NoteAcceptorFaultTypes.StackerDisconnected))
-                {
-                    return NoteAcceptorStackerState.Removed;
-                }
-
-                if (Faults.HasFlag(NoteAcceptorFaultTypes.StackerFault))
-                {
-                    return NoteAcceptorStackerState.Fault;
-                }
-
-                if (Faults.HasFlag(NoteAcceptorFaultTypes.StackerJammed))
-                {
-                    return NoteAcceptorStackerState.Jammed;
-                }
-
-                if (Faults.HasFlag(NoteAcceptorFaultTypes.StackerFull))
-                {
-                    return NoteAcceptorStackerState.Full;
-                }
-
-                return NoteAcceptorStackerState.Inserted;
-            }
-        }
-
-        /// <inheritdoc />
-        public override bool Connected => !(_state?.State == NoteAcceptorLogicalState.Uninitialized ||
-                                            _state?.State == NoteAcceptorLogicalState.Disconnected ||
-                                            (!Implementation?.IsConnected ?? false));
-
-        /// <inheritdoc />
-        public NoteAcceptorLogicalState LogicalState => _state.State;
-
-        /// <inheritdoc />
-        public NoteAcceptorFaultTypes Faults => Implementation?.Faults ?? NoteAcceptorFaultTypes.None;
-
-        /// <inheritdoc />
-        public override string Name =>
-            string.IsNullOrEmpty(ServiceProtocol) == false
-                ? $"{ServiceProtocol} Note Acceptor Service"
-                : "Unknown Note Acceptor Service";
-
-        /// <inheritdoc />
-        public override ICollection<Type> ServiceTypes => new[] { typeof(INoteAcceptor) };
-
-        public bool DenomIsValid(int value)
-        {
-            return Denominations.Contains(value);
-        }
-
-        /// <inheritdoc />
-        public Collection<int> GetSupportedNotes(string isoCode = null)
-        {
-            lock (_noteLock)
-            {
-                if (_supportedNotes.Count == 0 || isoCode != null)
-                {
-                    var supportedNotes = new Collection<int>();
-
-                    if (isoCode == null)
-                    {
-                        isoCode = _isoCode;
-                    }
-
-                    Logger.Info($"Get Supported notes for ISO {isoCode}");
-
-                    if (_supportedNotesPersistentBlock.GetValue(SupportedNotesKey, out NoteInfo noteInfo))
-                    {
-                        foreach (var denom in noteInfo.Notes.Select(a => a)
-                                     .Where(a => string.IsNullOrEmpty(isoCode) || a.IsoCode == isoCode)
-                                     .Select(a => a.Denom))
-                        {
-                            if (!_excludedNotes.Any(a => a.Denom == denom && a.IsoCode == _isoCode))
-                            {
-                                if (!supportedNotes.Contains(denom))
-                                {
-                                    Logger.Info($"Added supported note {denom} for ISO {isoCode}");
-                                    supportedNotes.Add(denom);
-                                }
-                            }
-                        }
-                    }
-
-                    _supportedNotes = supportedNotes;
-                }
-            }
-
-            return _supportedNotes;
-        }
-
-        /// <inheritdoc />
-        public List<ISOCurrencyCode> GetSupportedCurrencies()
-        {
-            var currencies = Implementation?.SupportedNotes?.Select(n => n.CurrencyCode).Distinct();
-
-            return currencies?.ToList();
-        }
-
-        /// <inheritdoc />
-        public void SetIsoCode(string isoCode)
-        {
-            lock (_noteLock)
-            {
-                _isoCode = isoCode;
-            }
-
-            SetActiveDenominations(isoCode);
-        }
-
-        /// <inheritdoc />
-        public void UpdateDenom(int denom, bool enabled = true)
-        {
-            if (!_supportedNotes.Contains(denom))
-            {
-                return;
-            }
-
-            lock (_noteLock)
-            {
-                var noteInfo = _disabledNotesService.NoteInfo;
-                if (noteInfo != null)
-                {
-                    if (enabled)
-                    {
-                        noteInfo.Notes = noteInfo.Notes.Select(a => a).Where(a => a.Denom != denom).ToArray();
-                    }
-                    else
-                    {
-                        var notes = noteInfo.Notes.ToList();
-                        notes.Add((denom, _isoCode));
-                        noteInfo.Notes = notes.ToArray();
-                    }
-
-                    _disabledNotesService.NoteInfo = noteInfo;
-
-                    _disabledNotes.Clear();
-                    foreach (var note in noteInfo.Notes)
-                    {
-                        _disabledNotes.Add(note.Denom);
-                    }
-                }
-            }
-
-            SetActiveDenominations();
-        }
-
-        /// <inheritdoc />
-        public void SetNoteDefinitions(Collection<NoteDefinitions> notesDefinitions)
-        {
-            if (notesDefinitions == null)
-            {
-                return;
-            }
-
-            lock (_noteLock)
-            {
-                _excludedNotes.Clear();
-                foreach (var currency in notesDefinitions)
-                {
-                    foreach (var denom in currency.ExcludedDenominations)
-                    {
-                        _excludedNotes.Add((denom, currency.Code));
-
-                        if (_isoCode != null && _isoCode.Equals(currency.Code) && _supportedNotes.Count > 0)
-                        {
-                            _supportedNotes.Remove(denom);
-                        }
-                    }
-                }
-            }
-
-            if (_supportedNotes != null && _supportedNotes.Count > 0)
-            {
-                SetActiveDenominations();
-            }
-        }
-
-        /// <inheritdoc />
-        public bool IsNoteDisabled(int denom)
-        {
-            var noteDisabled = false;
-            var noteInfo = _disabledNotesService.NoteInfo;
-            if (noteInfo != null)
-            {
-                noteDisabled = noteInfo.Notes.Any(a => a.Denom == denom);
-            }
-
-            return noteDisabled;
-        }
-
-        /// <inheritdoc />
-        public override async Task<bool> SelfTest(bool clear)
-        {
-            WasStackingOnLastPowerUp = false;
-            return await SelfTestInternal(clear);
-        }
-
-        /// <inheritdoc />
-        public virtual async Task<bool> AcceptNote()
-        {
-            if (!IsEscrowed)
-            {
-                return false;
-            }
-
-            return await StackDocument(Implementation.AcceptNote);
-        }
-
-        /// <inheritdoc />
-        public virtual async Task<bool> AcceptTicket()
-        {
-            if (!IsEscrowed)
-            {
-                return false;
-            }
-
-            return await StackDocument(Implementation.AcceptTicket);
-        }
-
-        public void Inspect(int timeout)
-        {
-            Inspect(LastComConfiguration, timeout);
-        }
-
-        /// <inheritdoc />
-        public virtual async Task<bool> Return()
-        {
-            Fire(NoteAcceptorLogicalStateTrigger.Returning);
-            return await Implementation.Return();
-        }
-
-        /// <inheritdoc />
-        public bool TryAddBlock(IPersistentStorageAccessor accessor, int blockIndex, out NoteAcceptorOptions block)
-        {
-            block = new NoteAcceptorOptions();
-
-            using (var transaction = accessor.StartTransaction())
-            {
-                transaction[blockIndex, LastDocumentResultOption] = (int)block.LastDocumentResult;
-
-                transaction.Commit();
-                return true;
-            }
-        }
-
-        /// <inheritdoc />
-        public bool TryGetBlock(IPersistentStorageAccessor accessor, int blockIndex, out NoteAcceptorOptions block)
-        {
-            block = new NoteAcceptorOptions
-            {
-                LastDocumentResult = (DocumentResult)(int)accessor[blockIndex, LastDocumentResultOption],
-                ActivationTime = (DateTime)accessor[blockIndex, ActivationTimeText],
-                WasStackingOnLastPowerUp = (bool)accessor[blockIndex, WasStackingOnLastPowerUpOption]
-            };
-
-            return true;
-        }
-
-        /// <inheritdoc />
-        protected override void Dispose(bool disposing)
-        {
-            lock (_instanceLock)
-            {
-                if (Disposed)
-                {
-                    return;
-                }
-
-                if (disposing)
-                {
-                    Disable(DisabledReasons.Service);
-                    if (Implementation != null)
-                    {
-                        Implementation.Connected -= ImplementationConnected;
-                        Implementation.Disconnected -= ImplementationDisconnected;
-                        Implementation.Initialized -= ImplementationInitialized;
-                        Implementation.InitializationFailed -= ImplementationInitializationFailed;
-                        Implementation.Disabled -= ImplementationDisabled;
-                        Implementation.Enabled -= ImplementationEnabled;
-                        Implementation.FaultCleared -= ImplementationFaultCleared;
-                        Implementation.FaultOccurred -= ImplementationFaultOccurred;
-                        Implementation.NoteOrTicketRejected -= ImplementationNoteOrTicketRejected;
-                        Implementation.NoteOrTicketRemoved -= ImplementationNoteOrTicketRemoved;
-                        Implementation.UnknownDocumentReturned -= ImplementationNoteOrTicketReturned;
-                        Implementation.NoteAccepted -= ImplementationNoteAccepted;
-                        Implementation.NoteReturned -= ImplementationNoteReturned;
-                        Implementation.NoteValidated -= ImplementationNoteValidated;
-                        Implementation.NoteOrTicketStacking -= ImplementationTicketStacking;
-                        Implementation.TicketAccepted -= ImplementationTicketAccepted;
-                        Implementation.TicketReturned -= ImplementationTicketReturned;
-                        Implementation.TicketValidated -= ImplementationTicketValidated;
-                        Implementation.Dispose();
-                        _noteAcceptor = null;
-                    }
-
-                    if (_stackingEventWaitHandle != null)
-                    {
-                        _stackingEventWaitHandle.Set();
-                        _stackingEventWaitHandle.Dispose();
-                    }
-
-                    _stateLock.Dispose();
-                    _stateLock = null;
-
-                    if (_selfTestWaitHandle != null)
-                    {
-                        _selfTestWaitHandle.Set();
-                        _selfTestWaitHandle.Dispose();
-                        _selfTestWaitHandle = null;
-                    }
-                }
-
-                _stackingEventWaitHandle = null;
-
-                base.Dispose(disposing);
-            }
-        }
-
-        /// <inheritdoc />
-        protected override void DisabledDetected()
-        {
-            PostEvent(new DisabledEvent(NoteAcceptorId, ReasonDisabled));
-        }
-
-        /// <inheritdoc />
-        protected override void Disabling(DisabledReasons reason)
-        {
-            if (Fire(NoteAcceptorLogicalStateTrigger.Disable, new DisabledEvent(NoteAcceptorId, ReasonDisabled), true))
-            {
-                Implementation?.Disable();
-            }
-        }
-
-        /// <inheritdoc />
-        protected override void Enabling(EnabledReasons reason, DisabledReasons remedied)
-        {
-            CheckActivationTime();
-
-            if (Enabled)
-            {
-                if (Fire(NoteAcceptorLogicalStateTrigger.Enable, new EnabledEvent(NoteAcceptorId, reason), true))
-                {
-                    Implementation?.Enable();
-                }
-                else
-                {
-                    PostEvent(new EnabledEvent(NoteAcceptorId, reason));
-                }
-            }
-            else
-            {
-                if (reason == EnabledReasons.Device &&
-                    ((remedied & DisabledReasons.GamePlay) != 0 ||
-                     (ReasonDisabled & DisabledReasons.GamePlay) != 0 ||
-                     (ReasonDisabled & DisabledReasons.System) != 0))
-                {
-                    PostEvent(new EnabledEvent(reason));
-                }
-
-                DisabledDetected();
-            }
-        }
-
-        /// <inheritdoc />
-        protected override void Initializing()
-        {
-            lock (_instanceLock)
-            {
-                if (Implementation == null)
-                {
-                    var errorMessage = $"Cannot load {Name}";
-                    Logger.Fatal(errorMessage);
-                    throw new ServiceException(errorMessage);
-                }
-
-                _supportedNotesPersistentBlock = _persistence.GetOrCreateBlock(
-                    SupportedNotesKey,
-                    PersistenceLevel.Critical);
-
-                ReadOrCreateOptions();
-                HandlePowerUpStacking();
-
-                Implementation.Connected += ImplementationConnected;
-                Implementation.Disconnected += ImplementationDisconnected;
-                Implementation.Initialized += ImplementationInitialized;
-                Implementation.InitializationFailed += ImplementationInitializationFailed;
-                Implementation.Disabled += ImplementationDisabled;
-                Implementation.Enabled += ImplementationEnabled;
-                Implementation.FaultCleared += ImplementationFaultCleared;
-                Implementation.FaultOccurred += ImplementationFaultOccurred;
-                Implementation.NoteOrTicketRejected += ImplementationNoteOrTicketRejected;
-                Implementation.NoteOrTicketRemoved += ImplementationNoteOrTicketRemoved;
-                Implementation.UnknownDocumentReturned += ImplementationNoteOrTicketReturned;
-                Implementation.NoteAccepted += ImplementationNoteAccepted;
-                Implementation.NoteReturned += ImplementationNoteReturned;
-                Implementation.NoteValidated += ImplementationNoteValidated;
-                Implementation.NoteOrTicketStacking += ImplementationTicketStacking;
-                Implementation.TicketAccepted += ImplementationTicketAccepted;
-                Implementation.TicketReturned += ImplementationTicketReturned;
-                Implementation.TicketValidated += ImplementationTicketValidated;
-            }
-        }
-
-        /// <inheritdoc />
-        protected override void Inspecting(IComConfiguration comConfiguration, int timeout)
-        {
-            Fire(NoteAcceptorLogicalStateTrigger.Inspecting);
-        }
-
-        /// <inheritdoc />
-        protected override void SubscribeToEvents(IEventBus eventBus)
-        {
-        }
-
-        private void CheckActivationTime()
-        {
-            if (ActivationTime == DateTime.MinValue)
-            {
-                ActivationTime = DateTime.UtcNow;
-            }
-        }
-
-        private async Task<bool> SelfTestInternal(bool clear, bool retryOnFailure = false)
-        {
-            if (!_selfTestWaitHandle.WaitOne(SelfTestTimeout))
-            {
-                // there is another self test running
-                Logger.Debug("Another self test is running");
-                return false;
-            }
-
-            var result = await base.SelfTest(clear);
-            if (result)
-            {
-                try
-                {
-                    Logger.Debug("Self test passed");
-                    PostEvent(new SelfTestPassedEvent(NoteAcceptorId));
-                    ClearSelfTestFailed();
-                }
-                finally
-                {
-                    _selfTestWaitHandle.Set();
-                }
-            }
-            else
-            {
-                try
-                {
-                    SelfTestFailed();
-                }
-                finally
-                {
-                    _selfTestWaitHandle.Set();
-                }
-                
-                if (retryOnFailure)
-                {
-                    if (++_selfTestRetryCount < MaxSelfTestRetries && (Implementation?.IsConnected ?? false))
-                    {
-                        RetrySelfTest();
-
-                        void RetrySelfTest()
-                        {
-                            Task.Delay(SelfTestInterval).ContinueWith(_ => SelfTestInternal(clear, true));
-                        }
-                    }
-                }
-            }
-
-            return result;
-        }
-
-        private void ClearSelfTestFailed()
-        {
-            var error = typeof(SelfTestFailedEvent);
-            if (ClearError(error))
-            {
-                Logger.Info($"RequirementsCleared: REMOVED {error} from the error list.");
-                if (!AnyErrors)
-                {
-                    Enable(EnabledReasons.Reset);
-                }
-            }
-
-            if (ReasonDisabled.HasFlag(DisabledReasons.Device))
-            {
-                Enable(EnabledReasons.Device);
-            }
-
-            IsReady = true;
-        }
-
-        private void SelfTestFailed()
-        {
-            Logger.Error("Self test failed");
-
-            PostEvent(new SelfTestFailedEvent(NoteAcceptorId));
-
-            var error = typeof(SelfTestFailedEvent);
-            if (Implementation == null || !AddError(error))
-            {
-                return;
-            }
-
-            LastDocumentResult = DocumentResult.None;
-            IsReady = false;
-            Logger.Warn($"ResolverError: ADDED {error} to the error list.");
-            Disable(DisabledReasons.Error);
-        }
-
-        private void ReadOrCreateOptions()
-        {
-            if (!this.GetOrAddBlock(
-                    _storageManager,
-                    OptionsBlock,
-                    out var options,
-                    NoteAcceptorId - 1,
-                    PersistenceLevel.Critical))
-            {
-                Logger.Error($"Could not access block {OptionsBlock} {NoteAcceptorId - 1}");
-                return;
-            }
-
-            _lastResult = options.LastDocumentResult;
-            _activationTime = options.ActivationTime;
-            _wasStackingOnLastPowerUp = options.WasStackingOnLastPowerUp;
-            Logger.Debug($"Block successfully read {OptionsBlock} {NoteAcceptorId - 1}");
-        }
-
-        private void HandlePowerUpStacking()
-        {
-            if (LastDocumentResult == DocumentResult.Stacking)
-            {
-                WasStackingOnLastPowerUp = true;
-                LastDocumentResult = DocumentResult.None;
-            }
-        }
-
-        private void ImplementationConnected(object sender, EventArgs e)
-        {
-            Logger.Info("ImplementationConnected: device connected");
-            Fire(NoteAcceptorLogicalStateTrigger.Connected, new ConnectedEvent(NoteAcceptorId));
-
-            Task.Delay(SelfTestInterval).ContinueWith(_ => CheckDevice());
-        }
-
-        private void CheckDevice()
-        {
-            if (_validatingDevice)
-            {
-                return;
-            }
-
-            try
-            {
-                _validatingDevice = true;
-                _selfTestRetryCount = 0;
-                if (Implementation != null &&
-                    Implementation.IsConnected &&
-                    CalculateCrc(0).Result != 0 &&
-                    SelfTestInternal(false, true).Result)
-                {
-                    if (ReasonDisabled.HasFlag(DisabledReasons.Device))
-                    {
-                        Enable(EnabledReasons.Device);
-                    }
-                }
-            }
-            finally
-            {
-                _validatingDevice = false;
-            }
-        }
-
-        private void ImplementationDisconnected(object sender, EventArgs e)
-        {
-            Logger.Warn("ImplementationDisconnected: device disconnected");
-            _stackingEventWaitHandle?.Reset();
-            Disable(DisabledReasons.Device);
-            Fire(NoteAcceptorLogicalStateTrigger.Disconnected, new DisconnectedEvent(NoteAcceptorId));
-            UnregisterComponent();
-        }
-
-        private void ImplementationInitialized(object sender, EventArgs e)
-        {
-            if (!CanFire(NoteAcceptorLogicalStateTrigger.Initialized))
-            {
-                Logger.Error("ImplementationInitialized: invalid state for device initialized");
-
-                return;
-            }
-
-            Logger.Info("ImplementationInitialized: device initialized");
-
-            SaveSupportedNotes();
-
-            SetInternalConfiguration();
-
-            Implementation?.UpdateConfiguration(InternalConfiguration);
-
-            Configuration = GetConfigurationString();
-
-            RegisterComponent();
-
-            Fire(NoteAcceptorLogicalStateTrigger.Initialized, new InspectedEvent(NoteAcceptorId));
-            Initialized = true;
-
-            if ((ReasonDisabled & DisabledReasons.Error) != 0)
-            {
-                if (!AnyErrors)
-                {
-                    Enable(EnabledReasons.Reset);
-                }
-            }
-
-            if (Enabled)
-            {
-                Implementation?.Enable();
-            }
-            else
-            {
-                DisabledDetected();
-                Implementation?.Disable();
-            }
-        }
-
-        private Collection<int> GetDisabledNotes(string isoCode = null)
-        {
-            lock (_noteLock)
-            {
-                isoCode ??= _isoCode;
-                if (_disabledNotes.Count != 0)
-                {
-                    return _disabledNotes;
-                }
-
-                var noteInfo = _disabledNotesService.NoteInfo;
-                if (noteInfo != null)
-                {
-                    foreach (var denom in noteInfo.Notes.Select(a => a).Where(a => a.IsoCode == isoCode)
-                                 .Select(a => a.Denom))
-                    {
-                        _disabledNotes.Add(denom);
-                    }
-                }
-                else
-                {
-                    noteInfo = new NoteInfo { Notes = Array.Empty<(int, string)>() };
-                    _disabledNotesService.NoteInfo = noteInfo;
-                }
-            }
-
-            return _disabledNotes;
-        }
-
-        private void SaveSupportedNotes()
-        {
-            if (Implementation == null ||
-                !Implementation.SupportedNotes.Any() && !Implementation.ReadNoteTable().Result)
-            {
-                return;
-            }
-
-            var supportedNotes = new NoteInfo
-            {
-                Notes = Implementation.SupportedNotes.Select(a => (a.Value, a.CurrencyCode.ToString())).ToArray()
-            };
-            var notesUpdated = false;
-            if (_supportedNotesPersistentBlock.GetValue(SupportedNotesKey, out NoteInfo noteInfo))
-            {
-                if (supportedNotes.Notes.Any(
-                        note => !noteInfo.Notes.Any(a => a.Denom == note.Denom && a.IsoCode == note.IsoCode)))
-                {
-                    notesUpdated = true;
-                }
-            }
-
-            using (var transaction = _supportedNotesPersistentBlock.Transaction())
-            {
-                transaction.SetValue(SupportedNotesKey, supportedNotes);
-                transaction.Commit();
-            }
-
-            if (notesUpdated)
-            {
-                SetActiveDenominations(_isoCode);
-            }
-        }
-
-        private void SetActiveDenominations(string isoCode = null)
-        {
-            lock (_activeDenominationsLock)
-            {
-                var denoms = GetSupportedNotes(isoCode).ToHashSet();
-
-                foreach (var note in GetDisabledNotes())
-                {
-                    denoms.Remove(note);
-                }
-
-                lock (_denomLock)
-                {
-                    _denominations = denoms;
-
-                    foreach (var denom in _denominations)
-                    {
-                        Logger.Info($"Denomination {denom} added");
-                    }
-                }
-
-                PostEvent(new NoteUpdatedEvent(NoteAcceptorId));
-            }
-        }
-
-        private void PersistConfiguration()
-        {
-            using (var transaction = _accessor.StartTransaction())
-            {
-                transaction["Configuration"] = Configuration;
-                transaction.Commit();
-            }
-        }
-
-        private string GetConfigurationString()
-        {
-            return
-                $"{InternalConfiguration.Model},{InternalConfiguration.Manufacturer},{InternalConfiguration.Protocol}" +
-                $",{InternalConfiguration.FirmwareId},{InternalConfiguration.FirmwareRevision}";
-        }
-
-        private void ImplementationInitializationFailed(object sender, EventArgs e)
-        {
-            if (Implementation != null)
-            {
-                SetInternalConfiguration();
-
-                Implementation.UpdateConfiguration(InternalConfiguration);
-            }
-
-            Logger.Warn("ImplementationInitializationFailed: device initialization failed");
-            Disable(DisabledReasons.Device);
-            Fire(NoteAcceptorLogicalStateTrigger.InspectionFailed, new InspectionFailedEvent(NoteAcceptorId));
-            PostEvent(new DisabledEvent(DisabledReasons.Error));
-            PostEvent(new ResetEvent(NoteAcceptorId));
-        }
-
-        private void ImplementationDisabled(object sender, EventArgs e)
-        {
-            Logger.Warn("ImplementationDisabled: device disabled");
-        }
-
-        private void ImplementationEnabled(object sender, EventArgs e)
-        {
-            Logger.Info("ImplementationEnabled: device enabled");
-        }
-
-        private void ImplementationFaultCleared(object sender, FaultEventArgs e)
-        {
-            foreach (NoteAcceptorFaultTypes value in Enum.GetValues(typeof(NoteAcceptorFaultTypes)))
-            {
-                if (!e.Fault.HasFlag(value))
-                {
-                    continue;
-                }
-
-                switch (value)
-                {
-                    case NoteAcceptorFaultTypes.FirmwareFault:
-                    case NoteAcceptorFaultTypes.MechanicalFault:
-                    case NoteAcceptorFaultTypes.OpticalFault:
-                    case NoteAcceptorFaultTypes.ComponentFault:
-                    case NoteAcceptorFaultTypes.NvmFault:
-                    case NoteAcceptorFaultTypes.OtherFault:
-                    case NoteAcceptorFaultTypes.StackerDisconnected:
-                    case NoteAcceptorFaultTypes.StackerFull:
-                    case NoteAcceptorFaultTypes.StackerJammed:
-                    case NoteAcceptorFaultTypes.StackerFault:
-                    case NoteAcceptorFaultTypes.NoteJammed:
-                    case NoteAcceptorFaultTypes.CheatDetected:
-                        if (ClearError(value))
-                        {
-                            Logger.Info($"ImplementationFaultCleared: REMOVED {value} from the error list.");
-                            if (!AnyErrors)
-                            {
-                                Enable(EnabledReasons.Reset);
-                            }
-                        }
-
-                        break;
-                    default:
-                        continue;
-                }
-
-                PostEvent(new HardwareFaultClearEvent(NoteAcceptorId, value));
-            }
-        }
-
-        private void ImplementationFaultOccurred(object sender, FaultEventArgs e)
-        {
-            foreach (NoteAcceptorFaultTypes value in Enum.GetValues(typeof(NoteAcceptorFaultTypes)))
-            {
-                if (!e.Fault.HasFlag(value))
-                {
-                    continue;
-                }
-
-                var postFaultEvent = !ContainsError(value.ToString());
-
-                switch (value)
-                {
-                    case NoteAcceptorFaultTypes.FirmwareFault:
-                        // VLT-8547 JCM iVision ejects the document and doesn't report it in the ticket status
-                        LastDocumentResult = DocumentResult.None;
-                        HandleFault(value);
-                        break;
-                    case NoteAcceptorFaultTypes.OpticalFault:
-                    case NoteAcceptorFaultTypes.ComponentFault:
-                    case NoteAcceptorFaultTypes.NvmFault:
-                    case NoteAcceptorFaultTypes.StackerFull:
-                    case NoteAcceptorFaultTypes.StackerFault:
-                        HandleFault(value);
-                        break;
-                    case NoteAcceptorFaultTypes.OtherFault:
-                    case NoteAcceptorFaultTypes.MechanicalFault:
-                    case NoteAcceptorFaultTypes.StackerDisconnected:
-                    case NoteAcceptorFaultTypes.StackerJammed:
-                    case NoteAcceptorFaultTypes.NoteJammed:
-                    case NoteAcceptorFaultTypes.CheatDetected:
-                        HandleFault(value);
-
-                        // The device does not always reports a ticket status after clearing one of these faults because
-                        // the document has to be manually removed to clear them.
-                        if (LastDocumentResult == DocumentResult.Stacking)
-                        {
-                            LastDocumentResult = DocumentResult.None;
-                            _stackingEventWaitHandle?.Set();
-                        }
-
-                        break;
-                    default:
-                        continue;
-                }
-
-                if (postFaultEvent)
-                {
-                    PostEvent(new HardwareFaultEvent(NoteAcceptorId, value));
-                }
-            }
-        }
-
-        private void HandleFault(NoteAcceptorFaultTypes value)
-        {
-            if (AddError(value))
-            {
-                Logger.Info($"ImplementationFaultOccurred: ADDED {value} to the error list.");
-                Disable(DisabledReasons.Error);
-            }
-            else
-            {
-                Logger.Debug($"ImplementationFaultOccurred: DUPLICATE ERROR EVENT {value}");
-            }
-        }
-
-        private void ImplementationNoteOrTicketRejected(object sender, EventArgs e)
-        {
-            Fire(NoteAcceptorLogicalStateTrigger.Rejected, new DocumentRejectedEvent(NoteAcceptorId));
-            Logger.Warn("Note or Ticket rejected");
-            LastDocumentResult = DocumentResult.Rejected;
-            _stackingEventWaitHandle?.Set();
-        }
-
-        private void ImplementationNoteOrTicketReturned(object sender, EventArgs e)
-        {
-            Fire(NoteAcceptorLogicalStateTrigger.Returned);
-            Logger.Warn("Note or Ticket returned");
-            LastDocumentResult = DocumentResult.Returned;
-            _stackingEventWaitHandle?.Set();
-        }
-
-        private void ImplementationNoteOrTicketRemoved(object sender, EventArgs e)
-        {
-            Logger.Info("ImplementationNoteOrTicketRemoved");
-            // VLT-8547 JCM iVision ejects the document and doesn't report it in the ticket status
-            LastDocumentResult = DocumentResult.None;
-        }
-
-        private void ImplementationNoteAccepted(object sender, NoteEventArgs e)
-        {
-            Fire(NoteAcceptorLogicalStateTrigger.Stacked, new CurrencyStackedEvent(NoteAcceptorId, e.Note));
-            LastDocumentResult = DocumentResult.Stacked;
-            _stackingEventWaitHandle?.Set();
-        }
-
-        private void ImplementationNoteReturned(object sender, NoteEventArgs e)
-        {
-            Fire(NoteAcceptorLogicalStateTrigger.Returned, new CurrencyReturnedEvent(NoteAcceptorId, e.Note));
-            Logger.Warn($"Note returned {e.Note}");
-            LastDocumentResult = DocumentResult.Returned;
-            _stackingEventWaitHandle?.Set();
-        }
-
-        private void ImplementationNoteValidated(object sender, NoteEventArgs e)
-        {
-            var escrowEvent = new CurrencyEscrowedEvent(NoteAcceptorId, e.Note);
-
-            if (Fire(NoteAcceptorLogicalStateTrigger.Escrowed, escrowEvent, true))
-            {
-                LastDocumentResult = DocumentResult.Escrowed;
-                Logger.Info($"Escrowed currency {e.Note}");
-            }
-            else
-            {
-                Logger.Warn($"Escrowed currency {e.Note} from invalid state");
-                Return().FireAndForget(ex => { Logger.Error($"Return: Exception occurred {ex}"); });
-            }
-        }
-
-        private void ImplementationTicketStacking(object sender, EventArgs e)
-        {
-            Fire(NoteAcceptorLogicalStateTrigger.Stacking);
-        }
-
-        private void ImplementationTicketAccepted(object sender, TicketEventArgs e)
-        {
-            Fire(NoteAcceptorLogicalStateTrigger.Stacked, new VoucherStackedEvent(NoteAcceptorId, e.Barcode));
-            Logger.Debug($"Voucher Accepted {e.Barcode}");
-            LastDocumentResult = DocumentResult.Stacked;
-            _stackingEventWaitHandle?.Set();
-        }
-
-        private void ImplementationTicketReturned(object sender, TicketEventArgs e)
-        {
-            Fire(NoteAcceptorLogicalStateTrigger.Returned, new VoucherReturnedEvent(NoteAcceptorId, e.Barcode));
-            Logger.Warn($"Voucher returned {e.Barcode}");
-            LastDocumentResult = DocumentResult.Returned;
-            _stackingEventWaitHandle?.Set();
-        }
-
-        private void ImplementationTicketValidated(object sender, TicketEventArgs e)
-        {
-            if (Fire(
-                    NoteAcceptorLogicalStateTrigger.Escrowed,
-                    new VoucherEscrowedEvent(NoteAcceptorId, e.Barcode),
-                    true))
-            {
-                LastDocumentResult = DocumentResult.Escrowed;
-                Logger.Info($"Escrowed voucher {e.Barcode}");
-            }
-            else
-            {
-                Logger.Warn($"Escrowed voucher {e.Barcode} from invalid state");
-                Return().FireAndForget(ex => { Logger.Error($"Return: Exception occurred {ex}"); });
-            }
-        }
-
-        private async Task<bool> StackDocument(Func<Task<bool>> acceptTask)
-        {
-            _stackingEventWaitHandle = new EventWaitHandle(false, EventResetMode.ManualReset);
-
-            if (await acceptTask())
-            {
-                ClearStackingEventWaitHandle();
-                return true;
-            }
-
-            _stackingEventWaitHandle.WaitOne();
-            ClearStackingEventWaitHandle();
-            Logger.Debug($"StackDocument / LastDocumentResult={LastDocumentResult}");
-            return LastDocumentResult == DocumentResult.Stacked;
-        }
-
-        private void ClearStackingEventWaitHandle()
-        {
-            _stackingEventWaitHandle?.Dispose();
-            _stackingEventWaitHandle = null;
-        }
-
-        private StateMachine<NoteAcceptorLogicalState, NoteAcceptorLogicalStateTrigger> ConfigureStateMachine()
-        {
-            var stateMachine =
-                new StateMachine<NoteAcceptorLogicalState, NoteAcceptorLogicalStateTrigger>(
-                    NoteAcceptorLogicalState.Uninitialized);
-
-            stateMachine.Configure(NoteAcceptorLogicalState.Uninitialized)
-                .Permit(NoteAcceptorLogicalStateTrigger.Inspecting, NoteAcceptorLogicalState.Inspecting)
-                .PermitDynamic(
-                    NoteAcceptorLogicalStateTrigger.Initialized,
-                    () => Enabled ? NoteAcceptorLogicalState.Idle : NoteAcceptorLogicalState.Disabled);
-
-            stateMachine.Configure(NoteAcceptorLogicalState.Inspecting)
-                .Permit(NoteAcceptorLogicalStateTrigger.InspectionFailed, NoteAcceptorLogicalState.Uninitialized)
-                .PermitDynamic(
-                    NoteAcceptorLogicalStateTrigger.Initialized,
-                    () => Enabled ? NoteAcceptorLogicalState.Idle : NoteAcceptorLogicalState.Disabled)
-                .Permit(NoteAcceptorLogicalStateTrigger.Disconnected, NoteAcceptorLogicalState.Disconnected);
-
-            stateMachine.Configure(NoteAcceptorLogicalState.Disconnected)
-                .Permit(NoteAcceptorLogicalStateTrigger.Connected, NoteAcceptorLogicalState.Inspecting);
-
-            stateMachine.Configure(NoteAcceptorLogicalState.Idle)
-                .Permit(NoteAcceptorLogicalStateTrigger.Escrowed, NoteAcceptorLogicalState.InEscrow)
-                .Permit(NoteAcceptorLogicalStateTrigger.Returning, NoteAcceptorLogicalState.Returning)
-                .PermitReentry(NoteAcceptorLogicalStateTrigger.Rejected)
-                .Permit(NoteAcceptorLogicalStateTrigger.Disable, NoteAcceptorLogicalState.Disabled)
-                .Permit(NoteAcceptorLogicalStateTrigger.Disconnected, NoteAcceptorLogicalState.Disconnected);
-
-            stateMachine.Configure(NoteAcceptorLogicalState.InEscrow)
-                .OnEntry(() => LastDocumentResult = DocumentResult.Escrowed)
-                .Permit(NoteAcceptorLogicalStateTrigger.Stacking, NoteAcceptorLogicalState.Stacking)
-                .Permit(NoteAcceptorLogicalStateTrigger.Returning, NoteAcceptorLogicalState.Returning)
-                .Permit(NoteAcceptorLogicalStateTrigger.Disable, NoteAcceptorLogicalState.Disabled)
-                .Permit(NoteAcceptorLogicalStateTrigger.Disconnected, NoteAcceptorLogicalState.Disconnected);
-
-            stateMachine.Configure(NoteAcceptorLogicalState.Stacking)
-                .OnEntry(() => LastDocumentResult = DocumentResult.Stacking)
-                .Permit(NoteAcceptorLogicalStateTrigger.Stacked, NoteAcceptorLogicalState.Idle)
-                .Permit(NoteAcceptorLogicalStateTrigger.Returned, NoteAcceptorLogicalState.Idle)
-                .Permit(NoteAcceptorLogicalStateTrigger.Rejected, NoteAcceptorLogicalState.Idle)
-                .Permit(NoteAcceptorLogicalStateTrigger.Disable, NoteAcceptorLogicalState.Disabled)
-                .Permit(NoteAcceptorLogicalStateTrigger.Disconnected, NoteAcceptorLogicalState.Disconnected);
-
-            stateMachine.Configure(NoteAcceptorLogicalState.Returning)
-                .Permit(NoteAcceptorLogicalStateTrigger.Returned, NoteAcceptorLogicalState.Idle)
-                .Permit(NoteAcceptorLogicalStateTrigger.Disable, NoteAcceptorLogicalState.Disabled)
-                .Permit(NoteAcceptorLogicalStateTrigger.Disconnected, NoteAcceptorLogicalState.Disconnected);
-
-            stateMachine.Configure(NoteAcceptorLogicalState.Disabled)
-                .Permit(NoteAcceptorLogicalStateTrigger.Enable, NoteAcceptorLogicalState.Idle)
-                .PermitReentry(NoteAcceptorLogicalStateTrigger.Disable)
-                .Permit(NoteAcceptorLogicalStateTrigger.Connected, NoteAcceptorLogicalState.Inspecting)
-                .Permit(NoteAcceptorLogicalStateTrigger.Disconnected, NoteAcceptorLogicalState.Disconnected);
-
-            stateMachine.OnUnhandledTrigger(
-                (state, trigger) =>
-                {
-                    Logger.Error($"Invalid NoteAcceptor State Transition. State : {state} Trigger : {trigger}");
-                });
-
-            stateMachine.OnTransitioned(
-                transition =>
-                {
-                    Logger.Debug(
-                        $"Transitioned From : {transition.Source} To : {transition.Destination} Trigger : {transition.Trigger}");
-                });
-            return stateMachine;
-        }
-
-        private bool CanFire(NoteAcceptorLogicalStateTrigger trigger)
-        {
-            if (!_state.CanFire(trigger))
-            {
-                Logger.Warn($"Cannot transition with trigger: {trigger}");
-                return false;
-            }
-
-            return true;
-        }
-
-        private bool Fire(NoteAcceptorLogicalStateTrigger trigger, bool verify = false)
-        {
-            if (verify && !CanFire(trigger))
-            {
-                return false;
-            }
-
-            Logger.Debug($"Transitioning with trigger: {trigger}");
-            _stateLock?.EnterWriteLock();
-            try
-            {
-                _state.Fire(trigger);
-            }
-            finally
-            {
-                _stateLock?.ExitWriteLock();
-            }
-
-            return true;
-        }
-
-        private bool Fire<TEvent>(NoteAcceptorLogicalStateTrigger trigger, TEvent @event, bool verify = false)
-            where TEvent : IEvent
-        {
-            if (!Fire(trigger, verify))
-            {
-                return false;
-            }
-
-            if (@event != null)
-            {
-                PostEvent(@event);
-            }
-
-            return true;
-        }
-    }
+﻿namespace Aristocrat.Monaco.Hardware.NoteAcceptor
+{
+    using System;
+    using System.Collections.Generic;
+    using System.Collections.ObjectModel;
+    using System.Linq;
+    using System.Reflection;
+    using System.Threading;
+    using System.Threading.Tasks;
+    using Common;
+    using Contracts;
+    using Contracts.Communicator;
+    using Contracts.Dfu;
+    using Contracts.NoteAcceptor;
+    using Contracts.Persistence;
+    using Contracts.SerialPorts;
+    using Contracts.SharedDevice;
+    using Kernel;
+    using Kernel.Contracts.Components;
+    using log4net;
+    using Stateless;
+    using Constants = Kernel.Contracts.Components.Constants;
+
+    /// <summary>A note acceptor adapter.</summary>
+    /// <seealso cref="INoteAcceptorImplementation" />
+    /// <seealso cref="INoteAcceptor" />
+    /// <seealso cref="NoteAcceptorOptions" />
+    public class NoteAcceptorAdapter : DeviceAdapter<INoteAcceptorImplementation>,
+        INoteAcceptor,
+        IStorageAccessor<NoteAcceptorOptions>
+    {
+        /// <summary>
+        ///     Extension path at which this object will search for note acceptor protocol implementations
+        /// </summary>
+        private const string DeviceImplementationsExtensionPath = "/Hardware/NoteAcceptor/NoteAcceptorImplementations";
+
+        private const string OptionsBlock = "Aristocrat.Monaco.Hardware.NoteAcceptor.NoteAcceptorAdapter.Options";
+        private const string LastConfigurationBlock = "Aristocrat.Monaco.Hardware.LastDeviceConfiguration";
+        private const string SupportedNotesKey = "SupportedNotes";
+        private const string LastDocumentResultOption = "LastDocumentResult";
+        private const string WasStackingOnLastPowerUpOption = "WasStackingOnLastPowerUp";
+        private const string ActivationTimeText = "ActivationTime";
+        private const string NoteAcceptor = "Note Acceptor";
+        private const int SelfTestInterval = 5000;
+        private const int MaxSelfTestRetries = 5;
+        private const int SelfTestTimeout = 20;
+
+        private static readonly ILog Logger = LogManager.GetLogger(MethodBase.GetCurrentMethod()!.DeclaringType);
+
+        private readonly IPersistentStorageAccessor _accessor;
+        private readonly StateMachine<NoteAcceptorLogicalState, NoteAcceptorLogicalStateTrigger> _state;
+        private readonly object _instanceLock = new();
+        private readonly object _noteLock = new();
+        private readonly object _denomLock = new();
+        private readonly object _activeDenominationsLock = new();
+        private readonly IPersistentStorageManager _storageManager;
+        private readonly IDisabledNotesService _disabledNotesService;
+        private readonly IPersistenceProvider _persistence;
+        private readonly Collection<int> _disabledNotes = new();
+        private readonly List<(int Denom, string IsoCode)> _excludedNotes = new();
+
+        private ReaderWriterLockSlim _stateLock = new(LockRecursionPolicy.SupportsRecursion);
+        private AutoResetEvent _selfTestWaitHandle = new(true);
+
+        private IPersistentBlock _supportedNotesPersistentBlock;
+        private bool _validatingDevice;
+        private int _selfTestRetryCount;
+        private HashSet<int> _denominations = new();
+        private DateTime _activationTime = DateTime.MinValue;
+        private DocumentResult _lastResult = DocumentResult.None;
+        private bool _wasStackingOnLastPowerUp;
+        private string _configuration;
+        private INoteAcceptorImplementation _noteAcceptor;
+        private string _isoCode;
+        private Collection<int> _supportedNotes = new();
+
+        private EventWaitHandle _stackingEventWaitHandle;
+
+        /// <summary>
+        ///     Initializes a new instance of the Aristocrat.Monaco.Hardware.NoteAcceptor.NoteAcceptorAdapter class.
+        /// </summary>
+        public NoteAcceptorAdapter(
+            IEventBus eventBus,
+            IComponentRegistry componentRegistry,
+            IDfuProvider dfuProvider,
+            IPersistentStorageManager storageManager,
+            IDisabledNotesService disabledNotesService,
+            IPersistenceProvider persistence,
+            ISerialPortsService serialPortsService,
+            INoteAcceptorImplementation implementation)
+            : base(eventBus, componentRegistry, dfuProvider, serialPortsService)
+        {
+            _state = ConfigureStateMachine();
+            _storageManager = storageManager ?? throw new ArgumentNullException(nameof(storageManager));
+            _accessor = _storageManager.GetAccessor(PersistenceLevel.Transient, LastConfigurationBlock);
+            _configuration = (string)_accessor["Configuration"];
+            _disabledNotesService =
+                disabledNotesService ?? throw new ArgumentNullException(nameof(disabledNotesService));
+            _persistence = persistence ?? throw new ArgumentNullException(nameof(persistence));
+            _noteAcceptor = implementation ?? throw new ArgumentNullException(nameof(implementation));
+            Disable(DisabledReasons.Device);
+        }
+
+        /// <summary>
+        ///     Gets or sets the current note acceptor configuration - model, vendor, protocol, firmware
+        ///     combined into a string
+        /// </summary>
+        public string Configuration
+        {
+            get => _configuration;
+            set
+            {
+                var changed = !value.Equals(_configuration);
+                Logger.Debug($"Note Acceptor Configuration has changed is {changed} for configuration '{value}'");
+                if (changed)
+                {
+                    _configuration = value;
+                    PostEvent(new NoteAcceptorChangedEvent(NoteAcceptorId));
+                    PersistConfiguration();
+                }
+            }
+        }
+
+#if !(RETAIL)
+        /// <summary>
+        ///     Get NoteAcceptor implementation for automation.
+        /// </summary>
+        public INoteAcceptorImplementation NoteAcceptorImplementation => Implementation;
+#endif
+
+        /// <inheritdoc />
+        protected override INoteAcceptorImplementation Implementation => _noteAcceptor;
+
+        /// <inheritdoc />
+        protected override string Description => NoteAcceptor;
+
+        /// <inheritdoc />
+        protected override string Path => Constants.NoteAcceptorPath;
+
+        public override DeviceType DeviceType => DeviceType.NoteAcceptor;
+
+        /// <inheritdoc />
+        public int NoteAcceptorId { get; set; } = 1; // Default to deviceId 1 since 0 isn't valid in G2S
+
+        /// <inheritdoc />
+        public bool CanValidate => CanFire(NoteAcceptorLogicalStateTrigger.Escrowed);
+
+        /// <inheritdoc />
+        public bool IsReady { get; private set; }
+
+        /// <inheritdoc />
+        public bool IsEscrowed => CanFire(NoteAcceptorLogicalStateTrigger.Stacking);
+
+        /// <inheritdoc />
+        public bool WasStackingOnLastPowerUp
+        {
+            get => _wasStackingOnLastPowerUp;
+            private set
+            {
+                if (_wasStackingOnLastPowerUp != value)
+                {
+                    _wasStackingOnLastPowerUp = value;
+                    this.ModifyBlock(
+                        _storageManager,
+                        OptionsBlock,
+                        (transaction, index) =>
+                        {
+                            transaction[index, WasStackingOnLastPowerUpOption] = _wasStackingOnLastPowerUp;
+                            return true;
+                        },
+                        NoteAcceptorId - 1);
+                }
+            }
+        }
+
+        /// <inheritdoc />
+        public List<int> Denominations
+        {
+            get
+            {
+                lock (_denomLock)
+                {
+                    return _denominations.ToList();
+                }
+            }
+        }
+
+        /// <inheritdoc />
+        public DateTime ActivationTime
+        {
+            get => _activationTime;
+            set
+            {
+                if (_activationTime != value)
+                {
+                    _activationTime = value;
+                    this.ModifyBlock(
+                        _storageManager,
+                        OptionsBlock,
+                        (transaction, index) =>
+                        {
+                            transaction[index, ActivationTimeText] = _activationTime;
+                            return true;
+                        },
+                        NoteAcceptorId - 1);
+                }
+            }
+        }
+
+        /// <inheritdoc />
+        public DocumentResult LastDocumentResult
+        {
+            get => _lastResult;
+            protected set
+            {
+                if (_lastResult != value)
+                {
+                    _lastResult = value;
+                    this.ModifyBlock(
+                        _storageManager,
+                        OptionsBlock,
+                        (transaction, index) =>
+                        {
+                            transaction[index, LastDocumentResultOption] = (int)_lastResult;
+                            return true;
+                        },
+                        NoteAcceptorId - 1);
+                }
+            }
+        }
+
+        /// <inheritdoc />
+        public NoteAcceptorStackerState StackerState
+        {
+            get
+            {
+                // TODO: This isn't ideal, but it prevents us from having to maintain multiple states
+                if (Faults.HasFlag(NoteAcceptorFaultTypes.StackerDisconnected))
+                {
+                    return NoteAcceptorStackerState.Removed;
+                }
+
+                if (Faults.HasFlag(NoteAcceptorFaultTypes.StackerFault))
+                {
+                    return NoteAcceptorStackerState.Fault;
+                }
+
+                if (Faults.HasFlag(NoteAcceptorFaultTypes.StackerJammed))
+                {
+                    return NoteAcceptorStackerState.Jammed;
+                }
+
+                if (Faults.HasFlag(NoteAcceptorFaultTypes.StackerFull))
+                {
+                    return NoteAcceptorStackerState.Full;
+                }
+
+                return NoteAcceptorStackerState.Inserted;
+            }
+        }
+
+        /// <inheritdoc />
+        public override bool Connected => !(_state?.State == NoteAcceptorLogicalState.Uninitialized ||
+                                            _state?.State == NoteAcceptorLogicalState.Disconnected ||
+                                            (!Implementation?.IsConnected ?? false));
+
+        /// <inheritdoc />
+        public NoteAcceptorLogicalState LogicalState => _state.State;
+
+        /// <inheritdoc />
+        public NoteAcceptorFaultTypes Faults => Implementation?.Faults ?? NoteAcceptorFaultTypes.None;
+
+        /// <inheritdoc />
+        public override string Name =>
+            string.IsNullOrEmpty(ServiceProtocol) == false
+                ? $"{ServiceProtocol} Note Acceptor Service"
+                : "Unknown Note Acceptor Service";
+
+        /// <inheritdoc />
+        public override ICollection<Type> ServiceTypes => new[] { typeof(INoteAcceptor) };
+
+        public bool DenomIsValid(int value)
+        {
+            return Denominations.Contains(value);
+        }
+
+        /// <inheritdoc />
+        public Collection<int> GetSupportedNotes(string isoCode = null)
+        {
+            lock (_noteLock)
+            {
+                if (_supportedNotes.Count == 0 || isoCode != null)
+                {
+                    var supportedNotes = new Collection<int>();
+
+                    if (isoCode == null)
+                    {
+                        isoCode = _isoCode;
+                    }
+
+                    Logger.Info($"Get Supported notes for ISO {isoCode}");
+
+                    if (_supportedNotesPersistentBlock.GetValue(SupportedNotesKey, out NoteInfo noteInfo))
+                    {
+                        foreach (var denom in noteInfo.Notes.Select(a => a)
+                                     .Where(a => string.IsNullOrEmpty(isoCode) || a.IsoCode == isoCode)
+                                     .Select(a => a.Denom))
+                        {
+                            if (!_excludedNotes.Any(a => a.Denom == denom && a.IsoCode == _isoCode))
+                            {
+                                if (!supportedNotes.Contains(denom))
+                                {
+                                    Logger.Info($"Added supported note {denom} for ISO {isoCode}");
+                                    supportedNotes.Add(denom);
+                                }
+                            }
+                        }
+                    }
+
+                    _supportedNotes = supportedNotes;
+                }
+            }
+
+            return _supportedNotes;
+        }
+
+        /// <inheritdoc />
+        public List<ISOCurrencyCode> GetSupportedCurrencies()
+        {
+            var currencies = Implementation?.SupportedNotes?.Select(n => n.CurrencyCode).Distinct();
+
+            return currencies?.ToList();
+        }
+
+        /// <inheritdoc />
+        public void SetIsoCode(string isoCode)
+        {
+            lock (_noteLock)
+            {
+                _isoCode = isoCode;
+            }
+
+            SetActiveDenominations(isoCode);
+        }
+
+        /// <inheritdoc />
+        public void UpdateDenom(int denom, bool enabled = true)
+        {
+            if (!_supportedNotes.Contains(denom))
+            {
+                return;
+            }
+
+            lock (_noteLock)
+            {
+                var noteInfo = _disabledNotesService.NoteInfo;
+                if (noteInfo != null)
+                {
+                    if (enabled)
+                    {
+                        noteInfo.Notes = noteInfo.Notes.Select(a => a).Where(a => a.Denom != denom).ToArray();
+                    }
+                    else
+                    {
+                        var notes = noteInfo.Notes.ToList();
+                        notes.Add((denom, _isoCode));
+                        noteInfo.Notes = notes.ToArray();
+                    }
+
+                    _disabledNotesService.NoteInfo = noteInfo;
+
+                    _disabledNotes.Clear();
+                    foreach (var note in noteInfo.Notes)
+                    {
+                        _disabledNotes.Add(note.Denom);
+                    }
+                }
+            }
+
+            SetActiveDenominations();
+        }
+
+        /// <inheritdoc />
+        public void SetNoteDefinitions(Collection<NoteDefinitions> notesDefinitions)
+        {
+            if (notesDefinitions == null)
+            {
+                return;
+            }
+
+            lock (_noteLock)
+            {
+                _excludedNotes.Clear();
+                foreach (var currency in notesDefinitions)
+                {
+                    foreach (var denom in currency.ExcludedDenominations)
+                    {
+                        _excludedNotes.Add((denom, currency.Code));
+
+                        if (_isoCode != null && _isoCode.Equals(currency.Code) && _supportedNotes.Count > 0)
+                        {
+                            _supportedNotes.Remove(denom);
+                        }
+                    }
+                }
+            }
+
+            if (_supportedNotes != null && _supportedNotes.Count > 0)
+            {
+                SetActiveDenominations();
+            }
+        }
+
+        /// <inheritdoc />
+        public bool IsNoteDisabled(int denom)
+        {
+            var noteDisabled = false;
+            var noteInfo = _disabledNotesService.NoteInfo;
+            if (noteInfo != null)
+            {
+                noteDisabled = noteInfo.Notes.Any(a => a.Denom == denom);
+            }
+
+            return noteDisabled;
+        }
+
+        /// <inheritdoc />
+        public override async Task<bool> SelfTest(bool clear)
+        {
+            WasStackingOnLastPowerUp = false;
+            return await SelfTestInternal(clear);
+        }
+
+        /// <inheritdoc />
+        public virtual async Task<bool> AcceptNote()
+        {
+            if (!IsEscrowed)
+            {
+                return false;
+            }
+
+            return await StackDocument(Implementation.AcceptNote);
+        }
+
+        /// <inheritdoc />
+        public virtual async Task<bool> AcceptTicket()
+        {
+            if (!IsEscrowed)
+            {
+                return false;
+            }
+
+            return await StackDocument(Implementation.AcceptTicket);
+        }
+
+        public void Inspect(int timeout)
+        {
+            Inspect(LastComConfiguration, timeout);
+        }
+
+        /// <inheritdoc />
+        public virtual async Task<bool> Return()
+        {
+            Fire(NoteAcceptorLogicalStateTrigger.Returning);
+            return await Implementation.Return();
+        }
+
+        /// <inheritdoc />
+        public bool TryAddBlock(IPersistentStorageAccessor accessor, int blockIndex, out NoteAcceptorOptions block)
+        {
+            block = new NoteAcceptorOptions();
+
+            using (var transaction = accessor.StartTransaction())
+            {
+                transaction[blockIndex, LastDocumentResultOption] = (int)block.LastDocumentResult;
+
+                transaction.Commit();
+                return true;
+            }
+        }
+
+        /// <inheritdoc />
+        public bool TryGetBlock(IPersistentStorageAccessor accessor, int blockIndex, out NoteAcceptorOptions block)
+        {
+            block = new NoteAcceptorOptions
+            {
+                LastDocumentResult = (DocumentResult)(int)accessor[blockIndex, LastDocumentResultOption],
+                ActivationTime = (DateTime)accessor[blockIndex, ActivationTimeText],
+                WasStackingOnLastPowerUp = (bool)accessor[blockIndex, WasStackingOnLastPowerUpOption]
+            };
+
+            return true;
+        }
+
+        /// <inheritdoc />
+        protected override void Dispose(bool disposing)
+        {
+            lock (_instanceLock)
+            {
+                if (Disposed)
+                {
+                    return;
+                }
+
+                if (disposing)
+                {
+                    Disable(DisabledReasons.Service);
+                    if (Implementation != null)
+                    {
+                        Implementation.Connected -= ImplementationConnected;
+                        Implementation.Disconnected -= ImplementationDisconnected;
+                        Implementation.Initialized -= ImplementationInitialized;
+                        Implementation.InitializationFailed -= ImplementationInitializationFailed;
+                        Implementation.Disabled -= ImplementationDisabled;
+                        Implementation.Enabled -= ImplementationEnabled;
+                        Implementation.FaultCleared -= ImplementationFaultCleared;
+                        Implementation.FaultOccurred -= ImplementationFaultOccurred;
+                        Implementation.NoteOrTicketRejected -= ImplementationNoteOrTicketRejected;
+                        Implementation.NoteOrTicketRemoved -= ImplementationNoteOrTicketRemoved;
+                        Implementation.UnknownDocumentReturned -= ImplementationNoteOrTicketReturned;
+                        Implementation.NoteAccepted -= ImplementationNoteAccepted;
+                        Implementation.NoteReturned -= ImplementationNoteReturned;
+                        Implementation.NoteValidated -= ImplementationNoteValidated;
+                        Implementation.NoteOrTicketStacking -= ImplementationTicketStacking;
+                        Implementation.TicketAccepted -= ImplementationTicketAccepted;
+                        Implementation.TicketReturned -= ImplementationTicketReturned;
+                        Implementation.TicketValidated -= ImplementationTicketValidated;
+                        Implementation.Dispose();
+                        _noteAcceptor = null;
+                    }
+
+                    if (_stackingEventWaitHandle != null)
+                    {
+                        _stackingEventWaitHandle.Set();
+                        _stackingEventWaitHandle.Dispose();
+                    }
+
+                    _stateLock.Dispose();
+                    _stateLock = null;
+
+                    if (_selfTestWaitHandle != null)
+                    {
+                        _selfTestWaitHandle.Set();
+                        _selfTestWaitHandle.Dispose();
+                        _selfTestWaitHandle = null;
+                    }
+                }
+
+                _stackingEventWaitHandle = null;
+
+                base.Dispose(disposing);
+            }
+        }
+
+        /// <inheritdoc />
+        protected override void DisabledDetected()
+        {
+            PostEvent(new DisabledEvent(NoteAcceptorId, ReasonDisabled));
+        }
+
+        /// <inheritdoc />
+        protected override void Disabling(DisabledReasons reason)
+        {
+            if (Fire(NoteAcceptorLogicalStateTrigger.Disable, new DisabledEvent(NoteAcceptorId, ReasonDisabled), true))
+            {
+                Implementation?.Disable();
+            }
+        }
+
+        /// <inheritdoc />
+        protected override void Enabling(EnabledReasons reason, DisabledReasons remedied)
+        {
+            CheckActivationTime();
+
+            if (Enabled)
+            {
+                if (Fire(NoteAcceptorLogicalStateTrigger.Enable, new EnabledEvent(NoteAcceptorId, reason), true))
+                {
+                    Implementation?.Enable();
+                }
+                else
+                {
+                    PostEvent(new EnabledEvent(NoteAcceptorId, reason));
+                }
+            }
+            else
+            {
+                if (reason == EnabledReasons.Device &&
+                    ((remedied & DisabledReasons.GamePlay) != 0 ||
+                     (ReasonDisabled & DisabledReasons.GamePlay) != 0 ||
+                     (ReasonDisabled & DisabledReasons.System) != 0))
+                {
+                    PostEvent(new EnabledEvent(reason));
+                }
+
+                DisabledDetected();
+            }
+        }
+
+        /// <inheritdoc />
+        protected override void Initializing()
+        {
+            lock (_instanceLock)
+            {
+                if (Implementation == null)
+                {
+                    var errorMessage = $"Cannot load {Name}";
+                    Logger.Fatal(errorMessage);
+                    throw new ServiceException(errorMessage);
+                }
+
+                _supportedNotesPersistentBlock = _persistence.GetOrCreateBlock(
+                    SupportedNotesKey,
+                    PersistenceLevel.Critical);
+
+                ReadOrCreateOptions();
+                HandlePowerUpStacking();
+
+                Implementation.Connected += ImplementationConnected;
+                Implementation.Disconnected += ImplementationDisconnected;
+                Implementation.Initialized += ImplementationInitialized;
+                Implementation.InitializationFailed += ImplementationInitializationFailed;
+                Implementation.Disabled += ImplementationDisabled;
+                Implementation.Enabled += ImplementationEnabled;
+                Implementation.FaultCleared += ImplementationFaultCleared;
+                Implementation.FaultOccurred += ImplementationFaultOccurred;
+                Implementation.NoteOrTicketRejected += ImplementationNoteOrTicketRejected;
+                Implementation.NoteOrTicketRemoved += ImplementationNoteOrTicketRemoved;
+                Implementation.UnknownDocumentReturned += ImplementationNoteOrTicketReturned;
+                Implementation.NoteAccepted += ImplementationNoteAccepted;
+                Implementation.NoteReturned += ImplementationNoteReturned;
+                Implementation.NoteValidated += ImplementationNoteValidated;
+                Implementation.NoteOrTicketStacking += ImplementationTicketStacking;
+                Implementation.TicketAccepted += ImplementationTicketAccepted;
+                Implementation.TicketReturned += ImplementationTicketReturned;
+                Implementation.TicketValidated += ImplementationTicketValidated;
+            }
+        }
+
+        /// <inheritdoc />
+        protected override void Inspecting(IComConfiguration comConfiguration, int timeout)
+        {
+            Fire(NoteAcceptorLogicalStateTrigger.Inspecting);
+        }
+
+        /// <inheritdoc />
+        protected override void SubscribeToEvents(IEventBus eventBus)
+        {
+        }
+
+        private void CheckActivationTime()
+        {
+            if (ActivationTime == DateTime.MinValue)
+            {
+                ActivationTime = DateTime.UtcNow;
+            }
+        }
+
+        private async Task<bool> SelfTestInternal(bool clear, bool retryOnFailure = false)
+        {
+            if (!_selfTestWaitHandle.WaitOne(SelfTestTimeout))
+            {
+                // there is another self test running
+                Logger.Debug("Another self test is running");
+                return false;
+            }
+
+            var result = await base.SelfTest(clear);
+            if (result)
+            {
+                try
+                {
+                    Logger.Debug("Self test passed");
+                    PostEvent(new SelfTestPassedEvent(NoteAcceptorId));
+                    ClearSelfTestFailed();
+                }
+                finally
+                {
+                    _selfTestWaitHandle.Set();
+                }
+            }
+            else
+            {
+                try
+                {
+                    SelfTestFailed();
+                }
+                finally
+                {
+                    _selfTestWaitHandle.Set();
+                }
+                
+                if (retryOnFailure)
+                {
+                    if (++_selfTestRetryCount < MaxSelfTestRetries && (Implementation?.IsConnected ?? false))
+                    {
+                        RetrySelfTest();
+
+                        void RetrySelfTest()
+                        {
+                            Task.Delay(SelfTestInterval).ContinueWith(_ => SelfTestInternal(clear, true));
+                        }
+                    }
+                }
+            }
+
+            return result;
+        }
+
+        private void ClearSelfTestFailed()
+        {
+            var error = typeof(SelfTestFailedEvent);
+            if (ClearError(error))
+            {
+                Logger.Info($"RequirementsCleared: REMOVED {error} from the error list.");
+                if (!AnyErrors)
+                {
+                    Enable(EnabledReasons.Reset);
+                }
+            }
+
+            if (ReasonDisabled.HasFlag(DisabledReasons.Device))
+            {
+                Enable(EnabledReasons.Device);
+            }
+
+            IsReady = true;
+        }
+
+        private void SelfTestFailed()
+        {
+            Logger.Error("Self test failed");
+
+            PostEvent(new SelfTestFailedEvent(NoteAcceptorId));
+
+            var error = typeof(SelfTestFailedEvent);
+            if (Implementation == null || !AddError(error))
+            {
+                return;
+            }
+
+            LastDocumentResult = DocumentResult.None;
+            IsReady = false;
+            Logger.Warn($"ResolverError: ADDED {error} to the error list.");
+            Disable(DisabledReasons.Error);
+        }
+
+        private void ReadOrCreateOptions()
+        {
+            if (!this.GetOrAddBlock(
+                    _storageManager,
+                    OptionsBlock,
+                    out var options,
+                    NoteAcceptorId - 1,
+                    PersistenceLevel.Critical))
+            {
+                Logger.Error($"Could not access block {OptionsBlock} {NoteAcceptorId - 1}");
+                return;
+            }
+
+            _lastResult = options.LastDocumentResult;
+            _activationTime = options.ActivationTime;
+            _wasStackingOnLastPowerUp = options.WasStackingOnLastPowerUp;
+            Logger.Debug($"Block successfully read {OptionsBlock} {NoteAcceptorId - 1}");
+        }
+
+        private void HandlePowerUpStacking()
+        {
+            if (LastDocumentResult == DocumentResult.Stacking)
+            {
+                WasStackingOnLastPowerUp = true;
+                LastDocumentResult = DocumentResult.None;
+            }
+        }
+
+        private void ImplementationConnected(object sender, EventArgs e)
+        {
+            Logger.Info("ImplementationConnected: device connected");
+            Fire(NoteAcceptorLogicalStateTrigger.Connected, new ConnectedEvent(NoteAcceptorId));
+
+            Task.Delay(SelfTestInterval).ContinueWith(_ => CheckDevice());
+        }
+
+        private void CheckDevice()
+        {
+            if (_validatingDevice)
+            {
+                return;
+            }
+
+            try
+            {
+                _validatingDevice = true;
+                _selfTestRetryCount = 0;
+                if (Implementation != null &&
+                    Implementation.IsConnected &&
+                    CalculateCrc(0).Result != 0 &&
+                    SelfTestInternal(false, true).Result)
+                {
+                    if (ReasonDisabled.HasFlag(DisabledReasons.Device))
+                    {
+                        Enable(EnabledReasons.Device);
+                    }
+                }
+            }
+            finally
+            {
+                _validatingDevice = false;
+            }
+        }
+
+        private void ImplementationDisconnected(object sender, EventArgs e)
+        {
+            Logger.Warn("ImplementationDisconnected: device disconnected");
+            _stackingEventWaitHandle?.Reset();
+            Disable(DisabledReasons.Device);
+            Fire(NoteAcceptorLogicalStateTrigger.Disconnected, new DisconnectedEvent(NoteAcceptorId));
+            UnregisterComponent();
+        }
+
+        private void ImplementationInitialized(object sender, EventArgs e)
+        {
+            if (!CanFire(NoteAcceptorLogicalStateTrigger.Initialized))
+            {
+                Logger.Error("ImplementationInitialized: invalid state for device initialized");
+
+                return;
+            }
+
+            Logger.Info("ImplementationInitialized: device initialized");
+
+            SaveSupportedNotes();
+
+            SetInternalConfiguration();
+
+            Implementation?.UpdateConfiguration(InternalConfiguration);
+
+            Configuration = GetConfigurationString();
+
+            RegisterComponent();
+
+            Fire(NoteAcceptorLogicalStateTrigger.Initialized, new InspectedEvent(NoteAcceptorId));
+            Initialized = true;
+
+            if ((ReasonDisabled & DisabledReasons.Error) != 0)
+            {
+                if (!AnyErrors)
+                {
+                    Enable(EnabledReasons.Reset);
+                }
+            }
+
+            if (Enabled)
+            {
+                Implementation?.Enable();
+            }
+            else
+            {
+                DisabledDetected();
+                Implementation?.Disable();
+            }
+        }
+
+        private Collection<int> GetDisabledNotes(string isoCode = null)
+        {
+            lock (_noteLock)
+            {
+                isoCode ??= _isoCode;
+                if (_disabledNotes.Count != 0)
+                {
+                    return _disabledNotes;
+                }
+
+                var noteInfo = _disabledNotesService.NoteInfo;
+                if (noteInfo != null)
+                {
+                    foreach (var denom in noteInfo.Notes.Select(a => a).Where(a => a.IsoCode == isoCode)
+                                 .Select(a => a.Denom))
+                    {
+                        _disabledNotes.Add(denom);
+                    }
+                }
+                else
+                {
+                    noteInfo = new NoteInfo { Notes = Array.Empty<(int, string)>() };
+                    _disabledNotesService.NoteInfo = noteInfo;
+                }
+            }
+
+            return _disabledNotes;
+        }
+
+        private void SaveSupportedNotes()
+        {
+            if (Implementation == null ||
+                !Implementation.SupportedNotes.Any() && !Implementation.ReadNoteTable().Result)
+            {
+                return;
+            }
+
+            var supportedNotes = new NoteInfo
+            {
+                Notes = Implementation.SupportedNotes.Select(a => (a.Value, a.CurrencyCode.ToString())).ToArray()
+            };
+            var notesUpdated = false;
+            if (_supportedNotesPersistentBlock.GetValue(SupportedNotesKey, out NoteInfo noteInfo))
+            {
+                if (supportedNotes.Notes.Any(
+                        note => !noteInfo.Notes.Any(a => a.Denom == note.Denom && a.IsoCode == note.IsoCode)))
+                {
+                    notesUpdated = true;
+                }
+            }
+
+            using (var transaction = _supportedNotesPersistentBlock.Transaction())
+            {
+                transaction.SetValue(SupportedNotesKey, supportedNotes);
+                transaction.Commit();
+            }
+
+            if (notesUpdated)
+            {
+                SetActiveDenominations(_isoCode);
+            }
+        }
+
+        private void SetActiveDenominations(string isoCode = null)
+        {
+            lock (_activeDenominationsLock)
+            {
+                var denoms = GetSupportedNotes(isoCode).ToHashSet();
+
+                foreach (var note in GetDisabledNotes())
+                {
+                    denoms.Remove(note);
+                }
+
+                lock (_denomLock)
+                {
+                    _denominations = denoms;
+
+                    foreach (var denom in _denominations)
+                    {
+                        Logger.Info($"Denomination {denom} added");
+                    }
+                }
+
+                PostEvent(new NoteUpdatedEvent(NoteAcceptorId));
+            }
+        }
+
+        private void PersistConfiguration()
+        {
+            using (var transaction = _accessor.StartTransaction())
+            {
+                transaction["Configuration"] = Configuration;
+                transaction.Commit();
+            }
+        }
+
+        private string GetConfigurationString()
+        {
+            return
+                $"{InternalConfiguration.Model},{InternalConfiguration.Manufacturer},{InternalConfiguration.Protocol}" +
+                $",{InternalConfiguration.FirmwareId},{InternalConfiguration.FirmwareRevision}";
+        }
+
+        private void ImplementationInitializationFailed(object sender, EventArgs e)
+        {
+            if (Implementation != null)
+            {
+                SetInternalConfiguration();
+
+                Implementation.UpdateConfiguration(InternalConfiguration);
+            }
+
+            Logger.Warn("ImplementationInitializationFailed: device initialization failed");
+            Disable(DisabledReasons.Device);
+            Fire(NoteAcceptorLogicalStateTrigger.InspectionFailed, new InspectionFailedEvent(NoteAcceptorId));
+            PostEvent(new DisabledEvent(DisabledReasons.Error));
+            PostEvent(new ResetEvent(NoteAcceptorId));
+        }
+
+        private void ImplementationDisabled(object sender, EventArgs e)
+        {
+            Logger.Warn("ImplementationDisabled: device disabled");
+        }
+
+        private void ImplementationEnabled(object sender, EventArgs e)
+        {
+            Logger.Info("ImplementationEnabled: device enabled");
+        }
+
+        private void ImplementationFaultCleared(object sender, FaultEventArgs e)
+        {
+            foreach (NoteAcceptorFaultTypes value in Enum.GetValues(typeof(NoteAcceptorFaultTypes)))
+            {
+                if (!e.Fault.HasFlag(value))
+                {
+                    continue;
+                }
+
+                switch (value)
+                {
+                    case NoteAcceptorFaultTypes.FirmwareFault:
+                    case NoteAcceptorFaultTypes.MechanicalFault:
+                    case NoteAcceptorFaultTypes.OpticalFault:
+                    case NoteAcceptorFaultTypes.ComponentFault:
+                    case NoteAcceptorFaultTypes.NvmFault:
+                    case NoteAcceptorFaultTypes.OtherFault:
+                    case NoteAcceptorFaultTypes.StackerDisconnected:
+                    case NoteAcceptorFaultTypes.StackerFull:
+                    case NoteAcceptorFaultTypes.StackerJammed:
+                    case NoteAcceptorFaultTypes.StackerFault:
+                    case NoteAcceptorFaultTypes.NoteJammed:
+                    case NoteAcceptorFaultTypes.CheatDetected:
+                        if (ClearError(value))
+                        {
+                            Logger.Info($"ImplementationFaultCleared: REMOVED {value} from the error list.");
+                            if (!AnyErrors)
+                            {
+                                Enable(EnabledReasons.Reset);
+                            }
+                        }
+
+                        break;
+                    default:
+                        continue;
+                }
+
+                PostEvent(new HardwareFaultClearEvent(NoteAcceptorId, value));
+            }
+        }
+
+        private void ImplementationFaultOccurred(object sender, FaultEventArgs e)
+        {
+            foreach (NoteAcceptorFaultTypes value in Enum.GetValues(typeof(NoteAcceptorFaultTypes)))
+            {
+                if (!e.Fault.HasFlag(value))
+                {
+                    continue;
+                }
+
+                var postFaultEvent = !ContainsError(value.ToString());
+
+                switch (value)
+                {
+                    case NoteAcceptorFaultTypes.FirmwareFault:
+                        // VLT-8547 JCM iVision ejects the document and doesn't report it in the ticket status
+                        LastDocumentResult = DocumentResult.None;
+                        HandleFault(value);
+                        break;
+                    case NoteAcceptorFaultTypes.OpticalFault:
+                    case NoteAcceptorFaultTypes.ComponentFault:
+                    case NoteAcceptorFaultTypes.NvmFault:
+                    case NoteAcceptorFaultTypes.StackerFull:
+                    case NoteAcceptorFaultTypes.StackerFault:
+                        HandleFault(value);
+                        break;
+                    case NoteAcceptorFaultTypes.OtherFault:
+                    case NoteAcceptorFaultTypes.MechanicalFault:
+                    case NoteAcceptorFaultTypes.StackerDisconnected:
+                    case NoteAcceptorFaultTypes.StackerJammed:
+                    case NoteAcceptorFaultTypes.NoteJammed:
+                    case NoteAcceptorFaultTypes.CheatDetected:
+                        HandleFault(value);
+
+                        // The device does not always reports a ticket status after clearing one of these faults because
+                        // the document has to be manually removed to clear them.
+                        if (LastDocumentResult == DocumentResult.Stacking)
+                        {
+                            LastDocumentResult = DocumentResult.None;
+                            _stackingEventWaitHandle?.Set();
+                        }
+
+                        break;
+                    default:
+                        continue;
+                }
+
+                if (postFaultEvent)
+                {
+                    PostEvent(new HardwareFaultEvent(NoteAcceptorId, value));
+                }
+            }
+        }
+
+        private void HandleFault(NoteAcceptorFaultTypes value)
+        {
+            if (AddError(value))
+            {
+                Logger.Info($"ImplementationFaultOccurred: ADDED {value} to the error list.");
+                Disable(DisabledReasons.Error);
+            }
+            else
+            {
+                Logger.Debug($"ImplementationFaultOccurred: DUPLICATE ERROR EVENT {value}");
+            }
+        }
+
+        private void ImplementationNoteOrTicketRejected(object sender, EventArgs e)
+        {
+            Fire(NoteAcceptorLogicalStateTrigger.Rejected, new DocumentRejectedEvent(NoteAcceptorId));
+            Logger.Warn("Note or Ticket rejected");
+            LastDocumentResult = DocumentResult.Rejected;
+            _stackingEventWaitHandle?.Set();
+        }
+
+        private void ImplementationNoteOrTicketReturned(object sender, EventArgs e)
+        {
+            Fire(NoteAcceptorLogicalStateTrigger.Returned);
+            Logger.Warn("Note or Ticket returned");
+            LastDocumentResult = DocumentResult.Returned;
+            _stackingEventWaitHandle?.Set();
+        }
+
+        private void ImplementationNoteOrTicketRemoved(object sender, EventArgs e)
+        {
+            Logger.Info("ImplementationNoteOrTicketRemoved");
+            // VLT-8547 JCM iVision ejects the document and doesn't report it in the ticket status
+            LastDocumentResult = DocumentResult.None;
+        }
+
+        private void ImplementationNoteAccepted(object sender, NoteEventArgs e)
+        {
+            Fire(NoteAcceptorLogicalStateTrigger.Stacked, new CurrencyStackedEvent(NoteAcceptorId, e.Note));
+            LastDocumentResult = DocumentResult.Stacked;
+            _stackingEventWaitHandle?.Set();
+        }
+
+        private void ImplementationNoteReturned(object sender, NoteEventArgs e)
+        {
+            Fire(NoteAcceptorLogicalStateTrigger.Returned, new CurrencyReturnedEvent(NoteAcceptorId, e.Note));
+            Logger.Warn($"Note returned {e.Note}");
+            LastDocumentResult = DocumentResult.Returned;
+            _stackingEventWaitHandle?.Set();
+        }
+
+        private void ImplementationNoteValidated(object sender, NoteEventArgs e)
+        {
+            var escrowEvent = new CurrencyEscrowedEvent(NoteAcceptorId, e.Note);
+
+            if (Fire(NoteAcceptorLogicalStateTrigger.Escrowed, escrowEvent, true))
+            {
+                LastDocumentResult = DocumentResult.Escrowed;
+                Logger.Info($"Escrowed currency {e.Note}");
+            }
+            else
+            {
+                Logger.Warn($"Escrowed currency {e.Note} from invalid state");
+                Return().FireAndForget(ex => { Logger.Error($"Return: Exception occurred {ex}"); });
+            }
+        }
+
+        private void ImplementationTicketStacking(object sender, EventArgs e)
+        {
+            Fire(NoteAcceptorLogicalStateTrigger.Stacking);
+        }
+
+        private void ImplementationTicketAccepted(object sender, TicketEventArgs e)
+        {
+            Fire(NoteAcceptorLogicalStateTrigger.Stacked, new VoucherStackedEvent(NoteAcceptorId, e.Barcode));
+            Logger.Debug($"Voucher Accepted {e.Barcode}");
+            LastDocumentResult = DocumentResult.Stacked;
+            _stackingEventWaitHandle?.Set();
+        }
+
+        private void ImplementationTicketReturned(object sender, TicketEventArgs e)
+        {
+            Fire(NoteAcceptorLogicalStateTrigger.Returned, new VoucherReturnedEvent(NoteAcceptorId, e.Barcode));
+            Logger.Warn($"Voucher returned {e.Barcode}");
+            LastDocumentResult = DocumentResult.Returned;
+            _stackingEventWaitHandle?.Set();
+        }
+
+        private void ImplementationTicketValidated(object sender, TicketEventArgs e)
+        {
+            if (Fire(
+                    NoteAcceptorLogicalStateTrigger.Escrowed,
+                    new VoucherEscrowedEvent(NoteAcceptorId, e.Barcode),
+                    true))
+            {
+                LastDocumentResult = DocumentResult.Escrowed;
+                Logger.Info($"Escrowed voucher {e.Barcode}");
+            }
+            else
+            {
+                Logger.Warn($"Escrowed voucher {e.Barcode} from invalid state");
+                Return().FireAndForget(ex => { Logger.Error($"Return: Exception occurred {ex}"); });
+            }
+        }
+
+        private async Task<bool> StackDocument(Func<Task<bool>> acceptTask)
+        {
+            _stackingEventWaitHandle = new EventWaitHandle(false, EventResetMode.ManualReset);
+
+            if (await acceptTask())
+            {
+                ClearStackingEventWaitHandle();
+                return true;
+            }
+
+            _stackingEventWaitHandle.WaitOne();
+            ClearStackingEventWaitHandle();
+            Logger.Debug($"StackDocument / LastDocumentResult={LastDocumentResult}");
+            return LastDocumentResult == DocumentResult.Stacked;
+        }
+
+        private void ClearStackingEventWaitHandle()
+        {
+            _stackingEventWaitHandle?.Dispose();
+            _stackingEventWaitHandle = null;
+        }
+
+        private StateMachine<NoteAcceptorLogicalState, NoteAcceptorLogicalStateTrigger> ConfigureStateMachine()
+        {
+            var stateMachine =
+                new StateMachine<NoteAcceptorLogicalState, NoteAcceptorLogicalStateTrigger>(
+                    NoteAcceptorLogicalState.Uninitialized);
+
+            stateMachine.Configure(NoteAcceptorLogicalState.Uninitialized)
+                .Permit(NoteAcceptorLogicalStateTrigger.Inspecting, NoteAcceptorLogicalState.Inspecting)
+                .PermitDynamic(
+                    NoteAcceptorLogicalStateTrigger.Initialized,
+                    () => Enabled ? NoteAcceptorLogicalState.Idle : NoteAcceptorLogicalState.Disabled);
+
+            stateMachine.Configure(NoteAcceptorLogicalState.Inspecting)
+                .Permit(NoteAcceptorLogicalStateTrigger.InspectionFailed, NoteAcceptorLogicalState.Uninitialized)
+                .PermitDynamic(
+                    NoteAcceptorLogicalStateTrigger.Initialized,
+                    () => Enabled ? NoteAcceptorLogicalState.Idle : NoteAcceptorLogicalState.Disabled)
+                .Permit(NoteAcceptorLogicalStateTrigger.Disconnected, NoteAcceptorLogicalState.Disconnected);
+
+            stateMachine.Configure(NoteAcceptorLogicalState.Disconnected)
+                .Permit(NoteAcceptorLogicalStateTrigger.Connected, NoteAcceptorLogicalState.Inspecting);
+
+            stateMachine.Configure(NoteAcceptorLogicalState.Idle)
+                .Permit(NoteAcceptorLogicalStateTrigger.Escrowed, NoteAcceptorLogicalState.InEscrow)
+                .Permit(NoteAcceptorLogicalStateTrigger.Returning, NoteAcceptorLogicalState.Returning)
+                .PermitReentry(NoteAcceptorLogicalStateTrigger.Rejected)
+                .Permit(NoteAcceptorLogicalStateTrigger.Disable, NoteAcceptorLogicalState.Disabled)
+                .Permit(NoteAcceptorLogicalStateTrigger.Disconnected, NoteAcceptorLogicalState.Disconnected);
+
+            stateMachine.Configure(NoteAcceptorLogicalState.InEscrow)
+                .OnEntry(() => LastDocumentResult = DocumentResult.Escrowed)
+                .Permit(NoteAcceptorLogicalStateTrigger.Stacking, NoteAcceptorLogicalState.Stacking)
+                .Permit(NoteAcceptorLogicalStateTrigger.Returning, NoteAcceptorLogicalState.Returning)
+                .Permit(NoteAcceptorLogicalStateTrigger.Disable, NoteAcceptorLogicalState.Disabled)
+                .Permit(NoteAcceptorLogicalStateTrigger.Disconnected, NoteAcceptorLogicalState.Disconnected);
+
+            stateMachine.Configure(NoteAcceptorLogicalState.Stacking)
+                .OnEntry(() => LastDocumentResult = DocumentResult.Stacking)
+                .Permit(NoteAcceptorLogicalStateTrigger.Stacked, NoteAcceptorLogicalState.Idle)
+                .Permit(NoteAcceptorLogicalStateTrigger.Returned, NoteAcceptorLogicalState.Idle)
+                .Permit(NoteAcceptorLogicalStateTrigger.Rejected, NoteAcceptorLogicalState.Idle)
+                .Permit(NoteAcceptorLogicalStateTrigger.Disable, NoteAcceptorLogicalState.Disabled)
+                .Permit(NoteAcceptorLogicalStateTrigger.Disconnected, NoteAcceptorLogicalState.Disconnected);
+
+            stateMachine.Configure(NoteAcceptorLogicalState.Returning)
+                .Permit(NoteAcceptorLogicalStateTrigger.Returned, NoteAcceptorLogicalState.Idle)
+                .Permit(NoteAcceptorLogicalStateTrigger.Disable, NoteAcceptorLogicalState.Disabled)
+                .Permit(NoteAcceptorLogicalStateTrigger.Disconnected, NoteAcceptorLogicalState.Disconnected);
+
+            stateMachine.Configure(NoteAcceptorLogicalState.Disabled)
+                .Permit(NoteAcceptorLogicalStateTrigger.Enable, NoteAcceptorLogicalState.Idle)
+                .PermitReentry(NoteAcceptorLogicalStateTrigger.Disable)
+                .Permit(NoteAcceptorLogicalStateTrigger.Connected, NoteAcceptorLogicalState.Inspecting)
+                .Permit(NoteAcceptorLogicalStateTrigger.Disconnected, NoteAcceptorLogicalState.Disconnected);
+
+            stateMachine.OnUnhandledTrigger(
+                (state, trigger) =>
+                {
+                    Logger.Error($"Invalid NoteAcceptor State Transition. State : {state} Trigger : {trigger}");
+                });
+
+            stateMachine.OnTransitioned(
+                transition =>
+                {
+                    Logger.Debug(
+                        $"Transitioned From : {transition.Source} To : {transition.Destination} Trigger : {transition.Trigger}");
+                });
+            return stateMachine;
+        }
+
+        private bool CanFire(NoteAcceptorLogicalStateTrigger trigger)
+        {
+            if (!_state.CanFire(trigger))
+            {
+                Logger.Warn($"Cannot transition with trigger: {trigger}");
+                return false;
+            }
+
+            return true;
+        }
+
+        private bool Fire(NoteAcceptorLogicalStateTrigger trigger, bool verify = false)
+        {
+            if (verify && !CanFire(trigger))
+            {
+                return false;
+            }
+
+            Logger.Debug($"Transitioning with trigger: {trigger}");
+            _stateLock?.EnterWriteLock();
+            try
+            {
+                _state.Fire(trigger);
+            }
+            finally
+            {
+                _stateLock?.ExitWriteLock();
+            }
+
+            return true;
+        }
+
+        private bool Fire<TEvent>(NoteAcceptorLogicalStateTrigger trigger, TEvent @event, bool verify = false)
+            where TEvent : IEvent
+        {
+            if (!Fire(trigger, verify))
+            {
+                return false;
+            }
+
+            if (@event != null)
+            {
+                PostEvent(@event);
+            }
+
+            return true;
+        }
+    }
 }