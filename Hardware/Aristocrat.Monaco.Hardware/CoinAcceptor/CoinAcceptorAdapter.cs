﻿
namespace Aristocrat.Monaco.Hardware.CoinAcceptor
{
    using System;
    using System.Collections.Generic;
    using System.Reflection;
    using Common;
    using Contracts;
    using Contracts.CoinAcceptor;
    using Contracts.Communicator;
    using Contracts.SharedDevice;
    using Kernel;
    using log4net;
    using IHopper = Hardware.Contracts.Hopper.IHopper;

    /// <summary>A coin acceptor adapter.</summary>
    /// <seealso
    ///     cref="T:Aristocrat.Monaco.Hardware.Contracts.SharedDevice.DeviceAdapter{Aristocrat.Monaco.Hardware.Contracts.CoinAcceptor.ICoinAcceptorImplementation}" />
    /// <seealso cref="T:Aristocrat.Monaco.Hardware.Contracts.CoinAcceptor.ICoinAcceptor" />
    public class CoinAcceptorAdapter : DeviceAdapter<ICoinAcceptorImplementation>, ICoinAcceptor
    {
        private const long DefaultTokenValue = 100000L;
        private static readonly ILog Logger = LogManager.GetLogger(MethodBase.GetCurrentMethod()!.DeclaringType);
        private const string DeviceImplementationsExtensionPath = "/Hardware/CoinAcceptor/CoinAcceptorImplementations";
        private ICoinAcceptorImplementation _coinAcceptor;
        private readonly IEventBus _bus;
        private readonly long _tokenValue;
        private readonly IHopper _hopper;

        /// <summary>
        ///     Initializes a new instance of the Aristocrat.Monaco.Hardware.CoinAcceptor.CoinAcceptorAdapter class.
        /// </summary>
        public CoinAcceptorAdapter()
        {
            _bus = ServiceManager.GetInstance().GetService<IEventBus>();
            var properties = ServiceManager.GetInstance().GetService<IPropertiesManager>();
            _tokenValue = properties.GetValue(HardwareConstants.CoinValue, DefaultTokenValue);
            _hopper = ServiceManager.GetInstance().TryGetService<IHopper>();
        }

        /// <inheritdoc />
        public override DeviceType DeviceType => DeviceType.CoinAcceptor;

        /// <inheritdoc />
        public override string Name => !string.IsNullOrEmpty(ServiceProtocol)
            ? $"{ServiceProtocol} Coin Acceptor Service"
            : "Unknown Coin Acceptor Service";

        /// <inheritdoc />
        public override bool Connected => Implementation?.IsConnected ?? false;

        /// <inheritdoc />
        public override ICollection<Type> ServiceTypes => new[] { typeof(ICoinAcceptor) };

        /// <inheritdoc />
        public DivertorState DiverterDirection { get; set; }

        /// <inheritdoc />
        public AcceptorState InputState { get; set; }

        /// <inheritdoc />
        public CoinFaultTypes Faults
        {
            get
            {
                return Implementation?.Faults ?? CoinFaultTypes.None;
            }
            set
            {
                if (Implementation != null)
                {
                    Implementation.Faults = value;
                }
            }
        }

        /// <inheritdoc />
        public int CoinAcceptorId { get; set; } = 1; // Default to deviceId 1 since 0 isn't valid in G2S

        /// <inheritdoc />
        public void CoinRejectMechOn()
        {
            InputState = AcceptorState.Reject;
            Implementation.CoinRejectMechOn();
        }

        /// <inheritdoc />
        public void CoinRejectMechOff()
        {
            InputState = AcceptorState.Accept;
            Implementation.CoinRejectMechOff();
        }

        /// <inheritdoc />
        public void DivertToHopper()
        {
            DiverterDirection = DivertorState.DivertToHopper;
            Implementation.DivertToHopper();
        }

        /// <inheritdoc />
        public void DivertToCashbox()
        {
            DiverterDirection = DivertorState.DivertToCashbox;
            Implementation.DivertToCashbox();
        }

        /// <inheritdoc />
        public void Reset()
        {
            Implementation.DeviceReset();
            DivertMechanismOnOff();
        }

        /// <inheritdoc />
        public void DivertMechanismOnOff()
        {

            //TODO: implement hopper's properties with realtime values once hopper feature is available..

<<<<<<< HEAD
            if (_hopper != null && !_hopper.IsHopperFull)
=======
            if (_hopper != null)
>>>>>>> c5dc0666
            {
                DivertToHopper();
            }
            else
            {
                DivertToCashbox();
            }

        }

        /// <inheritdoc />
        protected override ICoinAcceptorImplementation Implementation => _coinAcceptor;

        /// <inheritdoc />
        protected override string Description => "Coin Acceptor";

        /// <inheritdoc />
        protected override string Path => Kernel.Contracts.Components.Constants.CoinAcceptorPath;

        /// <inheritdoc />
        protected override void DisabledDetected()
        {
            PostEvent(new DisabledEvent(CoinAcceptorId, ReasonDisabled));
        }

        /// <inheritdoc />
        protected override void Disabling(DisabledReasons reason)
        {
            CoinRejectMechOn();

        }

        /// <inheritdoc />
        protected override void Enabling(EnabledReasons reason, DisabledReasons remedied)
        {
            if (Enabled)
            {
                CoinRejectMechOff();
            }
            else
            {
                CoinRejectMechOn();
            }
        }

        /// <inheritdoc />
        protected override void Initializing()
        {
            // Load an instance of the given protocol implementation.
            _coinAcceptor = AddinFactory.CreateAddin<ICoinAcceptorImplementation>(
                DeviceImplementationsExtensionPath,
                ServiceProtocol);
            if (Implementation == null)
            {
                var errorMessage = $"Cannot load {Name}";
                Logger.Fatal(errorMessage);
                throw new ServiceException(errorMessage);
            }

            Implementation.Initialized += ImplementationInitialized;
            Implementation.InitializationFailed += ImplementationInitializationFailed;
            Implementation.FaultOccurred += ImplementationStatusFaultOccurred;
            Implementation.CoinInStatusReported += ImplementationStatusReportedd;
        }

        /// <inheritdoc />
        protected override void Inspecting(IComConfiguration comConfiguration, int timeout)
        {
        }

        /// <inheritdoc />
        protected override void SubscribeToEvents(IEventBus eventBus)
        {
        }

        /// <inheritdoc />
        protected override void Dispose(bool disposing)
        {
            if (Disposed)
            {
                return;
            }

            if (disposing)
            {
                Disable(DisabledReasons.Service);
                if (Implementation != null)
                {
                    Implementation.Connected -= ImplementationConnected;
                    Implementation.Disconnected -= ImplementationDisconnected;
                    Implementation.Initialized -= ImplementationInitialized;
                    Implementation.InitializationFailed -= ImplementationInitializationFailed;
                    Implementation.Dispose();
                    _coinAcceptor = null;
                }
            }

            base.Dispose(disposing);
        }

        private void ImplementationInitialized(object sender, EventArgs e)
        {
            if ((ReasonDisabled & DisabledReasons.Device) != 0)
            {
                Enable(EnabledReasons.Device);
            }

            // If we are also disabled for error, clear it so that we enable for reset below.
            if ((ReasonDisabled & DisabledReasons.Error) != 0)
            {
                ClearError(DisabledReasons.Error);
            }

            SetInternalConfiguration();
            Implementation?.UpdateConfiguration(InternalConfiguration);
            RegisterComponent();
            Initialized = true;

            PostEvent(new InspectedEvent(CoinAcceptorId));
            if (Enabled)
            {
                Implementation?.Enable()?.WaitForCompletion();
            }
            else
            {
                DisabledDetected();
                Implementation?.Disable()?.WaitForCompletion();
            }
        }

        private void ImplementationInitializationFailed(object sender, EventArgs e)
        {
            if (Implementation != null)
            {
                SetInternalConfiguration();

                Implementation.UpdateConfiguration(InternalConfiguration);
            }

            Logger.Warn("Coin Acceptor InitializationFailed - Inspection Failed");
            Disable(DisabledReasons.Device);

            PostEvent(new InspectionFailedEvent(CoinAcceptorId));
        }

        private void ImplementationStatusReportedd(object sender, CoinEventType type)
        {
            Logger.Info("ImplementationStatusReportedd: coin in event reported");

            switch (type)
            {
                case CoinEventType.CoinInEvent:
                    {
                        _bus?.Publish(new CoinInEvent(new Coin { Value = _tokenValue }));
                        break;
                    }
                case CoinEventType.CoinToCashboxInEvent:
                    {
                        _bus?.Publish(new CoinToCashboxInEvent());
                        break;
                    }
                case CoinEventType.CoinToCashboxInsteadOfHopperEvent:
                    {
                        _bus?.Publish(new CoinToCashboxInsteadOfHopperEvent());
                        break;
                    }

                case CoinEventType.CoinToHopperInEvent:
                    {
                        _bus?.Publish(new CoinToHopperInEvent());
                        break;
                    }
                case CoinEventType.CoinToHopperInsteadOfCashboxEvent:
                    {
                        _bus?.Publish(new CoinToHopperInsteadOfCashboxEvent());
                        break;
                    }
                default:
                    throw new NotImplementedException();
            }
        }

        private void ImplementationStatusFaultOccurred(object sender, CoinFaultTypes type)
        {
            Logger.Info("ImplementationStatusFaultOccurred: device fault occured");
            _bus?.Publish(new HardwareFaultEvent(type));
        }

        private void ImplementationConnected(object sender, EventArgs e)
        {
            Logger.Info("ImplementationConnected: device connected");
            Reset();
            CoinRejectMechOn();
        }


        private void ImplementationDisconnected(object sender, EventArgs e)
        {
            Logger.Warn("ImplementationDisconnected: device disconnected");
        }

    }
}<|MERGE_RESOLUTION|>--- conflicted
+++ resolved
@@ -115,14 +115,7 @@
         /// <inheritdoc />
         public void DivertMechanismOnOff()
         {
-
-            //TODO: implement hopper's properties with realtime values once hopper feature is available..
-
-<<<<<<< HEAD
             if (_hopper != null && !_hopper.IsHopperFull)
-=======
-            if (_hopper != null)
->>>>>>> c5dc0666
             {
                 DivertToHopper();
             }
@@ -130,7 +123,6 @@
             {
                 DivertToCashbox();
             }
-
         }
 
         /// <inheritdoc />
