--- conflicted
+++ resolved
@@ -1,629 +1,620 @@
-﻿namespace Aristocrat.Monaco.Hardware.Services
-{
-    using System;
-    using System.Collections.Concurrent;
-    using System.Collections.Generic;
-    using System.Diagnostics;
-    using System.Linq;
-    using System.Reflection;
-    using System.Threading.Tasks;
-    using System.Timers;
-    using Audio;
-    using Contracts;
-    using Contracts.Audio;
-    using Contracts.SharedDevice;
-    using FMOD;
-    using Kernel;
-    using Kernel.Contracts;
-    using log4net;
-
-    /// <summary>
-    ///     An audio service provider.
-    /// </summary>
-    [CLSCompliant(false)]
-    public class AudioService : IAudio, IService, IMMNotificationClient, IDisposable
-    {
-        private const int UpdateLoopPollingInterval = 100;
-
-        private static readonly ILog Logger = LogManager.GetLogger(MethodBase.GetCurrentMethod().DeclaringType);
-        private static readonly Guid AudioDisconnectedLock = HardwareConstants.AudioDisconnectedLockKey;
-        private static readonly Guid AudioReconnectedLock = HardwareConstants.AudioReconnectedLockKey;
-
-        private readonly CHANNEL_CALLBACK _callback;
-        private readonly IEventBus _bus;
-        private readonly ISystemDisableManager _disableManager;
-        private readonly IPropertiesManager _properties;
-        private readonly object _lock = new object();
-        private readonly ConcurrentDictionary<string, Sound> _sounds = new ConcurrentDictionary<string, Sound>();
-        private readonly ConcurrentQueue<Action> _callbackQueue = new ConcurrentQueue<Action>();
-
-        private readonly Dictionary<VolumeScalar, float> _volumeScalars = new Dictionary<VolumeScalar, float>
-        {
-            { VolumeScalar.Scale20, 0.32f },
-            { VolumeScalar.Scale40, 0.49f },
-            { VolumeScalar.Scale60, 0.67f },
-            { VolumeScalar.Scale80, 0.80f },
-            { VolumeScalar.Scale100, 1.00f }
-        };
-
-        private readonly Dictionary<byte, Tuple<string, float>> _volumePresets = new Dictionary<byte, Tuple<string, float>>
-        {
-            { 1, new Tuple<string,float>( "Low", 36.0f) },
-            { 2, new Tuple<string,float>( "MediumLow", 43.0f) },
-            { 3, new Tuple<string,float>( "Medium", 53.0f) },
-            { 4, new Tuple<string,float>( "MediumHigh", 65.0f) },
-            { 5, new Tuple<string,float>( "High", 83.0f) },
-        };
-
-        private Channel _channel;
-        private System _system;
-        private DeviceState? _lastState;
-        private string _currentSoundFile;
-        private Timer _pollingTimer;
-        private bool _disposed;
-
-        public AudioService()
-            : this(
-                ServiceManager.GetInstance().GetService<IPropertiesManager>(),
-                ServiceManager.GetInstance().GetService<IEventBus>(),
-                ServiceManager.GetInstance().GetService<ISystemDisableManager>())
-        {
-            _pollingTimer = new Timer(UpdateLoopPollingInterval);
-            _pollingTimer.Elapsed += PollingTimerOnElapsed;
-            _pollingTimer.AutoReset = true;
-        }
-
-        public AudioService(IPropertiesManager properties, IEventBus bus, ISystemDisableManager disableManager)
-        {
-            _properties = properties ?? throw new ArgumentNullException(nameof(properties));
-            _bus = bus ?? throw new ArgumentNullException(nameof(bus));
-            _disableManager = disableManager ?? throw new ArgumentNullException(nameof(disableManager));
-            _callback = ChannelCallback;
-            SetSystemMuted(false);
-        }
-
-        public event EventHandler PlayEnded;
-
-        public bool IsAvailable => AudioManager.IsSpeakerDeviceAvailable();
-
-        /// <inheritdoc />
-        public bool Load(string file)
-        {
-            if (string.IsNullOrWhiteSpace(file))
-            {
-                Logger.Error("Unable to load null audio file");
-                return false;
-            }
-
-            lock (_lock)
-            {
-                if (_sounds.ContainsKey(file))
-                {
-                    Logger.Debug($"Audio file is already loaded: {file}");
-                    return true;
-                }
-
-                if (_system == null)
-                {
-                    Logger.Error($"Failed to load the audio file: {file} - Sound System has not been created");
-                    return false;
-                }
-
-                Sound sound = null;
-                var result = _system.createStream(file, MODE.ACCURATETIME, ref sound);
-                if (result != RESULT.OK)
-                {
-                    Logger.Error($"Failed to load the audio file: {file} with error code ({result}");
-                    return false;
-                }
-
-                _sounds.TryAdd(file, sound);
-            }
-
-            Logger.Debug($"Loaded audio file: {file}");
-
-            return true;
-        }
-
-        /// <inheritdoc />
-        public void Play(string file, float? volume, SpeakerMix speakers = SpeakerMix.All, Action callback = null)
-        {
-            if (!volume.HasValue)
-            {
-                volume = GetDefaultVolume();
-            }
-
-            InternalPlay(file, MODE.LOOP_OFF, 0, volume.Value / 100.0f, speakers, callback);
-        }
-
-        /// <inheritdoc />
-        public void Play(
-            string file,
-            int loopCount,
-            float? volume,
-            SpeakerMix speakers = SpeakerMix.All,
-            Action callback = null)
-        {
-            if (!volume.HasValue)
-            {
-                volume = GetDefaultVolume();
-            }
-
-            InternalPlay(file, MODE.LOOP_NORMAL, loopCount, volume.Value / 100.0f, speakers, callback);
-        }
-
-        /// <inheritdoc />
-        public void Stop()
-        {
-            lock (_lock)
-            {
-                // TODO: This is just stopping the last played file
-                if (!IsPlaying())
-                {
-                    _callbackQueue.TryDequeue(out _);
-                }
-
-                _channel?.stop();
-            }
-        }
-
-        /// <inheritdoc />
-        public void Stop(string soundFile)
-        {
-            if (!string.Equals(_currentSoundFile, soundFile))
-            {
-                return;
-            }
-
-            lock (_lock)
-            {
-                _channel?.stop();
-            }
-        }
-
-        /// <inheritdoc />
-        public bool IsPlaying()
-        {
-            lock (_lock)
-            {
-                var playing = false;
-
-                // TODO: This is just getting the status of the last played file
-                _channel?.isPlaying(ref playing);
-
-                return playing;
-            }
-        }
-
-        /// <inheritdoc />
-        public bool IsPlaying(string soundFile)
-        {
-            return string.Equals(_currentSoundFile, soundFile) && IsPlaying();
-        }
-
-        /// <inheritdoc />
-        public void SetSystemMuted(bool mute)
-        {
-            AudioManager.SetMasterVolumeMute(mute);
-        }
-
-        /// <inheritdoc />
-        public bool GetSystemMuted()
-        {
-            return AudioManager.GetMasterVolumeMute();
-        }
-
-        /// <inheritdoc />
-        public float GetDefaultVolume()
-        {
-            var preset = _properties.GetValue(PropertyKey.DefaultVolumeLevel, (byte)1);
-            return GetVolume(preset);
-        }
-
-        /// <inheritdoc />
-        public float GetVolume(byte preset)
-        {
-            var volumePresets = _properties.GetValue(HardwareConstants.VolumePreset, _volumePresets);
-<<<<<<< HEAD
-
-            return volumePresets.TryGetValue(preset, out var volume) ? volume : 1.0f;
-=======
-            return volumePresets.TryGetValue(preset, out var volume) ? volume.Item2 : 1.0f;
-        }
-
-        /// <inheritdoc />
-        public string GetVolumeDescription(byte preset)
-        {
-            var volumePresets = _properties.GetValue(HardwareConstants.VolumePreset, _volumePresets);
-            return volumePresets.TryGetValue(preset, out var volume) ? volume.Item1 : throw new Exception("Invalid Volume Level");
->>>>>>> 27fd8109
-        }
-
-        /// <inheritdoc />
-        public float GetVolumeScalar(VolumeScalar preset)
-        {
-            var volumeScalars = _properties.GetValue(HardwareConstants.VolumeScalarPreset, _volumeScalars);
-<<<<<<< HEAD
-
-=======
->>>>>>> 27fd8109
-            return volumeScalars.TryGetValue(preset, out var volume) ? volume : 1.0f;
-        }
-
-        public IVolume GetVolumeControl(int processId)
-        {
-            return processId <= 0 ? null : new Volume(processId);
-        }
-
-        /// <inheritdoc />
-        public IEnumerable<Tuple<byte,string>> SoundLevelCollection
-        {
-            get
-            {
-                var volumePresets = _properties.GetValue(HardwareConstants.VolumePreset, _volumePresets);
-                return volumePresets.Select(v=>new Tuple<byte,string>(v.Key,v.Value.Item1)).ToList();
-            }
-        }
-
-        /// <inheritdoc />
-        public TimeSpan GetLength(string soundFile)
-        {
-            Load(soundFile);
-
-            if (!_sounds.TryGetValue(soundFile, out var sound))
-            {
-                Logger.Error($"Failed to load the audio file: {soundFile}");
-                return TimeSpan.Zero;
-            }
-
-            uint lengthMs = 0;
-
-            if (sound.getLength(ref lengthMs, TIMEUNIT.MS) == RESULT.OK)
-            {
-                return TimeSpan.FromMilliseconds(lengthMs);
-            }
-
-            Logger.Error($"Failed to get length in milliseconds the audio file: {soundFile}");
-            return TimeSpan.Zero;
-        }
-
-        /// <inheritdoc />
-        public void SetSpeakerMix(SpeakerMix speakers)
-        {
-            lock (_lock)
-            {
-                if (!IsPlaying())
-                {
-                    return;
-                }
-
-                _channel?.SetSpeakerMix(speakers);
-            }
-        }
-
-        /// <inheritdoc />
-        public void Dispose()
-        {
-            Dispose(true);
-            GC.SuppressFinalize(this);
-        }
-
-        /// <inheritdoc />
-        public string Name => GetType().Name;
-
-        /// <inheritdoc />
-        public ICollection<Type> ServiceTypes => new[] { typeof(IAudio) };
-
-        /// <inheritdoc />
-        public void Initialize()
-        {
-            Logger.Debug("Initializing Audio Service");
-
-            AudioManager.RegisterEndpointNotificationCallback(this);
-
-            if (AudioManager.IsSpeakerDeviceAvailable())
-            {
-                _bus.Publish(new EnabledEvent(EnabledReasons.Device));
-
-                CreateSoundSystem();
-            }
-            else
-            {
-                Disable();
-            }
-        }
-
-        public void OnDeviceStateChanged(string deviceId, DeviceState newState)
-        {
-            Logger.Info($"OnDeviceStateChanged {deviceId} - {newState}");
-
-            switch (newState)
-            {
-                case DeviceState.Active:
-                    Logger.Info("Audio device connected");
-
-                    if (_disableManager.CurrentDisableKeys.Contains(AudioDisconnectedLock))
-                    {
-                        // Prevent multiple enabled event being logged
-                        if (_lastState != DeviceState.Active)
-                        {
-                            _bus.Publish(new EnabledEvent(EnabledReasons.Reset));
-                        }
-
-                        if (_disableManager.CurrentDisableKeys.Contains(AudioReconnectedLock))
-                        {
-                            return;
-                        }
-
-                        // remove the disconnect lock-up and replace with reconnect
-                        // We're not going to enable since we need to restart, but we're going to update the message
-                        _disableManager.Disable(
-                            AudioReconnectedLock,
-                            SystemDisablePriority.Immediate,
-                            () => Properties.Resources.AudioConnected);
-                        _disableManager.Enable(AudioDisconnectedLock);
-                    }
-
-                    _lastState = DeviceState.Active;
-                    break;
-                case DeviceState.Disabled:
-                case DeviceState.NotPresent:
-                case DeviceState.Unplugged:
-                case DeviceState.All:
-                    Disable();
-                    _lastState = null; // just assign anything other than active
-                    break;
-            }
-        }
-
-        public void OnDeviceAdded(string deviceId)
-        {
-            Logger.Info($"OnDeviceAdded {deviceId}");
-        }
-
-        public void OnDeviceRemoved(string deviceId)
-        {
-            Logger.Info($"OnDeviceRemoved {deviceId}");
-        }
-
-        public void OnDefaultDeviceChanged(EDataFlow dataFlow, ERole deviceRole, string defaultDeviceId)
-        {
-            Logger.Info($"OnDefaultDeviceChanged {dataFlow} {deviceRole} {defaultDeviceId}");
-        }
-
-        public void OnPropertyValueChanged(string deviceId, AudioProperty propertyKey)
-        {
-            Logger.Info($"OnDefaultDeviceChanged {deviceId} {propertyKey}");
-        }
-
-        protected virtual void Dispose(bool disposing)
-        {
-            if (_disposed)
-            {
-                return;
-            }
-
-            if (disposing)
-            {
-                ReleaseSoundSystem();
-                _pollingTimer?.Stop();
-                if (_pollingTimer != null)
-                {
-                    _pollingTimer.Elapsed -= PollingTimerOnElapsed;
-                    _pollingTimer.Dispose();
-                }
-
-                _pollingTimer = null;
-            }
-
-            AudioManager.UnregisterEndpointNotificationCallback(this);
-            _system = null;
-            _disposed = true;
-        }
-
-        private void InternalPlay(
-            string file,
-            MODE mode,
-            int loopCount,
-            float volume,
-            SpeakerMix speakers,
-            Action callback)
-        {
-            Task.Run(
-                () =>
-                {
-                    lock (_lock)
-                    {
-                        Stop();
-
-                        if (!Load(file))
-                        {
-                            return; 
-                        }
-
-                        if (!_sounds.TryGetValue(file, out var sound))
-                        {
-                            Logger.Error($"Failed to playback the audio file: {file}");
-                            _currentSoundFile = null;
-                            return;
-                        }
-
-                        _currentSoundFile = file;
-                        if (_system != null && _system.playSound(CHANNELINDEX.FREE, sound, true, ref _channel) ==
-                            RESULT.OK)
-                        {
-                            _pollingTimer?.Start();
-                            _callbackQueue.Enqueue(callback);
-                            _channel.setCallback(_callback);
-                            _channel.setMode(mode);
-                            _channel.setLoopCount(loopCount);
-                            _channel.setPaused(false);
-                            _channel.setVolume(volume);
-                            _channel.SetSpeakerMix(speakers);
-
-                            Logger.Debug($"Playback of audio file {file} has started.");
-                        }
-                        else
-                        {
-                            Logger.Error($"Failed to playback audio file: {file}");
-                        }
-                    }
-                });
-        }
-
-        private RESULT ChannelCallback(
-            IntPtr channelRaw,
-            CHANNEL_CALLBACKTYPE type,
-            IntPtr commandData1,
-            IntPtr commandData2)
-        {
-            if (type == CHANNEL_CALLBACKTYPE.END)
-            {
-                RaisePlayEnded();
-            }
-
-            return RESULT.OK;
-        }
-
-        private void RaisePlayEnded()
-        {
-            _pollingTimer?.Stop();
-            PlayEnded?.Invoke(this, new EventArgs());
-            if (_callbackQueue.TryDequeue(out var callback))
-            {
-                callback?.Invoke();
-            }
-        }
-
-        private void CreateSoundSystem()
-        {
-            lock (_lock)
-            {
-                if (_system != null)
-                {
-                    return;
-                }
-
-                Factory.System_Create(ref _system);
-
-                _system.setDSPBufferSize(1024, 10);
-
-                var caps = CAPS.NONE;
-                var frequency = (Min: 0, Max: 0);
-                var speakerMode = SPEAKERMODE.STEREO;
-
-                _system.getDriverCaps(0, ref caps, ref frequency.Min, ref frequency.Max, ref speakerMode);
-
-                Logger.Debug($"Setting speaker mode: {speakerMode}");
-
-                _system.setSpeakerMode(speakerMode);
-
-                _system.init(32, INITFLAGS.NORMAL, (IntPtr)0);
-
-                AudioManager.SetApplicationVolume(Process.GetCurrentProcess().Id, 100.0f);
-            }
-        }
-
-        private void ReleaseSoundSystem()
-        {
-            lock (_lock)
-            {
-                if (_system == null)
-                {
-                    return;
-                }
-
-                Stop();
-                _channel = null;
-
-                foreach (var sound in _sounds.Values)
-                {
-                    sound.release();
-                }
-
-                _sounds.Clear();
-
-                _system.release();
-                _system = null;
-            }
-        }
-
-        private void Disable()
-        {
-#if !(RETAIL)
-            if (_properties.GetValue(@"audioDeviceOptional", "false") == "true")
-            {
-                return;
-            }
-#endif
-            // VLT-9524 : prevent audio disconnect from firing more than once when cable unplugged
-            if (_disableManager.CurrentDisableKeys.Contains(AudioDisconnectedLock))
-            {
-                return;
-            }
-
-            Logger.Error("Audio device disconnected - releasing Sound System");
-
-            _bus.Publish(new DisabledEvent(DisabledReasons.Device));
-
-            // remove the reconnect lock-up (if exists) and replace with disconnect
-            _disableManager.Enable(AudioReconnectedLock);
-            _disableManager.Disable(
-                AudioDisconnectedLock,
-                SystemDisablePriority.Immediate,
-                () => Properties.Resources.AudioDisconnect);
-        }
-
-        private void PollingTimerOnElapsed(object sender, ElapsedEventArgs e)
-        {
-            lock (_lock)
-            {
-                _system?.update();
-            }
-        }
-
-        private class Volume : IVolume
-        {
-            private readonly int _processId;
-
-            public Volume(int processId)
-            {
-                _processId = processId;
-            }
-
-            /// <inheritdoc />
-            public float GetVolume()
-            {
-                return AudioManager.GetApplicationVolume(_processId) ?? 0;
-            }
-
-            public void SetVolume(float volume)
-            {
-                AudioManager.SetApplicationVolume(_processId, volume);
-            }
-
-            public void SetMuted(bool muted)
-            {
-                AudioManager.SetApplicationMute(_processId, muted);
-            }
-        }
-    }
-
-    [CLSCompliant(false)]
-    public static class ChannelExtensions
-    {
-        public static void SetSpeakerMix(this Channel @this, SpeakerMix speakers)
-        {
-            @this?.setSpeakerMix(
-                (speakers & SpeakerMix.FrontLeft) == SpeakerMix.FrontLeft ? 1.0f : 0.0f,
-                (speakers & SpeakerMix.FrontRight) == SpeakerMix.FrontRight ? 1.0f : 0.0f,
-                (speakers & SpeakerMix.Center) == SpeakerMix.Center ? 1.0f : 0.0f,
-                (speakers & SpeakerMix.LowFrequency) == SpeakerMix.LowFrequency ? 1.0f : 0.0f,
-                (speakers & SpeakerMix.RearLeft) == SpeakerMix.RearLeft ? 1.0f : 0.0f,
-                (speakers & SpeakerMix.RearRight) == SpeakerMix.RearRight ? 1.0f : 0.0f,
-                (speakers & SpeakerMix.SideLeft) == SpeakerMix.SideLeft ? 1.0f : 0.0f,
-                (speakers & SpeakerMix.SideRight) == SpeakerMix.SideRight ? 1.0f : 0.0f
-            );
-        }
-    }
+﻿namespace Aristocrat.Monaco.Hardware.Services
+{
+    using System;
+    using System.Collections.Concurrent;
+    using System.Collections.Generic;
+    using System.Diagnostics;
+    using System.Linq;
+    using System.Reflection;
+    using System.Threading.Tasks;
+    using System.Timers;
+    using Audio;
+    using Contracts;
+    using Contracts.Audio;
+    using Contracts.SharedDevice;
+    using FMOD;
+    using Kernel;
+    using Kernel.Contracts;
+    using log4net;
+
+    /// <summary>
+    ///     An audio service provider.
+    /// </summary>
+    [CLSCompliant(false)]
+    public class AudioService : IAudio, IService, IMMNotificationClient, IDisposable
+    {
+        private const int UpdateLoopPollingInterval = 100;
+
+        private static readonly ILog Logger = LogManager.GetLogger(MethodBase.GetCurrentMethod().DeclaringType);
+        private static readonly Guid AudioDisconnectedLock = HardwareConstants.AudioDisconnectedLockKey;
+        private static readonly Guid AudioReconnectedLock = HardwareConstants.AudioReconnectedLockKey;
+
+        private readonly CHANNEL_CALLBACK _callback;
+        private readonly IEventBus _bus;
+        private readonly ISystemDisableManager _disableManager;
+        private readonly IPropertiesManager _properties;
+        private readonly object _lock = new object();
+        private readonly ConcurrentDictionary<string, Sound> _sounds = new ConcurrentDictionary<string, Sound>();
+        private readonly ConcurrentQueue<Action> _callbackQueue = new ConcurrentQueue<Action>();
+
+        private readonly Dictionary<VolumeScalar, float> _volumeScalars = new Dictionary<VolumeScalar, float>
+        {
+            { VolumeScalar.Scale20, 0.32f },
+            { VolumeScalar.Scale40, 0.49f },
+            { VolumeScalar.Scale60, 0.67f },
+            { VolumeScalar.Scale80, 0.80f },
+            { VolumeScalar.Scale100, 1.00f }
+        };
+
+        private readonly Dictionary<byte, Tuple<string, float>> _volumePresets = new Dictionary<byte, Tuple<string, float>>
+        {
+            { 1, new Tuple<string,float>( "Low", 36.0f) },
+            { 2, new Tuple<string,float>( "MediumLow", 43.0f) },
+            { 3, new Tuple<string,float>( "Medium", 53.0f) },
+            { 4, new Tuple<string,float>( "MediumHigh", 65.0f) },
+            { 5, new Tuple<string,float>( "High", 83.0f) },
+        };
+
+        private Channel _channel;
+        private System _system;
+        private DeviceState? _lastState;
+        private string _currentSoundFile;
+        private Timer _pollingTimer;
+        private bool _disposed;
+
+        public AudioService()
+            : this(
+                ServiceManager.GetInstance().GetService<IPropertiesManager>(),
+                ServiceManager.GetInstance().GetService<IEventBus>(),
+                ServiceManager.GetInstance().GetService<ISystemDisableManager>())
+        {
+            _pollingTimer = new Timer(UpdateLoopPollingInterval);
+            _pollingTimer.Elapsed += PollingTimerOnElapsed;
+            _pollingTimer.AutoReset = true;
+        }
+
+        public AudioService(IPropertiesManager properties, IEventBus bus, ISystemDisableManager disableManager)
+        {
+            _properties = properties ?? throw new ArgumentNullException(nameof(properties));
+            _bus = bus ?? throw new ArgumentNullException(nameof(bus));
+            _disableManager = disableManager ?? throw new ArgumentNullException(nameof(disableManager));
+            _callback = ChannelCallback;
+            SetSystemMuted(false);
+        }
+
+        public event EventHandler PlayEnded;
+
+        public bool IsAvailable => AudioManager.IsSpeakerDeviceAvailable();
+
+        /// <inheritdoc />
+        public bool Load(string file)
+        {
+            if (string.IsNullOrWhiteSpace(file))
+            {
+                Logger.Error("Unable to load null audio file");
+                return false;
+            }
+
+            lock (_lock)
+            {
+                if (_sounds.ContainsKey(file))
+                {
+                    Logger.Debug($"Audio file is already loaded: {file}");
+                    return true;
+                }
+
+                if (_system == null)
+                {
+                    Logger.Error($"Failed to load the audio file: {file} - Sound System has not been created");
+                    return false;
+                }
+
+                Sound sound = null;
+                var result = _system.createStream(file, MODE.ACCURATETIME, ref sound);
+                if (result != RESULT.OK)
+                {
+                    Logger.Error($"Failed to load the audio file: {file} with error code ({result}");
+                    return false;
+                }
+
+                _sounds.TryAdd(file, sound);
+            }
+
+            Logger.Debug($"Loaded audio file: {file}");
+
+            return true;
+        }
+
+        /// <inheritdoc />
+        public void Play(string file, float? volume, SpeakerMix speakers = SpeakerMix.All, Action callback = null)
+        {
+            if (!volume.HasValue)
+            {
+                volume = GetDefaultVolume();
+            }
+
+            InternalPlay(file, MODE.LOOP_OFF, 0, volume.Value / 100.0f, speakers, callback);
+        }
+
+        /// <inheritdoc />
+        public void Play(
+            string file,
+            int loopCount,
+            float? volume,
+            SpeakerMix speakers = SpeakerMix.All,
+            Action callback = null)
+        {
+            if (!volume.HasValue)
+            {
+                volume = GetDefaultVolume();
+            }
+
+            InternalPlay(file, MODE.LOOP_NORMAL, loopCount, volume.Value / 100.0f, speakers, callback);
+        }
+
+        /// <inheritdoc />
+        public void Stop()
+        {
+            lock (_lock)
+            {
+                // TODO: This is just stopping the last played file
+                if (!IsPlaying())
+                {
+                    _callbackQueue.TryDequeue(out _);
+                }
+
+                _channel?.stop();
+            }
+        }
+
+        /// <inheritdoc />
+        public void Stop(string soundFile)
+        {
+            if (!string.Equals(_currentSoundFile, soundFile))
+            {
+                return;
+            }
+
+            lock (_lock)
+            {
+                _channel?.stop();
+            }
+        }
+
+        /// <inheritdoc />
+        public bool IsPlaying()
+        {
+            lock (_lock)
+            {
+                var playing = false;
+
+                // TODO: This is just getting the status of the last played file
+                _channel?.isPlaying(ref playing);
+
+                return playing;
+            }
+        }
+
+        /// <inheritdoc />
+        public bool IsPlaying(string soundFile)
+        {
+            return string.Equals(_currentSoundFile, soundFile) && IsPlaying();
+        }
+
+        /// <inheritdoc />
+        public void SetSystemMuted(bool mute)
+        {
+            AudioManager.SetMasterVolumeMute(mute);
+        }
+
+        /// <inheritdoc />
+        public bool GetSystemMuted()
+        {
+            return AudioManager.GetMasterVolumeMute();
+        }
+
+        /// <inheritdoc />
+        public float GetDefaultVolume()
+        {
+            var preset = _properties.GetValue(PropertyKey.DefaultVolumeLevel, (byte)1);
+            return GetVolume(preset);
+        }
+
+        /// <inheritdoc />
+        public float GetVolume(byte preset)
+        {
+            var volumePresets = _properties.GetValue(HardwareConstants.VolumePreset, _volumePresets);
+            return volumePresets.TryGetValue(preset, out var volume) ? volume.Item2 : 1.0f;
+        }
+
+        /// <inheritdoc />
+        public string GetVolumeDescription(byte preset)
+        {
+            var volumePresets = _properties.GetValue(HardwareConstants.VolumePreset, _volumePresets);
+            return volumePresets.TryGetValue(preset, out var volume) ? volume.Item1 : throw new Exception("Invalid Volume Level");
+        }
+
+        /// <inheritdoc />
+        public float GetVolumeScalar(VolumeScalar preset)
+        {
+            var volumeScalars = _properties.GetValue(HardwareConstants.VolumeScalarPreset, _volumeScalars);
+            return volumeScalars.TryGetValue(preset, out var volume) ? volume : 1.0f;
+        }
+
+        public IVolume GetVolumeControl(int processId)
+        {
+            return processId <= 0 ? null : new Volume(processId);
+        }
+
+        /// <inheritdoc />
+        public IEnumerable<Tuple<byte,string>> SoundLevelCollection
+        {
+            get
+            {
+                var volumePresets = _properties.GetValue(HardwareConstants.VolumePreset, _volumePresets);
+                return volumePresets.Select(v=>new Tuple<byte,string>(v.Key,v.Value.Item1)).ToList();
+            }
+        }
+
+        /// <inheritdoc />
+        public TimeSpan GetLength(string soundFile)
+        {
+            Load(soundFile);
+
+            if (!_sounds.TryGetValue(soundFile, out var sound))
+            {
+                Logger.Error($"Failed to load the audio file: {soundFile}");
+                return TimeSpan.Zero;
+            }
+
+            uint lengthMs = 0;
+
+            if (sound.getLength(ref lengthMs, TIMEUNIT.MS) == RESULT.OK)
+            {
+                return TimeSpan.FromMilliseconds(lengthMs);
+            }
+
+            Logger.Error($"Failed to get length in milliseconds the audio file: {soundFile}");
+            return TimeSpan.Zero;
+        }
+
+        /// <inheritdoc />
+        public void SetSpeakerMix(SpeakerMix speakers)
+        {
+            lock (_lock)
+            {
+                if (!IsPlaying())
+                {
+                    return;
+                }
+
+                _channel?.SetSpeakerMix(speakers);
+            }
+        }
+
+        /// <inheritdoc />
+        public void Dispose()
+        {
+            Dispose(true);
+            GC.SuppressFinalize(this);
+        }
+
+        /// <inheritdoc />
+        public string Name => GetType().Name;
+
+        /// <inheritdoc />
+        public ICollection<Type> ServiceTypes => new[] { typeof(IAudio) };
+
+        /// <inheritdoc />
+        public void Initialize()
+        {
+            Logger.Debug("Initializing Audio Service");
+
+            AudioManager.RegisterEndpointNotificationCallback(this);
+
+            if (AudioManager.IsSpeakerDeviceAvailable())
+            {
+                _bus.Publish(new EnabledEvent(EnabledReasons.Device));
+
+                CreateSoundSystem();
+            }
+            else
+            {
+                Disable();
+            }
+        }
+
+        public void OnDeviceStateChanged(string deviceId, DeviceState newState)
+        {
+            Logger.Info($"OnDeviceStateChanged {deviceId} - {newState}");
+
+            switch (newState)
+            {
+                case DeviceState.Active:
+                    Logger.Info("Audio device connected");
+
+                    if (_disableManager.CurrentDisableKeys.Contains(AudioDisconnectedLock))
+                    {
+                        // Prevent multiple enabled event being logged
+                        if (_lastState != DeviceState.Active)
+                        {
+                            _bus.Publish(new EnabledEvent(EnabledReasons.Reset));
+                        }
+
+                        if (_disableManager.CurrentDisableKeys.Contains(AudioReconnectedLock))
+                        {
+                            return;
+                        }
+
+                        // remove the disconnect lock-up and replace with reconnect
+                        // We're not going to enable since we need to restart, but we're going to update the message
+                        _disableManager.Disable(
+                            AudioReconnectedLock,
+                            SystemDisablePriority.Immediate,
+                            () => Properties.Resources.AudioConnected);
+                        _disableManager.Enable(AudioDisconnectedLock);
+                    }
+
+                    _lastState = DeviceState.Active;
+                    break;
+                case DeviceState.Disabled:
+                case DeviceState.NotPresent:
+                case DeviceState.Unplugged:
+                case DeviceState.All:
+                    Disable();
+                    _lastState = null; // just assign anything other than active
+                    break;
+            }
+        }
+
+        public void OnDeviceAdded(string deviceId)
+        {
+            Logger.Info($"OnDeviceAdded {deviceId}");
+        }
+
+        public void OnDeviceRemoved(string deviceId)
+        {
+            Logger.Info($"OnDeviceRemoved {deviceId}");
+        }
+
+        public void OnDefaultDeviceChanged(EDataFlow dataFlow, ERole deviceRole, string defaultDeviceId)
+        {
+            Logger.Info($"OnDefaultDeviceChanged {dataFlow} {deviceRole} {defaultDeviceId}");
+        }
+
+        public void OnPropertyValueChanged(string deviceId, AudioProperty propertyKey)
+        {
+            Logger.Info($"OnDefaultDeviceChanged {deviceId} {propertyKey}");
+        }
+
+        protected virtual void Dispose(bool disposing)
+        {
+            if (_disposed)
+            {
+                return;
+            }
+
+            if (disposing)
+            {
+                ReleaseSoundSystem();
+                _pollingTimer?.Stop();
+                if (_pollingTimer != null)
+                {
+                    _pollingTimer.Elapsed -= PollingTimerOnElapsed;
+                    _pollingTimer.Dispose();
+                }
+
+                _pollingTimer = null;
+            }
+
+            AudioManager.UnregisterEndpointNotificationCallback(this);
+            _system = null;
+            _disposed = true;
+        }
+
+        private void InternalPlay(
+            string file,
+            MODE mode,
+            int loopCount,
+            float volume,
+            SpeakerMix speakers,
+            Action callback)
+        {
+            Task.Run(
+                () =>
+                {
+                    lock (_lock)
+                    {
+                        Stop();
+
+                        if (!Load(file))
+                        {
+                            return; 
+                        }
+
+                        if (!_sounds.TryGetValue(file, out var sound))
+                        {
+                            Logger.Error($"Failed to playback the audio file: {file}");
+                            _currentSoundFile = null;
+                            return;
+                        }
+
+                        _currentSoundFile = file;
+                        if (_system != null && _system.playSound(CHANNELINDEX.FREE, sound, true, ref _channel) ==
+                            RESULT.OK)
+                        {
+                            _pollingTimer?.Start();
+                            _callbackQueue.Enqueue(callback);
+                            _channel.setCallback(_callback);
+                            _channel.setMode(mode);
+                            _channel.setLoopCount(loopCount);
+                            _channel.setPaused(false);
+                            _channel.setVolume(volume);
+                            _channel.SetSpeakerMix(speakers);
+
+                            Logger.Debug($"Playback of audio file {file} has started.");
+                        }
+                        else
+                        {
+                            Logger.Error($"Failed to playback audio file: {file}");
+                        }
+                    }
+                });
+        }
+
+        private RESULT ChannelCallback(
+            IntPtr channelRaw,
+            CHANNEL_CALLBACKTYPE type,
+            IntPtr commandData1,
+            IntPtr commandData2)
+        {
+            if (type == CHANNEL_CALLBACKTYPE.END)
+            {
+                RaisePlayEnded();
+            }
+
+            return RESULT.OK;
+        }
+
+        private void RaisePlayEnded()
+        {
+            _pollingTimer?.Stop();
+            PlayEnded?.Invoke(this, new EventArgs());
+            if (_callbackQueue.TryDequeue(out var callback))
+            {
+                callback?.Invoke();
+            }
+        }
+
+        private void CreateSoundSystem()
+        {
+            lock (_lock)
+            {
+                if (_system != null)
+                {
+                    return;
+                }
+
+                Factory.System_Create(ref _system);
+
+                _system.setDSPBufferSize(1024, 10);
+
+                var caps = CAPS.NONE;
+                var frequency = (Min: 0, Max: 0);
+                var speakerMode = SPEAKERMODE.STEREO;
+
+                _system.getDriverCaps(0, ref caps, ref frequency.Min, ref frequency.Max, ref speakerMode);
+
+                Logger.Debug($"Setting speaker mode: {speakerMode}");
+
+                _system.setSpeakerMode(speakerMode);
+
+                _system.init(32, INITFLAGS.NORMAL, (IntPtr)0);
+
+                AudioManager.SetApplicationVolume(Process.GetCurrentProcess().Id, 100.0f);
+            }
+        }
+
+        private void ReleaseSoundSystem()
+        {
+            lock (_lock)
+            {
+                if (_system == null)
+                {
+                    return;
+                }
+
+                Stop();
+                _channel = null;
+
+                foreach (var sound in _sounds.Values)
+                {
+                    sound.release();
+                }
+
+                _sounds.Clear();
+
+                _system.release();
+                _system = null;
+            }
+        }
+
+        private void Disable()
+        {
+#if !(RETAIL)
+            if (_properties.GetValue(@"audioDeviceOptional", "false") == "true")
+            {
+                return;
+            }
+#endif
+            // VLT-9524 : prevent audio disconnect from firing more than once when cable unplugged
+            if (_disableManager.CurrentDisableKeys.Contains(AudioDisconnectedLock))
+            {
+                return;
+            }
+
+            Logger.Error("Audio device disconnected - releasing Sound System");
+
+            _bus.Publish(new DisabledEvent(DisabledReasons.Device));
+
+            // remove the reconnect lock-up (if exists) and replace with disconnect
+            _disableManager.Enable(AudioReconnectedLock);
+            _disableManager.Disable(
+                AudioDisconnectedLock,
+                SystemDisablePriority.Immediate,
+                () => Properties.Resources.AudioDisconnect);
+        }
+
+        private void PollingTimerOnElapsed(object sender, ElapsedEventArgs e)
+        {
+            lock (_lock)
+            {
+                _system?.update();
+            }
+        }
+
+        private class Volume : IVolume
+        {
+            private readonly int _processId;
+
+            public Volume(int processId)
+            {
+                _processId = processId;
+            }
+
+            /// <inheritdoc />
+            public float GetVolume()
+            {
+                return AudioManager.GetApplicationVolume(_processId) ?? 0;
+            }
+
+            public void SetVolume(float volume)
+            {
+                AudioManager.SetApplicationVolume(_processId, volume);
+            }
+
+            public void SetMuted(bool muted)
+            {
+                AudioManager.SetApplicationMute(_processId, muted);
+            }
+        }
+    }
+
+    [CLSCompliant(false)]
+    public static class ChannelExtensions
+    {
+        public static void SetSpeakerMix(this Channel @this, SpeakerMix speakers)
+        {
+            @this?.setSpeakerMix(
+                (speakers & SpeakerMix.FrontLeft) == SpeakerMix.FrontLeft ? 1.0f : 0.0f,
+                (speakers & SpeakerMix.FrontRight) == SpeakerMix.FrontRight ? 1.0f : 0.0f,
+                (speakers & SpeakerMix.Center) == SpeakerMix.Center ? 1.0f : 0.0f,
+                (speakers & SpeakerMix.LowFrequency) == SpeakerMix.LowFrequency ? 1.0f : 0.0f,
+                (speakers & SpeakerMix.RearLeft) == SpeakerMix.RearLeft ? 1.0f : 0.0f,
+                (speakers & SpeakerMix.RearRight) == SpeakerMix.RearRight ? 1.0f : 0.0f,
+                (speakers & SpeakerMix.SideLeft) == SpeakerMix.SideLeft ? 1.0f : 0.0f,
+                (speakers & SpeakerMix.SideRight) == SpeakerMix.SideRight ? 1.0f : 0.0f
+            );
+        }
+    }
 }