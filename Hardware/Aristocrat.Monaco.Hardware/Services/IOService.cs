﻿namespace Aristocrat.Monaco.Hardware.Services
{
    using System;
    using System.Collections.Generic;
    using System.Collections.ObjectModel;
    using System.Diagnostics;
    using System.Linq;
    using System.Reflection;
    using System.Text;
    using System.Threading;
    using Cabinet.Contracts;
    using Common;
    using Contracts.Cabinet;
    using Contracts.HardMeter;
    using Contracts.IO;
    using Contracts.SerialPorts;
    using Contracts.SharedDevice;
    using Kernel;
    using Kernel.Contracts.Components;
    using log4net;
    using NativeOS.Services.IO;
    using Properties;
    using Constants = Kernel.Contracts.Components.Constants;
    using DisabledEvent = Contracts.IO.DisabledEvent;
    using EnabledEvent = Contracts.IO.EnabledEvent;
<<<<<<< HEAD
    using ErrorEventId = NativeOS.Services.IO.ErrorEventId;
    using Timer = System.Timers.Timer;
=======
>>>>>>> 0c20255d

    /// <summary>
    ///     The IO Service component is the serviceable component which manages a physical IO implementation such as Innocore,
    ///     Tewes and
    ///     posts physical IO events to the system for logical interpretation.  The IO element is typically used by associated
    ///     logical IO services such as Button, Light.
    ///     This component does not provide an operator menu interface plug-in as this will be provides by the associated
    ///     logical
    ///     IO services.
    /// </summary>
    public class IOService : BaseRunnable, IDeviceService, IIO
    {
        private const int IOPollTimeMs = 100;
        private const ulong IntrusionMasks = 0X3F;

        private static readonly ILog Logger = LogManager.GetLogger(MethodBase.GetCurrentMethod()!.DeclaringType);
<<<<<<< HEAD

        private static readonly Timer PollTimer = new();
        private static readonly AutoResetEvent Poll = new(true);
=======
>>>>>>> 0c20255d

        private static readonly object QueuedEventsLock = new();

        private readonly IEventBus _eventBus;
        private readonly IComponentRegistry _componentRegistry;
        private readonly IIOProvider _inputOutput;
        private readonly ICabinetDetectionService _cabinetService;
        private readonly ISerialPortsService _serialPortsService;
        private readonly Collection<IEvent> _queuedEvents = new();
        private readonly IReadOnlyDictionary<int, Doors> _doorsMap;

        private bool _hardMeterStoppedResponding;

        private bool _pendingInspectedEvent;
        private bool _pendingInspectionFailedEvent;
        private bool _platformBooted;
        private bool _postedInspectionFailedEvent;

        public IOService(
            IEventBus eventBus,
            IComponentRegistry componentRegistry,
            ICabinetDetectionService cabinetService,
            ISerialPortsService serialPortsService,
            IIOProvider ioProvider)
        {
            _inputOutput = ioProvider ?? throw new ArgumentNullException(nameof(ioProvider));
            _cabinetService = cabinetService ?? throw new ArgumentNullException(nameof(cabinetService));
            _serialPortsService = serialPortsService ?? throw new ArgumentNullException(nameof(serialPortsService));
            _eventBus = eventBus ?? throw new ArgumentNullException(nameof(eventBus));
            _componentRegistry = componentRegistry ?? throw new ArgumentNullException(nameof(componentRegistry));
            _inputOutput.ErrorOccurred += InputOutputOnErrorOccurred;

            Enabled = false;
            Initialized = false;
            _doorsMap = new Dictionary<int, Doors>
            {
                { 45, Doors.LogicDoor },
                { 48, Doors.DropDoor },
                { 50, Doors.CashDoor },
                { 49, Doors.MainDoor },
                { 51, Doors.BellyBoor }
            };
        }

        /// <summary>Gets or sets the last enabled logical state.</summary>
        /// <returns>Last enabled logical state.</returns>
        private static IOLogicalState LastEnabledLogicalState { get; set; }

        /// <inheritdoc />
        public bool Enabled { get; private set; }

        /// <inheritdoc />
        public bool Initialized { get; private set; }

        /// <inheritdoc />
        public string LastError { get; private set; }

        /// <inheritdoc />
        [CLSCompliant(false)]
        public DisabledReasons ReasonDisabled { get; private set; }

        /// <inheritdoc />
        public string ServiceProtocol { get; set; } = @"Gen8";

        /// <inheritdoc />
        [CLSCompliant(false)]
        public void Disable(DisabledReasons reason)
        {
            Logger.Debug($"{Name} disabled by {reason}");
            ReasonDisabled |= reason;
            Enabled = false;
            if (LogicalState != IOLogicalState.Disabled)
            {
                Logger.Debug($"Last enabled logical state {LastEnabledLogicalState} set to {LogicalState}");
                LastEnabledLogicalState = LogicalState;
            }

            LogicalState = IOLogicalState.Disabled;
            Logger.Debug("Logical state set to " + LogicalState);

            _eventBus.Publish(new DisabledEvent(ReasonDisabled));
        }

        /// <inheritdoc />
        [CLSCompliant(false)]
        public bool Enable(EnabledReasons reason)
        {
            if (Enabled)
            {
                Logger.Debug(Name + " enabled by " + reason + " logical state " + LogicalState);
                _eventBus.Publish(new EnabledEvent(reason));
            }
            else if (Initialized)
            {
                RemoveDisabledReason(reason);

                Enabled = ReasonDisabled == 0;
                if (Enabled)
                {
                    Logger.Debug(Name + " enabled by " + reason + " logical state " + LogicalState);
                    if (LastEnabledLogicalState != IOLogicalState.Uninitialized &&
                        LastEnabledLogicalState != IOLogicalState.Idle)
                    {
                        Logger.Debug("Logical state " + LogicalState + " reset to " + IOLogicalState.Idle);
                        LogicalState = IOLogicalState.Idle;
                    }
                    else
                    {
                        Logger.Debug("Logical state " + LogicalState + " reset to " + LastEnabledLogicalState);
                        LogicalState = LastEnabledLogicalState;
                    }

                    _eventBus.Publish(new EnabledEvent(reason));
                }
                else
                {
                    Logger.Warn(Name + " can not be enabled by " + reason + " because disabled by " + ReasonDisabled);
                    _eventBus.Publish(new DisabledEvent(ReasonDisabled));
                }
            }
            else
            {
                Logger.Warn(Name + " can not be enabled by " + reason + " because service is not initialized");
                _eventBus.Publish(new DisabledEvent(ReasonDisabled));
            }

            return Enabled;
        }

        public string Name => nameof(IOService);

        public ICollection<Type> ServiceTypes => new[] { typeof(IIO) };

        /// <summary>Get whether the carrier board was removed during power-down or changed.</summary>
        /// <returns>true if board was removed, else false</returns>
        public bool WasCarrierBoardRemoved => _inputOutput.WasCarrierBoardRemoved;

        /// <inheritdoc />
        [CLSCompliant(false)]
        public Device DeviceConfiguration => new(_serialPortsService)
        {
            Manufacturer = "Aristocrat",
            Model = "MK7+",
            VariantName = _cabinetService.Type.ToString(),
            Protocol = HardwareFamilyIdentifier.Identify().ToString(),
            FirmwareId = _inputOutput.FirmwareId
        };

        /// <inheritdoc />
        public int GetMaxInputs => _inputOutput.AvailableInputs;

        /// <inheritdoc />
        public int GetMaxOutputs => _inputOutput.AvailableOutputs;

        /// <inheritdoc />
        [CLSCompliant(false)]
        public ulong GetInputs => _inputOutput.Inputs;

        /// <inheritdoc />
        [CLSCompliant(false)]
        public ulong GetOutputs => _inputOutput.Outputs;

        /// <inheritdoc />
        public ICollection<IEvent> GetQueuedEvents
        {
            get
            {
                lock (QueuedEventsLock)
                {
                    return new Collection<IEvent>(_queuedEvents);
                }
            }
        }

        /// <inheritdoc />
        [CLSCompliant(false)]
        public ulong LastChangedInputs { get; set; }

        /// <inheritdoc />
        public IOLogicalState LogicalState { get; private set; }

        public void SetOutput(int physicalId, bool action, bool postActionEvent)
        {
            if (physicalId < 0 || physicalId >= _inputOutput.AvailableOutputs)
            {
                Logger.Error($"Invalid physical ID {physicalId}");
                return;
            }

            if (action)
            {
                _inputOutput.TurnOutputsOn((ulong)1 << physicalId);

                Logger.Debug($"Output {physicalId} on");

                if (postActionEvent)
                {
                    _eventBus.Publish(new OutputEvent(physicalId, true));
                }
            }
            else
            {
                _inputOutput.TurnOutputsOff((ulong)1 << physicalId);

                Logger.Debug($"Output {physicalId} off");

                if (postActionEvent)
                {
                    _eventBus.Publish(new OutputEvent(physicalId, false));
                }
            }
        }

        public void SetOutput32(int physicalId, bool action, bool postActionEvent)
        {
            ulong testBit = 1;

            if (action)
            {
                _inputOutput.TurnOutputsOn((ulong)physicalId);

                for (var i = 0; i < _inputOutput.AvailableInputs; i++)
                {
                    if (((ulong)physicalId & testBit) != 0)
                    {
                        Logger.Debug($"Turn Output {i} on");

                        if (postActionEvent)
                        {
                            _eventBus.Publish(new OutputEvent(i, true));
                        }
                    }

                    // Advance test bit.
                    testBit <<= 1;
                }
            }
            else
            {
                _inputOutput.TurnOutputsOff((ulong)physicalId);

                for (var i = 0; i < _inputOutput.AvailableInputs; i++)
                {
                    if (((ulong)physicalId & testBit) != 0)
                    {
                        Logger.Debug($"Turn Output {i} off");

                        if (postActionEvent)
                        {
                            _eventBus.Publish(new OutputEvent(i, false));
                        }
                    }

                    // Advance test bit.
                    testBit <<= 1;
                }
            }
        }

        public void SetMechanicalMeterLight(bool lightEnabled)
        {
            _inputOutput.SetMechanicalMeterLight(lightEnabled);
        }

        public int SetMechanicalMeter(int meterMask)
        {
            return _inputOutput.SetMechanicalMeter(meterMask);
        }

        public int ClearMechanicalMeter(int meterMask)
        {
            return _inputOutput.ClearMechanicalMeter(meterMask);
        }

        public int StatusMechanicalMeter(int meterMask)
        {
            return _inputOutput.StatusMechanicalMeter(meterMask);
        }

        [CLSCompliant(false)]
        public uint SetButtonLamp(uint lightIndex, bool lightStatusOn)
        {
            return _inputOutput.SetButtonLamp(lightIndex, lightStatusOn);
        }

        [CLSCompliant(false)]
        public uint SetButtonLampByMask(uint lightBits, bool lightStatusOn)
        {
            return _inputOutput.SetButtonLampByMask(lightBits, lightStatusOn);
        }

        public void ResetDoorSeal()
        {
            _inputOutput.ResetDoorSeal();
        }

        public byte GetDoorSealValue()
        {
            return _inputOutput.GetDoorSealValue();
        }

        public void SetLogicDoorSealValue(byte sealValue)
        {
            _inputOutput.SetLogicDoorSealValue(sealValue);
        }

        public byte GetLogicDoorSealValue()
        {
            return _inputOutput.GetLogicDoorSealValue();
        }

        public void ResetPhysicalDoorWasOpened(int physicalId)
        {
            if (!_doorsMap.TryGetValue(physicalId, out var door))
            {
                return;
            }

            _inputOutput.ResetPhysicalDoorWasOpened(door);
        }

        public bool GetPhysicalDoorWasOpened(int physicalId)
        {
            return _doorsMap.TryGetValue(physicalId, out var door) && _inputOutput.GetPhysicalDoorWasOpened(door);
        }

        public void SetKeyIndicator(int keyMask, bool lightEnabled)
        {
            _inputOutput.SetKeyIndicator(keyMask, lightEnabled);
        }

        public string GetElectronics()
        {
            return ServiceProtocol;
        }

        public byte[] GetFirmwareData(FirmwareData location)
        {
            return _inputOutput.GetFirmwareData((FirmwareType)location).ToArray();
        }

        public long GetFirmwareSize(FirmwareData location)
        {
            return (long)_inputOutput.GetFirmwareSize((FirmwareType)location);
        }

        public string GetFirmwareVersion(FirmwareData location)
        {
            return _inputOutput.GetFirmwareVersion((FirmwareType)location);
        }

        public bool TestBattery(int batteryIndex)
        {
            return _inputOutput.TestBatteryAsync((Battery)batteryIndex, CancellationToken.None).WaitForCompletion();
        }

        public bool SetBellState(bool ringBell)
        {
            return _inputOutput.SetBellState(ringBell);
        }

        public bool SetTowerLight(int lightIndex, bool lightOn)
        {
            return _inputOutput.SetTowerLight(lightIndex, lightOn);
        }

        public bool SetRedScreenFreeSpinBankShow(bool bankOn)
        {
            return _inputOutput.SetMultipurposeInputOutput(bankOn);
        }

        protected override void OnInitialize()
        {
            if (string.IsNullOrEmpty(ServiceProtocol))
            {
                var errorMessage = "Cannot initialize" + Name + ", must set device service protocol first";
                Logger.Error(errorMessage);
                throw new ServiceException(errorMessage);
            }

            // Set logical state uninitialized.
            LogicalState = IOLogicalState.Uninitialized;
            LastEnabledLogicalState = IOLogicalState.Uninitialized;

            // Reset pending event flags before we factory the implementation.
            _pendingInspectedEvent = false;
            _pendingInspectionFailedEvent = false;
            _postedInspectionFailedEvent = false;

            // Subscribe to all events before we factory the implementation.
            SubscribeToEvents();

            // Reset disabled reasons and last error.
            ReasonDisabled = 0;
            LastError = string.Empty;
            ServiceProtocol = HardwareFamilyIdentifier.Identify().ToString();

            // Load an instance of the given protocol implementation.
            if (_inputOutput is null)
            {
                var errorMessage = "Cannot load" + Name;
                Logger.Error(errorMessage);
                throw new ServiceException(errorMessage);
            }

            Logger.Debug($"Created IOImplementation: {ServiceProtocol}");

            // Initialize the device implementation.
            _inputOutput.InitializeAsync(CancellationToken.None).WaitForCompletion();
            _pendingInspectedEvent = true;

            // Initialize last changed inputs (all off).
            LastChangedInputs = IntrusionMasks << 32;

            // This takes care of initializing the Base Door and Alt Doors 1 - 9.
            // If physical door configurations are ever modified.  This will need to be modified as well.
            LastChangedInputs |= 0x00ff0000;

            // Get array of InputEvent's for door opens and closes that occurred while machine was powered down
            // Iterate through events, add to queue, and set/clear bits in _lastChangedInputs
            // Note: Bits for doors are in the upper 32 bits of _lastChangedInputs. Physical ID in the event corresponds
            // to bit number when counting from right to left starting with 0.
            var intrusionEvents = _inputOutput.IntrusionEvents;
            foreach (var intrusion in intrusionEvents)
            {
                var doorId = _doorsMap.FirstOrDefault(d => d.Value == intrusion.Id).Key;
                lock (QueuedEventsLock)
                {
                    Logger.Debug(
                        $"Adding intrusion event for door {intrusion.Id} {intrusion.Action} to event queue. size is {_queuedEvents.Count}");
                    _queuedEvents.Add(new InputEvent(doorId, intrusion.Action));
                }

                ulong setOrClearBit = 1;
                setOrClearBit <<= doorId;

                // Action is true for door closed; false for door open
                if (intrusion.Action)
                {
                    LastChangedInputs |= setOrClearBit;
                }
                else
                {
                    LastChangedInputs &= ~setOrClearBit;
                }
            }

            if (_inputOutput.WasCarrierBoardRemoved)
            {
                Logger.Debug("Carrier board removal/change detected.");
            }

<<<<<<< HEAD
            // Set poll timer to elapsed event.
            PollTimer.Elapsed += OnPollTimeout;

            // Set poll timer interval to implementation polling frequency and start.
            PollTimer.Interval = IOPollTimeMs;
            PollTimer.Start();

=======
>>>>>>> 0c20255d
            // Set service initialized.
            Initialized = true;

            Logger.Debug($"{Name} initialized");

            // Register the firmware components.
            RegisterHardwareDevice(
                ComponentType.Hardware,
                Constants.BiosPath,
                $"BIOS-{GetFirmwareVersion(FirmwareData.Bios)}",
                Resources.BIOSPackageDescription,
                GetFirmwareSize(FirmwareData.Bios));
        }

        protected override void OnRun()
        {
<<<<<<< HEAD
=======
            const int spacer = 4;
>>>>>>> 0c20255d
            if (!CanProceed(false))
            {
                return;
            }

            Logger.Debug($"{Name} started");

            var sb = new StringBuilder();
            var stopWatch = new Stopwatch();
            var defaultSleep = TimeSpan.FromMilliseconds(DeviceConfiguration.PollingFrequency);
            while (RunState == RunnableState.Running)
            {
                HandlePendingEvents();

                var sleepTime = stopWatch.IsRunning
                    ? defaultSleep - GetSleepTime(stopWatch.Elapsed, defaultSleep)
                    : defaultSleep;
                if (sleepTime > TimeSpan.Zero)
                {
                    Thread.Sleep(sleepTime);
                }

                stopWatch.Restart();
                if (RunState != RunnableState.Running)
                {
                    continue;
                }

                if (LogicalState != IOLogicalState.Idle &&
                    !(LogicalState == IOLogicalState.Disabled && _hardMeterStoppedResponding))
                {
                    continue;
                }

                var inputs = _inputOutput.GetInputs;

                if (inputs == LastChangedInputs)
                {
                    continue;
                }

                sb.Clear();
                var changedBits = inputs ^ LastChangedInputs;

<<<<<<< HEAD
                if (RunState != RunnableState.Running ||
                    LogicalState != IOLogicalState.Idle &&
                    (LogicalState != IOLogicalState.Disabled || !_hardMeterStoppedResponding))
                {
                    continue;
                }

                var inputs = _inputOutput.Inputs;
                if (inputs == LastChangedInputs)
                {
                    continue;
                }

                Logger.DebugFormat("Inputs {0}", FormatBits(_inputOutput.AvailableInputs, 4, inputs));

                // Post an event for each changed input.
                ulong testBit = 1;
                for (var i = 0; i < _inputOutput.AvailableInputs; i++)
                {
                    int physicalId;
                    if ((inputs & testBit) != 0 && (LastChangedInputs & testBit) == 0)
                    {
                        physicalId = i;
                        Logger.Debug($"Queuing Input {physicalId} on. size is {_queuedEvents.Count}");
                        var inputEvent = new InputEvent(physicalId, true);
                        if (!_platformBooted)
                        {
                            lock (QueuedEventsLock)
                            {
                                _queuedEvents.Add(inputEvent);
                            }
                        }

                        _eventBus.Publish(inputEvent);
                    }
                    else if ((inputs & testBit) == 0 && (LastChangedInputs & testBit) != 0)
                    {
                        physicalId = i;
                        Logger.Debug($"Queuing Input {physicalId} off. size is {_queuedEvents.Count}");
                        var inputEvent = new InputEvent(physicalId, false);
                        if (!_platformBooted)
                        {
                            lock (QueuedEventsLock)
                            {
                                _queuedEvents.Add(inputEvent);
                            }
=======
                // Post an event for each changed input.
                for (var bitPosition = 0; bitPosition < _inputOutput.GetMaxInputs; bitPosition++)
                {
                    var currentBit = 1UL << bitPosition;
                    if (bitPosition != 0 && bitPosition % spacer == 0)
                    {
                        sb.Append(' ');
                    }

                    sb.Append((inputs & currentBit) != 0 ? '1' : '0');
                    if ((changedBits & currentBit) == 0)
                    {
                        continue;
                    }

                    var isOn = (inputs & currentBit) != 0;
                    var inputEvent = new InputEvent(bitPosition, isOn);

                    if (!_platformBooted)
                    {
                        lock (QueuedEventsLock)
                        {
                            Logger.Debug($"Queuing Input {bitPosition} {(isOn ? "on" : "off")}. size is {_queuedEvents.Count}");
                            _queuedEvents.Add(inputEvent);
>>>>>>> 0c20255d
                        }

                        _eventBus.Publish(inputEvent);
                    }

<<<<<<< HEAD
                    testBit <<= 1;
                }

=======
                    eventBus.Publish(inputEvent);
                }

                Logger.Debug($"Inputs {sb}");
>>>>>>> 0c20255d
                // Set last changed inputs.
                LastChangedInputs = inputs;
            }

            // Unsubscribe from all events.
            UnsubscribeFromEvents();

            // Clean up the device implementation.
            _inputOutput.Dispose();
            Logger.Debug($"{Name} stopped");
        }

        protected override void OnStop()
        {
            Logger.Debug($"{Name} stopping");

            // Disable the logical service.
            Disable(DisabledReasons.Service);
        }

        private static TimeSpan GetSleepTime(TimeSpan t1, TimeSpan t2) => t1 > t2 ? t2 : t1;

        private void HandlePendingEvents()
        {
<<<<<<< HEAD
            var formattedBits = new StringBuilder();
            for (var i = 0; i < max; i++)
            {
                if (spacer > 0 && i % spacer == 0)
                {
                    formattedBits.Append(' ');
                }

                formattedBits.Append((value & (1UL << i)) != 0 ? '1' : '0');
            }

            return formattedBits.ToString();
        }
=======
            if (_pendingInspectedEvent)
            {
                _pendingInspectedEvent = false;

                // Disable the service for configuration.  This service should only be enabled by configuration after
                // all logical IO services have been started so that all physical input events are handled.
                Disable(DisabledReasons.Configuration);

                // Set last logical state to current disabled logical state so we transition to idle when enabled.
                LastEnabledLogicalState = LogicalState;
            }
            else if (_pendingInspectionFailedEvent)
            {
                _postedInspectionFailedEvent = true;
                _pendingInspectionFailedEvent = false;
>>>>>>> 0c20255d

                Disable(DisabledReasons.Error);
            }
        }

        private void RemoveDisabledReason(EnabledReasons reason)
        {
            if (((ReasonDisabled & DisabledReasons.Error) > 0 ||
                 (ReasonDisabled & DisabledReasons.FirmwareUpdate) > 0) &&
                reason is EnabledReasons.Reset or EnabledReasons.Operator)
            {
                if ((ReasonDisabled & DisabledReasons.Error) > 0)
                {
                    Logger.Debug("Removed disabled reason " + DisabledReasons.Error);
                    ReasonDisabled &= ~DisabledReasons.Error;
                }

                if ((ReasonDisabled & DisabledReasons.FirmwareUpdate) > 0)
                {
                    Logger.Debug("Removed disabled reason " + DisabledReasons.FirmwareUpdate);
                    ReasonDisabled &= ~DisabledReasons.FirmwareUpdate;
                }
            }
            else if ((ReasonDisabled & DisabledReasons.Operator) > 0 && reason == EnabledReasons.Operator)
            {
                Logger.Debug("Removed disabled reason " + DisabledReasons.Operator);
                ReasonDisabled &= ~DisabledReasons.Operator;
            }
            else if ((ReasonDisabled & DisabledReasons.Service) > 0 && reason == EnabledReasons.Service)
            {
                Logger.Debug("Removed disabled reason " + DisabledReasons.Service);
                ReasonDisabled &= ~DisabledReasons.Service;
            }
            else if ((ReasonDisabled & DisabledReasons.System) > 0 && reason == EnabledReasons.System)
            {
                Logger.Debug("Removed disabled reason " + DisabledReasons.System);
                ReasonDisabled &= ~DisabledReasons.System;
            }
            else if ((ReasonDisabled & DisabledReasons.Configuration) > 0 && reason == EnabledReasons.Configuration)
            {
                Logger.Debug("Removed disabled reason " + DisabledReasons.Configuration);
                ReasonDisabled &= ~DisabledReasons.Configuration;
            }
        }

        private bool CanProceed(bool checkEnabled)
        {
            if (!Initialized)
            {
                var stackTrace = new StackTrace();
                var stackFrame = stackTrace.GetFrame(1);
                var methodBase = stackFrame.GetMethod();
                Logger.ErrorFormat("{0} cannot proceed, must initialize {1} first", methodBase.Name, Name);
                return false;
            }

            if (checkEnabled && !Enabled)
            {
                var stackTrace = new StackTrace();
                var stackFrame = stackTrace.GetFrame(1);
                var methodBase = stackFrame.GetMethod();
                Logger.ErrorFormat("{0} cannot proceed, must enable {1} first", methodBase.Name, Name);
                _eventBus.Publish(new DisabledEvent(ReasonDisabled));
                return false;
            }

            return true;
        }

        private void SubscribeToEvents()
        {
            // Subscribe to initialization events.
            _eventBus.Subscribe<PlatformBootedEvent>(this, ReceiveEvent);
            _eventBus.Subscribe<StoppedRespondingEvent>(
                this,
                _ =>
                {
                    _hardMeterStoppedResponding = true;
                    Disable(DisabledReasons.Error);
                });
            _eventBus.Subscribe<StartedRespondingEvent>(
                this,
                _ =>
                {
                    _hardMeterStoppedResponding = false;
                    Enable(EnabledReasons.Reset);
                });
        }

        private void UnsubscribeFromEvents()
        {
            // Unsubscribe from initialization events.
            _eventBus.UnsubscribeAll(this);
        }

        private void InputOutputOnErrorOccurred(object sender, HardwareErrorEventArgs e)
        {
<<<<<<< HEAD
            switch (e.Error)
            {
                case ErrorEventId.None:
                case ErrorEventId.Read:
                case ErrorEventId.Write:
                case ErrorEventId.WatchdogDisableFailure:
                case ErrorEventId.WatchdogResetFailure:
                    Logger.Info($"Handled ErrorEventId {e.Error}");
                    break;
                case ErrorEventId.InputFailure:
                case ErrorEventId.OutputFailure:
                case ErrorEventId.InvalidHandle:
                case ErrorEventId.ReadBoardInfoFailure:
                    Logger.Info($"Handled ErrorEventId {e.Error}");

                    if (LogicalState == IOLogicalState.Uninitialized && !_postedInspectionFailedEvent)
=======
            if (data is ErrorEvent errorEvent)
            {
                var id = errorEvent.Id;

                LastError = id.ToString();

                switch (id)
                {
                    case ErrorEventId.InputFailure:
                    case ErrorEventId.OutputFailure:
                    case ErrorEventId.InvalidHandle:
                    case ErrorEventId.ReadBoardInfoFailure:
>>>>>>> 0c20255d
                    {
                        _pendingInspectionFailedEvent = true;
                    }
                    else
                    {
                        _hardMeterStoppedResponding = false;
                        Disable(DisabledReasons.Error);
                    }

                    break;
                default:
                    Logger.Info($"Unhandled ErrorEventId {e.Error}");
                    break;
            }
        }

<<<<<<< HEAD
        private void ReceiveEvent(PlatformBootedEvent data)
        {
            _platformBooted = true;
        }

        private void RegisterHardwareDevice(
=======
        private static void RegisterHardwareDevice(
>>>>>>> 0c20255d
            ComponentType componentType,
            string path,
            string componentId,
            string description,
            long size)
        {
            if (size <= 0)
            {
                return;
            }

            var component = new Component
            {
<<<<<<< HEAD
                ComponentId = $"ATI_{componentId}".Replace(" ", "_"),
=======
                ComponentId = ("ATI_" + componentId).Replace(" ", "_"),
>>>>>>> 0c20255d
                Description = description,
                Path = path,
                Size = size,
                Type = componentType,
                FileSystemType = FileSystemType.Stream
            };

<<<<<<< HEAD
            _componentRegistry.Register(component);
=======
            ServiceManager.GetInstance().GetService<IComponentRegistry>().Register(component);
>>>>>>> 0c20255d
        }
    }
}<|MERGE_RESOLUTION|>--- conflicted
+++ resolved
@@ -1,908 +1,785 @@
-﻿namespace Aristocrat.Monaco.Hardware.Services
-{
-    using System;
-    using System.Collections.Generic;
-    using System.Collections.ObjectModel;
-    using System.Diagnostics;
-    using System.Linq;
-    using System.Reflection;
-    using System.Text;
-    using System.Threading;
-    using Cabinet.Contracts;
-    using Common;
-    using Contracts.Cabinet;
-    using Contracts.HardMeter;
-    using Contracts.IO;
-    using Contracts.SerialPorts;
-    using Contracts.SharedDevice;
-    using Kernel;
-    using Kernel.Contracts.Components;
-    using log4net;
-    using NativeOS.Services.IO;
-    using Properties;
-    using Constants = Kernel.Contracts.Components.Constants;
-    using DisabledEvent = Contracts.IO.DisabledEvent;
-    using EnabledEvent = Contracts.IO.EnabledEvent;
-<<<<<<< HEAD
-    using ErrorEventId = NativeOS.Services.IO.ErrorEventId;
-    using Timer = System.Timers.Timer;
-=======
->>>>>>> 0c20255d
-
-    /// <summary>
-    ///     The IO Service component is the serviceable component which manages a physical IO implementation such as Innocore,
-    ///     Tewes and
-    ///     posts physical IO events to the system for logical interpretation.  The IO element is typically used by associated
-    ///     logical IO services such as Button, Light.
-    ///     This component does not provide an operator menu interface plug-in as this will be provides by the associated
-    ///     logical
-    ///     IO services.
-    /// </summary>
-    public class IOService : BaseRunnable, IDeviceService, IIO
-    {
-        private const int IOPollTimeMs = 100;
-        private const ulong IntrusionMasks = 0X3F;
-
-        private static readonly ILog Logger = LogManager.GetLogger(MethodBase.GetCurrentMethod()!.DeclaringType);
-<<<<<<< HEAD
-
-        private static readonly Timer PollTimer = new();
-        private static readonly AutoResetEvent Poll = new(true);
-=======
->>>>>>> 0c20255d
-
-        private static readonly object QueuedEventsLock = new();
-
-        private readonly IEventBus _eventBus;
-        private readonly IComponentRegistry _componentRegistry;
-        private readonly IIOProvider _inputOutput;
-        private readonly ICabinetDetectionService _cabinetService;
-        private readonly ISerialPortsService _serialPortsService;
-        private readonly Collection<IEvent> _queuedEvents = new();
-        private readonly IReadOnlyDictionary<int, Doors> _doorsMap;
-
-        private bool _hardMeterStoppedResponding;
-
-        private bool _pendingInspectedEvent;
-        private bool _pendingInspectionFailedEvent;
-        private bool _platformBooted;
-        private bool _postedInspectionFailedEvent;
-
-        public IOService(
-            IEventBus eventBus,
-            IComponentRegistry componentRegistry,
-            ICabinetDetectionService cabinetService,
-            ISerialPortsService serialPortsService,
-            IIOProvider ioProvider)
-        {
-            _inputOutput = ioProvider ?? throw new ArgumentNullException(nameof(ioProvider));
-            _cabinetService = cabinetService ?? throw new ArgumentNullException(nameof(cabinetService));
-            _serialPortsService = serialPortsService ?? throw new ArgumentNullException(nameof(serialPortsService));
-            _eventBus = eventBus ?? throw new ArgumentNullException(nameof(eventBus));
-            _componentRegistry = componentRegistry ?? throw new ArgumentNullException(nameof(componentRegistry));
-            _inputOutput.ErrorOccurred += InputOutputOnErrorOccurred;
-
-            Enabled = false;
-            Initialized = false;
-            _doorsMap = new Dictionary<int, Doors>
-            {
-                { 45, Doors.LogicDoor },
-                { 48, Doors.DropDoor },
-                { 50, Doors.CashDoor },
-                { 49, Doors.MainDoor },
-                { 51, Doors.BellyBoor }
-            };
-        }
-
-        /// <summary>Gets or sets the last enabled logical state.</summary>
-        /// <returns>Last enabled logical state.</returns>
-        private static IOLogicalState LastEnabledLogicalState { get; set; }
-
-        /// <inheritdoc />
-        public bool Enabled { get; private set; }
-
-        /// <inheritdoc />
-        public bool Initialized { get; private set; }
-
-        /// <inheritdoc />
-        public string LastError { get; private set; }
-
-        /// <inheritdoc />
-        [CLSCompliant(false)]
-        public DisabledReasons ReasonDisabled { get; private set; }
-
-        /// <inheritdoc />
-        public string ServiceProtocol { get; set; } = @"Gen8";
-
-        /// <inheritdoc />
-        [CLSCompliant(false)]
-        public void Disable(DisabledReasons reason)
-        {
-            Logger.Debug($"{Name} disabled by {reason}");
-            ReasonDisabled |= reason;
-            Enabled = false;
-            if (LogicalState != IOLogicalState.Disabled)
-            {
-                Logger.Debug($"Last enabled logical state {LastEnabledLogicalState} set to {LogicalState}");
-                LastEnabledLogicalState = LogicalState;
-            }
-
-            LogicalState = IOLogicalState.Disabled;
-            Logger.Debug("Logical state set to " + LogicalState);
-
-            _eventBus.Publish(new DisabledEvent(ReasonDisabled));
-        }
-
-        /// <inheritdoc />
-        [CLSCompliant(false)]
-        public bool Enable(EnabledReasons reason)
-        {
-            if (Enabled)
-            {
-                Logger.Debug(Name + " enabled by " + reason + " logical state " + LogicalState);
-                _eventBus.Publish(new EnabledEvent(reason));
-            }
-            else if (Initialized)
-            {
-                RemoveDisabledReason(reason);
-
-                Enabled = ReasonDisabled == 0;
-                if (Enabled)
-                {
-                    Logger.Debug(Name + " enabled by " + reason + " logical state " + LogicalState);
-                    if (LastEnabledLogicalState != IOLogicalState.Uninitialized &&
-                        LastEnabledLogicalState != IOLogicalState.Idle)
-                    {
-                        Logger.Debug("Logical state " + LogicalState + " reset to " + IOLogicalState.Idle);
-                        LogicalState = IOLogicalState.Idle;
-                    }
-                    else
-                    {
-                        Logger.Debug("Logical state " + LogicalState + " reset to " + LastEnabledLogicalState);
-                        LogicalState = LastEnabledLogicalState;
-                    }
-
-                    _eventBus.Publish(new EnabledEvent(reason));
-                }
-                else
-                {
-                    Logger.Warn(Name + " can not be enabled by " + reason + " because disabled by " + ReasonDisabled);
-                    _eventBus.Publish(new DisabledEvent(ReasonDisabled));
-                }
-            }
-            else
-            {
-                Logger.Warn(Name + " can not be enabled by " + reason + " because service is not initialized");
-                _eventBus.Publish(new DisabledEvent(ReasonDisabled));
-            }
-
-            return Enabled;
-        }
-
-        public string Name => nameof(IOService);
-
-        public ICollection<Type> ServiceTypes => new[] { typeof(IIO) };
-
-        /// <summary>Get whether the carrier board was removed during power-down or changed.</summary>
-        /// <returns>true if board was removed, else false</returns>
-        public bool WasCarrierBoardRemoved => _inputOutput.WasCarrierBoardRemoved;
-
-        /// <inheritdoc />
-        [CLSCompliant(false)]
-        public Device DeviceConfiguration => new(_serialPortsService)
-        {
-            Manufacturer = "Aristocrat",
-            Model = "MK7+",
-            VariantName = _cabinetService.Type.ToString(),
-            Protocol = HardwareFamilyIdentifier.Identify().ToString(),
-            FirmwareId = _inputOutput.FirmwareId
-        };
-
-        /// <inheritdoc />
-        public int GetMaxInputs => _inputOutput.AvailableInputs;
-
-        /// <inheritdoc />
-        public int GetMaxOutputs => _inputOutput.AvailableOutputs;
-
-        /// <inheritdoc />
-        [CLSCompliant(false)]
-        public ulong GetInputs => _inputOutput.Inputs;
-
-        /// <inheritdoc />
-        [CLSCompliant(false)]
-        public ulong GetOutputs => _inputOutput.Outputs;
-
-        /// <inheritdoc />
-        public ICollection<IEvent> GetQueuedEvents
-        {
-            get
-            {
-                lock (QueuedEventsLock)
-                {
-                    return new Collection<IEvent>(_queuedEvents);
-                }
-            }
-        }
-
-        /// <inheritdoc />
-        [CLSCompliant(false)]
-        public ulong LastChangedInputs { get; set; }
-
-        /// <inheritdoc />
-        public IOLogicalState LogicalState { get; private set; }
-
-        public void SetOutput(int physicalId, bool action, bool postActionEvent)
-        {
-            if (physicalId < 0 || physicalId >= _inputOutput.AvailableOutputs)
-            {
-                Logger.Error($"Invalid physical ID {physicalId}");
-                return;
-            }
-
-            if (action)
-            {
-                _inputOutput.TurnOutputsOn((ulong)1 << physicalId);
-
-                Logger.Debug($"Output {physicalId} on");
-
-                if (postActionEvent)
-                {
-                    _eventBus.Publish(new OutputEvent(physicalId, true));
-                }
-            }
-            else
-            {
-                _inputOutput.TurnOutputsOff((ulong)1 << physicalId);
-
-                Logger.Debug($"Output {physicalId} off");
-
-                if (postActionEvent)
-                {
-                    _eventBus.Publish(new OutputEvent(physicalId, false));
-                }
-            }
-        }
-
-        public void SetOutput32(int physicalId, bool action, bool postActionEvent)
-        {
-            ulong testBit = 1;
-
-            if (action)
-            {
-                _inputOutput.TurnOutputsOn((ulong)physicalId);
-
-                for (var i = 0; i < _inputOutput.AvailableInputs; i++)
-                {
-                    if (((ulong)physicalId & testBit) != 0)
-                    {
-                        Logger.Debug($"Turn Output {i} on");
-
-                        if (postActionEvent)
-                        {
-                            _eventBus.Publish(new OutputEvent(i, true));
-                        }
-                    }
-
-                    // Advance test bit.
-                    testBit <<= 1;
-                }
-            }
-            else
-            {
-                _inputOutput.TurnOutputsOff((ulong)physicalId);
-
-                for (var i = 0; i < _inputOutput.AvailableInputs; i++)
-                {
-                    if (((ulong)physicalId & testBit) != 0)
-                    {
-                        Logger.Debug($"Turn Output {i} off");
-
-                        if (postActionEvent)
-                        {
-                            _eventBus.Publish(new OutputEvent(i, false));
-                        }
-                    }
-
-                    // Advance test bit.
-                    testBit <<= 1;
-                }
-            }
-        }
-
-        public void SetMechanicalMeterLight(bool lightEnabled)
-        {
-            _inputOutput.SetMechanicalMeterLight(lightEnabled);
-        }
-
-        public int SetMechanicalMeter(int meterMask)
-        {
-            return _inputOutput.SetMechanicalMeter(meterMask);
-        }
-
-        public int ClearMechanicalMeter(int meterMask)
-        {
-            return _inputOutput.ClearMechanicalMeter(meterMask);
-        }
-
-        public int StatusMechanicalMeter(int meterMask)
-        {
-            return _inputOutput.StatusMechanicalMeter(meterMask);
-        }
-
-        [CLSCompliant(false)]
-        public uint SetButtonLamp(uint lightIndex, bool lightStatusOn)
-        {
-            return _inputOutput.SetButtonLamp(lightIndex, lightStatusOn);
-        }
-
-        [CLSCompliant(false)]
-        public uint SetButtonLampByMask(uint lightBits, bool lightStatusOn)
-        {
-            return _inputOutput.SetButtonLampByMask(lightBits, lightStatusOn);
-        }
-
-        public void ResetDoorSeal()
-        {
-            _inputOutput.ResetDoorSeal();
-        }
-
-        public byte GetDoorSealValue()
-        {
-            return _inputOutput.GetDoorSealValue();
-        }
-
-        public void SetLogicDoorSealValue(byte sealValue)
-        {
-            _inputOutput.SetLogicDoorSealValue(sealValue);
-        }
-
-        public byte GetLogicDoorSealValue()
-        {
-            return _inputOutput.GetLogicDoorSealValue();
-        }
-
-        public void ResetPhysicalDoorWasOpened(int physicalId)
-        {
-            if (!_doorsMap.TryGetValue(physicalId, out var door))
-            {
-                return;
-            }
-
-            _inputOutput.ResetPhysicalDoorWasOpened(door);
-        }
-
-        public bool GetPhysicalDoorWasOpened(int physicalId)
-        {
-            return _doorsMap.TryGetValue(physicalId, out var door) && _inputOutput.GetPhysicalDoorWasOpened(door);
-        }
-
-        public void SetKeyIndicator(int keyMask, bool lightEnabled)
-        {
-            _inputOutput.SetKeyIndicator(keyMask, lightEnabled);
-        }
-
-        public string GetElectronics()
-        {
-            return ServiceProtocol;
-        }
-
-        public byte[] GetFirmwareData(FirmwareData location)
-        {
-            return _inputOutput.GetFirmwareData((FirmwareType)location).ToArray();
-        }
-
-        public long GetFirmwareSize(FirmwareData location)
-        {
-            return (long)_inputOutput.GetFirmwareSize((FirmwareType)location);
-        }
-
-        public string GetFirmwareVersion(FirmwareData location)
-        {
-            return _inputOutput.GetFirmwareVersion((FirmwareType)location);
-        }
-
-        public bool TestBattery(int batteryIndex)
-        {
-            return _inputOutput.TestBatteryAsync((Battery)batteryIndex, CancellationToken.None).WaitForCompletion();
-        }
-
-        public bool SetBellState(bool ringBell)
-        {
-            return _inputOutput.SetBellState(ringBell);
-        }
-
-        public bool SetTowerLight(int lightIndex, bool lightOn)
-        {
-            return _inputOutput.SetTowerLight(lightIndex, lightOn);
-        }
-
-        public bool SetRedScreenFreeSpinBankShow(bool bankOn)
-        {
-            return _inputOutput.SetMultipurposeInputOutput(bankOn);
-        }
-
-        protected override void OnInitialize()
-        {
-            if (string.IsNullOrEmpty(ServiceProtocol))
-            {
-                var errorMessage = "Cannot initialize" + Name + ", must set device service protocol first";
-                Logger.Error(errorMessage);
-                throw new ServiceException(errorMessage);
-            }
-
-            // Set logical state uninitialized.
-            LogicalState = IOLogicalState.Uninitialized;
-            LastEnabledLogicalState = IOLogicalState.Uninitialized;
-
-            // Reset pending event flags before we factory the implementation.
-            _pendingInspectedEvent = false;
-            _pendingInspectionFailedEvent = false;
-            _postedInspectionFailedEvent = false;
-
-            // Subscribe to all events before we factory the implementation.
-            SubscribeToEvents();
-
-            // Reset disabled reasons and last error.
-            ReasonDisabled = 0;
-            LastError = string.Empty;
-            ServiceProtocol = HardwareFamilyIdentifier.Identify().ToString();
-
-            // Load an instance of the given protocol implementation.
-            if (_inputOutput is null)
-            {
-                var errorMessage = "Cannot load" + Name;
-                Logger.Error(errorMessage);
-                throw new ServiceException(errorMessage);
-            }
-
-            Logger.Debug($"Created IOImplementation: {ServiceProtocol}");
-
-            // Initialize the device implementation.
-            _inputOutput.InitializeAsync(CancellationToken.None).WaitForCompletion();
-            _pendingInspectedEvent = true;
-
-            // Initialize last changed inputs (all off).
-            LastChangedInputs = IntrusionMasks << 32;
-
-            // This takes care of initializing the Base Door and Alt Doors 1 - 9.
-            // If physical door configurations are ever modified.  This will need to be modified as well.
-            LastChangedInputs |= 0x00ff0000;
-
-            // Get array of InputEvent's for door opens and closes that occurred while machine was powered down
-            // Iterate through events, add to queue, and set/clear bits in _lastChangedInputs
-            // Note: Bits for doors are in the upper 32 bits of _lastChangedInputs. Physical ID in the event corresponds
-            // to bit number when counting from right to left starting with 0.
-            var intrusionEvents = _inputOutput.IntrusionEvents;
-            foreach (var intrusion in intrusionEvents)
-            {
-                var doorId = _doorsMap.FirstOrDefault(d => d.Value == intrusion.Id).Key;
-                lock (QueuedEventsLock)
-                {
-                    Logger.Debug(
-                        $"Adding intrusion event for door {intrusion.Id} {intrusion.Action} to event queue. size is {_queuedEvents.Count}");
-                    _queuedEvents.Add(new InputEvent(doorId, intrusion.Action));
-                }
-
-                ulong setOrClearBit = 1;
-                setOrClearBit <<= doorId;
-
-                // Action is true for door closed; false for door open
-                if (intrusion.Action)
-                {
-                    LastChangedInputs |= setOrClearBit;
-                }
-                else
-                {
-                    LastChangedInputs &= ~setOrClearBit;
-                }
-            }
-
-            if (_inputOutput.WasCarrierBoardRemoved)
-            {
-                Logger.Debug("Carrier board removal/change detected.");
-            }
-
-<<<<<<< HEAD
-            // Set poll timer to elapsed event.
-            PollTimer.Elapsed += OnPollTimeout;
-
-            // Set poll timer interval to implementation polling frequency and start.
-            PollTimer.Interval = IOPollTimeMs;
-            PollTimer.Start();
-
-=======
->>>>>>> 0c20255d
-            // Set service initialized.
-            Initialized = true;
-
-            Logger.Debug($"{Name} initialized");
-
-            // Register the firmware components.
-            RegisterHardwareDevice(
-                ComponentType.Hardware,
-                Constants.BiosPath,
-                $"BIOS-{GetFirmwareVersion(FirmwareData.Bios)}",
-                Resources.BIOSPackageDescription,
-                GetFirmwareSize(FirmwareData.Bios));
-        }
-
-        protected override void OnRun()
-        {
-<<<<<<< HEAD
-=======
-            const int spacer = 4;
->>>>>>> 0c20255d
-            if (!CanProceed(false))
-            {
-                return;
-            }
-
-            Logger.Debug($"{Name} started");
-
-            var sb = new StringBuilder();
-            var stopWatch = new Stopwatch();
-            var defaultSleep = TimeSpan.FromMilliseconds(DeviceConfiguration.PollingFrequency);
-            while (RunState == RunnableState.Running)
-            {
-                HandlePendingEvents();
-
-                var sleepTime = stopWatch.IsRunning
-                    ? defaultSleep - GetSleepTime(stopWatch.Elapsed, defaultSleep)
-                    : defaultSleep;
-                if (sleepTime > TimeSpan.Zero)
-                {
-                    Thread.Sleep(sleepTime);
-                }
-
-                stopWatch.Restart();
-                if (RunState != RunnableState.Running)
-                {
-                    continue;
-                }
-
-                if (LogicalState != IOLogicalState.Idle &&
-                    !(LogicalState == IOLogicalState.Disabled && _hardMeterStoppedResponding))
-                {
-                    continue;
-                }
-
-                var inputs = _inputOutput.GetInputs;
-
-                if (inputs == LastChangedInputs)
-                {
-                    continue;
-                }
-
-                sb.Clear();
-                var changedBits = inputs ^ LastChangedInputs;
-
-<<<<<<< HEAD
-                if (RunState != RunnableState.Running ||
-                    LogicalState != IOLogicalState.Idle &&
-                    (LogicalState != IOLogicalState.Disabled || !_hardMeterStoppedResponding))
-                {
-                    continue;
-                }
-
-                var inputs = _inputOutput.Inputs;
-                if (inputs == LastChangedInputs)
-                {
-                    continue;
-                }
-
-                Logger.DebugFormat("Inputs {0}", FormatBits(_inputOutput.AvailableInputs, 4, inputs));
-
-                // Post an event for each changed input.
-                ulong testBit = 1;
-                for (var i = 0; i < _inputOutput.AvailableInputs; i++)
-                {
-                    int physicalId;
-                    if ((inputs & testBit) != 0 && (LastChangedInputs & testBit) == 0)
-                    {
-                        physicalId = i;
-                        Logger.Debug($"Queuing Input {physicalId} on. size is {_queuedEvents.Count}");
-                        var inputEvent = new InputEvent(physicalId, true);
-                        if (!_platformBooted)
-                        {
-                            lock (QueuedEventsLock)
-                            {
-                                _queuedEvents.Add(inputEvent);
-                            }
-                        }
-
-                        _eventBus.Publish(inputEvent);
-                    }
-                    else if ((inputs & testBit) == 0 && (LastChangedInputs & testBit) != 0)
-                    {
-                        physicalId = i;
-                        Logger.Debug($"Queuing Input {physicalId} off. size is {_queuedEvents.Count}");
-                        var inputEvent = new InputEvent(physicalId, false);
-                        if (!_platformBooted)
-                        {
-                            lock (QueuedEventsLock)
-                            {
-                                _queuedEvents.Add(inputEvent);
-                            }
-=======
-                // Post an event for each changed input.
-                for (var bitPosition = 0; bitPosition < _inputOutput.GetMaxInputs; bitPosition++)
-                {
-                    var currentBit = 1UL << bitPosition;
-                    if (bitPosition != 0 && bitPosition % spacer == 0)
-                    {
-                        sb.Append(' ');
-                    }
-
-                    sb.Append((inputs & currentBit) != 0 ? '1' : '0');
-                    if ((changedBits & currentBit) == 0)
-                    {
-                        continue;
-                    }
-
-                    var isOn = (inputs & currentBit) != 0;
-                    var inputEvent = new InputEvent(bitPosition, isOn);
-
-                    if (!_platformBooted)
-                    {
-                        lock (QueuedEventsLock)
-                        {
-                            Logger.Debug($"Queuing Input {bitPosition} {(isOn ? "on" : "off")}. size is {_queuedEvents.Count}");
-                            _queuedEvents.Add(inputEvent);
->>>>>>> 0c20255d
-                        }
-
-                        _eventBus.Publish(inputEvent);
-                    }
-
-<<<<<<< HEAD
-                    testBit <<= 1;
-                }
-
-=======
-                    eventBus.Publish(inputEvent);
-                }
-
-                Logger.Debug($"Inputs {sb}");
->>>>>>> 0c20255d
-                // Set last changed inputs.
-                LastChangedInputs = inputs;
-            }
-
-            // Unsubscribe from all events.
-            UnsubscribeFromEvents();
-
-            // Clean up the device implementation.
-            _inputOutput.Dispose();
-            Logger.Debug($"{Name} stopped");
-        }
-
-        protected override void OnStop()
-        {
-            Logger.Debug($"{Name} stopping");
-
-            // Disable the logical service.
-            Disable(DisabledReasons.Service);
-        }
-
-        private static TimeSpan GetSleepTime(TimeSpan t1, TimeSpan t2) => t1 > t2 ? t2 : t1;
-
-        private void HandlePendingEvents()
-        {
-<<<<<<< HEAD
-            var formattedBits = new StringBuilder();
-            for (var i = 0; i < max; i++)
-            {
-                if (spacer > 0 && i % spacer == 0)
-                {
-                    formattedBits.Append(' ');
-                }
-
-                formattedBits.Append((value & (1UL << i)) != 0 ? '1' : '0');
-            }
-
-            return formattedBits.ToString();
-        }
-=======
-            if (_pendingInspectedEvent)
-            {
-                _pendingInspectedEvent = false;
-
-                // Disable the service for configuration.  This service should only be enabled by configuration after
-                // all logical IO services have been started so that all physical input events are handled.
-                Disable(DisabledReasons.Configuration);
-
-                // Set last logical state to current disabled logical state so we transition to idle when enabled.
-                LastEnabledLogicalState = LogicalState;
-            }
-            else if (_pendingInspectionFailedEvent)
-            {
-                _postedInspectionFailedEvent = true;
-                _pendingInspectionFailedEvent = false;
->>>>>>> 0c20255d
-
-                Disable(DisabledReasons.Error);
-            }
-        }
-
-        private void RemoveDisabledReason(EnabledReasons reason)
-        {
-            if (((ReasonDisabled & DisabledReasons.Error) > 0 ||
-                 (ReasonDisabled & DisabledReasons.FirmwareUpdate) > 0) &&
-                reason is EnabledReasons.Reset or EnabledReasons.Operator)
-            {
-                if ((ReasonDisabled & DisabledReasons.Error) > 0)
-                {
-                    Logger.Debug("Removed disabled reason " + DisabledReasons.Error);
-                    ReasonDisabled &= ~DisabledReasons.Error;
-                }
-
-                if ((ReasonDisabled & DisabledReasons.FirmwareUpdate) > 0)
-                {
-                    Logger.Debug("Removed disabled reason " + DisabledReasons.FirmwareUpdate);
-                    ReasonDisabled &= ~DisabledReasons.FirmwareUpdate;
-                }
-            }
-            else if ((ReasonDisabled & DisabledReasons.Operator) > 0 && reason == EnabledReasons.Operator)
-            {
-                Logger.Debug("Removed disabled reason " + DisabledReasons.Operator);
-                ReasonDisabled &= ~DisabledReasons.Operator;
-            }
-            else if ((ReasonDisabled & DisabledReasons.Service) > 0 && reason == EnabledReasons.Service)
-            {
-                Logger.Debug("Removed disabled reason " + DisabledReasons.Service);
-                ReasonDisabled &= ~DisabledReasons.Service;
-            }
-            else if ((ReasonDisabled & DisabledReasons.System) > 0 && reason == EnabledReasons.System)
-            {
-                Logger.Debug("Removed disabled reason " + DisabledReasons.System);
-                ReasonDisabled &= ~DisabledReasons.System;
-            }
-            else if ((ReasonDisabled & DisabledReasons.Configuration) > 0 && reason == EnabledReasons.Configuration)
-            {
-                Logger.Debug("Removed disabled reason " + DisabledReasons.Configuration);
-                ReasonDisabled &= ~DisabledReasons.Configuration;
-            }
-        }
-
-        private bool CanProceed(bool checkEnabled)
-        {
-            if (!Initialized)
-            {
-                var stackTrace = new StackTrace();
-                var stackFrame = stackTrace.GetFrame(1);
-                var methodBase = stackFrame.GetMethod();
-                Logger.ErrorFormat("{0} cannot proceed, must initialize {1} first", methodBase.Name, Name);
-                return false;
-            }
-
-            if (checkEnabled && !Enabled)
-            {
-                var stackTrace = new StackTrace();
-                var stackFrame = stackTrace.GetFrame(1);
-                var methodBase = stackFrame.GetMethod();
-                Logger.ErrorFormat("{0} cannot proceed, must enable {1} first", methodBase.Name, Name);
-                _eventBus.Publish(new DisabledEvent(ReasonDisabled));
-                return false;
-            }
-
-            return true;
-        }
-
-        private void SubscribeToEvents()
-        {
-            // Subscribe to initialization events.
-            _eventBus.Subscribe<PlatformBootedEvent>(this, ReceiveEvent);
-            _eventBus.Subscribe<StoppedRespondingEvent>(
-                this,
-                _ =>
-                {
-                    _hardMeterStoppedResponding = true;
-                    Disable(DisabledReasons.Error);
-                });
-            _eventBus.Subscribe<StartedRespondingEvent>(
-                this,
-                _ =>
-                {
-                    _hardMeterStoppedResponding = false;
-                    Enable(EnabledReasons.Reset);
-                });
-        }
-
-        private void UnsubscribeFromEvents()
-        {
-            // Unsubscribe from initialization events.
-            _eventBus.UnsubscribeAll(this);
-        }
-
-        private void InputOutputOnErrorOccurred(object sender, HardwareErrorEventArgs e)
-        {
-<<<<<<< HEAD
-            switch (e.Error)
-            {
-                case ErrorEventId.None:
-                case ErrorEventId.Read:
-                case ErrorEventId.Write:
-                case ErrorEventId.WatchdogDisableFailure:
-                case ErrorEventId.WatchdogResetFailure:
-                    Logger.Info($"Handled ErrorEventId {e.Error}");
-                    break;
-                case ErrorEventId.InputFailure:
-                case ErrorEventId.OutputFailure:
-                case ErrorEventId.InvalidHandle:
-                case ErrorEventId.ReadBoardInfoFailure:
-                    Logger.Info($"Handled ErrorEventId {e.Error}");
-
-                    if (LogicalState == IOLogicalState.Uninitialized && !_postedInspectionFailedEvent)
-=======
-            if (data is ErrorEvent errorEvent)
-            {
-                var id = errorEvent.Id;
-
-                LastError = id.ToString();
-
-                switch (id)
-                {
-                    case ErrorEventId.InputFailure:
-                    case ErrorEventId.OutputFailure:
-                    case ErrorEventId.InvalidHandle:
-                    case ErrorEventId.ReadBoardInfoFailure:
->>>>>>> 0c20255d
-                    {
-                        _pendingInspectionFailedEvent = true;
-                    }
-                    else
-                    {
-                        _hardMeterStoppedResponding = false;
-                        Disable(DisabledReasons.Error);
-                    }
-
-                    break;
-                default:
-                    Logger.Info($"Unhandled ErrorEventId {e.Error}");
-                    break;
-            }
-        }
-
-<<<<<<< HEAD
-        private void ReceiveEvent(PlatformBootedEvent data)
-        {
-            _platformBooted = true;
-        }
-
-        private void RegisterHardwareDevice(
-=======
-        private static void RegisterHardwareDevice(
->>>>>>> 0c20255d
-            ComponentType componentType,
-            string path,
-            string componentId,
-            string description,
-            long size)
-        {
-            if (size <= 0)
-            {
-                return;
-            }
-
-            var component = new Component
-            {
-<<<<<<< HEAD
-                ComponentId = $"ATI_{componentId}".Replace(" ", "_"),
-=======
-                ComponentId = ("ATI_" + componentId).Replace(" ", "_"),
->>>>>>> 0c20255d
-                Description = description,
-                Path = path,
-                Size = size,
-                Type = componentType,
-                FileSystemType = FileSystemType.Stream
-            };
-
-<<<<<<< HEAD
-            _componentRegistry.Register(component);
-=======
-            ServiceManager.GetInstance().GetService<IComponentRegistry>().Register(component);
->>>>>>> 0c20255d
-        }
-    }
+﻿namespace Aristocrat.Monaco.Hardware.Services
+{
+    using System;
+    using System.Collections.Generic;
+    using System.Collections.ObjectModel;
+    using System.Diagnostics;
+    using System.Linq;
+    using System.Reflection;
+    using System.Text;
+    using System.Threading;
+    using Cabinet.Contracts;
+    using Common;
+    using Contracts.Cabinet;
+    using Contracts.HardMeter;
+    using Contracts.IO;
+    using Contracts.SerialPorts;
+    using Contracts.SharedDevice;
+    using Kernel;
+    using Kernel.Contracts.Components;
+    using log4net;
+    using NativeOS.Services.IO;
+    using Properties;
+    using Constants = Kernel.Contracts.Components.Constants;
+    using DisabledEvent = Contracts.IO.DisabledEvent;
+    using EnabledEvent = Contracts.IO.EnabledEvent;
+    using ErrorEventId = NativeOS.Services.IO.ErrorEventId;
+
+    /// <summary>
+    ///     The IO Service component is the serviceable component which manages a physical IO implementation such as Innocore,
+    ///     Tewes and
+    ///     posts physical IO events to the system for logical interpretation.  The IO element is typically used by associated
+    ///     logical IO services such as Button, Light.
+    ///     This component does not provide an operator menu interface plug-in as this will be provides by the associated
+    ///     logical
+    ///     IO services.
+    /// </summary>
+    public class IOService : BaseRunnable, IDeviceService, IIO
+    {
+        private const int IOPollTimeMs = 50;
+        private const ulong IntrusionMasks = 0X3F;
+
+        private static readonly ILog Logger = LogManager.GetLogger(MethodBase.GetCurrentMethod()!.DeclaringType);
+
+        private static readonly object QueuedEventsLock = new();
+
+        private readonly IEventBus _eventBus;
+        private readonly IComponentRegistry _componentRegistry;
+        private readonly IIOProvider _inputOutput;
+        private readonly ICabinetDetectionService _cabinetService;
+        private readonly ISerialPortsService _serialPortsService;
+        private readonly Collection<IEvent> _queuedEvents = new();
+        private readonly IReadOnlyDictionary<int, Doors> _doorsMap;
+
+        private bool _hardMeterStoppedResponding;
+
+        private bool _pendingInspectedEvent;
+        private bool _pendingInspectionFailedEvent;
+        private bool _platformBooted;
+        private bool _postedInspectionFailedEvent;
+
+        public IOService(
+            IEventBus eventBus,
+            IComponentRegistry componentRegistry,
+            ICabinetDetectionService cabinetService,
+            ISerialPortsService serialPortsService,
+            IIOProvider ioProvider)
+        {
+            _inputOutput = ioProvider ?? throw new ArgumentNullException(nameof(ioProvider));
+            _cabinetService = cabinetService ?? throw new ArgumentNullException(nameof(cabinetService));
+            _serialPortsService = serialPortsService ?? throw new ArgumentNullException(nameof(serialPortsService));
+            _eventBus = eventBus ?? throw new ArgumentNullException(nameof(eventBus));
+            _componentRegistry = componentRegistry ?? throw new ArgumentNullException(nameof(componentRegistry));
+            _inputOutput.ErrorOccurred += InputOutputOnErrorOccurred;
+
+            Enabled = false;
+            Initialized = false;
+            _doorsMap = new Dictionary<int, Doors>
+            {
+                { 45, Doors.LogicDoor },
+                { 48, Doors.DropDoor },
+                { 50, Doors.CashDoor },
+                { 49, Doors.MainDoor },
+                { 51, Doors.BellyBoor }
+            };
+        }
+
+        /// <summary>Gets or sets the last enabled logical state.</summary>
+        /// <returns>Last enabled logical state.</returns>
+        private static IOLogicalState LastEnabledLogicalState { get; set; }
+
+        /// <inheritdoc />
+        public bool Enabled { get; private set; }
+
+        /// <inheritdoc />
+        public bool Initialized { get; private set; }
+
+        /// <inheritdoc />
+        public string LastError { get; private set; }
+
+        /// <inheritdoc />
+        [CLSCompliant(false)]
+        public DisabledReasons ReasonDisabled { get; private set; }
+
+        /// <inheritdoc />
+        public string ServiceProtocol { get; set; } = @"Gen8";
+
+        /// <inheritdoc />
+        [CLSCompliant(false)]
+        public void Disable(DisabledReasons reason)
+        {
+            Logger.Debug($"{Name} disabled by {reason}");
+            ReasonDisabled |= reason;
+            Enabled = false;
+            if (LogicalState != IOLogicalState.Disabled)
+            {
+                Logger.Debug($"Last enabled logical state {LastEnabledLogicalState} set to {LogicalState}");
+                LastEnabledLogicalState = LogicalState;
+            }
+
+            LogicalState = IOLogicalState.Disabled;
+            Logger.Debug("Logical state set to " + LogicalState);
+
+            _eventBus.Publish(new DisabledEvent(ReasonDisabled));
+        }
+
+        /// <inheritdoc />
+        [CLSCompliant(false)]
+        public bool Enable(EnabledReasons reason)
+        {
+            if (Enabled)
+            {
+                Logger.Debug(Name + " enabled by " + reason + " logical state " + LogicalState);
+                _eventBus.Publish(new EnabledEvent(reason));
+            }
+            else if (Initialized)
+            {
+                RemoveDisabledReason(reason);
+
+                Enabled = ReasonDisabled == 0;
+                if (Enabled)
+                {
+                    Logger.Debug(Name + " enabled by " + reason + " logical state " + LogicalState);
+                    if (LastEnabledLogicalState != IOLogicalState.Uninitialized &&
+                        LastEnabledLogicalState != IOLogicalState.Idle)
+                    {
+                        Logger.Debug("Logical state " + LogicalState + " reset to " + IOLogicalState.Idle);
+                        LogicalState = IOLogicalState.Idle;
+                    }
+                    else
+                    {
+                        Logger.Debug("Logical state " + LogicalState + " reset to " + LastEnabledLogicalState);
+                        LogicalState = LastEnabledLogicalState;
+                    }
+
+                    _eventBus.Publish(new EnabledEvent(reason));
+                }
+                else
+                {
+                    Logger.Warn(Name + " can not be enabled by " + reason + " because disabled by " + ReasonDisabled);
+                    _eventBus.Publish(new DisabledEvent(ReasonDisabled));
+                }
+            }
+            else
+            {
+                Logger.Warn(Name + " can not be enabled by " + reason + " because service is not initialized");
+                _eventBus.Publish(new DisabledEvent(ReasonDisabled));
+            }
+
+            return Enabled;
+        }
+
+        public string Name => nameof(IOService);
+
+        public ICollection<Type> ServiceTypes => new[] { typeof(IIO) };
+
+        /// <summary>Get whether the carrier board was removed during power-down or changed.</summary>
+        /// <returns>true if board was removed, else false</returns>
+        public bool WasCarrierBoardRemoved => _inputOutput.WasCarrierBoardRemoved;
+
+        /// <inheritdoc />
+        [CLSCompliant(false)]
+        public Device DeviceConfiguration => new(_serialPortsService)
+        {
+            Manufacturer = "Aristocrat",
+            Model = "MK7+",
+            VariantName = _cabinetService.Type.ToString(),
+            Protocol = HardwareFamilyIdentifier.Identify().ToString(),
+            FirmwareId = _inputOutput.FirmwareId
+        };
+
+        /// <inheritdoc />
+        public int GetMaxInputs => _inputOutput.AvailableInputs;
+
+        /// <inheritdoc />
+        public int GetMaxOutputs => _inputOutput.AvailableOutputs;
+
+        /// <inheritdoc />
+        [CLSCompliant(false)]
+        public ulong GetInputs => _inputOutput.Inputs;
+
+        /// <inheritdoc />
+        [CLSCompliant(false)]
+        public ulong GetOutputs => _inputOutput.Outputs;
+
+        /// <inheritdoc />
+        public ICollection<IEvent> GetQueuedEvents
+        {
+            get
+            {
+                lock (QueuedEventsLock)
+                {
+                    return new Collection<IEvent>(_queuedEvents);
+                }
+            }
+        }
+
+        /// <inheritdoc />
+        [CLSCompliant(false)]
+        public ulong LastChangedInputs { get; set; }
+
+        /// <inheritdoc />
+        public IOLogicalState LogicalState { get; private set; }
+
+        public void SetOutput(int physicalId, bool action, bool postActionEvent)
+        {
+            if (physicalId < 0 || physicalId >= _inputOutput.AvailableOutputs)
+            {
+                Logger.Error($"Invalid physical ID {physicalId}");
+                return;
+            }
+
+            if (action)
+            {
+                _inputOutput.TurnOutputsOn((ulong)1 << physicalId);
+
+                Logger.Debug($"Output {physicalId} on");
+
+                if (postActionEvent)
+                {
+                    _eventBus.Publish(new OutputEvent(physicalId, true));
+                }
+            }
+            else
+            {
+                _inputOutput.TurnOutputsOff((ulong)1 << physicalId);
+
+                Logger.Debug($"Output {physicalId} off");
+
+                if (postActionEvent)
+                {
+                    _eventBus.Publish(new OutputEvent(physicalId, false));
+                }
+            }
+        }
+
+        public void SetOutput32(int physicalId, bool action, bool postActionEvent)
+        {
+            ulong testBit = 1;
+
+            if (action)
+            {
+                _inputOutput.TurnOutputsOn((ulong)physicalId);
+
+                for (var i = 0; i < _inputOutput.AvailableInputs; i++)
+                {
+                    if (((ulong)physicalId & testBit) != 0)
+                    {
+                        Logger.Debug($"Turn Output {i} on");
+
+                        if (postActionEvent)
+                        {
+                            _eventBus.Publish(new OutputEvent(i, true));
+                        }
+                    }
+
+                    // Advance test bit.
+                    testBit <<= 1;
+                }
+            }
+            else
+            {
+                _inputOutput.TurnOutputsOff((ulong)physicalId);
+
+                for (var i = 0; i < _inputOutput.AvailableInputs; i++)
+                {
+                    if (((ulong)physicalId & testBit) != 0)
+                    {
+                        Logger.Debug($"Turn Output {i} off");
+
+                        if (postActionEvent)
+                        {
+                            _eventBus.Publish(new OutputEvent(i, false));
+                        }
+                    }
+
+                    // Advance test bit.
+                    testBit <<= 1;
+                }
+            }
+        }
+
+        public void SetMechanicalMeterLight(bool lightEnabled)
+        {
+            _inputOutput.SetMechanicalMeterLight(lightEnabled);
+        }
+
+        public int SetMechanicalMeter(int meterMask)
+        {
+            return _inputOutput.SetMechanicalMeter(meterMask);
+        }
+
+        public int ClearMechanicalMeter(int meterMask)
+        {
+            return _inputOutput.ClearMechanicalMeter(meterMask);
+        }
+
+        public int StatusMechanicalMeter(int meterMask)
+        {
+            return _inputOutput.StatusMechanicalMeter(meterMask);
+        }
+
+        [CLSCompliant(false)]
+        public uint SetButtonLamp(uint lightIndex, bool lightStatusOn)
+        {
+            return _inputOutput.SetButtonLamp(lightIndex, lightStatusOn);
+        }
+
+        [CLSCompliant(false)]
+        public uint SetButtonLampByMask(uint lightBits, bool lightStatusOn)
+        {
+            return _inputOutput.SetButtonLampByMask(lightBits, lightStatusOn);
+        }
+
+        public void ResetDoorSeal()
+        {
+            _inputOutput.ResetDoorSeal();
+        }
+
+        public byte GetDoorSealValue()
+        {
+            return _inputOutput.GetDoorSealValue();
+        }
+
+        public void SetLogicDoorSealValue(byte sealValue)
+        {
+            _inputOutput.SetLogicDoorSealValue(sealValue);
+        }
+
+        public byte GetLogicDoorSealValue()
+        {
+            return _inputOutput.GetLogicDoorSealValue();
+        }
+
+        public void ResetPhysicalDoorWasOpened(int physicalId)
+        {
+            if (!_doorsMap.TryGetValue(physicalId, out var door))
+            {
+                return;
+            }
+
+            _inputOutput.ResetPhysicalDoorWasOpened(door);
+        }
+
+        public bool GetPhysicalDoorWasOpened(int physicalId)
+        {
+            return _doorsMap.TryGetValue(physicalId, out var door) && _inputOutput.GetPhysicalDoorWasOpened(door);
+        }
+
+        public void SetKeyIndicator(int keyMask, bool lightEnabled)
+        {
+            _inputOutput.SetKeyIndicator(keyMask, lightEnabled);
+        }
+
+        public string GetElectronics()
+        {
+            return ServiceProtocol;
+        }
+
+        public byte[] GetFirmwareData(FirmwareData location)
+        {
+            return _inputOutput.GetFirmwareData((FirmwareType)location).ToArray();
+        }
+
+        public long GetFirmwareSize(FirmwareData location)
+        {
+            return (long)_inputOutput.GetFirmwareSize((FirmwareType)location);
+        }
+
+        public string GetFirmwareVersion(FirmwareData location)
+        {
+            return _inputOutput.GetFirmwareVersion((FirmwareType)location);
+        }
+
+        public bool TestBattery(int batteryIndex)
+        {
+            return _inputOutput.TestBatteryAsync((Battery)batteryIndex, CancellationToken.None).WaitForCompletion();
+        }
+
+        public bool SetBellState(bool ringBell)
+        {
+            return _inputOutput.SetBellState(ringBell);
+        }
+
+        public bool SetTowerLight(int lightIndex, bool lightOn)
+        {
+            return _inputOutput.SetTowerLight(lightIndex, lightOn);
+        }
+
+        public bool SetRedScreenFreeSpinBankShow(bool bankOn)
+        {
+            return _inputOutput.SetMultipurposeInputOutput(bankOn);
+        }
+
+        protected override void OnInitialize()
+        {
+            if (string.IsNullOrEmpty(ServiceProtocol))
+            {
+                var errorMessage = "Cannot initialize" + Name + ", must set device service protocol first";
+                Logger.Error(errorMessage);
+                throw new ServiceException(errorMessage);
+            }
+
+            // Set logical state uninitialized.
+            LogicalState = IOLogicalState.Uninitialized;
+            LastEnabledLogicalState = IOLogicalState.Uninitialized;
+
+            // Reset pending event flags before we factory the implementation.
+            _pendingInspectedEvent = false;
+            _pendingInspectionFailedEvent = false;
+            _postedInspectionFailedEvent = false;
+
+            // Subscribe to all events before we factory the implementation.
+            SubscribeToEvents();
+
+            // Reset disabled reasons and last error.
+            ReasonDisabled = 0;
+            LastError = string.Empty;
+            ServiceProtocol = HardwareFamilyIdentifier.Identify().ToString();
+
+            // Load an instance of the given protocol implementation.
+            if (_inputOutput is null)
+            {
+                var errorMessage = "Cannot load" + Name;
+                Logger.Error(errorMessage);
+                throw new ServiceException(errorMessage);
+            }
+
+            Logger.Debug($"Created IOImplementation: {ServiceProtocol}");
+
+            // Initialize the device implementation.
+            _inputOutput.InitializeAsync(CancellationToken.None).WaitForCompletion();
+            _pendingInspectedEvent = true;
+
+            // Initialize last changed inputs (all off).
+            LastChangedInputs = IntrusionMasks << 32;
+
+            // This takes care of initializing the Base Door and Alt Doors 1 - 9.
+            // If physical door configurations are ever modified.  This will need to be modified as well.
+            LastChangedInputs |= 0x00ff0000;
+
+            // Get array of InputEvent's for door opens and closes that occurred while machine was powered down
+            // Iterate through events, add to queue, and set/clear bits in _lastChangedInputs
+            // Note: Bits for doors are in the upper 32 bits of _lastChangedInputs. Physical ID in the event corresponds
+            // to bit number when counting from right to left starting with 0.
+            var intrusionEvents = _inputOutput.IntrusionEvents;
+            foreach (var intrusion in intrusionEvents)
+            {
+                var doorId = _doorsMap.FirstOrDefault(d => d.Value == intrusion.Id).Key;
+                lock (QueuedEventsLock)
+                {
+                    Logger.Debug(
+                        $"Adding intrusion event for door {intrusion.Id} {intrusion.Action} to event queue. size is {_queuedEvents.Count}");
+                    _queuedEvents.Add(new InputEvent(doorId, intrusion.Action));
+                }
+
+                ulong setOrClearBit = 1;
+                setOrClearBit <<= doorId;
+
+                // Action is true for door closed; false for door open
+                if (intrusion.Action)
+                {
+                    LastChangedInputs |= setOrClearBit;
+                }
+                else
+                {
+                    LastChangedInputs &= ~setOrClearBit;
+                }
+            }
+
+            if (_inputOutput.WasCarrierBoardRemoved)
+            {
+                Logger.Debug("Carrier board removal/change detected.");
+            }
+
+            // Set service initialized.
+            Initialized = true;
+
+            Logger.Debug($"{Name} initialized");
+
+            // Register the firmware components.
+            RegisterHardwareDevice(
+                ComponentType.Hardware,
+                Constants.BiosPath,
+                $"BIOS-{GetFirmwareVersion(FirmwareData.Bios)}",
+                Resources.BIOSPackageDescription,
+                GetFirmwareSize(FirmwareData.Bios));
+        }
+
+        protected override void OnRun()
+        {
+            const int spacer = 4;
+            if (!CanProceed(false))
+            {
+                return;
+            }
+
+            Logger.Debug($"{Name} started");
+
+            var sb = new StringBuilder();
+            var stopWatch = new Stopwatch();
+            var defaultSleep = TimeSpan.FromMilliseconds(IOPollTimeMs);
+            while (RunState == RunnableState.Running)
+            {
+                HandlePendingEvents();
+
+                var sleepTime = stopWatch.IsRunning
+                    ? defaultSleep - GetSleepTime(stopWatch.Elapsed, defaultSleep)
+                    : defaultSleep;
+                if (sleepTime > TimeSpan.Zero)
+                {
+                    Thread.Sleep(sleepTime);
+                }
+
+                stopWatch.Restart();
+                if (RunState != RunnableState.Running)
+                {
+                    continue;
+                }
+
+                if (LogicalState != IOLogicalState.Idle &&
+                    !(LogicalState == IOLogicalState.Disabled && _hardMeterStoppedResponding))
+                {
+                    continue;
+                }
+
+                var inputs = _inputOutput.Inputs;
+
+                if (inputs == LastChangedInputs)
+                {
+                    continue;
+                }
+
+                sb.Clear();
+                var changedBits = inputs ^ LastChangedInputs;
+
+                // Post an event for each changed input.
+                for (var bitPosition = 0; bitPosition < _inputOutput.AvailableInputs; bitPosition++)
+                {
+                    var currentBit = 1UL << bitPosition;
+                    if (bitPosition != 0 && bitPosition % spacer == 0)
+                    {
+                        sb.Append(' ');
+                    }
+
+                    sb.Append((inputs & currentBit) != 0 ? '1' : '0');
+                    if ((changedBits & currentBit) == 0)
+                    {
+                        continue;
+                    }
+
+                    var isOn = (inputs & currentBit) != 0;
+                    var inputEvent = new InputEvent(bitPosition, isOn);
+
+                    if (!_platformBooted)
+                    {
+                        lock (QueuedEventsLock)
+                        {
+                            Logger.Debug($"Queuing Input {bitPosition} {(isOn ? "on" : "off")}. size is {_queuedEvents.Count}");
+                            _queuedEvents.Add(inputEvent);
+                        }
+                    }
+
+                    _eventBus.Publish(inputEvent);
+                }
+
+                Logger.Debug($"Inputs {sb}");
+                // Set last changed inputs.
+                LastChangedInputs = inputs;
+            }
+
+            // Unsubscribe from all events.
+            UnsubscribeFromEvents();
+
+            // Clean up the device implementation.
+            _inputOutput.Dispose();
+            Logger.Debug($"{Name} stopped");
+        }
+
+        protected override void OnStop()
+        {
+            Logger.Debug($"{Name} stopping");
+
+            // Disable the logical service.
+            Disable(DisabledReasons.Service);
+        }
+
+        private static TimeSpan GetSleepTime(TimeSpan t1, TimeSpan t2) => t1 > t2 ? t2 : t1;
+
+        private void HandlePendingEvents()
+        {
+            if (_pendingInspectedEvent)
+            {
+                _pendingInspectedEvent = false;
+
+                // Disable the service for configuration.  This service should only be enabled by configuration after
+                // all logical IO services have been started so that all physical input events are handled.
+                Disable(DisabledReasons.Configuration);
+
+                // Set last logical state to current disabled logical state so we transition to idle when enabled.
+                LastEnabledLogicalState = LogicalState;
+            }
+            else if (_pendingInspectionFailedEvent)
+            {
+                _postedInspectionFailedEvent = true;
+                _pendingInspectionFailedEvent = false;
+
+                Disable(DisabledReasons.Error);
+            }
+        }
+
+        private void RemoveDisabledReason(EnabledReasons reason)
+        {
+            if (((ReasonDisabled & DisabledReasons.Error) > 0 ||
+                 (ReasonDisabled & DisabledReasons.FirmwareUpdate) > 0) &&
+                reason is EnabledReasons.Reset or EnabledReasons.Operator)
+            {
+                if ((ReasonDisabled & DisabledReasons.Error) > 0)
+                {
+                    Logger.Debug("Removed disabled reason " + DisabledReasons.Error);
+                    ReasonDisabled &= ~DisabledReasons.Error;
+                }
+
+                if ((ReasonDisabled & DisabledReasons.FirmwareUpdate) > 0)
+                {
+                    Logger.Debug("Removed disabled reason " + DisabledReasons.FirmwareUpdate);
+                    ReasonDisabled &= ~DisabledReasons.FirmwareUpdate;
+                }
+            }
+            else if ((ReasonDisabled & DisabledReasons.Operator) > 0 && reason == EnabledReasons.Operator)
+            {
+                Logger.Debug("Removed disabled reason " + DisabledReasons.Operator);
+                ReasonDisabled &= ~DisabledReasons.Operator;
+            }
+            else if ((ReasonDisabled & DisabledReasons.Service) > 0 && reason == EnabledReasons.Service)
+            {
+                Logger.Debug("Removed disabled reason " + DisabledReasons.Service);
+                ReasonDisabled &= ~DisabledReasons.Service;
+            }
+            else if ((ReasonDisabled & DisabledReasons.System) > 0 && reason == EnabledReasons.System)
+            {
+                Logger.Debug("Removed disabled reason " + DisabledReasons.System);
+                ReasonDisabled &= ~DisabledReasons.System;
+            }
+            else if ((ReasonDisabled & DisabledReasons.Configuration) > 0 && reason == EnabledReasons.Configuration)
+            {
+                Logger.Debug("Removed disabled reason " + DisabledReasons.Configuration);
+                ReasonDisabled &= ~DisabledReasons.Configuration;
+            }
+        }
+
+        private bool CanProceed(bool checkEnabled)
+        {
+            if (!Initialized)
+            {
+                var stackTrace = new StackTrace();
+                var stackFrame = stackTrace.GetFrame(1);
+                var methodBase = stackFrame.GetMethod();
+                Logger.ErrorFormat("{0} cannot proceed, must initialize {1} first", methodBase.Name, Name);
+                return false;
+            }
+
+            if (checkEnabled && !Enabled)
+            {
+                var stackTrace = new StackTrace();
+                var stackFrame = stackTrace.GetFrame(1);
+                var methodBase = stackFrame.GetMethod();
+                Logger.ErrorFormat("{0} cannot proceed, must enable {1} first", methodBase.Name, Name);
+                _eventBus.Publish(new DisabledEvent(ReasonDisabled));
+                return false;
+            }
+
+            return true;
+        }
+
+        private void SubscribeToEvents()
+        {
+            // Subscribe to initialization events.
+            _eventBus.Subscribe<PlatformBootedEvent>(this, ReceiveEvent);
+            _eventBus.Subscribe<StoppedRespondingEvent>(
+                this,
+                _ =>
+                {
+                    _hardMeterStoppedResponding = true;
+                    Disable(DisabledReasons.Error);
+                });
+            _eventBus.Subscribe<StartedRespondingEvent>(
+                this,
+                _ =>
+                {
+                    _hardMeterStoppedResponding = false;
+                    Enable(EnabledReasons.Reset);
+                });
+        }
+
+        private void UnsubscribeFromEvents()
+        {
+            // Unsubscribe from initialization events.
+            _eventBus.UnsubscribeAll(this);
+        }
+
+        private void InputOutputOnErrorOccurred(object sender, HardwareErrorEventArgs e)
+        {
+            switch (e.Error)
+            {
+                case ErrorEventId.None:
+                case ErrorEventId.Read:
+                case ErrorEventId.Write:
+                case ErrorEventId.WatchdogDisableFailure:
+                case ErrorEventId.WatchdogResetFailure:
+                    Logger.Info($"Handled ErrorEventId {e.Error}");
+                    break;
+                case ErrorEventId.InputFailure:
+                case ErrorEventId.OutputFailure:
+                case ErrorEventId.InvalidHandle:
+                case ErrorEventId.ReadBoardInfoFailure:
+                    Logger.Info($"Handled ErrorEventId {e.Error}");
+
+                    if (LogicalState == IOLogicalState.Uninitialized && !_postedInspectionFailedEvent)
+                    {
+                        _pendingInspectionFailedEvent = true;
+                    }
+                    else
+                    {
+                        _hardMeterStoppedResponding = false;
+                        Disable(DisabledReasons.Error);
+                    }
+
+                    break;
+                default:
+                    Logger.Info($"Unhandled ErrorEventId {e.Error}");
+                    break;
+            }
+        }
+
+        private void ReceiveEvent(PlatformBootedEvent data)
+        {
+            _platformBooted = true;
+        }
+
+        private void RegisterHardwareDevice(
+            ComponentType componentType,
+            string path,
+            string componentId,
+            string description,
+            long size)
+        {
+            if (size <= 0)
+            {
+                return;
+            }
+
+            var component = new Component
+            {
+                ComponentId = $"ATI_{componentId}".Replace(" ", "_"),
+                Description = description,
+                Path = path,
+                Size = size,
+                Type = componentType,
+                FileSystemType = FileSystemType.Stream
+            };
+
+            _componentRegistry.Register(component);
+        }
+    }
 }