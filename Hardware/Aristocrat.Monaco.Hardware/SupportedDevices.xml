﻿<?xml version="1.0" encoding="UTF-8" ?>
<!-- 
*NOTE* When adding or removing elements to this file, you will need to 
change the corresponding xsd schema file and generate a new class definition
as follows:

1.  Open a VS2015 command prompt and change to the directory:
    Hardware\Aristocrat.Monaco.Hardware.Contracts\Discovery
2.  Enter "xsd SupportedDevices.xsd /classes".  This will generate
    the corresponding class definition in csharp (SupportedDevices.cs).
-->
<SupportedDevices>
  <Devices>
    <Device Enabled="true" Type="NoteAcceptor" Name="Fake" Protocol="Fake" Port="Fake" Mode="Fake">
      <ExtensionPath>/Hardware/NoteAcceptor</ExtensionPath>
      <BaudRate></BaudRate>
      <Parity></Parity>
      <DataBits></DataBits>
      <StopBits></StopBits>
      <Handshake></Handshake>
    </Device>
    <Device Enabled="true" Type="NoteAcceptor" Name="MEI USB GDS" Protocol="GDS" Port="USB" Mode="USB" >
      <ExtensionPath>/Hardware/NoteAcceptor</ExtensionPath>
      <USBClassGUID>4d1e55b2-f16f-11cf-88cb-001111000030</USBClassGUID>
      <USBVendorId>vid_0bed</USBVendorId>
      <USBProductId>pid_0103</USBProductId>
      <USBProductIdDfu>pid_0105</USBProductIdDfu>
    </Device>
    <Device Enabled="true" Type="NoteAcceptor" Name="JCM IVizion USB GDS" Protocol="GDS" Port="USB" Mode="USB">
      <ExtensionPath>/Hardware/NoteAcceptor</ExtensionPath>
      <USBClassGUID>4d1e55b2-f16f-11cf-88cb-001111000030</USBClassGUID>
      <USBVendorId>vid_2475</USBVendorId>
      <USBProductId>pid_0105</USBProductId>
      <USBProductIdDfu>pid_0109</USBProductIdDfu>
    </Device>
    <Device Enabled="true" Type="NoteAcceptor" Name="JCM UBA500 USB GDS" Protocol="GDS" Port="USB" Mode="USB">
      <ExtensionPath>/Hardware/NoteAcceptor</ExtensionPath>
      <USBClassGUID>4d1e55b2-f16f-11cf-88cb-001111000030</USBClassGUID>
      <USBVendorId>vid_2475</USBVendorId>
      <USBProductId>pid_0115</USBProductId>
      <USBProductIdDfu>pid_0116</USBProductIdDfu>
    </Device>
    <Device Enabled="true" Type="NoteAcceptor" Name="JCM Serial ID003" Protocol="ID003" Port="COM4" Mode="RS232" InspectionTimeout="60000">
      <ExtensionPath>/Hardware/NoteAcceptor</ExtensionPath>
      <BaudRate>9600</BaudRate>
      <DataBits>8</DataBits>
      <Handshake>None</Handshake>
      <Parity>Even</Parity>
      <StopBits>One</StopBits>
    </Device>
    <Device Enabled="true" Type="NoteAcceptor" Name="MEI Serial EBDS" Protocol="EBDS" Port="COM4" Mode="RS232" InspectionTimeout="60000">
      <ExtensionPath>/Hardware/NoteAcceptor</ExtensionPath>
      <BaudRate>9600</BaudRate>
      <DataBits>7</DataBits>
      <Handshake>None</Handshake>
      <Parity>Even</Parity>
      <StopBits>One</StopBits>
    </Device>

    <Device Enabled="true" Type="Printer" Name="Fake" Protocol="Fake" Port="Fake" Mode="Fake">
      <ExtensionPath>/Hardware/Printer</ExtensionPath>
      <BaudRate></BaudRate>
      <Parity></Parity>
      <DataBits></DataBits>
      <StopBits></StopBits>
      <Handshake></Handshake>
    </Device>
    <Device Enabled="true" Type="Printer" Name="FutureLogic Gen2 USB GDS" Protocol="GDS" Port="USB" Mode="USB" InspectionTimeout="60000">
      <ExtensionPath>/Hardware/Printer</ExtensionPath>
      <USBClassGUID>4d1e55b2-f16f-11cf-88cb-001111000030</USBClassGUID>
      <USBVendorId>vid_16f5</USBVendorId>
      <USBProductId>pid_0203</USBProductId>
      <USBProductIdDfu>pid_0204</USBProductIdDfu>
    </Device>
    <Device Enabled="true" Type="Printer" Name="FutureLogic Gen2 Serial TCL" Protocol="JCM TCL" Port="COM6" Mode="RS232" InspectionTimeout="60000">
      <ExtensionPath>/Hardware/Printer</ExtensionPath>
      <BaudRate>9600</BaudRate>
      <DataBits>8</DataBits>
      <Handshake>None</Handshake>
      <!--<Handshake>XOnXOff</Handshake> The spec says this but some printers do not correctly handle flow control so disable it as we wait for responses before sending again -->
      <Parity>None</Parity>
      <StopBits>One</StopBits>
      <FirmwareVersionRegex>^GUR</FirmwareVersionRegex>
    </Device>
    <Device Enabled="true" Type="Printer" Name="JCM Gen5 USB GDS" Protocol="GDS" Port="USB" Mode="USB" InspectionTimeout="60000">
      <ExtensionPath>/Hardware/Printer</ExtensionPath>
      <USBClassGUID>4d1e55b2-f16f-11cf-88cb-001111000030</USBClassGUID>
      <USBVendorId>vid_16f5</USBVendorId>
      <USBProductId>pid_0803</USBProductId>
      <USBProductIdDfu>pid_0804</USBProductIdDfu>
    </Device>
    <Device Enabled="true" Type="Printer" Name="JCM Gen5 Serial TCL" Protocol="JCM TCL" Port="COM6" Mode="RS232" InspectionTimeout="60000">
      <ExtensionPath>/Hardware/Printer</ExtensionPath>
      <BaudRate>9600</BaudRate>
      <DataBits>8</DataBits>
      <Handshake>None</Handshake>
      <!--<Handshake>XOnXOff</Handshake> The spec says this but some printers do not correctly handle flow control so disable it as we wait for responses before sending again -->
      <Parity>None</Parity>
      <StopBits>One</StopBits>
<<<<<<< HEAD
      <FirmwareVersionRegex>^5RUSA</FirmwareVersionRegex>
=======
      <FirmwareVersionRegex>^5R</FirmwareVersionRegex>
>>>>>>> 1552310d
    </Device>
    <Device Enabled="true" Type="Printer" Name="Nanoptix Inc. NextGen Serial TCL" Protocol="Nanoptix TCL" Port="COM6" Mode="RS232" InspectionTimeout="60000">
      <ExtensionPath>/Hardware/Printer</ExtensionPath>
      <BaudRate>9600</BaudRate>
      <DataBits>8</DataBits>
      <Handshake>None</Handshake>
      <!--<Handshake>XOnXOff</Handshake> The spec says this but some printers do not correctly handle flow control so disable it as we wait for responses before sending again -->
      <Parity>None</Parity>
      <StopBits>One</StopBits>
<<<<<<< HEAD
      <FirmwareVersionRegex>1.28C$</FirmwareVersionRegex>
=======
      <FirmwareVersionRegex>^NGP-1</FirmwareVersionRegex>
>>>>>>> 1552310d
    </Device>
    <Device Enabled="true" Type="Printer" Name="Nanoptix Inc. NextGen USB GDS" Protocol="GDS" Port="USB" Mode="USB" InspectionTimeout="60000">
      <ExtensionPath>/Hardware/Printer</ExtensionPath>
      <USBClassGUID>4d1e55b2-f16f-11cf-88cb-001111000030</USBClassGUID>
      <USBVendorId>vid_0f0f</USBVendorId>
      <USBProductId>pid_1503</USBProductId>
      <USBProductIdDfu>pid_9503</USBProductIdDfu>
    </Device>
    <Device Enabled="true" Type="Printer" Name="Nanoptix Inc. PayCheck 4 Serial TCL" Protocol="Nanoptix TCL" Port="COM6" Mode="RS232" InspectionTimeout="60000">
      <ExtensionPath>/Hardware/Printer</ExtensionPath>
      <BaudRate>9600</BaudRate>
      <DataBits>8</DataBits>
      <Handshake>None</Handshake>
      <!--<Handshake>XOnXOff</Handshake> The spec says this but some printers do not correctly handle flow control so disable it as we wait for responses before sending again -->
      <Parity>None</Parity>
      <StopBits>One</StopBits>
<<<<<<< HEAD
      <FirmwareVersionRegex>6.10D$</FirmwareVersionRegex>
=======
      <FirmwareVersionRegex>^PAY-6</FirmwareVersionRegex>
>>>>>>> 1552310d
    </Device>
    <Device Enabled="true" Type="Printer" Name="TransAct Epic Edge USB GDS" Protocol="GDS" Port="USB" Mode="USB" InspectionTimeout="60000">
      <ExtensionPath>/Hardware/Printer</ExtensionPath>
      <USBClassGUID>4d1e55b2-f16f-11cf-88cb-001111000030</USBClassGUID>
      <USBVendorId>vid_0613</USBVendorId>
      <USBProductId>pid_0951</USBProductId>
      <USBProductIdDfu>pid_9503</USBProductIdDfu>
    </Device>
    <Device Enabled="true" Type="Printer" Name="TransAct Epic950 Serial EpicTTL" Protocol="EpicTTL" Port="COM6" Mode="RS232" InspectionTimeout="60000">
      <ExtensionPath>/Hardware/Printer</ExtensionPath>
      <BaudRate>9600</BaudRate>
      <DataBits>8</DataBits>
      <Handshake>None</Handshake>
      <!--<Handshake>XOnXOff</Handshake> The spec says this but some printers do not correctly handle flow control so disable it as we wait for responses before sending again -->
      <Parity>None</Parity>
      <StopBits>One</StopBits>
      <FirmwareVersionRegex>^S0</FirmwareVersionRegex>
    </Device>
    <Device Enabled="true" Type="Printer" Name="TransAct EpicEdge Serial EpicTTL" Protocol="EpicTTL" Port="COM6" Mode="RS232" InspectionTimeout="60000">
      <ExtensionPath>/Hardware/Printer</ExtensionPath>
      <BaudRate>9600</BaudRate>
      <DataBits>8</DataBits>
      <Handshake>None</Handshake>
      <!--<Handshake>XOnXOff</Handshake> The spec says this but some printers do not correctly handle flow control so disable it as we wait for responses before sending again -->
      <Parity>None</Parity>
      <StopBits>One</StopBits>
      <FirmwareVersionRegex>^S5</FirmwareVersionRegex>
    </Device>

    <Device Enabled="true" Type="IdReader" Name="Fake" Protocol="Fake" Port="Fake" Mode="Fake">
      <ExtensionPath>/Hardware/IdReader</ExtensionPath>
      <USBVendorId></USBVendorId>
      <USBProductId></USBProductId>
      <USBProductIdDfu></USBProductIdDfu>
    </Device>
    <Device Enabled="true" Type="IdReader" Name="UNIFORM USB GDS" Protocol="GDS" Port="USB" Mode="USB" InspectionTimeout="60000">
      <ExtensionPath>/Hardware/IdReader</ExtensionPath>
      <USBVendorId>vid_6352</USBVendorId>
      <USBProductId>pid_240a</USBProductId>
      <USBProductIdDfu>pid_240a</USBProductIdDfu>
    </Device>

    <Device Enabled="true" Type="ReelController" Name="Harkey Reel Controller" Protocol="Harkey" Port="COM10" Mode="RS232" InspectionTimeout="60000">
      <ExtensionPath>/Hardware/ReelController</ExtensionPath>
      <BaudRate>9600</BaudRate>
      <DataBits>8</DataBits>
      <Handshake>None</Handshake>
      <Parity>None</Parity>
      <StopBits>One</StopBits>
    </Device>
    <Device Enabled="true" Type="ReelController" Name="Fake" Protocol="Fake" Port="Fake" Mode="Fake">
      <ExtensionPath>/Hardware/ReelController</ExtensionPath>
      <USBVendorId></USBVendorId>
      <USBProductId></USBProductId>
      <USBProductIdDfu></USBProductIdDfu>
    </Device>
  </Devices>
</SupportedDevices><|MERGE_RESOLUTION|>--- conflicted
+++ resolved
@@ -1,197 +1,185 @@
-﻿<?xml version="1.0" encoding="UTF-8" ?>
-<!-- 
-*NOTE* When adding or removing elements to this file, you will need to 
-change the corresponding xsd schema file and generate a new class definition
-as follows:
-
-1.  Open a VS2015 command prompt and change to the directory:
-    Hardware\Aristocrat.Monaco.Hardware.Contracts\Discovery
-2.  Enter "xsd SupportedDevices.xsd /classes".  This will generate
-    the corresponding class definition in csharp (SupportedDevices.cs).
--->
-<SupportedDevices>
-  <Devices>
-    <Device Enabled="true" Type="NoteAcceptor" Name="Fake" Protocol="Fake" Port="Fake" Mode="Fake">
-      <ExtensionPath>/Hardware/NoteAcceptor</ExtensionPath>
-      <BaudRate></BaudRate>
-      <Parity></Parity>
-      <DataBits></DataBits>
-      <StopBits></StopBits>
-      <Handshake></Handshake>
-    </Device>
-    <Device Enabled="true" Type="NoteAcceptor" Name="MEI USB GDS" Protocol="GDS" Port="USB" Mode="USB" >
-      <ExtensionPath>/Hardware/NoteAcceptor</ExtensionPath>
-      <USBClassGUID>4d1e55b2-f16f-11cf-88cb-001111000030</USBClassGUID>
-      <USBVendorId>vid_0bed</USBVendorId>
-      <USBProductId>pid_0103</USBProductId>
-      <USBProductIdDfu>pid_0105</USBProductIdDfu>
-    </Device>
-    <Device Enabled="true" Type="NoteAcceptor" Name="JCM IVizion USB GDS" Protocol="GDS" Port="USB" Mode="USB">
-      <ExtensionPath>/Hardware/NoteAcceptor</ExtensionPath>
-      <USBClassGUID>4d1e55b2-f16f-11cf-88cb-001111000030</USBClassGUID>
-      <USBVendorId>vid_2475</USBVendorId>
-      <USBProductId>pid_0105</USBProductId>
-      <USBProductIdDfu>pid_0109</USBProductIdDfu>
-    </Device>
-    <Device Enabled="true" Type="NoteAcceptor" Name="JCM UBA500 USB GDS" Protocol="GDS" Port="USB" Mode="USB">
-      <ExtensionPath>/Hardware/NoteAcceptor</ExtensionPath>
-      <USBClassGUID>4d1e55b2-f16f-11cf-88cb-001111000030</USBClassGUID>
-      <USBVendorId>vid_2475</USBVendorId>
-      <USBProductId>pid_0115</USBProductId>
-      <USBProductIdDfu>pid_0116</USBProductIdDfu>
-    </Device>
-    <Device Enabled="true" Type="NoteAcceptor" Name="JCM Serial ID003" Protocol="ID003" Port="COM4" Mode="RS232" InspectionTimeout="60000">
-      <ExtensionPath>/Hardware/NoteAcceptor</ExtensionPath>
-      <BaudRate>9600</BaudRate>
-      <DataBits>8</DataBits>
-      <Handshake>None</Handshake>
-      <Parity>Even</Parity>
-      <StopBits>One</StopBits>
-    </Device>
-    <Device Enabled="true" Type="NoteAcceptor" Name="MEI Serial EBDS" Protocol="EBDS" Port="COM4" Mode="RS232" InspectionTimeout="60000">
-      <ExtensionPath>/Hardware/NoteAcceptor</ExtensionPath>
-      <BaudRate>9600</BaudRate>
-      <DataBits>7</DataBits>
-      <Handshake>None</Handshake>
-      <Parity>Even</Parity>
-      <StopBits>One</StopBits>
-    </Device>
-
-    <Device Enabled="true" Type="Printer" Name="Fake" Protocol="Fake" Port="Fake" Mode="Fake">
-      <ExtensionPath>/Hardware/Printer</ExtensionPath>
-      <BaudRate></BaudRate>
-      <Parity></Parity>
-      <DataBits></DataBits>
-      <StopBits></StopBits>
-      <Handshake></Handshake>
-    </Device>
-    <Device Enabled="true" Type="Printer" Name="FutureLogic Gen2 USB GDS" Protocol="GDS" Port="USB" Mode="USB" InspectionTimeout="60000">
-      <ExtensionPath>/Hardware/Printer</ExtensionPath>
-      <USBClassGUID>4d1e55b2-f16f-11cf-88cb-001111000030</USBClassGUID>
-      <USBVendorId>vid_16f5</USBVendorId>
-      <USBProductId>pid_0203</USBProductId>
-      <USBProductIdDfu>pid_0204</USBProductIdDfu>
-    </Device>
-    <Device Enabled="true" Type="Printer" Name="FutureLogic Gen2 Serial TCL" Protocol="JCM TCL" Port="COM6" Mode="RS232" InspectionTimeout="60000">
-      <ExtensionPath>/Hardware/Printer</ExtensionPath>
-      <BaudRate>9600</BaudRate>
-      <DataBits>8</DataBits>
-      <Handshake>None</Handshake>
-      <!--<Handshake>XOnXOff</Handshake> The spec says this but some printers do not correctly handle flow control so disable it as we wait for responses before sending again -->
-      <Parity>None</Parity>
-      <StopBits>One</StopBits>
-      <FirmwareVersionRegex>^GUR</FirmwareVersionRegex>
-    </Device>
-    <Device Enabled="true" Type="Printer" Name="JCM Gen5 USB GDS" Protocol="GDS" Port="USB" Mode="USB" InspectionTimeout="60000">
-      <ExtensionPath>/Hardware/Printer</ExtensionPath>
-      <USBClassGUID>4d1e55b2-f16f-11cf-88cb-001111000030</USBClassGUID>
-      <USBVendorId>vid_16f5</USBVendorId>
-      <USBProductId>pid_0803</USBProductId>
-      <USBProductIdDfu>pid_0804</USBProductIdDfu>
-    </Device>
-    <Device Enabled="true" Type="Printer" Name="JCM Gen5 Serial TCL" Protocol="JCM TCL" Port="COM6" Mode="RS232" InspectionTimeout="60000">
-      <ExtensionPath>/Hardware/Printer</ExtensionPath>
-      <BaudRate>9600</BaudRate>
-      <DataBits>8</DataBits>
-      <Handshake>None</Handshake>
-      <!--<Handshake>XOnXOff</Handshake> The spec says this but some printers do not correctly handle flow control so disable it as we wait for responses before sending again -->
-      <Parity>None</Parity>
-      <StopBits>One</StopBits>
-<<<<<<< HEAD
-      <FirmwareVersionRegex>^5RUSA</FirmwareVersionRegex>
-=======
-      <FirmwareVersionRegex>^5R</FirmwareVersionRegex>
->>>>>>> 1552310d
-    </Device>
-    <Device Enabled="true" Type="Printer" Name="Nanoptix Inc. NextGen Serial TCL" Protocol="Nanoptix TCL" Port="COM6" Mode="RS232" InspectionTimeout="60000">
-      <ExtensionPath>/Hardware/Printer</ExtensionPath>
-      <BaudRate>9600</BaudRate>
-      <DataBits>8</DataBits>
-      <Handshake>None</Handshake>
-      <!--<Handshake>XOnXOff</Handshake> The spec says this but some printers do not correctly handle flow control so disable it as we wait for responses before sending again -->
-      <Parity>None</Parity>
-      <StopBits>One</StopBits>
-<<<<<<< HEAD
-      <FirmwareVersionRegex>1.28C$</FirmwareVersionRegex>
-=======
-      <FirmwareVersionRegex>^NGP-1</FirmwareVersionRegex>
->>>>>>> 1552310d
-    </Device>
-    <Device Enabled="true" Type="Printer" Name="Nanoptix Inc. NextGen USB GDS" Protocol="GDS" Port="USB" Mode="USB" InspectionTimeout="60000">
-      <ExtensionPath>/Hardware/Printer</ExtensionPath>
-      <USBClassGUID>4d1e55b2-f16f-11cf-88cb-001111000030</USBClassGUID>
-      <USBVendorId>vid_0f0f</USBVendorId>
-      <USBProductId>pid_1503</USBProductId>
-      <USBProductIdDfu>pid_9503</USBProductIdDfu>
-    </Device>
-    <Device Enabled="true" Type="Printer" Name="Nanoptix Inc. PayCheck 4 Serial TCL" Protocol="Nanoptix TCL" Port="COM6" Mode="RS232" InspectionTimeout="60000">
-      <ExtensionPath>/Hardware/Printer</ExtensionPath>
-      <BaudRate>9600</BaudRate>
-      <DataBits>8</DataBits>
-      <Handshake>None</Handshake>
-      <!--<Handshake>XOnXOff</Handshake> The spec says this but some printers do not correctly handle flow control so disable it as we wait for responses before sending again -->
-      <Parity>None</Parity>
-      <StopBits>One</StopBits>
-<<<<<<< HEAD
-      <FirmwareVersionRegex>6.10D$</FirmwareVersionRegex>
-=======
-      <FirmwareVersionRegex>^PAY-6</FirmwareVersionRegex>
->>>>>>> 1552310d
-    </Device>
-    <Device Enabled="true" Type="Printer" Name="TransAct Epic Edge USB GDS" Protocol="GDS" Port="USB" Mode="USB" InspectionTimeout="60000">
-      <ExtensionPath>/Hardware/Printer</ExtensionPath>
-      <USBClassGUID>4d1e55b2-f16f-11cf-88cb-001111000030</USBClassGUID>
-      <USBVendorId>vid_0613</USBVendorId>
-      <USBProductId>pid_0951</USBProductId>
-      <USBProductIdDfu>pid_9503</USBProductIdDfu>
-    </Device>
-    <Device Enabled="true" Type="Printer" Name="TransAct Epic950 Serial EpicTTL" Protocol="EpicTTL" Port="COM6" Mode="RS232" InspectionTimeout="60000">
-      <ExtensionPath>/Hardware/Printer</ExtensionPath>
-      <BaudRate>9600</BaudRate>
-      <DataBits>8</DataBits>
-      <Handshake>None</Handshake>
-      <!--<Handshake>XOnXOff</Handshake> The spec says this but some printers do not correctly handle flow control so disable it as we wait for responses before sending again -->
-      <Parity>None</Parity>
-      <StopBits>One</StopBits>
-      <FirmwareVersionRegex>^S0</FirmwareVersionRegex>
-    </Device>
-    <Device Enabled="true" Type="Printer" Name="TransAct EpicEdge Serial EpicTTL" Protocol="EpicTTL" Port="COM6" Mode="RS232" InspectionTimeout="60000">
-      <ExtensionPath>/Hardware/Printer</ExtensionPath>
-      <BaudRate>9600</BaudRate>
-      <DataBits>8</DataBits>
-      <Handshake>None</Handshake>
-      <!--<Handshake>XOnXOff</Handshake> The spec says this but some printers do not correctly handle flow control so disable it as we wait for responses before sending again -->
-      <Parity>None</Parity>
-      <StopBits>One</StopBits>
-      <FirmwareVersionRegex>^S5</FirmwareVersionRegex>
-    </Device>
-
-    <Device Enabled="true" Type="IdReader" Name="Fake" Protocol="Fake" Port="Fake" Mode="Fake">
-      <ExtensionPath>/Hardware/IdReader</ExtensionPath>
-      <USBVendorId></USBVendorId>
-      <USBProductId></USBProductId>
-      <USBProductIdDfu></USBProductIdDfu>
-    </Device>
-    <Device Enabled="true" Type="IdReader" Name="UNIFORM USB GDS" Protocol="GDS" Port="USB" Mode="USB" InspectionTimeout="60000">
-      <ExtensionPath>/Hardware/IdReader</ExtensionPath>
-      <USBVendorId>vid_6352</USBVendorId>
-      <USBProductId>pid_240a</USBProductId>
-      <USBProductIdDfu>pid_240a</USBProductIdDfu>
-    </Device>
-
-    <Device Enabled="true" Type="ReelController" Name="Harkey Reel Controller" Protocol="Harkey" Port="COM10" Mode="RS232" InspectionTimeout="60000">
-      <ExtensionPath>/Hardware/ReelController</ExtensionPath>
-      <BaudRate>9600</BaudRate>
-      <DataBits>8</DataBits>
-      <Handshake>None</Handshake>
-      <Parity>None</Parity>
-      <StopBits>One</StopBits>
-    </Device>
-    <Device Enabled="true" Type="ReelController" Name="Fake" Protocol="Fake" Port="Fake" Mode="Fake">
-      <ExtensionPath>/Hardware/ReelController</ExtensionPath>
-      <USBVendorId></USBVendorId>
-      <USBProductId></USBProductId>
-      <USBProductIdDfu></USBProductIdDfu>
-    </Device>
-  </Devices>
+<?xml version="1.0" encoding="UTF-8" ?>
+<!-- 
+*NOTE* When adding or removing elements to this file, you will need to 
+change the corresponding xsd schema file and generate a new class definition
+as follows:
+
+1.  Open a VS2015 command prompt and change to the directory:
+    Hardware\Aristocrat.Monaco.Hardware.Contracts\Discovery
+2.  Enter "xsd SupportedDevices.xsd /classes".  This will generate
+    the corresponding class definition in csharp (SupportedDevices.cs).
+-->
+<SupportedDevices>
+  <Devices>
+    <Device Enabled="true" Type="NoteAcceptor" Name="Fake" Protocol="Fake" Port="Fake" Mode="Fake">
+      <ExtensionPath>/Hardware/NoteAcceptor</ExtensionPath>
+      <BaudRate></BaudRate>
+      <Parity></Parity>
+      <DataBits></DataBits>
+      <StopBits></StopBits>
+      <Handshake></Handshake>
+    </Device>
+    <Device Enabled="true" Type="NoteAcceptor" Name="MEI USB GDS" Protocol="GDS" Port="USB" Mode="USB" >
+      <ExtensionPath>/Hardware/NoteAcceptor</ExtensionPath>
+      <USBClassGUID>4d1e55b2-f16f-11cf-88cb-001111000030</USBClassGUID>
+      <USBVendorId>vid_0bed</USBVendorId>
+      <USBProductId>pid_0103</USBProductId>
+      <USBProductIdDfu>pid_0105</USBProductIdDfu>
+    </Device>
+    <Device Enabled="true" Type="NoteAcceptor" Name="JCM IVizion USB GDS" Protocol="GDS" Port="USB" Mode="USB">
+      <ExtensionPath>/Hardware/NoteAcceptor</ExtensionPath>
+      <USBClassGUID>4d1e55b2-f16f-11cf-88cb-001111000030</USBClassGUID>
+      <USBVendorId>vid_2475</USBVendorId>
+      <USBProductId>pid_0105</USBProductId>
+      <USBProductIdDfu>pid_0109</USBProductIdDfu>
+    </Device>
+    <Device Enabled="true" Type="NoteAcceptor" Name="JCM UBA500 USB GDS" Protocol="GDS" Port="USB" Mode="USB">
+      <ExtensionPath>/Hardware/NoteAcceptor</ExtensionPath>
+      <USBClassGUID>4d1e55b2-f16f-11cf-88cb-001111000030</USBClassGUID>
+      <USBVendorId>vid_2475</USBVendorId>
+      <USBProductId>pid_0115</USBProductId>
+      <USBProductIdDfu>pid_0116</USBProductIdDfu>
+    </Device>
+    <Device Enabled="true" Type="NoteAcceptor" Name="JCM Serial ID003" Protocol="ID003" Port="COM4" Mode="RS232" InspectionTimeout="60000">
+      <ExtensionPath>/Hardware/NoteAcceptor</ExtensionPath>
+      <BaudRate>9600</BaudRate>
+      <DataBits>8</DataBits>
+      <Handshake>None</Handshake>
+      <Parity>Even</Parity>
+      <StopBits>One</StopBits>
+    </Device>
+    <Device Enabled="true" Type="NoteAcceptor" Name="MEI Serial EBDS" Protocol="EBDS" Port="COM4" Mode="RS232" InspectionTimeout="60000">
+      <ExtensionPath>/Hardware/NoteAcceptor</ExtensionPath>
+      <BaudRate>9600</BaudRate>
+      <DataBits>7</DataBits>
+      <Handshake>None</Handshake>
+      <Parity>Even</Parity>
+      <StopBits>One</StopBits>
+    </Device>
+
+    <Device Enabled="true" Type="Printer" Name="Fake" Protocol="Fake" Port="Fake" Mode="Fake">
+      <ExtensionPath>/Hardware/Printer</ExtensionPath>
+      <BaudRate></BaudRate>
+      <Parity></Parity>
+      <DataBits></DataBits>
+      <StopBits></StopBits>
+      <Handshake></Handshake>
+    </Device>
+    <Device Enabled="true" Type="Printer" Name="FutureLogic Gen2 USB GDS" Protocol="GDS" Port="USB" Mode="USB" InspectionTimeout="60000">
+      <ExtensionPath>/Hardware/Printer</ExtensionPath>
+      <USBClassGUID>4d1e55b2-f16f-11cf-88cb-001111000030</USBClassGUID>
+      <USBVendorId>vid_16f5</USBVendorId>
+      <USBProductId>pid_0203</USBProductId>
+      <USBProductIdDfu>pid_0204</USBProductIdDfu>
+    </Device>
+    <Device Enabled="true" Type="Printer" Name="FutureLogic Gen2 Serial TCL" Protocol="JCM TCL" Port="COM6" Mode="RS232" InspectionTimeout="60000">
+      <ExtensionPath>/Hardware/Printer</ExtensionPath>
+      <BaudRate>9600</BaudRate>
+      <DataBits>8</DataBits>
+      <Handshake>None</Handshake>
+      <!--<Handshake>XOnXOff</Handshake> The spec says this but some printers do not correctly handle flow control so disable it as we wait for responses before sending again -->
+      <Parity>None</Parity>
+      <StopBits>One</StopBits>
+      <FirmwareVersionRegex>^GUR</FirmwareVersionRegex>
+    </Device>
+    <Device Enabled="true" Type="Printer" Name="JCM Gen5 USB GDS" Protocol="GDS" Port="USB" Mode="USB" InspectionTimeout="60000">
+      <ExtensionPath>/Hardware/Printer</ExtensionPath>
+      <USBClassGUID>4d1e55b2-f16f-11cf-88cb-001111000030</USBClassGUID>
+      <USBVendorId>vid_16f5</USBVendorId>
+      <USBProductId>pid_0803</USBProductId>
+      <USBProductIdDfu>pid_0804</USBProductIdDfu>
+    </Device>
+    <Device Enabled="true" Type="Printer" Name="JCM Gen5 Serial TCL" Protocol="JCM TCL" Port="COM6" Mode="RS232" InspectionTimeout="60000">
+      <ExtensionPath>/Hardware/Printer</ExtensionPath>
+      <BaudRate>9600</BaudRate>
+      <DataBits>8</DataBits>
+      <Handshake>None</Handshake>
+      <!--<Handshake>XOnXOff</Handshake> The spec says this but some printers do not correctly handle flow control so disable it as we wait for responses before sending again -->
+      <Parity>None</Parity>
+      <StopBits>One</StopBits>
+      <FirmwareVersionRegex>^5RUSA</FirmwareVersionRegex>
+    </Device>
+    <Device Enabled="true" Type="Printer" Name="Nanoptix Inc. NextGen Serial TCL" Protocol="Nanoptix TCL" Port="COM6" Mode="RS232" InspectionTimeout="60000">
+      <ExtensionPath>/Hardware/Printer</ExtensionPath>
+      <BaudRate>9600</BaudRate>
+      <DataBits>8</DataBits>
+      <Handshake>None</Handshake>
+      <!--<Handshake>XOnXOff</Handshake> The spec says this but some printers do not correctly handle flow control so disable it as we wait for responses before sending again -->
+      <Parity>None</Parity>
+      <StopBits>One</StopBits>
+      <FirmwareVersionRegex>1.28C$</FirmwareVersionRegex>
+    </Device>
+    <Device Enabled="true" Type="Printer" Name="Nanoptix Inc. NextGen USB GDS" Protocol="GDS" Port="USB" Mode="USB" InspectionTimeout="60000">
+      <ExtensionPath>/Hardware/Printer</ExtensionPath>
+      <USBClassGUID>4d1e55b2-f16f-11cf-88cb-001111000030</USBClassGUID>
+      <USBVendorId>vid_0f0f</USBVendorId>
+      <USBProductId>pid_1503</USBProductId>
+      <USBProductIdDfu>pid_9503</USBProductIdDfu>
+    </Device>
+    <Device Enabled="true" Type="Printer" Name="Nanoptix Inc. PayCheck 4 Serial TCL" Protocol="Nanoptix TCL" Port="COM6" Mode="RS232" InspectionTimeout="60000">
+      <ExtensionPath>/Hardware/Printer</ExtensionPath>
+      <BaudRate>9600</BaudRate>
+      <DataBits>8</DataBits>
+      <Handshake>None</Handshake>
+      <!--<Handshake>XOnXOff</Handshake> The spec says this but some printers do not correctly handle flow control so disable it as we wait for responses before sending again -->
+      <Parity>None</Parity>
+      <StopBits>One</StopBits>
+      <FirmwareVersionRegex>6.10D$</FirmwareVersionRegex>
+    </Device>
+    <Device Enabled="true" Type="Printer" Name="TransAct Epic Edge USB GDS" Protocol="GDS" Port="USB" Mode="USB" InspectionTimeout="60000">
+      <ExtensionPath>/Hardware/Printer</ExtensionPath>
+      <USBClassGUID>4d1e55b2-f16f-11cf-88cb-001111000030</USBClassGUID>
+      <USBVendorId>vid_0613</USBVendorId>
+      <USBProductId>pid_0951</USBProductId>
+      <USBProductIdDfu>pid_9503</USBProductIdDfu>
+    </Device>
+    <Device Enabled="true" Type="Printer" Name="TransAct Epic950 Serial EpicTTL" Protocol="EpicTTL" Port="COM6" Mode="RS232" InspectionTimeout="60000">
+      <ExtensionPath>/Hardware/Printer</ExtensionPath>
+      <BaudRate>9600</BaudRate>
+      <DataBits>8</DataBits>
+      <Handshake>None</Handshake>
+      <!--<Handshake>XOnXOff</Handshake> The spec says this but some printers do not correctly handle flow control so disable it as we wait for responses before sending again -->
+      <Parity>None</Parity>
+      <StopBits>One</StopBits>
+      <FirmwareVersionRegex>^S0</FirmwareVersionRegex>
+    </Device>
+    <Device Enabled="true" Type="Printer" Name="TransAct EpicEdge Serial EpicTTL" Protocol="EpicTTL" Port="COM6" Mode="RS232" InspectionTimeout="60000">
+      <ExtensionPath>/Hardware/Printer</ExtensionPath>
+      <BaudRate>9600</BaudRate>
+      <DataBits>8</DataBits>
+      <Handshake>None</Handshake>
+      <!--<Handshake>XOnXOff</Handshake> The spec says this but some printers do not correctly handle flow control so disable it as we wait for responses before sending again -->
+      <Parity>None</Parity>
+      <StopBits>One</StopBits>
+      <FirmwareVersionRegex>^S5</FirmwareVersionRegex>
+    </Device>
+
+    <Device Enabled="true" Type="IdReader" Name="Fake" Protocol="Fake" Port="Fake" Mode="Fake">
+      <ExtensionPath>/Hardware/IdReader</ExtensionPath>
+      <USBVendorId></USBVendorId>
+      <USBProductId></USBProductId>
+      <USBProductIdDfu></USBProductIdDfu>
+    </Device>
+    <Device Enabled="true" Type="IdReader" Name="UNIFORM USB GDS" Protocol="GDS" Port="USB" Mode="USB" InspectionTimeout="60000">
+      <ExtensionPath>/Hardware/IdReader</ExtensionPath>
+      <USBVendorId>vid_6352</USBVendorId>
+      <USBProductId>pid_240a</USBProductId>
+      <USBProductIdDfu>pid_240a</USBProductIdDfu>
+    </Device>
+
+    <Device Enabled="true" Type="ReelController" Name="Harkey Reel Controller" Protocol="Harkey" Port="COM10" Mode="RS232" InspectionTimeout="60000">
+      <ExtensionPath>/Hardware/ReelController</ExtensionPath>
+      <BaudRate>9600</BaudRate>
+      <DataBits>8</DataBits>
+      <Handshake>None</Handshake>
+      <Parity>None</Parity>
+      <StopBits>One</StopBits>
+    </Device>
+    <Device Enabled="true" Type="ReelController" Name="Fake" Protocol="Fake" Port="Fake" Mode="Fake">
+      <ExtensionPath>/Hardware/ReelController</ExtensionPath>
+      <USBVendorId></USBVendorId>
+      <USBProductId></USBProductId>
+      <USBProductIdDfu></USBProductIdDfu>
+    </Device>
+  </Devices>
 </SupportedDevices>