--- conflicted
+++ resolved
@@ -313,11 +313,6 @@
 
                 try
                 {
-<<<<<<< HEAD
-                    Logger.Debug($"Downloading Animation file: {file.Path}");
-
-                    var storedFile = await _relmCommunicator.Download(file.Path, BitmapVerification.CRC32, token);
-=======
                     if (!_propertiesManager.GetValue(HardwareConstants.DoNotResetRelmController, false))
                     {
                         Logger.Debug($"Downloading animation file {loadingAnimationFileModel.Count + "/" + loadingAnimationFileModel.Total} {file.Path}");
@@ -331,7 +326,6 @@
                         var id = Path.GetFileName(file.Path).HashDjb2();
                         file.AnimationId = id;
                     }
->>>>>>> 8eb716dc
 
                     _animationFiles.Add(file);
                     animationFilesLoaded++;
