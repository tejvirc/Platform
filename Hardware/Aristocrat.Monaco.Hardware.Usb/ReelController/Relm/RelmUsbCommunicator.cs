﻿namespace Aristocrat.Monaco.Hardware.Usb.ReelController.Relm
{
    using System;
    using System.Collections.Generic;
    using System.IO;
    using System.Linq;
    using System.Reflection;
    using System.Threading;
    using System.Threading.Tasks;
    using Common;
    using Contracts.Communicator;
    using Contracts.Reel;
    using Contracts.Reel.ControlData;
    using Contracts.Reel.Events;
    using Contracts.SharedDevice;
    using log4net;
    using RelmReels;
    using RelmReels.Communicator;
    using RelmReels.Communicator.InterruptHandling;
    using RelmReels.Messages;
    using RelmReels.Messages.Commands;
    using RelmReels.Messages.Queries;
    using RelmReels.Messages.Interrupts;
    using AnimationFile = Contracts.Reel.ControlData.AnimationFile;
    using DeviceConfiguration = RelmReels.Messages.Queries.DeviceConfiguration;
    using IRelmCommunicator = Contracts.Communicator.IRelmCommunicator;
    using MonacoReelStatus = Contracts.Reel.ReelStatus;
    using MonacoLightStatus = Contracts.Reel.LightStatus;
    using RelmReelStatus = RelmReels.Messages.ReelStatus;
    using RelmLightStatus = RelmReels.Messages.LightStatus;

    internal class RelmUsbCommunicator : IRelmCommunicator
    {
        private const ReelControllerFaults PingTimeoutFault = ReelControllerFaults.CommunicationError;

        private static readonly ILog Logger = LogManager.GetLogger(MethodBase.GetCurrentMethod()!.DeclaringType);

        private readonly HashSet<AnimationFile> _animationFiles = new();

        private RelmReels.Communicator.IRelmCommunicator _relmCommunicator;
        private bool _disposed;
        private uint _firmwareSize;

        /// <summary>
        ///     Instantiates a new instance of the RelmUsbCommunicator class
        /// </summary>
        public RelmUsbCommunicator()
            : this(new RelmCommunicator(new VerificationFactory(), RelmConstants.DefaultKeepAlive))
        {
            _relmCommunicator = new RelmCommunicator(new VerificationFactory(), RelmConstants.DefaultKeepAlive);
        }

        /// <summary>
        ///     Instantiates a new instance of the RelmUsbCommunicator class
        /// </summary>
        /// <param name="communicator">The Relm communicator</param>
        public RelmUsbCommunicator(RelmReels.Communicator.IRelmCommunicator communicator)
        {
            _relmCommunicator = communicator;
        }

#pragma warning disable 67
        /// <inheritdoc />
        public event EventHandler<EventArgs> DeviceAttached;

        /// <inheritdoc />
        public event EventHandler<EventArgs> DeviceDetached;

        /// <inheritdoc />
        public event EventHandler<ProgressEventArgs> DownloadProgressed;
#pragma warning restore 67

        public event EventHandler<LightEventArgs> LightStatusReceived;

        /// <inheritdoc />
        public event EventHandler<ReelStatusReceivedEventArgs> ReelStatusReceived;

        /// <inheritdoc />
        public event EventHandler<ReelControllerFaultedEventArgs> ControllerFaultOccurred;

        /// <inheritdoc />
        public event EventHandler<ReelControllerFaultedEventArgs> ControllerFaultCleared;

        /// <inheritdoc />
        public event EventHandler<ReelStopData> ReelIdleInterruptReceived;

        /// <inheritdoc />
        public IReadOnlyCollection<AnimationFile> AnimationFiles => _animationFiles.ToList();

        /// <summary>
        ///     The reel count
        /// </summary>
        public int ReelCount => _relmCommunicator?.Configuration.NumReels ?? 0;

        /// <inheritdoc />
        public string Manufacturer => _relmCommunicator?.Manufacturer;

        /// <inheritdoc />
        public string Model => _relmCommunicator?.DeviceDescription;

        /// <inheritdoc />
        public string Firmware => string.Empty;

        /// <inheritdoc />
        public string SerialNumber => _relmCommunicator?.SerialNumber;

        /// <inheritdoc />
        public bool IsOpen => _relmCommunicator?.IsOpen ?? false;

        /// <inheritdoc />
        public int VendorId { get; }

        /// <inheritdoc />
        public int ProductId { get; }

        /// <inheritdoc />
        public int ProductIdDfu { get; }

        /// <inheritdoc />
        public string Protocol { get; private set; }

        /// <inheritdoc />
        public DeviceType DeviceType { get; set; } = DeviceType.ReelController;

        /// <inheritdoc />
        public IDevice Device { get; set; }

        /// <inheritdoc />
        public string FirmwareVersion =>
            $"{_relmCommunicator?.ControllerVersion.Software.Major}.{_relmCommunicator?.ControllerVersion.Software.Minor}.{_relmCommunicator?.ControllerVersion.Software.Mini}";

        /// <inheritdoc />
        public int FirmwareCrc => 0xFFFF; // TODO: Calculate actual CRC

        /// <inheritdoc />
        public bool IsDfuCapable => true;

        /// <inheritdoc />
        public bool InDfuMode { get; }

        /// <inheritdoc />
        public bool CanDownload { get; }

        /// <inheritdoc />
        public bool IsDownloadInProgress { get; }

        /// <inheritdoc />
        public int DefaultReelBrightness { get; set; }

        /// <inheritdoc />
        public void Dispose()
        {
            Dispose(true);
            GC.SuppressFinalize(this);
        }

        /// <inheritdoc />
        public async Task Initialize()
        {
            if (!IsOpen && !Open())
            {
                return;
            }

            await _relmCommunicator?.SendCommandAsync(new Reset())!;
            _relmCommunicator!.KeepAliveEnabled = true;
            _relmCommunicator.InterruptReceived += OnInterruptReceived;
            _relmCommunicator.PingTimeoutCleared += OnPingTimeoutCleared;

            await _relmCommunicator?.SendQueryAsync<RelmVersionInfo>()!;
<<<<<<< HEAD
            await _relmCommunicator?.SendQueryAsync<DeviceConfiguration>()!;
            await HomeReels();
=======
            var configuration = await _relmCommunicator?.SendQueryAsync<DeviceConfiguration>()!;
>>>>>>> 3615bcb7

            Logger.Debug($"Reel controller connected with {configuration.NumReels} reel and {configuration.NumLights} lights. {configuration}");

            var firmwareSize = await _relmCommunicator?.SendQueryAsync<FirmwareSize>()!;
            _firmwareSize = firmwareSize.Size;
            Logger.Debug($"Reel controller firmware size is {_firmwareSize}");

            RequestDeviceStatuses().FireAndForget();
            HomeReels().FireAndForget();
        }

        /// <inheritdoc />
        public bool Close()
        {
            if (_relmCommunicator is null || !_relmCommunicator.IsOpen)
            {
                return false;
            }

            _relmCommunicator.Close();
            return !_relmCommunicator.IsOpen;
        }

        /// <inheritdoc />
        public bool Open()
        {
            if (_relmCommunicator is null || _relmCommunicator.IsOpen)
            {
                return false;
            }

            _relmCommunicator.Open(RelmConstants.ReelsAddress);
            return _relmCommunicator.IsOpen;
        }

        /// <inheritdoc />
        public bool Configure(IComConfiguration comConfiguration)
        {
            // TODO: Implement DFU & Connect/Disconnect
            Protocol = comConfiguration.Protocol;
            return true;
        }

        /// <inheritdoc />
        public void ResetConnection()
        {
            // Implement resetting connection
            throw new NotImplementedException();
        }

        /// <inheritdoc />
        public async Task<bool> LoadAnimationFile(AnimationFile file, CancellationToken token = default)
        {
            return await LoadAnimationFiles(new[] { file }, token);
        }

        /// <inheritdoc />
        public async Task<bool> LoadAnimationFiles(IEnumerable<AnimationFile> files, CancellationToken token = default)
        {
            if (_relmCommunicator is null)
            {
                return false;
            }

            var animationFiles = files as AnimationFile[] ?? files.ToArray();
            Logger.Debug($"Downloading {animationFiles.Length} Animation files");

            var success = true;
            foreach (var file in animationFiles)
            {
                if (_animationFiles.Contains(file))
                {
                    Logger.Debug($"Animation file already loaded: {file.Path}");
                    continue;
                }

                try
                {
                    Logger.Debug($"Downloading Animation file: {file.Path}");

                    var storedFile = await _relmCommunicator.Download(file.Path, BitmapVerification.CRC32, token);

                    file.AnimationId = storedFile.FileId;
                    _animationFiles.Add(file);
                }
                catch (Exception e)
                {
                    success = false;
                    Logger.Debug($"Error downloading {file}: {e}");
                }

                Logger.Debug($"Finished downloading animation file: [{file.Path}], Name: {file.FriendlyName}, AnimationId: {file.AnimationId}");
            }

            return success;
        }

        /// <inheritdoc />
        public async Task<bool> PrepareAnimation(LightShowData showData, CancellationToken token = default)
        {
            return await PrepareAnimations(new[] { showData }, token);
        }

        /// <inheritdoc />
        public async Task<bool> PrepareAnimations(IEnumerable<LightShowData> showData, CancellationToken token = default)
        {
            if (_relmCommunicator is null)
            {
                return false;
            }

            var success = true;
            var command = new PrepareLightShowAnimations();

            foreach (var show in showData)
            {
                var animationId = GetAnimationId(show.AnimationName);
                if (animationId == 0)
                {
                    Logger.Debug($"Can not find animation file with name {show.AnimationName}");
                    success = false;
                    continue;
                }

                command.Animations.Add(new PrepareLightShowAnimationData
                {
                    AnimationId = animationId,
                    LoopCount = show.LoopCount,
                    ReelIndex = show.ReelIndex,
                    Tag = show.Tag.HashDjb2(),
                    Step = show.Step
                });
            }

            if (command.Animations.Count == 0)
            {
                return success;
            }

            Logger.Debug($"Preparing {command.Animations.Count} light shows");
            var result = await _relmCommunicator.SendCommandAsync(command, token);
            return result && success;
        }

        /// <inheritdoc />
        public async Task<bool> PrepareAnimation(ReelCurveData curveData, CancellationToken token = default)
        {
            return await PrepareAnimations(new[] { curveData }, token);
        }

        /// <inheritdoc />
        public async Task<bool> PrepareAnimations(IEnumerable<ReelCurveData> curveData, CancellationToken token = default)
        {
            if (_relmCommunicator is null)
            {
                return false;
            }

            var success = true;
            var command = new PrepareStepperCurves();

            foreach (var curve in curveData)
            {
                var animationId = GetAnimationId(curve.AnimationName);
                if (animationId == 0)
                {
                    Logger.Debug($"Can not find animation file with name {curve.AnimationName}");
                    success = false;
                    continue;
                }

                command.Animations.Add(new PrepareStepperCurveData
                {
                    AnimationId = animationId,
                    ReelIndex = curve.ReelIndex
                });
            }

            if (command.Animations.Count == 0)
            {
                return success;
            }

            Logger.Debug($"Preparing {command.Animations.Count} curves");
            var result = await _relmCommunicator.SendCommandAsync(command, token);
            return success && result;
        }

        /// <inheritdoc />
        public async Task<bool> PlayAnimations(CancellationToken token = default)
        {
            if (_relmCommunicator is null)
            {
                return false;
            }

            Logger.Debug("Playing prepared animations");
            return await _relmCommunicator.SendCommandAsync(new StartAnimations(), token);
        }

        /// <inheritdoc />
        public async Task<bool> RemoveAllControllerAnimations(CancellationToken token = default)
        {
            if (_relmCommunicator is null)
            {
                return false;
            }

            Logger.Debug("Removing all animation files from controller");
            _animationFiles.Clear();
            return await _relmCommunicator.SendCommandAsync(new RemoveAllAnimationFiles(), token);
        }

        /// <inheritdoc />
        public async Task<bool> StopAllAnimationTags(string animationName, CancellationToken token = default)
        {
            if (_relmCommunicator is null)
            {
                return false;
            }

            var animationId = GetAnimationId(animationName);
            if (animationId == 0)
            {
                Logger.Debug($"Can not find animation file with name {animationName}");
                return false;
            }

            Logger.Debug($"Stopping all animations for {animationName} ({animationId})");
            return await _relmCommunicator.SendCommandAsync(new StopAllAnimationTags
            {
                AnimationId = animationId,
            }, token);
        }

        /// <inheritdoc />
        public Task<bool> StopLightShowAnimations(IEnumerable<LightShowData> showData, CancellationToken token = default)
        {
            // TODO: Implement stop light show animations in driver and wire up here
            throw new NotImplementedException();
        }

        /// <inheritdoc />
        public Task<bool> StopAllLightShows(CancellationToken token = default)
        {
            _relmCommunicator.SendCommandAsync(new StopAllLightShowAnimations(), token);
            return Task.FromResult(true);
        }

        /// <inheritdoc />
        public Task<bool> PrepareStopReels(IEnumerable<ReelStopData> stopData, CancellationToken token = default)
        {
            foreach (var data in stopData)
            {
                if (token.IsCancellationRequested)
                {
                    break;
                }

                var command = new PrepareStopReel
                {
                    ReelIndex = data.ReelIndex,
                    Duration = data.Duration,
                    Step = data.Step
                };

                _relmCommunicator.SendCommandAsync(command, token);
            }

            return Task.FromResult(true);
        }

        /// <inheritdoc />
        public async Task<bool> PrepareNudgeReels(IEnumerable<NudgeReelData> nudgeData, CancellationToken token = default)
        {
            if (_relmCommunicator is null)
            {
                return false;
            }

            Logger.Debug("Nudging reels");
            foreach (var nudge in nudgeData)
            {
                await _relmCommunicator.SendCommandAsync(new PrepareNudgeReel
                {
                    ReelIndex = (byte)nudge.ReelId,
                    Speed = (short)(nudge.Rpm * (nudge.Direction == SpinDirection.Forward ? 1 : -1)),
                    StepCount = (short)nudge.Step
                }, token);
            }

            return true;
        }

        /// <inheritdoc />
        public Task<bool> Synchronize(ReelSynchronizationData data, CancellationToken token = default)
        {
            // TODO: Implement synchronize in driver and wire up here
            throw new NotImplementedException();
        }

        /// <inheritdoc />
        public Task<bool> SetBrightness(IReadOnlyDictionary<int, int> brightness)
        {
            return brightness.Count < 1 ? Task.FromResult(false) : SetBrightness(brightness[0]);
        }

        /// <inheritdoc />
        public Task<bool> SetBrightness(int brightness)
        {
            if (_relmCommunicator is null)
            {
                return Task.FromResult(false);
            }

            _relmCommunicator?.SendCommandAsync(new SetBrightness { Brightness = (byte)brightness });
            return Task.FromResult(true);
        }

        /// <inheritdoc />
        public Task<bool> EnterDfuMode()
        {
            // TODO: Implement enter DFU in driver and wire up
            throw new NotImplementedException();
        }

        /// <inheritdoc />
        public Task<bool> ExitDfuMode()
        {
            // TODO: Implement exit DFU in driver and wire up
            throw new NotImplementedException();
        }

        /// <inheritdoc />
        public Task<DfuStatus> Download(Stream firmware)
        {
            // TODO: Implement DFU download in driver and wire up
            throw new NotImplementedException();
        }

        /// <inheritdoc />
        public void AbortDownload()
        {
            // TODO: Implement abort DFU download in driver and wire up
            throw new NotImplementedException();
        }

        /// <inheritdoc />
        public Task<bool> HomeReels()
        {
            if (_relmCommunicator is null)
            {
                return Task.FromResult(false);
            }

            // TODO: Use proper home positions and number of reels
            var defaultHomeStep = 0;
            var homeData = new List<short>();

            for (int i = 0; i < ReelCount; i++)
            {
                homeData.Add((short)defaultHomeStep);
            }

            _relmCommunicator?.SendCommandAsync(new HomeReels(homeData));
            return Task.FromResult(true);
        }

        /// <inheritdoc />
        public Task<bool> HomeReel(int reelId, int stop, bool resetStatus = true)
        {
            if (_relmCommunicator is null)
            {
                return Task.FromResult(false);
            }
            _relmCommunicator?.SendCommandAsync(new HomeReels(new List<ReelStepInfo> { new((byte)(reelId - 1), (short)stop) }));
            return Task.FromResult(true);
        }

        /// <inheritdoc />
        public Task<bool> SetReelOffsets(params int[] offsets)
        {
            // TODO: Implement this
            return Task.FromResult(true);
        }

        /// <inheritdoc />
        public Task<bool> TiltReels()
        {
            if (_relmCommunicator is null)
            {
                return Task.FromResult(false);
            }

            // TODO: Add this back in when all of the statuses for enabling/disabling work correctly.
            //_relmCommunicator.SendCommandAsync(new TiltReelController());
            return Task.FromResult(true);
        }

        /// <inheritdoc />
        public async Task RequestDeviceStatuses()
        {
            if (_relmCommunicator is null)
            {
                return;
            }

            var deviceStatuses = await _relmCommunicator.SendQueryAsync<DeviceStatuses>();
            var reelStatuses = deviceStatuses.ReelStatuses.Select(ConvertToReelStatus);
            var lightStatuses = deviceStatuses.LightStatuses.Select(ConvertToLightStatus);

            LightStatusReceived?.Invoke(this, new LightEventArgs(lightStatuses));
            ReelStatusReceived?.Invoke(this, new ReelStatusReceivedEventArgs(reelStatuses));
        }

        private void OnInterruptReceived(object sender, RelmInterruptEventArgs e)
        {
            switch (e.Interrupt)
            {
                case IReelInterrupt reelInterrupt:
                    HandleReelInterrupt(reelInterrupt);
                    break;

                case ILightInterrupt lightInterrupt:
                    var lightStatus = new MonacoLightStatus((int)lightInterrupt.LightId, lightInterrupt is LightMalfunction);
                    var args = new LightEventArgs(lightStatus);
                    LightStatusReceived?.Invoke(this, args);
                    break;

                case PingTimeout:
                    ControllerFaultOccurred?.Invoke(
                        this,
                        new ReelControllerFaultedEventArgs(PingTimeoutFault));
                    break;
            }
        }

        private void HandleReelInterrupt(IReelInterrupt interrupt)
        {
            switch (interrupt)
            {
                case ReelIdle idle:
                    ReelIdleInterruptReceived.Invoke(this, new ReelStopData(idle.ReelIndex, 0, idle.Step));
                    break;

                case ReelTamperingDetected:
                    RaiseStatus(x => x.ReelTampered = true);
                    break;

                case ReelStalled:
                    RaiseStatus(x => x.ReelStall = true);
                    break;

                case ReelOpticSequenceError:
                    RaiseStatus(x => x.OpticSequenceError = true);
                    break;

                case ReelDisconnected:
                    RaiseStatus(x => x.Connected = false);
                    break;

                case ReelIdleUnknown:
                    RaiseStatus(x => x.IdleUnknown = true);
                    break;

                case ReelUnknownStopReceived:
                    RaiseStatus(x => x.UnknownStop = true);
                    break;
            }

            void RaiseStatus(Action<MonacoReelStatus> configure)
            {
                var status = new MonacoReelStatus
                {
                    ReelId = interrupt.ReelIndex + 1,
                    Connected = interrupt is not ReelDisconnected
                };

                configure(status);
                ReelStatusReceived?.Invoke(this, new ReelStatusReceivedEventArgs(status));
            }
        }

        private void OnPingTimeoutCleared(object sender, EventArgs e)
        {
            ControllerFaultCleared?.Invoke(this, new ReelControllerFaultedEventArgs(PingTimeoutFault));
        }

        private void Dispose(bool disposing)
        {
            if (_disposed || !disposing)
            {
                return;
            }

            var communicator = _relmCommunicator;
            if (communicator is not null)
            {
                communicator.InterruptReceived -= OnInterruptReceived;
                communicator.PingTimeoutCleared -= OnPingTimeoutCleared;

                _relmCommunicator = null;
                communicator.Close();
                communicator.Dispose();
            }

            _disposed = true;
        }

        private MonacoReelStatus ConvertToReelStatus(DeviceStatus<RelmReelStatus> deviceStatus)
        {
            var status = deviceStatus.Status;
            return new MonacoReelStatus
            {
                ReelId = deviceStatus.Id + 1, // Monaco reel indexes are 1-based, whereas RELM uses 0-based indexing.
                Connected = status != RelmReelStatus.Disconnected,
                ReelTampered = status == RelmReelStatus.TamperingDetected,
                ReelStall = status == RelmReelStatus.Stalled,
                OpticSequenceError = status == RelmReelStatus.OpticSequenceError,
                IdleUnknown = status == RelmReelStatus.IdleUnknown,
                UnknownStop = status == RelmReelStatus.UnknownStopReceived,
            };
        }

        private MonacoLightStatus ConvertToLightStatus(DeviceStatus<RelmLightStatus> deviceStatus)
        {
            return new MonacoLightStatus(deviceStatus.Id, deviceStatus.Status == RelmLightStatus.Failure);
        }

        private uint GetAnimationId(string animationName)
        {
            return AnimationFiles.FirstOrDefault(x => x.FriendlyName == animationName)?.AnimationId ?? 0;
        }
    }
}<|MERGE_RESOLUTION|>--- conflicted
+++ resolved
@@ -168,12 +168,7 @@
             _relmCommunicator.PingTimeoutCleared += OnPingTimeoutCleared;
 
             await _relmCommunicator?.SendQueryAsync<RelmVersionInfo>()!;
-<<<<<<< HEAD
-            await _relmCommunicator?.SendQueryAsync<DeviceConfiguration>()!;
-            await HomeReels();
-=======
             var configuration = await _relmCommunicator?.SendQueryAsync<DeviceConfiguration>()!;
->>>>>>> 3615bcb7
 
             Logger.Debug($"Reel controller connected with {configuration.NumReels} reel and {configuration.NumLights} lights. {configuration}");
 
