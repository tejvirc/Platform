﻿namespace Aristocrat.Monaco.Hardware.Usb.ReelController.Relm
{
    using Contracts.Communicator;
    using Contracts.Reel;
    using Contracts.Reel.Events;
    using Contracts.Reel.ImplementationCapabilities;
    using Contracts.SharedDevice;
    using System;
    using System.Collections.Concurrent;
    using System.Collections.Generic;
    using System.IO;
    using System.Threading.Tasks;

    /// <summary>
    ///     The Relm Reel Controller control class
    /// </summary>
    public class RelmReelController : IReelControllerImplementation
    {
        private readonly Dictionary<Type, IReelImplementationCapability> _supportedCapabilities = new();
        private readonly ConcurrentDictionary<int, ReelStatus> _reelStatuses = new();

        private bool _disposed;
        private IRelmCommunicator _communicator;
        private bool _isInitialized;

        /// <inheritdoc />
        public event EventHandler<EventArgs> Initialized;

        /// <inheritdoc />
        public event EventHandler<EventArgs> InitializationFailed;

        /// <inheritdoc />
        public event EventHandler<ReelEventArgs> ReelConnected;

#pragma warning disable 67
        /// <inheritdoc />
        public event EventHandler<ProgressEventArgs> DownloadProgressed;

        /// <inheritdoc />
        public event EventHandler<EventArgs> Enabled;

        /// <inheritdoc />
        public event EventHandler<EventArgs> Disabled;

        /// <inheritdoc />
        public event EventHandler<EventArgs> Connected;

        /// <inheritdoc />
        public event EventHandler<EventArgs> Disconnected;

        /// <inheritdoc />
        public event EventHandler<EventArgs> ResetSucceeded;

        /// <inheritdoc />
        public event EventHandler<EventArgs> ResetFailed;
        
        /// <inheritdoc />
        public event EventHandler<ReelControllerFaultedEventArgs> ControllerFaultOccurred;
        
        /// <inheritdoc />
        public event EventHandler<ReelControllerFaultedEventArgs> ControllerFaultCleared;

        /// <inheritdoc />
        public event EventHandler<ReelFaultedEventArgs> FaultOccurred;

        /// <inheritdoc />
        public event EventHandler<ReelFaultedEventArgs> FaultCleared;

        /// <inheritdoc />
        public event EventHandler<ReelEventArgs> ReelStopping;

        /// <inheritdoc />
        public event EventHandler<ReelEventArgs> ReelStopped;

        /// <inheritdoc />
        public event EventHandler<ReelEventArgs> ReelSpinning;

        /// <inheritdoc />
        public event EventHandler<ReelEventArgs> ReelSlowSpinning;

        /// <inheritdoc />
        public event EventHandler<ReelEventArgs> ReelDisconnected;

        /// <inheritdoc />
        public event EventHandler HardwareInitialized;
#pragma warning restore 67

        /// <inheritdoc />
        public int VendorId => _communicator?.VendorId ?? 0;

        /// <inheritdoc />
        public int ProductId => _communicator?.ProductId ?? 0;

        /// <inheritdoc />
        public bool IsDfuCapable => _communicator?.IsDfuCapable ?? false;

        /// <inheritdoc />
        public string Protocol => _communicator?.Protocol ?? string.Empty;

        /// <inheritdoc />
        public bool IsDfuInProgress => _communicator?.IsDownloadInProgress ?? false;

        /// <inheritdoc />
        public bool IsConnected => _communicator?.IsOpen ?? false;

        /// <inheritdoc />
        public bool IsInitialized
        {
            get => _isInitialized;
            private set
            {
                _isInitialized = value;
                if (value)
                {
                    OnInitialized();
                }
            }
        }

        /// <inheritdoc />
        public bool IsEnabled { get; }

        /// <inheritdoc />
        public int Crc => _communicator?.FirmwareCrc ?? 0;

        /// <inheritdoc />
        public IReadOnlyCollection<int> ReelIds { get; }

        /// <inheritdoc />
        public ReelControllerFaults ReelControllerFaults { get; }

        /// <inheritdoc />
        public IReadOnlyDictionary<int, ReelFaults> Faults { get; }

        /// <inheritdoc />
        public IReadOnlyDictionary<int, ReelStatus> ReelStatuses => _reelStatuses;

        /// <inheritdoc />
        public void Dispose()
        {
            Dispose(true);
            GC.SuppressFinalize(this);
        }

        /// <inheritdoc />
        public async Task<bool> Initialize(ICommunicator communicator)
        {
            IsInitialized = false;
            try
            {
                if (communicator is not IRelmCommunicator relmCommunicator)
                {
                    return false;
                }

                _communicator = relmCommunicator;
                RegisterEventListeners();
                await _communicator.Initialize();

<<<<<<< HEAD
                _supportedCapabilities.Add(typeof(IAnimationImplementation), new RelmAnimation(_communicator));
                _supportedCapabilities.Add(typeof(IReelBrightnessImplementation), new RelmBrightness(_communicator));
                _supportedCapabilities.Add(typeof(ISynchronizationImplementation), new RelmSynchronization(_communicator));
=======
                if (_communicator.IsOpen)
                {
                    _supportedCapabilities.Add(typeof(IAnimationImplementation), new RelmAnimation(_communicator));
                    _supportedCapabilities.Add(typeof(IReelBrightnessImplementation), new RelmBrightness(_communicator));
                    _supportedCapabilities.Add(typeof(ISynchronizationImplementation), new RelmSynchronization(_communicator));

                    IsInitialized = true;
                }
>>>>>>> c6957971

                IsInitialized = _communicator.IsOpen;

                return IsInitialized;
            }
            finally
            {
                if (!IsInitialized)
                {
                    OnInitializationFailed();
                }
            }
        }

        /// <inheritdoc />
        public Task<bool> Detach()
        {
            throw new NotImplementedException();
        }

        /// <inheritdoc />
        public Task<bool> Reconnect()
        {
            throw new NotImplementedException();
        }

        /// <inheritdoc />
        public Task<DfuStatus> Download(Stream firmware)
        {
            throw new NotImplementedException();
        }

        /// <inheritdoc />
        public Task<DfuStatus> Upload(Stream firmware)
        {
            throw new NotImplementedException();
        }

        /// <inheritdoc />
        public void Abort()
        {
            throw new NotImplementedException();
        }

        /// <inheritdoc />
        public bool Open()
        {
            throw new NotImplementedException();
        }

        /// <inheritdoc />
        public bool Close()
        {
            throw new NotImplementedException();
        }

        /// <inheritdoc />
        public Task<bool> Enable()
        {
            // TODO: Implement this correctly
            return Task.FromResult(false);
        }

        /// <inheritdoc />
        public Task<bool> Disable()
        {
            // TODO: Implement this correctly
            return Task.FromResult(true);
        }

        /// <inheritdoc />
        public Task<bool> SelfTest(bool nvm)
        {
            return Task.FromResult(true);
        }

        /// <inheritdoc />
        public Task<int> CalculateCrc(int seed)
        {
            // TODO: Implement this correctly
            return Task.FromResult(Crc);
        }

        /// <inheritdoc />
        public void UpdateConfiguration(IDeviceConfiguration internalConfiguration)
        {
        }

        /// <inheritdoc />
        public Task<bool> HomeReels()
        {
            return _communicator.HomeReels();
        }

        /// <inheritdoc />
        public Task<bool> HomeReel(int reelId, int stop, bool resetStatus = true)
        {
            return _communicator.HomeReel(reelId, stop, resetStatus);
        }

        /// <inheritdoc />
        public Task<bool> SetReelOffsets(params int[] offsets)
        {
            return _communicator.SetReelOffsets(offsets);
        }

        /// <inheritdoc />
        public Task<bool> TiltReels()
        {
            return _communicator.TiltReels();
        }

        /// <inheritdoc />
        public IEnumerable<Type> GetCapabilities() => _supportedCapabilities.Keys;

        /// <inheritdoc />
        public T GetCapability<T>() where T : class, IReelImplementationCapability
        {
            if (!HasCapability<T>())
            {
                throw new InvalidOperationException("capability not available");
            }

            return (T)_supportedCapabilities[typeof(T)];
        }

        /// <inheritdoc />
        public bool HasCapability<T>() where T : class, IReelImplementationCapability =>
            _supportedCapabilities.ContainsKey(typeof(T));

        /// <summary>
        ///     Called when a reel is connected
        /// </summary>
        /// <param name="e">The event arguments</param>
        protected virtual void OnReelConnected(ReelEventArgs e)
        {
            // TODO: We need to keep track of the status and handle disconnects.
            // Right now the reel controller firmware does not support reel disconnects
            var reelsStatus = new ReelStatus { ReelId = e.ReelId, Connected = true };
            _reelStatuses.AddOrUpdate(e.ReelId, reelsStatus, (_, _) => reelsStatus);
            ReelConnected?.Invoke(this, e);
        }

        private void OnReelStatusesReceived(object sender, ReelStatusReceivedEventArgs args)
        {
            foreach (var status in args.Statuses)
            {
                if (status.Connected)
                {
                    OnReelConnected(new ReelEventArgs(status.ReelId));
                }
            }
        }

        private void OnInitialized()
        {
            Initialized?.Invoke(this, EventArgs.Empty);
        }

        private void OnInitializationFailed()
        {
            InitializationFailed?.Invoke(this, EventArgs.Empty);
        }

        private void Dispose(bool disposing)
        {
            if (_disposed)
            {
                return;
            }

            if (disposing)
            {
                _supportedCapabilities[typeof(IAnimationImplementation)] = null;
                _supportedCapabilities[typeof(IReelBrightnessImplementation)] = null;
                _supportedCapabilities[typeof(ISynchronizationImplementation)] = null;
                _supportedCapabilities.Clear();

                UnregisterEventListeners();

                var usbCommunicator = _communicator;
                _communicator = null;
                usbCommunicator.Dispose();
            }

            _disposed = true;
        }

        private void RegisterEventListeners()
        {
            if (_communicator is null)
            {
                return;
            }
            
            _communicator.StatusesReceived += OnReelStatusesReceived;
        }

        private void UnregisterEventListeners()
        {
            if (_communicator is null)
            {
                return;
            }

            _communicator.StatusesReceived -= OnReelStatusesReceived;
        }
    }
}<|MERGE_RESOLUTION|>--- conflicted
+++ resolved
@@ -157,11 +157,6 @@
                 RegisterEventListeners();
                 await _communicator.Initialize();
 
-<<<<<<< HEAD
-                _supportedCapabilities.Add(typeof(IAnimationImplementation), new RelmAnimation(_communicator));
-                _supportedCapabilities.Add(typeof(IReelBrightnessImplementation), new RelmBrightness(_communicator));
-                _supportedCapabilities.Add(typeof(ISynchronizationImplementation), new RelmSynchronization(_communicator));
-=======
                 if (_communicator.IsOpen)
                 {
                     _supportedCapabilities.Add(typeof(IAnimationImplementation), new RelmAnimation(_communicator));
@@ -170,9 +165,6 @@
 
                     IsInitialized = true;
                 }
->>>>>>> c6957971
-
-                IsInitialized = _communicator.IsOpen;
 
                 return IsInitialized;
             }
