--- conflicted
+++ resolved
@@ -162,7 +162,9 @@
         public IReadOnlyDictionary<int, ReelStatus> ReelStatuses => _reelStatuses;
 
         /// <inheritdoc />
-<<<<<<< HEAD
+        public int DefaultHomeStep => _communicator?.DefaultHomeStep ?? 0;
+
+        /// <inheritdoc />
         public string Manufacturer => _communicator?.Manufacturer ?? string.Empty;
 
         /// <inheritdoc />
@@ -176,9 +178,6 @@
 
         /// <inheritdoc />
         public string SerialNumber => _communicator?.SerialNumber ?? string.Empty;
-=======
-        public int DefaultHomeStep => _communicator?.DefaultHomeStep ?? 0;
->>>>>>> d5df8e89
 
         /// <inheritdoc />
         public void Dispose()
