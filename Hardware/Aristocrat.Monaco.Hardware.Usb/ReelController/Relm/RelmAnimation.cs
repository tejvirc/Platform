﻿namespace Aristocrat.Monaco.Hardware.Usb.ReelController.Relm
{
    using System;
    using System.Collections.Generic;
    using System.Threading;
    using System.Threading.Tasks;
    using Contracts.Communicator;
    using Contracts.Reel;
    using Contracts.Reel.ControlData;
    using Contracts.Reel.Events;
    using Contracts.Reel.ImplementationCapabilities;

    internal sealed class RelmAnimation : IAnimationImplementation
    {
        private readonly IRelmCommunicator _communicator;

        public RelmAnimation(IRelmCommunicator communicator)
        {
            _communicator = communicator;
            _communicator.AllLightAnimationsCleared += HandleAllLightAnimationsCleared;
            _communicator.LightAnimationRemoved += HandleLightAnimationRemoved;
            _communicator.LightAnimationStarted += HandleLightAnimationStarted;
            _communicator.LightAnimationStopped += HandleLightAnimationStopped;
            _communicator.LightAnimationPrepared += HandleLightAnimationPrepared;
            _communicator.ReelAnimationStarted += HandleReelAnimationStarted;
            _communicator.ReelAnimationStopped += HandleReelAnimationStopped;
            _communicator.ReelAnimationPrepared += HandleReelAnimationPrepared;
        }

        public event EventHandler AllLightAnimationsCleared;

        public event EventHandler<LightAnimationEventArgs> LightAnimationRemoved;

        public event EventHandler<LightAnimationEventArgs> LightAnimationStarted;

        public event EventHandler<LightAnimationEventArgs> LightAnimationStopped;

        public event EventHandler<LightAnimationEventArgs> LightAnimationPrepared;

        public event EventHandler<ReelAnimationEventArgs> ReelAnimationStarted;

        public event EventHandler<ReelAnimationEventArgs> ReelAnimationStopped;

        public event EventHandler<ReelAnimationEventArgs> ReelAnimationPrepared;

        public IReadOnlyCollection<AnimationFile> AnimationFiles => _communicator.AnimationFiles;

        public void Dispose()
        {
            _communicator.AllLightAnimationsCleared -= HandleAllLightAnimationsCleared;
            _communicator.LightAnimationRemoved -= HandleLightAnimationRemoved;
            _communicator.LightAnimationStarted -= HandleLightAnimationStarted;
            _communicator.LightAnimationStopped -= HandleLightAnimationStopped;
            _communicator.LightAnimationPrepared -= HandleLightAnimationPrepared;
            _communicator.ReelAnimationStarted -= HandleReelAnimationStarted;
            _communicator.ReelAnimationStopped -= HandleReelAnimationStopped;
            _communicator.ReelAnimationPrepared -= HandleReelAnimationPrepared;
        }

        public Task<bool> LoadAnimationFile(AnimationFile file, CancellationToken token = default)
        {
            return _communicator.LoadAnimationFile(file, token);
        }

        public Task<bool> LoadAnimationFiles(IEnumerable<AnimationFile> files, IProgress<LoadingAnimationFileModel> progress, CancellationToken token = default)
        {
            return _communicator.LoadAnimationFiles(files, progress, token);
        }

        public Task<bool> PrepareAnimation(LightShowData showData, CancellationToken token = default)
        {
            return _communicator.PrepareAnimation(showData, token);
        }

        public Task<bool> PrepareAnimation(ReelCurveData curveData, CancellationToken token = default)
        {
            return _communicator.PrepareAnimation(curveData, token);
        }

        public Task<bool> PrepareAnimations(IEnumerable<LightShowData> showData, CancellationToken token = default)
        {
            return _communicator.PrepareAnimations(showData, token);
        }

        public Task<bool> PrepareAnimations(IEnumerable<ReelCurveData> curveData, CancellationToken token = default)
        {
            return _communicator.PrepareAnimations(curveData, token);
        }

        public Task<bool> PlayAnimations(CancellationToken token = default)
        {
            return _communicator.PlayAnimations(token);
        }

        public Task<bool> StopLightShowAnimations(IEnumerable<LightShowData> showData, CancellationToken token = default)
        {
            return _communicator.StopLightShowAnimations(showData, token);
        }

        public Task<bool> StopAllLightShows(CancellationToken token = default)
        {
            return _communicator.StopAllLightShows(token);
        }

        public Task<bool> StopAllAnimationTags(string animationName, CancellationToken token = default)
        {
            return _communicator.StopAllAnimationTags(animationName, token);
        }

        public Task<bool> PrepareStopReels(IEnumerable<ReelStopData> stopData, CancellationToken token = default)
        {
            return _communicator.PrepareStopReels(stopData, token);
        }

        public Task<bool> PrepareNudgeReels(IEnumerable<NudgeReelData> nudgeData, CancellationToken token = default)
        {
            return _communicator.PrepareNudgeReels(nudgeData, token);
        }
<<<<<<< HEAD
=======

        private void HandleAllLightAnimationsCleared(object sender, EventArgs args)
        {
            AllLightAnimationsCleared?.Invoke(sender, args);
        }

        private void HandleLightAnimationRemoved(object sender, LightAnimationEventArgs args)
        {
            LightAnimationRemoved?.Invoke(sender, args);
        }

        private void HandleLightAnimationStarted(object sender, LightAnimationEventArgs args)
        {
            LightAnimationStarted?.Invoke(sender, args);
        }

        private void HandleLightAnimationStopped(object sender, LightAnimationEventArgs args)
        {
            LightAnimationStopped?.Invoke(sender, args);
        }

        private void HandleLightAnimationPrepared(object sender, LightAnimationEventArgs args)
        {
            LightAnimationPrepared?.Invoke(sender, args);
        }

        private void HandleReelAnimationStarted(object sender, ReelAnimationEventArgs args)
        {
            ReelAnimationStarted?.Invoke(sender, args);
        }

        private void HandleReelAnimationStopped(object sender, ReelAnimationEventArgs args)
        {
            ReelAnimationStopped?.Invoke(sender, args);
        }

        private void HandleReelAnimationPrepared(object sender, ReelAnimationEventArgs args)
        {
            ReelAnimationPrepared?.Invoke(sender, args);
        }
>>>>>>> 8eb716dc
    }
}<|MERGE_RESOLUTION|>--- conflicted
+++ resolved
@@ -116,8 +116,6 @@
         {
             return _communicator.PrepareNudgeReels(nudgeData, token);
         }
-<<<<<<< HEAD
-=======
 
         private void HandleAllLightAnimationsCleared(object sender, EventArgs args)
         {
@@ -158,6 +156,5 @@
         {
             ReelAnimationPrepared?.Invoke(sender, args);
         }
->>>>>>> 8eb716dc
     }
 }