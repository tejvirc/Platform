﻿namespace Aristocrat.Monaco.Hardware.Fake
{
    using System;
    using System.Collections.Generic;
    using System.Diagnostics;
    using System.IO;
    using System.Linq;
    using System.Reflection;
    using System.Threading;
    using System.Threading.Tasks;
    using Aristocrat.Monaco.Hardware.Contracts.Reel;
    using Aristocrat.Simulation.HarkeyReels.Controls;
    using Contracts.Communicator;
    using Contracts.Reel.ControlData;
    using Contracts.Reel.Events;
    using Contracts.SharedDevice;
    using Kernel;
    using log4net;
    using MVVM;
    using MonacoReelStatus = Contracts.Reel.ReelStatus;
    using MonacoLightStatus = Contracts.Reel.LightStatus;


    public class FakeRelmCommunicator : IRelmCommunicator
    {
        private static readonly ILog Logger = LogManager.GetLogger(MethodBase.GetCurrentMethod()!.DeclaringType);
        private readonly IEventBus _eventBus;
        private readonly IPathMapper _pathMapper;
        private readonly string _baseName = "FakeRelm";

        private const string SimWindowNamePartial = "ReelLayout_";
        private const string GamesDirectory = "/Games";
        private const string PackagesDirectory = "/Packages";
        private const int DefaultHomeStepValue = 5;

        private int[] _reelOffsets;
        private int _id;
        private bool _disposed;

        /// <summary>
        ///     Construct a <see cref="FakeCommunicator"/>
        /// </summary>
        public FakeRelmCommunicator()
            : this(
                ServiceManager.GetInstance().GetService<IPathMapper>(),
                ServiceManager.GetInstance().GetService<IEventBus>())
        {
        }

        public FakeRelmCommunicator(IPathMapper pathMapper, IEventBus eventBus)
        {
            _eventBus = eventBus ?? throw new ArgumentNullException(nameof(eventBus));
            _pathMapper = pathMapper ?? throw new ArgumentNullException(nameof(pathMapper));
        }

        /// <inheritdoc/>
        public event EventHandler<EventArgs> DeviceAttached;

        /// <inheritdoc/>
        public event EventHandler<EventArgs> DeviceDetached;

        /// <inheritdoc/>
        public event EventHandler<ProgressEventArgs> DownloadProgressed;

        /// <inheritdoc/>
        public event EventHandler<ReelStatusReceivedEventArgs> ReelStatusReceived;

#pragma warning disable 67
        /// <inheritdoc/>
        public event EventHandler<ReelControllerFaultedEventArgs> ControllerFaultOccurred;

        /// <inheritdoc/>
        public event EventHandler<ReelControllerFaultedEventArgs> ControllerFaultCleared;

        public event EventHandler<LightEventArgs> LightStatusReceived;

        /// <inheritdoc/>
        public event EventHandler<ReelSpinningEventArgs> ReelSpinningStatusReceived;
#pragma warning restore 67

        /// <summary>
        ///     Get the reel count for the connected device
        /// </summary>
        public int ReelCount => 0;//ReelSimWindow?.ReelCount ?? 0;
        
        /// <inheritdoc/>
        public int DefaultReelBrightness { get; set; }

<<<<<<< HEAD
=======
        /// <inheritdoc />
        public int DefaultHomeStep => DefaultHomeStepValue;

>>>>>>> 1411220e
        /// <inheritdoc/>
        public string Manufacturer => _baseName + DeviceType;

        /// <inheritdoc/>
        public string Model => _baseName + DeviceType;

        /// <inheritdoc/>
        public string Firmware => _baseName;

        /// <inheritdoc/>
        public string SerialNumber => _baseName;

        /// <inheritdoc/>
        public bool IsOpen { get; set; }

        /// <inheritdoc/>
        public int VendorId { get; set; }

        /// <inheritdoc/>
        public int ProductId { get; set; }

        /// <inheritdoc/>
        public int ProductIdDfu { get; set; }

        /// <inheritdoc/>
        public string Protocol => "FakeRelm";

        /// <inheritdoc/>
        public DeviceType DeviceType { get; set; }

        /// <inheritdoc/>
        public IDevice Device { get; set; }

        /// <inheritdoc/>
        public string FirmwareVersion => $"{_baseName}1.0";

        /// <inheritdoc/>
        public int FirmwareCrc => -1;

        /// <inheritdoc/>
        public bool IsDfuCapable => true;

        /// <inheritdoc/>
        public bool InDfuMode { get; private set; }

        /// <inheritdoc/>
        public bool CanDownload { get; } = false;

        /// <inheritdoc/>
        public bool IsDownloadInProgress { get; } = false;

        /// <inheritdoc/>
        public IReadOnlyCollection<AnimationFile> AnimationFiles => new List<AnimationFile>();

        private string GamesPath => _pathMapper.GetDirectory(GamesDirectory).FullName;

        private string PackagesPath => _pathMapper.GetDirectory(PackagesDirectory).FullName;

        private string KnownReels
        {
            get
            {
                var reelController = ServiceManager.GetInstance().TryGetService<IReelController>();
                if (reelController == null)
                {
                    return string.Empty;
                }

                var knownReels = reelController.ConnectedReels.Count;
                return $"{knownReels}";
            }
        }

        /// <inheritdoc/>
        public Task RequestDeviceStatuses()
        {
            var statuses = new List<ReelStatus>();

            for (var i = 1; i <= ReelCount; i++)
            {
                statuses.Add(new ReelStatus{ ReelId = i, Connected = true });
            }

            ReelStatusReceived?.Invoke(this, new ReelStatusReceivedEventArgs(statuses));
            return Task.CompletedTask;
        }

        public Task<bool> RemoveAllControllerAnimations(CancellationToken token = default)
        {
            return Task.FromResult(true);
        }

        /// <inheritdoc/>
        public void Dispose()
        {
            Dispose(true);
            _eventBus?.UnsubscribeAll(this);
        }

        /// <inheritdoc/>
        public bool Close()
        {
            Logger.Debug($"Closing Simulator.");
            MvvmHelper.ExecuteOnUI(() =>
            {
            });

            IsOpen = false;
            return true;
        }

        /// <inheritdoc/>
        public bool Open()
        {
            var knownReels = KnownReels;

            if (knownReels == string.Empty)
            {
                Logger.Error("Cannot open reel simulator; there is no reel controller.");
                return false;
            }

            Logger.Debug($"Known reels: {knownReels}");

            // Avoid using same ID as any other already-running simulators
            var usedIds = new List<int> { 0 };
            var usedTitles = Process.GetProcesses()
                .Where(process => process.MainWindowTitle.Contains(SimWindowNamePartial))
                .Select(process => process.MainWindowTitle.Substring(process.MainWindowTitle.IndexOf('_') + 1));
            usedIds.AddRange(usedTitles.ToList().Select(int.Parse).ToList());
            _id = 1 + usedIds.Max();

            MvvmHelper.ExecuteOnUI(
            () =>
            {
                Logger.Debug($"Game says: {ReelCount} reels");
            });

            while (ReelCount == 0)
            {
                Task.Delay(50);
            }

            Logger.Debug("FakeRelmReels is connected");
            IsOpen = true;
            return true;
        }

        /// <inheritdoc/>
        public bool Configure(IComConfiguration comConfiguration)
        {
            return true;
        }

        /// <inheritdoc/>
        public void ResetConnection()
        {
            Logger.Debug($"Resetting connection for {VendorId:X}...");
            OnDeviceDetached();
            Task.Delay(500);
            OnDeviceAttached();
        }

        /// <inheritdoc/>
        public Task<bool> HomeReels()
        {
            return Task.FromResult(true);
        }

        /// <inheritdoc/>
        public Task<bool> HomeReel(int reelId, int stop, bool resetStatus = true)
        {
            return Task.FromResult(true);
        }

        /// <inheritdoc/>
        public Task<bool> LoadAnimationFile(AnimationFile file, CancellationToken token)
        {
            Thread.Sleep(500);
            return Task.FromResult(true);
        }

        /// <inheritdoc/>
        public Task<bool> LoadAnimationFiles(IEnumerable<AnimationFile> files, IProgress<LoadingAnimationFileModel> progress, CancellationToken token)
        {
            Thread.Sleep(500);
            return Task.FromResult(true);
        }

        /// <inheritdoc/>
        public Task<bool> PrepareAnimation(LightShowData file, CancellationToken token)
        {
            return Task.FromResult(true);
        }

        /// <inheritdoc/>
        public Task<bool> PrepareAnimations(IEnumerable<LightShowData> files, CancellationToken token)
        {
            return Task.FromResult(true);
        }

        /// <inheritdoc/>
        public Task<bool> PrepareAnimation(ReelCurveData file, CancellationToken token)
        {
            return Task.FromResult(true);
        }

        /// <inheritdoc/>
        public Task<bool> PrepareAnimations(IEnumerable<ReelCurveData> files, CancellationToken token)
        {
            return Task.FromResult(true);
        }

        /// <inheritdoc/>
        public Task<bool> PlayAnimations(CancellationToken token)
        {
            return Task.FromResult(true);
        }

        /// <inheritdoc/>
        public Task<bool> StopLightShowAnimations(IEnumerable<LightShowData> data, CancellationToken token)
        {
            return Task.FromResult(true);
        }

        /// <inheritdoc/>
        public Task<bool> StopAllLightShows(CancellationToken token)
        {
            return Task.FromResult(true);
        }

        /// <inheritdoc/>
        public Task<bool> StopAllAnimationTags(string animationName, CancellationToken token)
        {
            throw new NotImplementedException();
        }

        public Task<bool> PrepareStopReels(IEnumerable<ReelStopData> stopData, CancellationToken token)
        {
            throw new NotImplementedException();
        }

        /// <inheritdoc/>
        public Task<bool> PrepareNudgeReels(IEnumerable<NudgeReelData> nudgeData, CancellationToken token)
        {
            return Task.FromResult(true);
        }

        /// <inheritdoc/>
        public Task<bool> SetBrightness(IReadOnlyDictionary<int, int> brightness)
        {
            return Task.FromResult(true);
        }

        /// <inheritdoc/>
        public Task<bool> SetBrightness(int brightness)
        {
            return Task.FromResult(true);
        }

        /// <inheritdoc/>
        public Task<bool> Synchronize(ReelSynchronizationData syncData, CancellationToken token = default)
        {
            throw new NotImplementedException();
        }

        /// <inheritdoc/>
        public Task Initialize()
        {
            //prevent a double subscription for the FakeDeviceConnectedEvent in the case of Open->Close->Open
            _eventBus?.UnsubscribeAll(this);

            // allow the injection of Relm reel errors from the Test Tool
            _eventBus?.Subscribe<TestToolRelmReelErrorEvent>(this, InjectTestToolInterrupt);

            if (!Open() && !IsOpen)
            {
                return Task.CompletedTask;
            }

            Logger.Debug($"There are {ReelCount} reels");

            _reelOffsets = new int[ReelCount];
            RequestDeviceStatuses();

            return Task.CompletedTask;
        }

        /// <inheritdoc/>
        public Task<bool> SetReelOffsets(params int[] offsets)
        {
            if (_reelOffsets.Length != offsets.Length)
            {
                return Task.FromResult(false);
            }

            Array.Copy(offsets, _reelOffsets, offsets.Length);

            return Task.FromResult(true);
        }

        /// <inheritdoc/>
        public Task<bool> TiltReels()
        {
            return Task.FromResult(true);
        }
        
        /// <inheritdoc/>
        public Task<bool> PrepareStepperRule(StepperRuleData ruleData, CancellationToken token = default)
        {
            throw new NotImplementedException();
        }

        /// <inheritdoc/>
        public Task<bool> EnterDfuMode()
        {
            Logger.Debug($"Entering Dfu Mode");
            InDfuMode = true;
            return Task.FromResult(true);
        }

        /// <inheritdoc/>
        public Task<bool> ExitDfuMode()
        {
            Logger.Debug($"Exiting Dfu Mode");
            InDfuMode = false;
            return Task.FromResult(true);
        }

        /// <inheritdoc/>
        public Task<DfuStatus> Download(Stream firmware)
        {
            Logger.Debug($"Downloading firmware to fake device");
            return Task.FromResult(DfuStatus.Ok);
        }

        /// <inheritdoc/>
        public void AbortDownload()
        {
            Logger.Debug("Aborting Download");
        }

        private void OnDeviceAttached()
        {
            var invoker = DeviceAttached;
            invoker?.Invoke(this, EventArgs.Empty);
        }

        private void OnDeviceDetached()
        {
            var invoker = DeviceDetached;
            invoker?.Invoke(this, EventArgs.Empty);
        }

        private void OnDownloadProgressed()
        {
            var invoker = DownloadProgressed;
            invoker?.Invoke(this, new ProgressEventArgs(0));
        }

        private void Dispose(bool disposing)
        {
            if (_disposed)
            {
                return;
            }

            if (disposing)
            {
                Close();
            }

            _disposed = true;
        }

        private void InjectTestToolInterrupt(TestToolRelmReelErrorEvent evt)
        {
            if (evt.ReelStatus is not null)
            {
                ReelStatusReceived?.Invoke(this, new ReelStatusReceivedEventArgs(evt.ReelStatus));
            }

            if (evt.LightStatus is not null)
            {
                LightStatusReceived?.Invoke(this, new LightEventArgs(evt.LightStatus));
            }

            if (evt.PingTimeout)
            {
                ControllerFaultOccurred?.Invoke(
                    this,
                    new ReelControllerFaultedEventArgs(ReelControllerFaults.CommunicationError));
            }

            if (evt.ClearPingTimeout)
            {
                ControllerFaultCleared?.Invoke(
                    this,
                    new ReelControllerFaultedEventArgs(ReelControllerFaults.CommunicationError));
            }

            if (evt.IsEventQueueFull)
            {
                Logger.Debug("The event queue is almost full");
            }
        }
    }
}<|MERGE_RESOLUTION|>--- conflicted
+++ resolved
@@ -86,12 +86,9 @@
         /// <inheritdoc/>
         public int DefaultReelBrightness { get; set; }
 
-<<<<<<< HEAD
-=======
         /// <inheritdoc />
         public int DefaultHomeStep => DefaultHomeStepValue;
 
->>>>>>> 1411220e
         /// <inheritdoc/>
         public string Manufacturer => _baseName + DeviceType;
 
