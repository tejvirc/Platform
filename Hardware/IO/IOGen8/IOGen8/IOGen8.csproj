--- conflicted
+++ resolved
@@ -1,55 +1,46 @@
-<<<<<<< HEAD
-﻿<Project Sdk="Microsoft.NET.Sdk">
-=======
-<Project Sdk="Microsoft.NET.Sdk.WindowsDesktop">
->>>>>>> 8eb716dc
-  <Import Project="$(MSBuildThisFileDirectory)..\..\..\..\Build\shared.props" />
-  <PropertyGroup>
-    <TargetFramework>net6.0-windows</TargetFramework>
-    <AssemblyTitle>IOGen8</AssemblyTitle>
-    <AllowUnsafeBlocks>true</AllowUnsafeBlocks>
-    <CheckForOverflowUnderflow>true</CheckForOverflowUnderflow>
-    <UseWPF>true</UseWPF>
-    <Configurations>Debug;Release;Retail</Configurations>
-  </PropertyGroup>
-  <PropertyGroup Condition=" '$(Configuration)|$(Platform)' == 'Debug|AnyCPU' ">
-    <DefineConstants>TRACE;DEBUG;CODE_ANALYSIS</DefineConstants>
-    <DebugType>full</DebugType>
-  </PropertyGroup>
-  <PropertyGroup Condition=" '$(Configuration)|$(Platform)' == 'Release|AnyCPU' ">
-    <DefineConstants>TRACE;CODE_ANALYSIS</DefineConstants>
-    <DebugType>pdbonly</DebugType>
-    <Optimize>true</Optimize>
-  </PropertyGroup>
-  <PropertyGroup Condition="'$(Configuration)|$(Platform)' == 'Retail|AnyCPU'">
-    <DefineConstants>CODE_ANALYSIS;TRACE;RETAIL</DefineConstants>
-    <DebugType>pdbonly</DebugType>
-    <Optimize>true</Optimize>
-  </PropertyGroup>
-  <ItemGroup>
-    <Reference Include="System.Management" />
-  </ItemGroup>
-  <ItemGroup>
-    <CodeAnalysisDictionary Include="..\..\..\..\CustomDictionary.xml">
-      <Link>CustomDictionary.xml</Link>
-    </CodeAnalysisDictionary>
-    <Content Include="IOGen8.addin.xml">
-      <CopyToOutputDirectory>PreserveNewest</CopyToOutputDirectory>
-      <SubType>Designer</SubType>
-    </Content>
-  </ItemGroup>
-  <ItemGroup>
-    <ProjectReference Include="..\..\..\..\Kernel\Aristocrat.Monaco.Kernel.Contracts\Aristocrat.Monaco.Kernel.Contracts.csproj" />
-    <ProjectReference Include="..\..\..\..\Kernel\Aristocrat.Monaco.Kernel\Aristocrat.Monaco.Kernel.csproj" />
-    <ProjectReference Include="..\..\..\Aristocrat.Monaco.Hardware.Contracts\Aristocrat.Monaco.Hardware.Contracts.csproj" />
-  </ItemGroup>
-  <ItemGroup>
-<<<<<<< HEAD
-    <PackageReference Include="Aristocrat.Cabinet" Version="2.0.1-beta0046" />
-    <PackageReference Include="log4net" Version="2.0.13" />
-=======
-    <PackageReference Include="Aristocrat.Cabinet" Version="1.0.26" />
-    <PackageReference Include="log4net" Version="2.0.8" />
->>>>>>> 8eb716dc
-  </ItemGroup>
+<Project Sdk="Microsoft.NET.Sdk">
+  <Import Project="$(MSBuildThisFileDirectory)..\..\..\..\Build\shared.props" />
+  <PropertyGroup>
+    <TargetFramework>net6.0-windows</TargetFramework>
+    <AssemblyTitle>IOGen8</AssemblyTitle>
+    <AllowUnsafeBlocks>true</AllowUnsafeBlocks>
+    <CheckForOverflowUnderflow>true</CheckForOverflowUnderflow>
+    <UseWPF>true</UseWPF>
+    <Configurations>Debug;Release;Retail</Configurations>
+  </PropertyGroup>
+  <PropertyGroup Condition=" '$(Configuration)|$(Platform)' == 'Debug|AnyCPU' ">
+    <DefineConstants>TRACE;DEBUG;CODE_ANALYSIS</DefineConstants>
+    <DebugType>full</DebugType>
+  </PropertyGroup>
+  <PropertyGroup Condition=" '$(Configuration)|$(Platform)' == 'Release|AnyCPU' ">
+    <DefineConstants>TRACE;CODE_ANALYSIS</DefineConstants>
+    <DebugType>pdbonly</DebugType>
+    <Optimize>true</Optimize>
+  </PropertyGroup>
+  <PropertyGroup Condition="'$(Configuration)|$(Platform)' == 'Retail|AnyCPU'">
+    <DefineConstants>CODE_ANALYSIS;TRACE;RETAIL</DefineConstants>
+    <DebugType>pdbonly</DebugType>
+    <Optimize>true</Optimize>
+  </PropertyGroup>
+  <ItemGroup>
+    <Reference Include="System.Management" />
+  </ItemGroup>
+  <ItemGroup>
+    <CodeAnalysisDictionary Include="..\..\..\..\CustomDictionary.xml">
+      <Link>CustomDictionary.xml</Link>
+    </CodeAnalysisDictionary>
+    <Content Include="IOGen8.addin.xml">
+      <CopyToOutputDirectory>PreserveNewest</CopyToOutputDirectory>
+      <SubType>Designer</SubType>
+    </Content>
+  </ItemGroup>
+  <ItemGroup>
+    <ProjectReference Include="..\..\..\..\Kernel\Aristocrat.Monaco.Kernel.Contracts\Aristocrat.Monaco.Kernel.Contracts.csproj" />
+    <ProjectReference Include="..\..\..\..\Kernel\Aristocrat.Monaco.Kernel\Aristocrat.Monaco.Kernel.csproj" />
+    <ProjectReference Include="..\..\..\Aristocrat.Monaco.Hardware.Contracts\Aristocrat.Monaco.Hardware.Contracts.csproj" />
+  </ItemGroup>
+  <ItemGroup>
+    <PackageReference Include="Aristocrat.Cabinet" Version="2.0.1-beta0046" />
+    <PackageReference Include="log4net" Version="2.0.13" />
+  </ItemGroup>
 </Project>