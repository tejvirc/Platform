--- conflicted
+++ resolved
@@ -1,1339 +1,1334 @@
-namespace Aristocrat.Monaco.Hardware.Serial.Reel.Harkey
-{
-    using System;
-    using System.Collections;
-    using System.Collections.Concurrent;
-    using System.Collections.Generic;
-    using System.Drawing;
-    using System.Linq;
-    using System.Reflection;
-    using System.Threading;
-    using System.Threading.Tasks;
-    using Common;
-    using Common.Cryptography;
-    using Contracts.Gds;
-    using Contracts.Gds.Reel;
-    using Contracts.Reel;
-<<<<<<< HEAD
-    using Contracts.SharedDevice;
-=======
-    using Contracts.Reel.ControlData;
->>>>>>> dca6bb64
-    using log4net;
-    using Messages;
-    using Protocols;
-    using HomeReel = Messages.HomeReel;
-    using InvokerQueue =
-        System.Collections.Concurrent.ConcurrentQueue<System.Action<Messages.HarkeySerializableMessage>>;
-    using Nudge = Messages.Nudge;
-
-    [SearchableSerialProtocol(DeviceType.ReelController)]
-    public class HarkeyProtocol : SerialReelController
-    {
-        private const int LightResetDelayMs = 100;
-        private const int ResetDelayMs = 20;
-        private static readonly ILog Logger = LogManager.GetLogger(MethodBase.GetCurrentMethod()!.DeclaringType);
-        private static readonly int[] ValidReelIds = Enumerable.Range(1, HarkeyConstants.MaxReelId).ToArray();
-
-        private readonly ConcurrentDictionary<Type, InvokerQueue> _router = new();
-
-        private readonly object _sequenceLock = new();
-
-        private readonly ConcurrentDictionary<int, (byte sequenceId, bool responseReceived)>
-            _homeReelMessageDictionary = new();
-
-        private (byte sequenceId, byte commandedReelBits) _lastSpinCommandReels;
-
-        private readonly ReelFaults _faults = ReelFaults.None;
-        private readonly ReelLampData[] _currentLightState = new ReelLampData[HarkeyConstants.MaxLightId];
-        private readonly List<bool> _reelsConnected = new();
-        private readonly byte[] _homeSteps = new byte[HarkeyConstants.MaxReelId];
-        private readonly ReelColors[] _lastReelColors = new ReelColors[HarkeyConstants.MaxReelId];
-        private byte _sequenceId;
-        private bool _disposed;
-        private byte[] _reelSteps = new byte[HarkeyConstants.MaxReelId];
-        private bool _reelsSpinning;
-        private int[] _offsets = Array.Empty<int>();
-        private bool _setOffsetsPending;
-        private bool _isInitialized;
-        private bool _reelsTilted;
-
-        public HarkeyProtocol()
-            : base(1, HarkeyConstants.MaxReelId, HarkeyConstants.MessageTemplate)
-        {
-            UseSyncMode = false;
-            PollIntervalMs = HarkeyConstants.PollingIntervalMs;
-            CommunicationTimeoutMs = HarkeyConstants.ExpectedResponseTime;
-            MinimumResponseTime = HarkeyConstants.ExpectedResponseTime;
-            RegisterCallback<ReelStatusResponse>(HandleStatus);
-            RegisterCallback<HomeReelResponse>(HandleHomeReelResponse);
-            RegisterCallback<Rm6VersionResponse>(HandleVersionResponse);
-            RegisterCallback<SpinReelsToGoalResponse>(HandleSpinResponse);
-            RegisterCallback<NudgeResponse>(HandleNudgeResponse);
-            RegisterCallback<AbortAndSlowSpinResponse>(HandleAbortAndSlowSpinResponse);
-            RegisterCallback<SetFaultsResponse>(HandleSetFaultsResponse);
-            RegisterCallback<ProtocolErrorResponse>(HandleProtocolErrorResponse);
-            RegisterCallback<HardwareErrorResponse>(HandleHardwareErrorResponse);
-            RegisterCallback<SetReelLightBrightnessResponse>(HandleSimpleAckResponse);
-            RegisterCallback<ChangeSpeedResponse>(HandleSimpleAckResponse);
-            RegisterCallback<SetReelLightColorResponse>(HandleSimpleAckResponse);
-            RegisterCallback<UnsolicitedErrorTamperResponse>(HandleUnsolicitedErrorTamperResponse);
-            RegisterCallback<UnsolicitedErrorStallResponse>(HandleUnsolicitedErrorStallResponse);
-
-            for (var lightId = 0; lightId < HarkeyConstants.MaxLightId; ++lightId)
-            {
-                _currentLightState[lightId] = new ReelLampData(Color.Black, false, lightId + 1);
-            }
-
-            lock (_sequenceLock)
-            {
-                for (var reelId = 0; reelId < HarkeyConstants.MaxReelId; ++reelId)
-                {
-                    _reelsConnected.Add(false);
-                }
-            }
-
-            HarkeySerializableMessage.Initialize();
-            MessageBuilt += OnMessageBuilt;
-        }
-
-        protected override bool HasDisablingFault => _faults != ReelFaults.None;
-
-        private int ReelConnectedCount
-        {
-            get
-            {
-                lock (_sequenceLock)
-                {
-                    return _reelsConnected.Count(connected => connected);
-                }
-            }
-        }
-
-        private event EventHandler<HarkeySerializableMessage> HarkeyMessageReceived;
-
-        public override bool Open()
-        {
-            EnablePolling(false);
-
-            try
-            {
-                _reelsSpinning = false;
-
-                base.Open();
-                ResetLights();
-
-                return RequestStatus();
-            }
-            finally
-            {
-                EnablePolling(true);
-            }
-        }
-
-        protected override void SelfTest()
-        {
-            lock (_sequenceLock)
-            {
-                if (_isInitialized)
-                {
-                    _homeReelMessageDictionary.Clear();
-                }
-            }
-
-            // Clear any hardware faults that are active
-            OnMessageReceived(new FailureStatusClear { HardwareError = true, CommunicationError = true });
-            List<bool> connectedReels;
-            lock (_sequenceLock)
-            {
-                connectedReels = _reelsConnected.ToList();
-            }
-
-            for (var reelIndex = 1; reelIndex <= HarkeyConstants.MaxReelId; ++reelIndex)
-            {
-                if (!connectedReels[reelIndex - 1])
-                {
-                    continue;
-                }
-
-                // Clear unsolicited tamper detected fault
-                OnMessageReceived(new FailureStatusClear { ReelId = reelIndex, TamperDetected = true, StallDetected = true, ComponentError = true, LowVoltageDetected = true});
-            }
-
-            // It doesn't support this
-            OnMessageReceived(new FailureStatus());
-        }
-
-        protected override void OnDeviceAttached()
-        {
-            _reelsSpinning = false;
-            base.OnDeviceAttached();
-        }
-
-        protected override bool GetDeviceInformation()
-        {
-            DiscoverReels();
-            HandleModel();
-            SendCommand(new GetRm6Version());
-
-            // Returning true here will auto-populate the GAT data and will not have the version information
-            return false;
-        }
-
-        protected override void Dispose(bool disposing)
-        {
-            if (_disposed)
-            {
-                return;
-            }
-
-            if (disposing)
-            {
-                _router.Clear();
-                MessageBuilt -= OnMessageBuilt;
-            }
-
-            _disposed = true;
-            base.Dispose(disposing);
-        }
-
-        protected override void CalculateCrc()
-        {
-            // This device does not support CRC just use the version and has that
-            using var crc = new Crc32();
-            FirmwareCrc = string.IsNullOrEmpty(FirmwareVersion)
-                ? UnknownCrc
-                : BitConverter.ToInt32(crc.ComputeHash(FirmwareVersion.ToByteArray()), 0);
-        }
-
-        protected override void Enable(bool enable)
-        {
-        }
-
-        protected override bool RequestStatus()
-        {
-            return SendAndReceive<ReelStatusResponse>(new GetReelStatus()) != null;
-        }
-
-        protected override void HomeReel(int reelId, int position)
-        {
-            if (reelId is <= 0 or > HarkeyConstants.MaxReelId ||
-                position is < -1 or > HarkeyConstants.NumberOfMotorSteps || !IsAttached)
-            {
-                return;
-            }
-
-            if (position != -1)
-            {
-                UpdateFaults(reelId, (byte)position);
-            }
-
-            HomeReel(reelId);
-        }
-
-        private void UpdateFaults(int reelId, byte position)
-        {
-            // Set the fault position for the reel
-            List<byte> faults;
-            lock (_sequenceLock)
-            {
-                if (_homeSteps[reelId - 1] == position)
-                {
-                    return;
-                }
-
-                _homeSteps[reelId - 1] = position;
-                faults = _homeSteps.ToList();
-            }
-
-            SetFaults(faults);
-        }
-
-        protected override void SetLights(params ReelLampData[] lampData)
-        {
-            if (!_isInitialized || _reelsSpinning)
-            {
-                OnMessageReceived(new ReelLightResponse { LightsUpdated = false });
-                return;
-            }
-
-            var colorChanged = false;
-            var stateChanged = false;
-            foreach (var data in lampData)
-            {
-                if (data.Id is < 1 or > HarkeyConstants.MaxLightId)
-                {
-                    continue;
-                }
-
-                var newColor = _currentLightState[data.Id - 1].Color;
-                var newState = _currentLightState[data.Id - 1].IsLampOn;
-                if (data.IsLampOn != _currentLightState[data.Id - 1].IsLampOn)
-                {
-                    stateChanged = true;
-                    newState = data.IsLampOn;
-                }
-
-                // Only set the color if the lamp is being turned on with a different color that is not transparent, otherwise just ignore the color
-                if (data.IsLampOn && data.Color != _currentLightState[data.Id - 1].Color && data.Color != Color.Transparent)
-                {
-                    colorChanged = true;
-                    newColor = data.Color;
-                }
-
-                if (stateChanged || colorChanged)
-                {
-                    _currentLightState[data.Id - 1] = new ReelLampData(newColor, newState, data.Id);
-                }
-            }
-
-            if (colorChanged)
-            {
-                SetLightsColors(_currentLightState);
-            }
-
-            if (stateChanged || colorChanged)
-            {
-                SetLightsStates(_currentLightState);
-            }
-
-            OnMessageReceived(new ReelLightResponse { LightsUpdated = true });
-        }
-
-        protected override void SetReelLightBrightness(int reelId, int brightness)
-        {
-            var reelConnectedCount = ReelConnectedCount;
-            if (reelId < 0 || reelId > reelConnectedCount || brightness is < 1 or > 100 || _reelsSpinning)
-            {
-                OnMessageReceived(new ReelLightResponse { LightsUpdated = false });
-                return;
-            }
-
-            // ReelId of 0 indicates that all reels should be set
-            if (reelId == 0)
-            {
-                for (var reel = 1; reel <= reelConnectedCount; ++reel)
-                {
-                    SendCommand(new SetReelLightBrightness { ReelId = reel, Brightness = brightness });
-                }
-            }
-            else
-            {
-                SendCommand(new SetReelLightBrightness { ReelId = reelId, Brightness = brightness });
-            }
-
-            OnMessageReceived(new ReelLightResponse { LightsUpdated = true });
-        }
-
-        protected override void SetReelSpeed(params ReelSpeedData[] speedData)
-        {
-            // The Harkey protocol does not set individual reel speeds so using the speed in the first parameter array item
-            if (speedData[0].Speed is < 0 or > 200)
-            {
-                return;
-            }
-
-            SendCommand(new ChangeSpeed { Speed = speedData[0].Speed });
-        }
-
-        protected override void SetReelOffsets(params int[] offsets)
-        {
-            _setOffsetsPending = true;
-            _offsets = offsets;
-        }
-
-        protected override void SpinReel(params ReelSpinData[] spinData)
-        {
-            if (!IsAttached && !_reelsSpinning)
-            {
-                return;
-            }
-
-            var directions = GetReelDirections(spinData);
-            byte[] reelSteps;
-            lock (_sequenceLock)
-            {
-                _reelSteps = reelSteps = GetReelSteps(spinData, true);
-            }
-
-            var reels = GetSelectedReels(spinData);
-
-            byte rampTable = HarkeyConstants.DefaultRampTable;
-            if (spinData[0].Rpm is >= byte.MinValue and <= byte.MaxValue)
-            {
-                rampTable = (byte)spinData[0].Rpm;
-            }
-
-            // No spin freely implemented.  The current Harkey firmware does not support it correctly.
-            // Once the reels are spinning freely, there is no way to stop them.
-            SpinReelsToGoal(directions, reelSteps, reels, rampTable);
-        }
-
-        protected override void NudgeReel(params NudgeReelData[] nudgeData)
-        {
-            if (!IsAttached)
-            {
-                return;
-            }
-
-            var directions = GetReelDirections(nudgeData);
-
-            byte[] reelSteps;
-            lock (_sequenceLock)
-            {
-                _reelSteps = reelSteps = GetReelSteps(nudgeData, false);
-            }
-
-            var reels = GetSelectedReels(nudgeData);
-
-            byte rampTable = HarkeyConstants.DefaultNudgeDelay;
-            if (nudgeData[0].Delay is >= byte.MinValue and <= byte.MaxValue)
-            {
-                rampTable = (byte)nudgeData[0].Delay;
-            }
-
-            Nudge(directions, reelSteps, reels, rampTable);
-        }
-
-        protected override void TiltReels()
-        {
-            _homeReelMessageDictionary.Clear();
-            SetPollingRate(HarkeyConstants.PollingIntervalMs);
-            SendAndReceive<AbortAndSlowSpinResponse>(
-                new AbortAndSlowSpin { SelectedReels = GetAllReelsSelectedBits() });
-            _reelsSpinning = false;
-        }
-
-        protected override void OnDeviceDetached()
-        {
-            OnMessageReceived(new FailureStatusClear { HardwareError = true });
-            OnMessageReceived(new FailureStatusClear { CommunicationError = true });
-            lock (_sequenceLock)
-            {
-                _homeReelMessageDictionary.Clear();
-                for (var i = 0; i < HarkeyConstants.MaxReelId; ++i)
-                {
-                    _reelsConnected[i] = false;
-                }
-
-                _isInitialized = false;
-            }
-
-            var status = new ReelStatusResponse
-            {
-                Reel1Status = ReelStatus.None,
-                Reel2Status = ReelStatus.None,
-                Reel3Status = ReelStatus.None,
-                Reel4Status = ReelStatus.None,
-                Reel5Status = ReelStatus.None,
-                Reel6Status = ReelStatus.None
-            };
-
-            UpdatePollingRate(HarkeyConstants.PollingIntervalMs);
-            HandleStatus(status);
-            base.OnDeviceDetached();
-        }
-
-        /// <inheritdoc />
-        protected override void GetReelLightIdentifiers()
-        {
-            int reelConnectedCount;
-            lock (_sequenceLock)
-            {
-                reelConnectedCount = _reelsConnected.Count(connected => connected);
-            }
-
-            var response = new ReelLightIdentifiersResponse { StartId = 1, EndId = reelConnectedCount * HarkeyConstants.LightsPerReel };
-            SetReelLightsIdentifiers(response);
-        }
-
-        private static string GetVersionString(IVersionProvider version)
-        {
-            return $"{version.MajorVersion}.{version.MinorVersion}.{version.MiniVersion}";
-        }
-
-        private static T BuildMessage<T>(byte[] message) where T : HarkeySerializableMessage
-        {
-            try
-            {
-                var serializableMessage = HarkeySerializableMessage.Deserialize(message) as T;
-                return serializableMessage;
-            }
-            catch (Exception exception)
-            {
-                Logger.Error("Failed to parse message", exception);
-            }
-
-            return null;
-        }
-
-        private static byte GetReelDirections(IEnumerable<ISpinData> spinData)
-        {
-            return spinData.Where(data => data.ReelId is >= 1 and <= HarkeyConstants.MaxReelId && data.Direction != SpinDirection.Forward)
-                .Aggregate<ISpinData, byte>(0, (current, data) => (byte)(current | (byte)(1 << data.ReelId - 1)));
-        }
-
-        private static byte GetSelectedReels(IEnumerable<ISpinData> spinData)
-        {
-            return spinData.Where(data => data.ReelId is >= 1 and <= HarkeyConstants.MaxReelId)
-                .Aggregate<ISpinData, byte>(0, (current, data) => (byte)(current | (byte)(1 << data.ReelId - 1)));
-        }
-
-        private static bool IsRequestError(int responseCode)
-        {
-            return (responseCode & (int)HarkeyRequestErrorCodes.ErrorMask) == (int)HarkeyRequestErrorCodes.ErrorMask;
-        }
-
-        private static void HandleSimpleAckResponse(ISimpleAckResponse response)
-        {
-            // There is no need to check the ACK/NACK/Error codes for this command. Handling it to remove any logging warnings.
-            Logger.Debug($"{response.CommandId} ACKed");
-        }
-
-        private static IMessageTemplate GetNoProtocolMessageTemplate(int messageLength)
-        {
-            const int commandLength = 1;
-            return new MessageTemplate<XorChecksumEngine>
-            (
-                new List<MessageTemplateElement>
-                {
-                    new()
-                    {
-                        ElementType = MessageTemplateElementType.ConstantMask,
-                        BigEndian = false,
-                        Length = commandLength,
-                        IncludedInCrc = true
-                    },
-                    new()
-                    {
-                        ElementType = MessageTemplateElementType.VariableData,
-                        BigEndian = false,
-                        Length = messageLength - commandLength,
-                        IncludedInCrc = true
-                    },
-                    new()
-                    {
-                        ElementType = MessageTemplateElementType.Crc,
-                        BigEndian = false,
-                        Length = 1,
-                        IncludedInCrc = false
-                    }
-                },
-                0
-            );
-        }
-
-        private byte[] GetHomeReelSequenceIds()
-        {
-            lock (_sequenceLock)
-            {
-                if (_homeReelMessageDictionary.Any())
-                {
-                    return Array.Empty<byte>();
-                }
-
-                var sequenceIds = new byte[ValidReelIds.Length];
-                for (var i = 0; i < ValidReelIds.Length; ++i)
-                {
-                    var nextSequence = NextSequenceId();
-                    sequenceIds[i] = nextSequence;
-                    _homeReelMessageDictionary.TryAdd(ValidReelIds[i], (nextSequence, false));
-                }
-
-                return sequenceIds;
-            }
-        }
-
-        private void DiscoverReels()
-        {
-            var sequenceIds = GetHomeReelSequenceIds();
-            for (var i = 0; i < sequenceIds.Length; ++i)
-            {
-                SendCommand(new HomeReel { ReelId = i + 1, SequenceId = sequenceIds[i] }, false);
-            }
-        }
-
-        private byte[] GetReelSteps(IEnumerable<ISpinData> spinData, bool applyOffsets)
-        {
-            var steps = new byte[HarkeyConstants.MaxReelId];
-
-            foreach (var data in spinData)
-            {
-                if (data.ReelId is < 1 or > HarkeyConstants.MaxReelId ||
-                    data.Step is < byte.MinValue or > byte.MaxValue)
-                {
-                    continue;
-                }
-
-                steps[data.ReelId - 1] = (byte)data.Step;
-                steps[data.ReelId - 1] = (byte)(applyOffsets ? GetOffsetPosition(data.ReelId, data.Step) : data.Step);
-            }
-
-            return steps;
-        }
-
-        private int GetOffsetPosition(int reelId, int position)
-        {
-            var offset =  _offsets.Length >= reelId ? _offsets[reelId - 1] : 0;
-            var offsetPosition = position + offset;
-
-            return offsetPosition switch
-            {
-                >= HarkeyConstants.NumberOfMotorSteps => offsetPosition - HarkeyConstants.NumberOfMotorSteps,
-                < 0 => offsetPosition + HarkeyConstants.NumberOfMotorSteps,
-                _ => offsetPosition
-            };
-        }
-
-        private int GetAllReelsSelectedBits()
-        {
-            var bits = 0;
-            for (var i = 0; i < ReelConnectedCount; i++)
-            {
-                bits |= 1 << i;
-            }
-
-            return bits;
-        }
-
-        private void HandleAbortAndSlowSpinResponse(AbortAndSlowSpinResponse response)
-        {
-            _reelsTilted = true;
-
-            var commandedReels = new BitArray(new[] { GetAllReelsSelectedBits() });
-            for (var i = 0; i < commandedReels.Length; i++)
-            {
-                if (commandedReels[i])
-                {
-                    OnMessageReceived(new ReelSpinningStatus { ReelId = i + 1, SlowSpinning = true });
-                }
-            }
-
-            OnMessageReceived(new TiltReelsResponse());
-        }
-
-        private void HandleProtocolErrorResponse(ProtocolErrorResponse response)
-        {
-            OnMessageReceived(new FailureStatus { CommunicationError = true, ErrorCode = (byte)response.ResponseCode });
-        }
-
-        private void HandleHardwareErrorResponse(HardwareErrorResponse response)
-        {
-            switch ((HardwareErrorCodes)response.ResponseCode)
-            {
-                case HardwareErrorCodes.PowerUpReset:
-                    IsAttached = false; // Reset the COMs if we initialized in these states
-                    return;
-                case HardwareErrorCodes.ResetInstructionFromFirmware:
-                case HardwareErrorCodes.MotorVoltageLow:
-                case HardwareErrorCodes.LampVoltageLow:
-                    // Response ACK to the Soft Reset and power up commands should be ignored.
-                    // Voltage low responses can be ignored as they will be reported for reel or lamp commands.
-                    return;
-                default:
-                    OnMessageReceived(new FailureStatus { HardwareError = true, ErrorCode = (byte)response.ResponseCode });
-                    break;
-            }
-        }
-
-        private void HandleUnsolicitedErrorTamperResponse(UnsolicitedErrorTamperResponse response)
-        {
-            var responseCode = (byte)response.ResponseCode;
-            var reelId = responseCode & 0x0F;
-            OnMessageReceived(new FailureStatus { ReelId = reelId, TamperDetected = true, ErrorCode = responseCode });
-        }
-
-        private void HandleUnsolicitedErrorStallResponse(UnsolicitedErrorStallResponse response)
-        {
-            var responseCode = (byte)response.ResponseCode;
-            var reelId = responseCode & 0x0F;
-            OnMessageReceived(new FailureStatus { ReelId = reelId, StallDetected = true, ErrorCode = responseCode });
-        }
-
-        private void HandleHomeReelResponse(HomeReelResponse response)
-        {
-            var reel = _homeReelMessageDictionary.FirstOrDefault(x => x.Value.sequenceId == response.SequenceId).Key;
-            if (reel <= 0)
-            {
-                return;
-            }
-
-            if (response.ResponseCode == (int)HomeReelResponseCodes.Homed)
-            {
-                _reelsTilted = false;
-                int homeStep;
-
-                lock (_sequenceLock)
-                {
-                    homeStep = _homeSteps[reel - 1];
-                }
-
-                var step = GetOffsetPosition(reel, homeStep);
-                var stop = ReelExtensions.GetStopFromStep(step, HarkeyConstants.NumberOfMotorSteps, HarkeyConstants.NumberOfStops);
-
-                UpdateReelStatus(
-                    reel,
-                    x =>
-                    {
-                        x.ReelStall = false;
-                        x.ReelTampered = false;
-                        x.LowVoltage = false;
-                        x.FailedHome = false;
-                        return x;
-                    });
-                OnMessageReceived(new ReelSpinningStatus { ReelId = reel, IdleAtStop = true, Step = step, Stop = stop });
-            }
-            else if (IsRequestError(response.ResponseCode))
-            {
-                OnMessageReceived(new ReelSpinningStatus { ReelId = reel });
-            }
-            else if (response.ResponseCode == (int)HomeReelResponseCodes.FailedHome)
-            {
-                UpdateReelStatus(
-                    reel,
-                    x =>
-                    {
-                        x.FailedHome = true;
-                        return x;
-                    });
-                OnMessageReceived(new FailureStatus { ReelId = reel, FailedHome = true, ErrorCode = (byte)response.ResponseCode });
-            }
-            else
-            {
-                return;
-            }
-
-            _homeReelMessageDictionary.TryUpdate(reel, (response.SequenceId, true), (response.SequenceId, false));
-
-            bool postInitialized;
-            lock (_sequenceLock)
-            {
-                if (_homeReelMessageDictionary.All(x => x.Value.responseReceived))
-                {
-                    _homeReelMessageDictionary.Clear();
-                    _reelsSpinning = false;
-                }
-
-                if (_isInitialized)
-                {
-                    return;
-                }
-
-                postInitialized = _isInitialized = _homeReelMessageDictionary.IsEmpty;
-            }
-
-            if (postInitialized)
-            {
-                RequestStatus();
-                OnMessageReceived(new ControllerInitializedStatus());
-            }
-        }
-
-        private void HandleNudgeResponse(NudgeResponse response)
-        {
-            (byte sequenceId, byte commandedReelBits) lastSpinCommandReels;
-            lock (_sequenceLock)
-            {
-                lastSpinCommandReels = _lastSpinCommandReels;
-            }
-
-            if (lastSpinCommandReels == default || lastSpinCommandReels.sequenceId != response.SequenceId)
-            {
-                return;
-            }
-
-            if (response.ResponseCode1 == (int)SpinResponseCodes.Accepted)
-            {
-                HandleAck80Accepted(lastSpinCommandReels.commandedReelBits);
-            }
-            else if (IsRequestError(response.ResponseCode1))
-            {
-                _reelsSpinning = false;
-                HandleRequestError(response.ResponseCode1, lastSpinCommandReels.commandedReelBits);
-            }
-            else if ((response.ResponseCode1 & (int)SpinResponseCodes.StoppingReelMask) ==
-                     (int)SpinResponseCodes.StoppingReelMask)
-            {
-                if (response.ResponseCode1 == (int)SpinResponseCodes.AllReelsStopped)
-                {
-                    _reelsSpinning = false;
-                    return;
-                }
-
-                var reelId = response.ResponseCode1 ^ (int)SpinResponseCodes.StoppingReelMask;
-                HandleResponseReelStopped(reelId);
-            }
-            else if (response.ResponseCode2.IsResponseError())
-            {
-                _reelsSpinning = false;
-                 HandleResponseError(response.ResponseCode2, lastSpinCommandReels.commandedReelBits, response.ResponseCode1);
-            }
-        }
-
-        private void HandleSpinResponse(SpinReelsToGoalResponse response)
-        {
-            (byte sequenceId, byte commandedReelBits) lastSpinCommandReels;
-            lock (_sequenceLock)
-            {
-                lastSpinCommandReels = _lastSpinCommandReels;
-            }
-
-            if (lastSpinCommandReels == default || lastSpinCommandReels.sequenceId != response.SequenceId)
-            {
-                return;
-            }
-
-            if (response.ResponseCode1 == (int)SpinResponseCodes.Accepted)
-            {
-                HandleAck80Accepted(lastSpinCommandReels.commandedReelBits);
-            }
-            else if (IsRequestError(response.ResponseCode1))
-            {
-                _reelsSpinning = false;
-                HandleRequestError(response.ResponseCode1, lastSpinCommandReels.commandedReelBits);
-            }
-            else if ((response.ResponseCode1 & (int)SpinResponseCodes.StoppingReelMask) ==
-                     (int)SpinResponseCodes.StoppingReelMask)
-            {
-                if (response.ResponseCode1 == (int)SpinResponseCodes.AllReelsStopped)
-                {
-                    _reelsSpinning = false;
-                    SetPollingRate(HarkeyConstants.PollingIntervalMs);
-                    return;
-                }
-
-                var reelId = response.ResponseCode1 ^ (int)SpinResponseCodes.StoppingReelMask;
-                HandleResponseReelStopped(reelId);
-            }
-            else if (response.ResponseCode1 == (int)HarkeyResponseErrorCodes.Skew)
-            {
-                // According to spec, skew indicates that the reel was in a tamper state while spinning to goal and it was successfully re-synced
-                var direction = response.ResponseCode3 == 0 ? "forward" : "backward";
-                Logger.Error($"HandleSpinResponse Reel {response.ResponseCode2} skewed {direction} {response.ResponseCode4} steps");
-            }
-            else if (response.ResponseCode2.IsResponseError())
-            {
-                _reelsSpinning = false;
-                HandleResponseError(response.ResponseCode2, lastSpinCommandReels.commandedReelBits, response.ResponseCode1);
-            }
-        }
-
-        private void HandleVersionResponse(Rm6VersionResponse version)
-        {
-            FirmwareVersion = GetVersionString(version);
-            OnMessageReceived(new GatData { Data = GatData });
-            if (_isInitialized)
-            {
-                OnMessageReceived(new ControllerInitializedStatus());
-            }
-        }
-
-        private void HandleStatus(ReelStatusResponse status)
-        {
-            Status = status.GlobalStatus.ToFailureStatus();
-
-            Contracts.Gds.Reel.ReelStatus reel1Status;
-            Contracts.Gds.Reel.ReelStatus reel2Status;
-            Contracts.Gds.Reel.ReelStatus reel3Status;
-            Contracts.Gds.Reel.ReelStatus reel4Status;
-            Contracts.Gds.Reel.ReelStatus reel5Status;
-            Contracts.Gds.Reel.ReelStatus reel6Status;
-
-            lock (_sequenceLock)
-            {
-                // We need to ignore the connected status when homing after a tilt because the controller reports no status.
-                reel1Status = status.Reel1Status.ToReelStatus(1, _isInitialized, IgnoreConnectedStatus(1));
-                reel2Status = status.Reel2Status.ToReelStatus(2, _isInitialized, IgnoreConnectedStatus(2));
-                reel3Status = status.Reel3Status.ToReelStatus(3, _isInitialized, IgnoreConnectedStatus(3));
-                reel4Status = status.Reel4Status.ToReelStatus(4, _isInitialized, IgnoreConnectedStatus(4));
-                reel5Status = status.Reel5Status.ToReelStatus(5, _isInitialized, IgnoreConnectedStatus(5));
-                reel6Status = status.Reel6Status.ToReelStatus(6, _isInitialized, IgnoreConnectedStatus(6));
-
-                _reelsConnected[0] = reel1Status.Connected;
-                _reelsConnected[1] = reel2Status.Connected;
-                _reelsConnected[2] = reel3Status.Connected;
-                _reelsConnected[3] = reel4Status.Connected;
-                _reelsConnected[4] = reel5Status.Connected;
-                _reelsConnected[5] = reel6Status.Connected;
-            }
-
-            SetReelStatus(1, reel1Status);
-            SetReelStatus(2, reel2Status);
-            SetReelStatus(3, reel3Status);
-            SetReelStatus(4, reel4Status);
-            SetReelStatus(5, reel5Status);
-            SetReelStatus(6, reel6Status);
-        }
-
-        private bool IgnoreConnectedStatus(int reelId)
-        {
-            if (reelId >= HarkeyConstants.MaxReelId)
-            {
-                return false;
-            }
-
-            return (_homeReelMessageDictionary.ContainsKey(reelId) || _reelsTilted) && _reelsConnected[reelId - 1];
-        }
-
-        private void HandleSetFaultsResponse(SetFaultsResponse response)
-        {
-            if (response.ResponseCode != HarkeyConstants.Acknowledged20)
-            {
-                return;
-            }
-
-            _setOffsetsPending = false;
-        }
-
-        private void HandleModel()
-        {
-            Model = "RM6";
-            Manufacturer = "Aristocrat";
-            Protocol = "Harkey";
-        }
-
-        private void HomeReel(int reelId)
-        {
-            if (_homeReelMessageDictionary.ContainsKey(reelId))
-            {
-                return;
-            }
-
-            if (_setOffsetsPending)
-            {
-                List<byte> faults;
-                lock (_sequenceLock)
-                {
-                    faults = _homeSteps.ToList();
-                }
-
-                SetFaults(faults);
-            }
-
-            byte sequenceId;
-            lock (_sequenceLock)
-            {
-                _reelsSpinning = true;
-                SetPollingRate(HarkeyConstants.SpinningPollingIntervalMs);
-                sequenceId = NextSequenceId();
-                _homeReelMessageDictionary.TryAdd(reelId, (sequenceId, false));
-            }
-
-            SendAndReceive<HomeReelResponse>(new HomeReel { ReelId = reelId, SequenceId = sequenceId }, false);
-        }
-
-        private void SetFaults(IReadOnlyList<byte> positions)
-        {
-            if (positions.Count != HarkeyConstants.MaxReelId || !IsAttached)
-            {
-                return;
-            }
-
-            SendCommand(
-                new SetFaults
-                {
-                    Fault1 = (byte)GetOffsetPosition(1, positions[0]),
-                    Fault2 = (byte)GetOffsetPosition(2, positions[1]),
-                    Fault3 = (byte)GetOffsetPosition(3, positions[2]),
-                    Fault4 = (byte)GetOffsetPosition(4, positions[3]),
-                    Fault5 = (byte)GetOffsetPosition(5, positions[4]),
-                    Fault6 = (byte)GetOffsetPosition(6, positions[5]),
-                });
-        }
-
-        private void SpinReelsToGoal(byte directions, IReadOnlyList<byte> stops, byte selectedReels, byte rampTable)
-        {
-            byte sequenceId;
-            lock (_sequenceLock)
-            {
-                sequenceId = NextSequenceId();
-                _lastSpinCommandReels = (sequenceId, selectedReels);
-                SetPollingRate(HarkeyConstants.SpinningPollingIntervalMs);
-                _reelsSpinning = true;
-            }
-
-            SendAndReceive<SpinReelsToGoalResponse>(new SpinReelsToGoal
-            {
-                Direction = directions,
-                Goal1 = stops[0],
-                Goal2 = stops[1],
-                Goal3 = stops[2],
-                Goal4 = stops[3],
-                Goal5 = stops[4],
-                Goal6 = stops[5],
-                SelectedReels = selectedReels,
-                RampTable = rampTable,
-                SequenceId = sequenceId
-            }, false);
-        }
-
-        private void Nudge(byte directions, IReadOnlyList<byte> steps, byte selectedReels, byte delay)
-        {
-            byte sequenceId;
-            lock (_sequenceLock)
-            {
-                sequenceId = NextSequenceId();
-                _lastSpinCommandReels = (sequenceId, selectedReels);
-                SetPollingRate(HarkeyConstants.SpinningPollingIntervalMs);
-            }
-
-            SendCommand(new Nudge
-            {
-                Direction = directions,
-                Nudge1 = steps[0],
-                Nudge2 = steps[1],
-                Nudge3 = steps[2],
-                Nudge4 = steps[3],
-                Nudge5 = steps[4],
-                Nudge6 = steps[5],
-                Delay = delay,
-                SequenceId = sequenceId
-            }, false);
-        }
-
-        private static int CreateLightMask(bool topLightOn, bool middleLightOn, bool bottomLightOn)
-        {
-            var lightMask = 0x00;
-
-            if (topLightOn)
-            {
-                lightMask |= 0x04;
-            }
-
-            if (middleLightOn)
-            {
-                lightMask |= 0x02;
-            }
-
-            if (bottomLightOn)
-            {
-                lightMask |= 0x01;
-            }
-
-            return lightMask;
-        }
-
-        private static SetReelLights GetReelLightsCommand(IReadOnlyList<ReelLampData> lampData) =>
-            new()
-            {
-                Reel1Lights = CreateLightMask(lampData[0].IsLampOn, lampData[1].IsLampOn, lampData[2].IsLampOn),
-                Reel2Lights = CreateLightMask(lampData[3].IsLampOn, lampData[4].IsLampOn, lampData[5].IsLampOn),
-                Reel3Lights = CreateLightMask(lampData[6].IsLampOn, lampData[7].IsLampOn, lampData[8].IsLampOn),
-                Reel4Lights = CreateLightMask(lampData[9].IsLampOn, lampData[10].IsLampOn, lampData[11].IsLampOn),
-                Reel5Lights = CreateLightMask(lampData[12].IsLampOn, lampData[13].IsLampOn, lampData[14].IsLampOn),
-                Reel6Lights = CreateLightMask(lampData[15].IsLampOn, lampData[16].IsLampOn, lampData[17].IsLampOn)
-            };
-
-        private void SetLightsStates(IReadOnlyList<ReelLampData> lampData)
-        {
-            SendCommand(GetReelLightsCommand(lampData));
-        }
-
-        private void SetLightsColors(IList<ReelLampData> lampData)
-        {
-            if (lampData.Count != HarkeyConstants.MaxLightId)
-            {
-                Logger.Warn("Unable to set reel light colors with insufficient lamp data");
-                return;
-            }
-
-            var reelConnected = new List<bool>();
-            lock (_sequenceLock)
-            {
-                reelConnected.AddRange(_reelsConnected);
-            }
-
-            var reelLightsCommand = GetReelLightsCommand(_currentLightState);
-            for (var i = 0; i < HarkeyConstants.MaxReelId; i++)
-            {
-                if (!reelConnected[i])
-                {
-                    continue;
-                }
-
-                var top = lampData[i * HarkeyConstants.LightsPerReel];
-                var middle = lampData[i * HarkeyConstants.LightsPerReel + 1];
-                var bottom = lampData[i * HarkeyConstants.LightsPerReel + 2];
-
-                var newColor = new ReelColors(top.Color.ToWord(), middle.Color.ToWord(), bottom.Color.ToWord());
-                var previousColor = _lastReelColors[i];
-                if (previousColor == newColor)
-                {
-                    continue;
-                }
-
-                _lastReelColors[i] = newColor;
-
-                // Only set the lights on if the state is currently on and hasn't changed otherwise we need to toggle the lamps
-                reelLightsCommand.AllReelLights[i] = CreateLightMask(
-                    previousColor.TopColor == newColor.TopColor && top.IsLampOn,
-                    previousColor.MiddleColor == newColor.MiddleColor && middle.IsLampOn,
-                    previousColor.BottomColor == newColor.BottomColor && bottom.IsLampOn);
-                SendCommand(
-                    new SetReelLightColor
-                    {
-                        ReelId = i + 1,
-                        TopColor = newColor.TopColor,
-                        MiddleColor = newColor.MiddleColor,
-                        BottomColor = newColor.BottomColor
-                    });
-            }
-
-            SendCommand(reelLightsCommand);
-        }
-
-        private void OnMessageBuilt(object sender, MessagedBuiltEventArgs e)
-        {
-            var message = BuildMessage<HarkeySerializableMessage>(e.Message);
-            if (message is null)
-            {
-                var byteString = string.Join("-", e.Message);
-                Logger.Warn($"Unable to parse Harkey message: {byteString}");
-                return;
-            }
-
-            Logger.Debug($"Got Message: {message}");
-            HarkeyMessageReceived?.Invoke(this, message);
-            foreach (var invoker in ReportInvokers(message.GetType()))
-            {
-                invoker(message);
-            }
-        }
-
-        private InvokerQueue ReportInvokers(Type reportType)
-        {
-            return _router.GetOrAdd(reportType, _ => new InvokerQueue());
-        }
-
-        private void RegisterCallback<T>(Action<T> callback)
-            where T : HarkeySerializableMessage
-        {
-            var invokers = ReportInvokers(typeof(T));
-            invokers.Enqueue(
-                buffer =>
-                {
-                    try
-                    {
-                        lock (_sequenceLock)
-                        {
-                            SetPollingRate(PollIntervalMs);
-                            FailedPollCount = 0;
-                        }
-
-                        callback(buffer as T);
-                    }
-                    catch (Exception e)
-                    {
-                        Logger.Error($"ReportReceived: exception processing object {e}");
-                    }
-                });
-        }
-
-        private void SetPollingRate(int pollingRate)
-        {
-            if (!IsAttached)
-            {
-                return;
-            }
-
-            UpdatePollingRate(pollingRate);
-        }
-
-        private byte NextSequenceId()
-        {
-            lock (_sequenceLock)
-            {
-                _sequenceId = (byte)((_sequenceId + 1) % HarkeyConstants.MaxSequenceId);
-                return _sequenceId;
-            }
-        }
-
-        private void SendCommand(HarkeySerializableMessage message, bool updateSequenceId = true)
-        {
-            if (updateSequenceId && message is ISequencedCommand command)
-            {
-                command.SequenceId = NextSequenceId();
-            }
-
-            var messageBytes = message.Serialize();
-
-            if (message.UseCommandInsteadOfProtocol)
-            {
-                SendCommand(messageBytes, GetNoProtocolMessageTemplate(messageBytes.Length));
-            }
-            else
-            {
-                SendCommand(messageBytes);
-            }
-        }
-
-        private TReceive SendAndReceive<TReceive>(
-            HarkeySerializableMessage message,
-            bool updateSequenceId = true,
-            int timeout = HarkeyConstants.AllowableResponseTime) where TReceive : HarkeySerializableMessage
-        {
-            using var source = new CancellationTokenSource();
-            var responseTask = WaitForMessage<TReceive>(source.Token);
-            SendCommand(message, updateSequenceId);
-            var result = WithMessageTimeout(responseTask, TimeSpan.FromMilliseconds(timeout), source.Token)
-                .WaitForCompletion();
-            return result;
-        }
-
-        private void HandleAck80Accepted(byte commandedReelBits)
-        {
-            var commandedReels = new BitArray(new[] { commandedReelBits });
-            for (var i = 0; i < commandedReels.Length; i++)
-            {
-                if (commandedReels[i])
-                {
-                    OnMessageReceived(new ReelSpinningStatus { ReelId = i + 1, Spinning = true });
-                }
-            }
-        }
-
-        private void HandleResponseReelStopped(int reelId)
-        {
-            int stop;
-            lock (_sequenceLock)
-            {
-                stop = ReelExtensions.GetStopFromStep(_reelSteps[reelId - 1], HarkeyConstants.NumberOfMotorSteps, HarkeyConstants.NumberOfStops);
-            }
-
-            OnMessageReceived(new ReelSpinningStatus { ReelId = reelId, Stop = stop, Step = _reelSteps[reelId - 1], IdleAtStop = true });
-        }
-
-        private void HandleRequestError(int errorCode, byte commandedReelBits)
-        {
-            switch ((HarkeyRequestErrorCodes)errorCode)
-            {
-                case HarkeyRequestErrorCodes.InvalidValue:
-                case HarkeyRequestErrorCodes.ReelInError:
-                case HarkeyRequestErrorCodes.ReelAlreadySpinning:
-                case HarkeyRequestErrorCodes.BadState:
-                case HarkeyRequestErrorCodes.OutOfSync:
-                case HarkeyRequestErrorCodes.ReelNotAvailable:
-                case HarkeyRequestErrorCodes.LowVoltage:
-                case HarkeyRequestErrorCodes.GameChecksumError:
-                case HarkeyRequestErrorCodes.FaultChecksumError:
-                    HandleSlowSpinError(errorCode, commandedReelBits);
-                    break;
-                default:
-                    Logger.Error($"Request error {errorCode} received - UNHANDLED.");
-                    break;
-            }
-        }
-
-        private void HandleResponseError(int errorCode, byte commandedReelBits, int reelId)
-        {
-            switch ((HarkeyResponseErrorCodes)errorCode)
-            {
-                case HarkeyResponseErrorCodes.NoSync:
-                case HarkeyResponseErrorCodes.Stall:
-                    HandleSlowSpinError(errorCode, commandedReelBits, reelId);
-                    break;
-                default:
-                    Logger.Error($"Response error {errorCode} received - UNHANDLED.");
-                    break;
-            }
-        }
-
-        private void HandleSlowSpinError(int errorCode, byte commandedReelBits, int reelId = 0)
-        {
-            var commandedReels = new BitArray(new[] { commandedReelBits });
-            switch ((HarkeyResponseErrorCodes)errorCode)
-            {
-                case HarkeyResponseErrorCodes.Stall:
-                    OnMessageReceived(new FailureStatus { ReelId = reelId, MechanicalError = true, ErrorCode = (byte)errorCode });
-                    break;
-                case HarkeyResponseErrorCodes.NoSync:
-                    OnMessageReceived(new FailureStatus { ReelId = reelId, TamperDetected = true, ErrorCode = (byte)errorCode });
-                    break;
-            }
-
-            for (var i = 0; i < commandedReels.Length; i++)
-            {
-                if (!commandedReels[i])
-                {
-                    continue;
-                }
-
-                var reelSpinningStatus =  new ReelSpinningStatus { ReelId = i + 1, SlowSpinning = true };
-                var failureStatus = errorCode.ToReelFailureStatus(i);
-                if (failureStatus is not null)
-                {
-                    OnMessageReceived(failureStatus);
-                }
-
-                OnMessageReceived(reelSpinningStatus);
-            }
-        }
-
-        private void ResetLights()
-        {
-            // The reel controller is supposed to reset the lights on the soft reset command but that doesn't happen.
-            // It appears the reel controller's status bits get reset but the light controller does not get updated.
-            // The reel controller will not update the lights unless there is a change in the status.
-            // After a reset the controller thinks the lights are off but they could be on.
-            // First we need to tell the reel controller to turn all lights on, then turn them all off.
-            SetLightsStates(HarkeyConstants.AllLightsOn);
-            Thread.Sleep(ResetDelayMs);
-            SetLightsStates(HarkeyConstants.AllLightsOff);
-            for (var i = 0; i < _lastReelColors.Length; ++i)
-            {
-                _lastReelColors[i] = new ReelColors();
-            }
-
-            for (var i = 0; i < _currentLightState.Length; ++i)
-            {
-                _currentLightState[i] = new ReelLampData(Color.Black, false, i + 1);
-            }
-
-            Thread.Sleep(LightResetDelayMs);
-        }
-
-        private async Task<TMessage> WaitForMessage<TMessage>(CancellationToken token)
-            where TMessage : HarkeySerializableMessage
-        {
-            var task = new TaskCompletionSource<TMessage>();
-            HarkeyMessageReceived += OnHarkeyMessageReceived;
-            try
-            {
-                using var registration = token.Register(() => task.TrySetResult(null));
-                return await task.Task;
-            }
-            catch (Exception)
-            {
-                return null;
-            }
-            finally
-            {
-                HarkeyMessageReceived -= OnHarkeyMessageReceived;
-            }
-
-            void OnHarkeyMessageReceived(object sender, HarkeySerializableMessage message)
-            {
-                if (message is TMessage foundItem)
-                {
-                    task.TrySetResult(foundItem);
-                }
-            }
-        }
-
-        private static async Task<TMessage> WithMessageTimeout<TMessage>(
-            Task<TMessage> messageWaiter,
-            TimeSpan waitTime,
-            CancellationToken token)
-            where TMessage : HarkeySerializableMessage
-        {
-            var delay = Task.Delay(waitTime, token);
-            var result = await Task.WhenAny(delay, messageWaiter).ConfigureAwait(false);
-            if (result == messageWaiter)
-            {
-                return await messageWaiter;
-            }
-
-            return null;
-        }
-    }
+namespace Aristocrat.Monaco.Hardware.Serial.Reel.Harkey
+{
+    using System;
+    using System.Collections;
+    using System.Collections.Concurrent;
+    using System.Collections.Generic;
+    using System.Drawing;
+    using System.Linq;
+    using System.Reflection;
+    using System.Threading;
+    using System.Threading.Tasks;
+    using Common;
+    using Common.Cryptography;
+    using Contracts.Gds;
+    using Contracts.Gds.Reel;
+    using Contracts.Reel;
+    using Contracts.Reel.ControlData;
+    using log4net;
+    using Messages;
+    using Protocols;
+    using HomeReel = Messages.HomeReel;
+    using InvokerQueue =
+        System.Collections.Concurrent.ConcurrentQueue<System.Action<Messages.HarkeySerializableMessage>>;
+    using Nudge = Messages.Nudge;
+
+    public class HarkeyProtocol : SerialReelController
+    {
+        private const int LightResetDelayMs = 100;
+        private const int ResetDelayMs = 20;
+        private static readonly ILog Logger = LogManager.GetLogger(MethodBase.GetCurrentMethod()!.DeclaringType);
+        private static readonly int[] ValidReelIds = Enumerable.Range(1, HarkeyConstants.MaxReelId).ToArray();
+
+        private readonly ConcurrentDictionary<Type, InvokerQueue> _router = new();
+
+        private readonly object _sequenceLock = new();
+
+        private readonly ConcurrentDictionary<int, (byte sequenceId, bool responseReceived)>
+            _homeReelMessageDictionary = new();
+
+        private (byte sequenceId, byte commandedReelBits) _lastSpinCommandReels;
+
+        private readonly ReelFaults _faults = ReelFaults.None;
+        private readonly ReelLampData[] _currentLightState = new ReelLampData[HarkeyConstants.MaxLightId];
+        private readonly List<bool> _reelsConnected = new();
+        private readonly byte[] _homeSteps = new byte[HarkeyConstants.MaxReelId];
+        private readonly ReelColors[] _lastReelColors = new ReelColors[HarkeyConstants.MaxReelId];
+        private byte _sequenceId;
+        private bool _disposed;
+        private byte[] _reelSteps = new byte[HarkeyConstants.MaxReelId];
+        private bool _reelsSpinning;
+        private int[] _offsets = Array.Empty<int>();
+        private bool _setOffsetsPending;
+        private bool _isInitialized;
+        private bool _reelsTilted;
+
+        public HarkeyProtocol()
+            : base(1, HarkeyConstants.MaxReelId, HarkeyConstants.MessageTemplate)
+        {
+            UseSyncMode = false;
+            PollIntervalMs = HarkeyConstants.PollingIntervalMs;
+            CommunicationTimeoutMs = HarkeyConstants.ExpectedResponseTime;
+            MinimumResponseTime = HarkeyConstants.ExpectedResponseTime;
+            RegisterCallback<ReelStatusResponse>(HandleStatus);
+            RegisterCallback<HomeReelResponse>(HandleHomeReelResponse);
+            RegisterCallback<Rm6VersionResponse>(HandleVersionResponse);
+            RegisterCallback<SpinReelsToGoalResponse>(HandleSpinResponse);
+            RegisterCallback<NudgeResponse>(HandleNudgeResponse);
+            RegisterCallback<AbortAndSlowSpinResponse>(HandleAbortAndSlowSpinResponse);
+            RegisterCallback<SetFaultsResponse>(HandleSetFaultsResponse);
+            RegisterCallback<ProtocolErrorResponse>(HandleProtocolErrorResponse);
+            RegisterCallback<HardwareErrorResponse>(HandleHardwareErrorResponse);
+            RegisterCallback<SetReelLightBrightnessResponse>(HandleSimpleAckResponse);
+            RegisterCallback<ChangeSpeedResponse>(HandleSimpleAckResponse);
+            RegisterCallback<SetReelLightColorResponse>(HandleSimpleAckResponse);
+            RegisterCallback<UnsolicitedErrorTamperResponse>(HandleUnsolicitedErrorTamperResponse);
+            RegisterCallback<UnsolicitedErrorStallResponse>(HandleUnsolicitedErrorStallResponse);
+
+            for (var lightId = 0; lightId < HarkeyConstants.MaxLightId; ++lightId)
+            {
+                _currentLightState[lightId] = new ReelLampData(Color.Black, false, lightId + 1);
+            }
+
+            lock (_sequenceLock)
+            {
+                for (var reelId = 0; reelId < HarkeyConstants.MaxReelId; ++reelId)
+                {
+                    _reelsConnected.Add(false);
+                }
+            }
+
+            HarkeySerializableMessage.Initialize();
+            MessageBuilt += OnMessageBuilt;
+        }
+
+        protected override bool HasDisablingFault => _faults != ReelFaults.None;
+
+        private int ReelConnectedCount
+        {
+            get
+            {
+                lock (_sequenceLock)
+                {
+                    return _reelsConnected.Count(connected => connected);
+                }
+            }
+        }
+
+        private event EventHandler<HarkeySerializableMessage> HarkeyMessageReceived;
+
+        public override bool Open()
+        {
+            EnablePolling(false);
+
+            try
+            {
+                _reelsSpinning = false;
+
+                base.Open();
+                ResetLights();
+
+                return RequestStatus();
+            }
+            finally
+            {
+                EnablePolling(true);
+            }
+        }
+
+        protected override void SelfTest()
+        {
+            lock (_sequenceLock)
+            {
+                if (_isInitialized)
+                {
+                    _homeReelMessageDictionary.Clear();
+                }
+            }
+
+            // Clear any hardware faults that are active
+            OnMessageReceived(new FailureStatusClear { HardwareError = true, CommunicationError = true });
+            List<bool> connectedReels;
+            lock (_sequenceLock)
+            {
+                connectedReels = _reelsConnected.ToList();
+            }
+
+            for (var reelIndex = 1; reelIndex <= HarkeyConstants.MaxReelId; ++reelIndex)
+            {
+                if (!connectedReels[reelIndex - 1])
+                {
+                    continue;
+                }
+
+                // Clear unsolicited tamper detected fault
+                OnMessageReceived(new FailureStatusClear { ReelId = reelIndex, TamperDetected = true, StallDetected = true, ComponentError = true, LowVoltageDetected = true});
+            }
+
+            // It doesn't support this
+            OnMessageReceived(new FailureStatus());
+        }
+
+        protected override void OnDeviceAttached()
+        {
+            _reelsSpinning = false;
+            base.OnDeviceAttached();
+        }
+
+        protected override bool GetDeviceInformation()
+        {
+            DiscoverReels();
+            HandleModel();
+            SendCommand(new GetRm6Version());
+
+            // Returning true here will auto-populate the GAT data and will not have the version information
+            return false;
+        }
+
+        protected override void Dispose(bool disposing)
+        {
+            if (_disposed)
+            {
+                return;
+            }
+
+            if (disposing)
+            {
+                _router.Clear();
+                MessageBuilt -= OnMessageBuilt;
+            }
+
+            _disposed = true;
+            base.Dispose(disposing);
+        }
+
+        protected override void CalculateCrc()
+        {
+            // This device does not support CRC just use the version and has that
+            using var crc = new Crc32();
+            FirmwareCrc = string.IsNullOrEmpty(FirmwareVersion)
+                ? UnknownCrc
+                : BitConverter.ToInt32(crc.ComputeHash(FirmwareVersion.ToByteArray()), 0);
+        }
+
+        protected override void Enable(bool enable)
+        {
+        }
+
+        protected override bool RequestStatus()
+        {
+            return SendAndReceive<ReelStatusResponse>(new GetReelStatus()) != null;
+        }
+
+        protected override void HomeReel(int reelId, int position)
+        {
+            if (reelId is <= 0 or > HarkeyConstants.MaxReelId ||
+                position is < -1 or > HarkeyConstants.NumberOfMotorSteps || !IsAttached)
+            {
+                return;
+            }
+
+            if (position != -1)
+            {
+                UpdateFaults(reelId, (byte)position);
+            }
+
+            HomeReel(reelId);
+        }
+
+        private void UpdateFaults(int reelId, byte position)
+        {
+            // Set the fault position for the reel
+            List<byte> faults;
+            lock (_sequenceLock)
+            {
+                if (_homeSteps[reelId - 1] == position)
+                {
+                    return;
+                }
+
+                _homeSteps[reelId - 1] = position;
+                faults = _homeSteps.ToList();
+            }
+
+            SetFaults(faults);
+        }
+
+        protected override void SetLights(params ReelLampData[] lampData)
+        {
+            if (!_isInitialized || _reelsSpinning)
+            {
+                OnMessageReceived(new ReelLightResponse { LightsUpdated = false });
+                return;
+            }
+
+            var colorChanged = false;
+            var stateChanged = false;
+            foreach (var data in lampData)
+            {
+                if (data.Id is < 1 or > HarkeyConstants.MaxLightId)
+                {
+                    continue;
+                }
+
+                var newColor = _currentLightState[data.Id - 1].Color;
+                var newState = _currentLightState[data.Id - 1].IsLampOn;
+                if (data.IsLampOn != _currentLightState[data.Id - 1].IsLampOn)
+                {
+                    stateChanged = true;
+                    newState = data.IsLampOn;
+                }
+
+                // Only set the color if the lamp is being turned on with a different color that is not transparent, otherwise just ignore the color
+                if (data.IsLampOn && data.Color != _currentLightState[data.Id - 1].Color && data.Color != Color.Transparent)
+                {
+                    colorChanged = true;
+                    newColor = data.Color;
+                }
+
+                if (stateChanged || colorChanged)
+                {
+                    _currentLightState[data.Id - 1] = new ReelLampData(newColor, newState, data.Id);
+                }
+            }
+
+            if (colorChanged)
+            {
+                SetLightsColors(_currentLightState);
+            }
+
+            if (stateChanged || colorChanged)
+            {
+                SetLightsStates(_currentLightState);
+            }
+
+            OnMessageReceived(new ReelLightResponse { LightsUpdated = true });
+        }
+
+        protected override void SetReelLightBrightness(int reelId, int brightness)
+        {
+            var reelConnectedCount = ReelConnectedCount;
+            if (reelId < 0 || reelId > reelConnectedCount || brightness is < 1 or > 100 || _reelsSpinning)
+            {
+                OnMessageReceived(new ReelLightResponse { LightsUpdated = false });
+                return;
+            }
+
+            // ReelId of 0 indicates that all reels should be set
+            if (reelId == 0)
+            {
+                for (var reel = 1; reel <= reelConnectedCount; ++reel)
+                {
+                    SendCommand(new SetReelLightBrightness { ReelId = reel, Brightness = brightness });
+                }
+            }
+            else
+            {
+                SendCommand(new SetReelLightBrightness { ReelId = reelId, Brightness = brightness });
+            }
+
+            OnMessageReceived(new ReelLightResponse { LightsUpdated = true });
+        }
+
+        protected override void SetReelSpeed(params ReelSpeedData[] speedData)
+        {
+            // The Harkey protocol does not set individual reel speeds so using the speed in the first parameter array item
+            if (speedData[0].Speed is < 0 or > 200)
+            {
+                return;
+            }
+
+            SendCommand(new ChangeSpeed { Speed = speedData[0].Speed });
+        }
+
+        protected override void SetReelOffsets(params int[] offsets)
+        {
+            _setOffsetsPending = true;
+            _offsets = offsets;
+        }
+
+        protected override void SpinReel(params ReelSpinData[] spinData)
+        {
+            if (!IsAttached && !_reelsSpinning)
+            {
+                return;
+            }
+
+            var directions = GetReelDirections(spinData);
+            byte[] reelSteps;
+            lock (_sequenceLock)
+            {
+                _reelSteps = reelSteps = GetReelSteps(spinData, true);
+            }
+
+            var reels = GetSelectedReels(spinData);
+
+            byte rampTable = HarkeyConstants.DefaultRampTable;
+            if (spinData[0].Rpm is >= byte.MinValue and <= byte.MaxValue)
+            {
+                rampTable = (byte)spinData[0].Rpm;
+            }
+
+            // No spin freely implemented.  The current Harkey firmware does not support it correctly.
+            // Once the reels are spinning freely, there is no way to stop them.
+            SpinReelsToGoal(directions, reelSteps, reels, rampTable);
+        }
+
+        protected override void NudgeReel(params NudgeReelData[] nudgeData)
+        {
+            if (!IsAttached)
+            {
+                return;
+            }
+
+            var directions = GetReelDirections(nudgeData);
+
+            byte[] reelSteps;
+            lock (_sequenceLock)
+            {
+                _reelSteps = reelSteps = GetReelSteps(nudgeData, false);
+            }
+
+            var reels = GetSelectedReels(nudgeData);
+
+            byte rampTable = HarkeyConstants.DefaultNudgeDelay;
+            if (nudgeData[0].Delay is >= byte.MinValue and <= byte.MaxValue)
+            {
+                rampTable = (byte)nudgeData[0].Delay;
+            }
+
+            Nudge(directions, reelSteps, reels, rampTable);
+        }
+
+        protected override void TiltReels()
+        {
+            _homeReelMessageDictionary.Clear();
+            SetPollingRate(HarkeyConstants.PollingIntervalMs);
+            SendAndReceive<AbortAndSlowSpinResponse>(
+                new AbortAndSlowSpin { SelectedReels = GetAllReelsSelectedBits() });
+            _reelsSpinning = false;
+        }
+
+        protected override void OnDeviceDetached()
+        {
+            OnMessageReceived(new FailureStatusClear { HardwareError = true });
+            OnMessageReceived(new FailureStatusClear { CommunicationError = true });
+            lock (_sequenceLock)
+            {
+                _homeReelMessageDictionary.Clear();
+                for (var i = 0; i < HarkeyConstants.MaxReelId; ++i)
+                {
+                    _reelsConnected[i] = false;
+                }
+
+                _isInitialized = false;
+            }
+
+            var status = new ReelStatusResponse
+            {
+                Reel1Status = ReelStatus.None,
+                Reel2Status = ReelStatus.None,
+                Reel3Status = ReelStatus.None,
+                Reel4Status = ReelStatus.None,
+                Reel5Status = ReelStatus.None,
+                Reel6Status = ReelStatus.None
+            };
+
+            UpdatePollingRate(HarkeyConstants.PollingIntervalMs);
+            HandleStatus(status);
+            base.OnDeviceDetached();
+        }
+
+        /// <inheritdoc />
+        protected override void GetReelLightIdentifiers()
+        {
+            int reelConnectedCount;
+            lock (_sequenceLock)
+            {
+                reelConnectedCount = _reelsConnected.Count(connected => connected);
+            }
+
+            var response = new ReelLightIdentifiersResponse { StartId = 1, EndId = reelConnectedCount * HarkeyConstants.LightsPerReel };
+            SetReelLightsIdentifiers(response);
+        }
+
+        private static string GetVersionString(IVersionProvider version)
+        {
+            return $"{version.MajorVersion}.{version.MinorVersion}.{version.MiniVersion}";
+        }
+
+        private static T BuildMessage<T>(byte[] message) where T : HarkeySerializableMessage
+        {
+            try
+            {
+                var serializableMessage = HarkeySerializableMessage.Deserialize(message) as T;
+                return serializableMessage;
+            }
+            catch (Exception exception)
+            {
+                Logger.Error("Failed to parse message", exception);
+            }
+
+            return null;
+        }
+
+        private static byte GetReelDirections(IEnumerable<ISpinData> spinData)
+        {
+            return spinData.Where(data => data.ReelId is >= 1 and <= HarkeyConstants.MaxReelId && data.Direction != SpinDirection.Forward)
+                .Aggregate<ISpinData, byte>(0, (current, data) => (byte)(current | (byte)(1 << data.ReelId - 1)));
+        }
+
+        private static byte GetSelectedReels(IEnumerable<ISpinData> spinData)
+        {
+            return spinData.Where(data => data.ReelId is >= 1 and <= HarkeyConstants.MaxReelId)
+                .Aggregate<ISpinData, byte>(0, (current, data) => (byte)(current | (byte)(1 << data.ReelId - 1)));
+        }
+
+        private static bool IsRequestError(int responseCode)
+        {
+            return (responseCode & (int)HarkeyRequestErrorCodes.ErrorMask) == (int)HarkeyRequestErrorCodes.ErrorMask;
+        }
+
+        private static void HandleSimpleAckResponse(ISimpleAckResponse response)
+        {
+            // There is no need to check the ACK/NACK/Error codes for this command. Handling it to remove any logging warnings.
+            Logger.Debug($"{response.CommandId} ACKed");
+        }
+
+        private static IMessageTemplate GetNoProtocolMessageTemplate(int messageLength)
+        {
+            const int commandLength = 1;
+            return new MessageTemplate<XorChecksumEngine>
+            (
+                new List<MessageTemplateElement>
+                {
+                    new()
+                    {
+                        ElementType = MessageTemplateElementType.ConstantMask,
+                        BigEndian = false,
+                        Length = commandLength,
+                        IncludedInCrc = true
+                    },
+                    new()
+                    {
+                        ElementType = MessageTemplateElementType.VariableData,
+                        BigEndian = false,
+                        Length = messageLength - commandLength,
+                        IncludedInCrc = true
+                    },
+                    new()
+                    {
+                        ElementType = MessageTemplateElementType.Crc,
+                        BigEndian = false,
+                        Length = 1,
+                        IncludedInCrc = false
+                    }
+                },
+                0
+            );
+        }
+
+        private byte[] GetHomeReelSequenceIds()
+        {
+            lock (_sequenceLock)
+            {
+                if (_homeReelMessageDictionary.Any())
+                {
+                    return Array.Empty<byte>();
+                }
+
+                var sequenceIds = new byte[ValidReelIds.Length];
+                for (var i = 0; i < ValidReelIds.Length; ++i)
+                {
+                    var nextSequence = NextSequenceId();
+                    sequenceIds[i] = nextSequence;
+                    _homeReelMessageDictionary.TryAdd(ValidReelIds[i], (nextSequence, false));
+                }
+
+                return sequenceIds;
+            }
+        }
+
+        private void DiscoverReels()
+        {
+            var sequenceIds = GetHomeReelSequenceIds();
+            for (var i = 0; i < sequenceIds.Length; ++i)
+            {
+                SendCommand(new HomeReel { ReelId = i + 1, SequenceId = sequenceIds[i] }, false);
+            }
+        }
+
+        private byte[] GetReelSteps(IEnumerable<ISpinData> spinData, bool applyOffsets)
+        {
+            var steps = new byte[HarkeyConstants.MaxReelId];
+
+            foreach (var data in spinData)
+            {
+                if (data.ReelId is < 1 or > HarkeyConstants.MaxReelId ||
+                    data.Step is < byte.MinValue or > byte.MaxValue)
+                {
+                    continue;
+                }
+
+                steps[data.ReelId - 1] = (byte)data.Step;
+                steps[data.ReelId - 1] = (byte)(applyOffsets ? GetOffsetPosition(data.ReelId, data.Step) : data.Step);
+            }
+
+            return steps;
+        }
+
+        private int GetOffsetPosition(int reelId, int position)
+        {
+            var offset =  _offsets.Length >= reelId ? _offsets[reelId - 1] : 0;
+            var offsetPosition = position + offset;
+
+            return offsetPosition switch
+            {
+                >= HarkeyConstants.NumberOfMotorSteps => offsetPosition - HarkeyConstants.NumberOfMotorSteps,
+                < 0 => offsetPosition + HarkeyConstants.NumberOfMotorSteps,
+                _ => offsetPosition
+            };
+        }
+
+        private int GetAllReelsSelectedBits()
+        {
+            var bits = 0;
+            for (var i = 0; i < ReelConnectedCount; i++)
+            {
+                bits |= 1 << i;
+            }
+
+            return bits;
+        }
+
+        private void HandleAbortAndSlowSpinResponse(AbortAndSlowSpinResponse response)
+        {
+            _reelsTilted = true;
+
+            var commandedReels = new BitArray(new[] { GetAllReelsSelectedBits() });
+            for (var i = 0; i < commandedReels.Length; i++)
+            {
+                if (commandedReels[i])
+                {
+                    OnMessageReceived(new ReelSpinningStatus { ReelId = i + 1, SlowSpinning = true });
+                }
+            }
+
+            OnMessageReceived(new TiltReelsResponse());
+        }
+
+        private void HandleProtocolErrorResponse(ProtocolErrorResponse response)
+        {
+            OnMessageReceived(new FailureStatus { CommunicationError = true, ErrorCode = (byte)response.ResponseCode });
+        }
+
+        private void HandleHardwareErrorResponse(HardwareErrorResponse response)
+        {
+            switch ((HardwareErrorCodes)response.ResponseCode)
+            {
+                case HardwareErrorCodes.PowerUpReset:
+                    IsAttached = false; // Reset the COMs if we initialized in these states
+                    return;
+                case HardwareErrorCodes.ResetInstructionFromFirmware:
+                case HardwareErrorCodes.MotorVoltageLow:
+                case HardwareErrorCodes.LampVoltageLow:
+                    // Response ACK to the Soft Reset and power up commands should be ignored.
+                    // Voltage low responses can be ignored as they will be reported for reel or lamp commands.
+                    return;
+                default:
+                    OnMessageReceived(new FailureStatus { HardwareError = true, ErrorCode = (byte)response.ResponseCode });
+                    break;
+            }
+        }
+
+        private void HandleUnsolicitedErrorTamperResponse(UnsolicitedErrorTamperResponse response)
+        {
+            var responseCode = (byte)response.ResponseCode;
+            var reelId = responseCode & 0x0F;
+            OnMessageReceived(new FailureStatus { ReelId = reelId, TamperDetected = true, ErrorCode = responseCode });
+        }
+
+        private void HandleUnsolicitedErrorStallResponse(UnsolicitedErrorStallResponse response)
+        {
+            var responseCode = (byte)response.ResponseCode;
+            var reelId = responseCode & 0x0F;
+            OnMessageReceived(new FailureStatus { ReelId = reelId, StallDetected = true, ErrorCode = responseCode });
+        }
+
+        private void HandleHomeReelResponse(HomeReelResponse response)
+        {
+            var reel = _homeReelMessageDictionary.FirstOrDefault(x => x.Value.sequenceId == response.SequenceId).Key;
+            if (reel <= 0)
+            {
+                return;
+            }
+
+            if (response.ResponseCode == (int)HomeReelResponseCodes.Homed)
+            {
+                _reelsTilted = false;
+                int homeStep;
+
+                lock (_sequenceLock)
+                {
+                    homeStep = _homeSteps[reel - 1];
+                }
+
+                var step = GetOffsetPosition(reel, homeStep);
+                var stop = ReelExtensions.GetStopFromStep(step, HarkeyConstants.NumberOfMotorSteps, HarkeyConstants.NumberOfStops);
+
+                UpdateReelStatus(
+                    reel,
+                    x =>
+                    {
+                        x.ReelStall = false;
+                        x.ReelTampered = false;
+                        x.LowVoltage = false;
+                        x.FailedHome = false;
+                        return x;
+                    });
+                OnMessageReceived(new ReelSpinningStatus { ReelId = reel, IdleAtStop = true, Step = step, Stop = stop });
+            }
+            else if (IsRequestError(response.ResponseCode))
+            {
+                OnMessageReceived(new ReelSpinningStatus { ReelId = reel });
+            }
+            else if (response.ResponseCode == (int)HomeReelResponseCodes.FailedHome)
+            {
+                UpdateReelStatus(
+                    reel,
+                    x =>
+                    {
+                        x.FailedHome = true;
+                        return x;
+                    });
+                OnMessageReceived(new FailureStatus { ReelId = reel, FailedHome = true, ErrorCode = (byte)response.ResponseCode });
+            }
+            else
+            {
+                return;
+            }
+
+            _homeReelMessageDictionary.TryUpdate(reel, (response.SequenceId, true), (response.SequenceId, false));
+
+            bool postInitialized;
+            lock (_sequenceLock)
+            {
+                if (_homeReelMessageDictionary.All(x => x.Value.responseReceived))
+                {
+                    _homeReelMessageDictionary.Clear();
+                    _reelsSpinning = false;
+                }
+
+                if (_isInitialized)
+                {
+                    return;
+                }
+
+                postInitialized = _isInitialized = _homeReelMessageDictionary.IsEmpty;
+            }
+
+            if (postInitialized)
+            {
+                RequestStatus();
+                OnMessageReceived(new ControllerInitializedStatus());
+            }
+        }
+
+        private void HandleNudgeResponse(NudgeResponse response)
+        {
+            (byte sequenceId, byte commandedReelBits) lastSpinCommandReels;
+            lock (_sequenceLock)
+            {
+                lastSpinCommandReels = _lastSpinCommandReels;
+            }
+
+            if (lastSpinCommandReels == default || lastSpinCommandReels.sequenceId != response.SequenceId)
+            {
+                return;
+            }
+
+            if (response.ResponseCode1 == (int)SpinResponseCodes.Accepted)
+            {
+                HandleAck80Accepted(lastSpinCommandReels.commandedReelBits);
+            }
+            else if (IsRequestError(response.ResponseCode1))
+            {
+                _reelsSpinning = false;
+                HandleRequestError(response.ResponseCode1, lastSpinCommandReels.commandedReelBits);
+            }
+            else if ((response.ResponseCode1 & (int)SpinResponseCodes.StoppingReelMask) ==
+                     (int)SpinResponseCodes.StoppingReelMask)
+            {
+                if (response.ResponseCode1 == (int)SpinResponseCodes.AllReelsStopped)
+                {
+                    _reelsSpinning = false;
+                    return;
+                }
+
+                var reelId = response.ResponseCode1 ^ (int)SpinResponseCodes.StoppingReelMask;
+                HandleResponseReelStopped(reelId);
+            }
+            else if (response.ResponseCode2.IsResponseError())
+            {
+                _reelsSpinning = false;
+                 HandleResponseError(response.ResponseCode2, lastSpinCommandReels.commandedReelBits, response.ResponseCode1);
+            }
+        }
+
+        private void HandleSpinResponse(SpinReelsToGoalResponse response)
+        {
+            (byte sequenceId, byte commandedReelBits) lastSpinCommandReels;
+            lock (_sequenceLock)
+            {
+                lastSpinCommandReels = _lastSpinCommandReels;
+            }
+
+            if (lastSpinCommandReels == default || lastSpinCommandReels.sequenceId != response.SequenceId)
+            {
+                return;
+            }
+
+            if (response.ResponseCode1 == (int)SpinResponseCodes.Accepted)
+            {
+                HandleAck80Accepted(lastSpinCommandReels.commandedReelBits);
+            }
+            else if (IsRequestError(response.ResponseCode1))
+            {
+                _reelsSpinning = false;
+                HandleRequestError(response.ResponseCode1, lastSpinCommandReels.commandedReelBits);
+            }
+            else if ((response.ResponseCode1 & (int)SpinResponseCodes.StoppingReelMask) ==
+                     (int)SpinResponseCodes.StoppingReelMask)
+            {
+                if (response.ResponseCode1 == (int)SpinResponseCodes.AllReelsStopped)
+                {
+                    _reelsSpinning = false;
+                    SetPollingRate(HarkeyConstants.PollingIntervalMs);
+                    return;
+                }
+
+                var reelId = response.ResponseCode1 ^ (int)SpinResponseCodes.StoppingReelMask;
+                HandleResponseReelStopped(reelId);
+            }
+            else if (response.ResponseCode1 == (int)HarkeyResponseErrorCodes.Skew)
+            {
+                // According to spec, skew indicates that the reel was in a tamper state while spinning to goal and it was successfully re-synced
+                var direction = response.ResponseCode3 == 0 ? "forward" : "backward";
+                Logger.Error($"HandleSpinResponse Reel {response.ResponseCode2} skewed {direction} {response.ResponseCode4} steps");
+            }
+            else if (response.ResponseCode2.IsResponseError())
+            {
+                _reelsSpinning = false;
+                HandleResponseError(response.ResponseCode2, lastSpinCommandReels.commandedReelBits, response.ResponseCode1);
+            }
+        }
+
+        private void HandleVersionResponse(Rm6VersionResponse version)
+        {
+            FirmwareVersion = GetVersionString(version);
+            OnMessageReceived(new GatData { Data = GatData });
+            if (_isInitialized)
+            {
+                OnMessageReceived(new ControllerInitializedStatus());
+            }
+        }
+
+        private void HandleStatus(ReelStatusResponse status)
+        {
+            Status = status.GlobalStatus.ToFailureStatus();
+
+            Contracts.Gds.Reel.ReelStatus reel1Status;
+            Contracts.Gds.Reel.ReelStatus reel2Status;
+            Contracts.Gds.Reel.ReelStatus reel3Status;
+            Contracts.Gds.Reel.ReelStatus reel4Status;
+            Contracts.Gds.Reel.ReelStatus reel5Status;
+            Contracts.Gds.Reel.ReelStatus reel6Status;
+
+            lock (_sequenceLock)
+            {
+                // We need to ignore the connected status when homing after a tilt because the controller reports no status.
+                reel1Status = status.Reel1Status.ToReelStatus(1, _isInitialized, IgnoreConnectedStatus(1));
+                reel2Status = status.Reel2Status.ToReelStatus(2, _isInitialized, IgnoreConnectedStatus(2));
+                reel3Status = status.Reel3Status.ToReelStatus(3, _isInitialized, IgnoreConnectedStatus(3));
+                reel4Status = status.Reel4Status.ToReelStatus(4, _isInitialized, IgnoreConnectedStatus(4));
+                reel5Status = status.Reel5Status.ToReelStatus(5, _isInitialized, IgnoreConnectedStatus(5));
+                reel6Status = status.Reel6Status.ToReelStatus(6, _isInitialized, IgnoreConnectedStatus(6));
+
+                _reelsConnected[0] = reel1Status.Connected;
+                _reelsConnected[1] = reel2Status.Connected;
+                _reelsConnected[2] = reel3Status.Connected;
+                _reelsConnected[3] = reel4Status.Connected;
+                _reelsConnected[4] = reel5Status.Connected;
+                _reelsConnected[5] = reel6Status.Connected;
+            }
+
+            SetReelStatus(1, reel1Status);
+            SetReelStatus(2, reel2Status);
+            SetReelStatus(3, reel3Status);
+            SetReelStatus(4, reel4Status);
+            SetReelStatus(5, reel5Status);
+            SetReelStatus(6, reel6Status);
+        }
+
+        private bool IgnoreConnectedStatus(int reelId)
+        {
+            if (reelId >= HarkeyConstants.MaxReelId)
+            {
+                return false;
+            }
+
+            return (_homeReelMessageDictionary.ContainsKey(reelId) || _reelsTilted) && _reelsConnected[reelId - 1];
+        }
+
+        private void HandleSetFaultsResponse(SetFaultsResponse response)
+        {
+            if (response.ResponseCode != HarkeyConstants.Acknowledged20)
+            {
+                return;
+            }
+
+            _setOffsetsPending = false;
+        }
+
+        private void HandleModel()
+        {
+            Model = "RM6";
+            Manufacturer = "Aristocrat";
+            Protocol = "Harkey";
+        }
+
+        private void HomeReel(int reelId)
+        {
+            if (_homeReelMessageDictionary.ContainsKey(reelId))
+            {
+                return;
+            }
+
+            if (_setOffsetsPending)
+            {
+                List<byte> faults;
+                lock (_sequenceLock)
+                {
+                    faults = _homeSteps.ToList();
+                }
+
+                SetFaults(faults);
+            }
+
+            byte sequenceId;
+            lock (_sequenceLock)
+            {
+                _reelsSpinning = true;
+                SetPollingRate(HarkeyConstants.SpinningPollingIntervalMs);
+                sequenceId = NextSequenceId();
+                _homeReelMessageDictionary.TryAdd(reelId, (sequenceId, false));
+            }
+
+            SendAndReceive<HomeReelResponse>(new HomeReel { ReelId = reelId, SequenceId = sequenceId }, false);
+        }
+
+        private void SetFaults(IReadOnlyList<byte> positions)
+        {
+            if (positions.Count != HarkeyConstants.MaxReelId || !IsAttached)
+            {
+                return;
+            }
+
+            SendCommand(
+                new SetFaults
+                {
+                    Fault1 = (byte)GetOffsetPosition(1, positions[0]),
+                    Fault2 = (byte)GetOffsetPosition(2, positions[1]),
+                    Fault3 = (byte)GetOffsetPosition(3, positions[2]),
+                    Fault4 = (byte)GetOffsetPosition(4, positions[3]),
+                    Fault5 = (byte)GetOffsetPosition(5, positions[4]),
+                    Fault6 = (byte)GetOffsetPosition(6, positions[5]),
+                });
+        }
+
+        private void SpinReelsToGoal(byte directions, IReadOnlyList<byte> stops, byte selectedReels, byte rampTable)
+        {
+            byte sequenceId;
+            lock (_sequenceLock)
+            {
+                sequenceId = NextSequenceId();
+                _lastSpinCommandReels = (sequenceId, selectedReels);
+                SetPollingRate(HarkeyConstants.SpinningPollingIntervalMs);
+                _reelsSpinning = true;
+            }
+
+            SendAndReceive<SpinReelsToGoalResponse>(new SpinReelsToGoal
+            {
+                Direction = directions,
+                Goal1 = stops[0],
+                Goal2 = stops[1],
+                Goal3 = stops[2],
+                Goal4 = stops[3],
+                Goal5 = stops[4],
+                Goal6 = stops[5],
+                SelectedReels = selectedReels,
+                RampTable = rampTable,
+                SequenceId = sequenceId
+            }, false);
+        }
+
+        private void Nudge(byte directions, IReadOnlyList<byte> steps, byte selectedReels, byte delay)
+        {
+            byte sequenceId;
+            lock (_sequenceLock)
+            {
+                sequenceId = NextSequenceId();
+                _lastSpinCommandReels = (sequenceId, selectedReels);
+                SetPollingRate(HarkeyConstants.SpinningPollingIntervalMs);
+            }
+
+            SendCommand(new Nudge
+            {
+                Direction = directions,
+                Nudge1 = steps[0],
+                Nudge2 = steps[1],
+                Nudge3 = steps[2],
+                Nudge4 = steps[3],
+                Nudge5 = steps[4],
+                Nudge6 = steps[5],
+                Delay = delay,
+                SequenceId = sequenceId
+            }, false);
+        }
+
+        private static int CreateLightMask(bool topLightOn, bool middleLightOn, bool bottomLightOn)
+        {
+            var lightMask = 0x00;
+
+            if (topLightOn)
+            {
+                lightMask |= 0x04;
+            }
+
+            if (middleLightOn)
+            {
+                lightMask |= 0x02;
+            }
+
+            if (bottomLightOn)
+            {
+                lightMask |= 0x01;
+            }
+
+            return lightMask;
+        }
+
+        private static SetReelLights GetReelLightsCommand(IReadOnlyList<ReelLampData> lampData) =>
+            new()
+            {
+                Reel1Lights = CreateLightMask(lampData[0].IsLampOn, lampData[1].IsLampOn, lampData[2].IsLampOn),
+                Reel2Lights = CreateLightMask(lampData[3].IsLampOn, lampData[4].IsLampOn, lampData[5].IsLampOn),
+                Reel3Lights = CreateLightMask(lampData[6].IsLampOn, lampData[7].IsLampOn, lampData[8].IsLampOn),
+                Reel4Lights = CreateLightMask(lampData[9].IsLampOn, lampData[10].IsLampOn, lampData[11].IsLampOn),
+                Reel5Lights = CreateLightMask(lampData[12].IsLampOn, lampData[13].IsLampOn, lampData[14].IsLampOn),
+                Reel6Lights = CreateLightMask(lampData[15].IsLampOn, lampData[16].IsLampOn, lampData[17].IsLampOn)
+            };
+
+        private void SetLightsStates(IReadOnlyList<ReelLampData> lampData)
+        {
+            SendCommand(GetReelLightsCommand(lampData));
+        }
+
+        private void SetLightsColors(IList<ReelLampData> lampData)
+        {
+            if (lampData.Count != HarkeyConstants.MaxLightId)
+            {
+                Logger.Warn("Unable to set reel light colors with insufficient lamp data");
+                return;
+            }
+
+            var reelConnected = new List<bool>();
+            lock (_sequenceLock)
+            {
+                reelConnected.AddRange(_reelsConnected);
+            }
+
+            var reelLightsCommand = GetReelLightsCommand(_currentLightState);
+            for (var i = 0; i < HarkeyConstants.MaxReelId; i++)
+            {
+                if (!reelConnected[i])
+                {
+                    continue;
+                }
+
+                var top = lampData[i * HarkeyConstants.LightsPerReel];
+                var middle = lampData[i * HarkeyConstants.LightsPerReel + 1];
+                var bottom = lampData[i * HarkeyConstants.LightsPerReel + 2];
+
+                var newColor = new ReelColors(top.Color.ToWord(), middle.Color.ToWord(), bottom.Color.ToWord());
+                var previousColor = _lastReelColors[i];
+                if (previousColor == newColor)
+                {
+                    continue;
+                }
+
+                _lastReelColors[i] = newColor;
+
+                // Only set the lights on if the state is currently on and hasn't changed otherwise we need to toggle the lamps
+                reelLightsCommand.AllReelLights[i] = CreateLightMask(
+                    previousColor.TopColor == newColor.TopColor && top.IsLampOn,
+                    previousColor.MiddleColor == newColor.MiddleColor && middle.IsLampOn,
+                    previousColor.BottomColor == newColor.BottomColor && bottom.IsLampOn);
+                SendCommand(
+                    new SetReelLightColor
+                    {
+                        ReelId = i + 1,
+                        TopColor = newColor.TopColor,
+                        MiddleColor = newColor.MiddleColor,
+                        BottomColor = newColor.BottomColor
+                    });
+            }
+
+            SendCommand(reelLightsCommand);
+        }
+
+        private void OnMessageBuilt(object sender, MessagedBuiltEventArgs e)
+        {
+            var message = BuildMessage<HarkeySerializableMessage>(e.Message);
+            if (message is null)
+            {
+                var byteString = string.Join("-", e.Message);
+                Logger.Warn($"Unable to parse Harkey message: {byteString}");
+                return;
+            }
+
+            Logger.Debug($"Got Message: {message}");
+            HarkeyMessageReceived?.Invoke(this, message);
+            foreach (var invoker in ReportInvokers(message.GetType()))
+            {
+                invoker(message);
+            }
+        }
+
+        private InvokerQueue ReportInvokers(Type reportType)
+        {
+            return _router.GetOrAdd(reportType, _ => new InvokerQueue());
+        }
+
+        private void RegisterCallback<T>(Action<T> callback)
+            where T : HarkeySerializableMessage
+        {
+            var invokers = ReportInvokers(typeof(T));
+            invokers.Enqueue(
+                buffer =>
+                {
+                    try
+                    {
+                        lock (_sequenceLock)
+                        {
+                            SetPollingRate(PollIntervalMs);
+                            FailedPollCount = 0;
+                        }
+
+                        callback(buffer as T);
+                    }
+                    catch (Exception e)
+                    {
+                        Logger.Error($"ReportReceived: exception processing object {e}");
+                    }
+                });
+        }
+
+        private void SetPollingRate(int pollingRate)
+        {
+            if (!IsAttached)
+            {
+                return;
+            }
+
+            UpdatePollingRate(pollingRate);
+        }
+
+        private byte NextSequenceId()
+        {
+            lock (_sequenceLock)
+            {
+                _sequenceId = (byte)((_sequenceId + 1) % HarkeyConstants.MaxSequenceId);
+                return _sequenceId;
+            }
+        }
+
+        private void SendCommand(HarkeySerializableMessage message, bool updateSequenceId = true)
+        {
+            if (updateSequenceId && message is ISequencedCommand command)
+            {
+                command.SequenceId = NextSequenceId();
+            }
+
+            var messageBytes = message.Serialize();
+
+            if (message.UseCommandInsteadOfProtocol)
+            {
+                SendCommand(messageBytes, GetNoProtocolMessageTemplate(messageBytes.Length));
+            }
+            else
+            {
+                SendCommand(messageBytes);
+            }
+        }
+
+        private TReceive SendAndReceive<TReceive>(
+            HarkeySerializableMessage message,
+            bool updateSequenceId = true,
+            int timeout = HarkeyConstants.AllowableResponseTime) where TReceive : HarkeySerializableMessage
+        {
+            using var source = new CancellationTokenSource();
+            var responseTask = WaitForMessage<TReceive>(source.Token);
+            SendCommand(message, updateSequenceId);
+            var result = WithMessageTimeout(responseTask, TimeSpan.FromMilliseconds(timeout), source.Token)
+                .WaitForCompletion();
+            return result;
+        }
+
+        private void HandleAck80Accepted(byte commandedReelBits)
+        {
+            var commandedReels = new BitArray(new[] { commandedReelBits });
+            for (var i = 0; i < commandedReels.Length; i++)
+            {
+                if (commandedReels[i])
+                {
+                    OnMessageReceived(new ReelSpinningStatus { ReelId = i + 1, Spinning = true });
+                }
+            }
+        }
+
+        private void HandleResponseReelStopped(int reelId)
+        {
+            int stop;
+            lock (_sequenceLock)
+            {
+                stop = ReelExtensions.GetStopFromStep(_reelSteps[reelId - 1], HarkeyConstants.NumberOfMotorSteps, HarkeyConstants.NumberOfStops);
+            }
+
+            OnMessageReceived(new ReelSpinningStatus { ReelId = reelId, Stop = stop, Step = _reelSteps[reelId - 1], IdleAtStop = true });
+        }
+
+        private void HandleRequestError(int errorCode, byte commandedReelBits)
+        {
+            switch ((HarkeyRequestErrorCodes)errorCode)
+            {
+                case HarkeyRequestErrorCodes.InvalidValue:
+                case HarkeyRequestErrorCodes.ReelInError:
+                case HarkeyRequestErrorCodes.ReelAlreadySpinning:
+                case HarkeyRequestErrorCodes.BadState:
+                case HarkeyRequestErrorCodes.OutOfSync:
+                case HarkeyRequestErrorCodes.ReelNotAvailable:
+                case HarkeyRequestErrorCodes.LowVoltage:
+                case HarkeyRequestErrorCodes.GameChecksumError:
+                case HarkeyRequestErrorCodes.FaultChecksumError:
+                    HandleSlowSpinError(errorCode, commandedReelBits);
+                    break;
+                default:
+                    Logger.Error($"Request error {errorCode} received - UNHANDLED.");
+                    break;
+            }
+        }
+
+        private void HandleResponseError(int errorCode, byte commandedReelBits, int reelId)
+        {
+            switch ((HarkeyResponseErrorCodes)errorCode)
+            {
+                case HarkeyResponseErrorCodes.NoSync:
+                case HarkeyResponseErrorCodes.Stall:
+                    HandleSlowSpinError(errorCode, commandedReelBits, reelId);
+                    break;
+                default:
+                    Logger.Error($"Response error {errorCode} received - UNHANDLED.");
+                    break;
+            }
+        }
+
+        private void HandleSlowSpinError(int errorCode, byte commandedReelBits, int reelId = 0)
+        {
+            var commandedReels = new BitArray(new[] { commandedReelBits });
+            switch ((HarkeyResponseErrorCodes)errorCode)
+            {
+                case HarkeyResponseErrorCodes.Stall:
+                    OnMessageReceived(new FailureStatus { ReelId = reelId, MechanicalError = true, ErrorCode = (byte)errorCode });
+                    break;
+                case HarkeyResponseErrorCodes.NoSync:
+                    OnMessageReceived(new FailureStatus { ReelId = reelId, TamperDetected = true, ErrorCode = (byte)errorCode });
+                    break;
+            }
+
+            for (var i = 0; i < commandedReels.Length; i++)
+            {
+                if (!commandedReels[i])
+                {
+                    continue;
+                }
+
+                var reelSpinningStatus =  new ReelSpinningStatus { ReelId = i + 1, SlowSpinning = true };
+                var failureStatus = errorCode.ToReelFailureStatus(i);
+                if (failureStatus is not null)
+                {
+                    OnMessageReceived(failureStatus);
+                }
+
+                OnMessageReceived(reelSpinningStatus);
+            }
+        }
+
+        private void ResetLights()
+        {
+            // The reel controller is supposed to reset the lights on the soft reset command but that doesn't happen.
+            // It appears the reel controller's status bits get reset but the light controller does not get updated.
+            // The reel controller will not update the lights unless there is a change in the status.
+            // After a reset the controller thinks the lights are off but they could be on.
+            // First we need to tell the reel controller to turn all lights on, then turn them all off.
+            SetLightsStates(HarkeyConstants.AllLightsOn);
+            Thread.Sleep(ResetDelayMs);
+            SetLightsStates(HarkeyConstants.AllLightsOff);
+            for (var i = 0; i < _lastReelColors.Length; ++i)
+            {
+                _lastReelColors[i] = new ReelColors();
+            }
+
+            for (var i = 0; i < _currentLightState.Length; ++i)
+            {
+                _currentLightState[i] = new ReelLampData(Color.Black, false, i + 1);
+            }
+
+            Thread.Sleep(LightResetDelayMs);
+        }
+
+        private async Task<TMessage> WaitForMessage<TMessage>(CancellationToken token)
+            where TMessage : HarkeySerializableMessage
+        {
+            var task = new TaskCompletionSource<TMessage>();
+            HarkeyMessageReceived += OnHarkeyMessageReceived;
+            try
+            {
+                using var registration = token.Register(() => task.TrySetResult(null));
+                return await task.Task;
+            }
+            catch (Exception)
+            {
+                return null;
+            }
+            finally
+            {
+                HarkeyMessageReceived -= OnHarkeyMessageReceived;
+            }
+
+            void OnHarkeyMessageReceived(object sender, HarkeySerializableMessage message)
+            {
+                if (message is TMessage foundItem)
+                {
+                    task.TrySetResult(foundItem);
+                }
+            }
+        }
+
+        private static async Task<TMessage> WithMessageTimeout<TMessage>(
+            Task<TMessage> messageWaiter,
+            TimeSpan waitTime,
+            CancellationToken token)
+            where TMessage : HarkeySerializableMessage
+        {
+            var delay = Task.Delay(waitTime, token);
+            var result = await Task.WhenAny(delay, messageWaiter).ConfigureAwait(false);
+            if (result == messageWaiter)
+            {
+                return await messageWaiter;
+            }
+
+            return null;
+        }
+    }
 }