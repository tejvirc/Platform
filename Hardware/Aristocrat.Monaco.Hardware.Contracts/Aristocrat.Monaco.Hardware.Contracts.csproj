<Project Sdk="Microsoft.NET.Sdk">
  <Import Project="$(MSBuildThisFileDirectory)..\..\Build\shared.props" />
<<<<<<< HEAD
  <PropertyGroup>
    <TargetFramework>net6.0-windows</TargetFramework>
    <AssemblyTitle>Aristocrat.Hardware.Contracts</AssemblyTitle>
    <OutputPath>..\..\bin\$(Configuration)\Platform\bin\</OutputPath>
    <Configurations>Debug;Release;Retail</Configurations>
	<UseWPF>true</UseWPF>
	<UseWindowsForms>true</UseWindowsForms>
    <Platform>x64</Platform>
  </PropertyGroup>
  <PropertyGroup Condition=" '$(Configuration)|$(Platform)' == 'Debug|AnyCPU' ">
    <DebugType>full</DebugType>
    <DefineConstants>DEBUG;TRACE;CODE_ANALYSIS</DefineConstants>
    <DocumentationFile>..\..\bin\$(Configuration)\Platform\bin\Aristocrat.Monaco.Hardware.Contracts.XML</DocumentationFile>
  </PropertyGroup>
  <PropertyGroup Condition=" '$(Configuration)|$(Platform)' == 'Release|AnyCPU' ">
    <DebugType>pdbonly</DebugType>
    <DefineConstants>TRACE;CODE_ANALYSIS</DefineConstants>
    <DocumentationFile>..\..\bin\$(Configuration)\Platform\bin\Aristocrat.Monaco.Hardware.Contracts.XML</DocumentationFile>
  </PropertyGroup>
  <PropertyGroup Condition="'$(Configuration)|$(Platform)' == 'Retail|AnyCPU'">
    <DefineConstants>CODE_ANALYSIS;TRACE;RETAIL</DefineConstants>
    <Optimize>true</Optimize>
    <DebugType>pdbonly</DebugType>
  </PropertyGroup>
  <ItemGroup>
    <Reference Include="System.Management" />
  </ItemGroup>
  <ItemGroup>
    <Compile Update="Discovery\ConfiguredDevicesConfiguration.cs">
      <DependentUpon>ConfiguredDevicesConfiguration.xsd</DependentUpon>
    </Compile>
    <Compile Update="Discovery\IOConfigurations.cs">
      <DependentUpon>IOConfigurations.xsd</DependentUpon>
    </Compile>
    <Compile Update="Discovery\SupportedDevices.cs">
      <DependentUpon>SupportedDevices.xsd</DependentUpon>
    </Compile>
    <Compile Update="Properties\Resources.Designer.cs">
      <AutoGen>True</AutoGen>
      <DesignTime>True</DesignTime>
      <DependentUpon>Resources.resx</DependentUpon>
    </Compile>
    <Compile Update="Region.cs">
      <DependentUpon>Region.xsd</DependentUpon>
    </Compile>
    <Compile Update="Template.cs">
      <DependentUpon>Template.xsd</DependentUpon>
    </Compile>
    <Compile Update="Template.designer.cs">
      <DependentUpon>Template.cs</DependentUpon>
    </Compile>
    <Compile Update="SerialPorts\SerialPortController.cs">
      <SubType>Component</SubType>
    </Compile>
    <Compile Update="SharedDevice\Device.cs">
      <SubType>Component</SubType>
    </Compile>
  </ItemGroup>
  <ItemGroup>
    <CodeAnalysisDictionary Include="..\..\CustomDictionary.xml">
      <Link>CustomDictionary.xml</Link>
      <SubType>Designer</SubType>
    </CodeAnalysisDictionary>
  </ItemGroup>
  <ItemGroup>
    <ProjectReference Include="..\..\Kernel\Aristocrat.Monaco.Kernel.Contracts\Aristocrat.Monaco.Kernel.Contracts.csproj" />
    <ProjectReference Include="..\..\Kernel\Aristocrat.Monaco.Kernel\Aristocrat.Monaco.Kernel.csproj" />
    <ProjectReference Include="..\..\Shared\Aristocrat.Monaco.Common\Aristocrat.Monaco.Common.csproj" />
  </ItemGroup>
  <ItemGroup>
    <None Include="Discovery\ConfiguredDevicesConfiguration.xsd">
      <SubType>Designer</SubType>
    </None>
    <None Include="Discovery\IOConfigurations.xsd">
      <SubType>Designer</SubType>
    </None>
    <None Include="Discovery\SupportedDevices.xsd">
      <SubType>Designer</SubType>
    </None>
    <Content Include="Region.xsd">
      <CopyToOutputDirectory>PreserveNewest</CopyToOutputDirectory>
      <SubType>Designer</SubType>
      <TargetPath>Region.xsd</TargetPath>
    </Content>
    <Content Include="Template.xsd">
      <CopyToOutputDirectory>PreserveNewest</CopyToOutputDirectory>
      <TargetPath>Template.xsd</TargetPath>
      <SubType>Designer</SubType>
    </Content>
  </ItemGroup>
  <ItemGroup>
    <EmbeddedResource Update="Properties\Resources.resx">
      <Generator>PublicResXFileCodeGenerator</Generator>
      <LastGenOutput>Resources.Designer.cs</LastGenOutput>
      <SubType>Designer</SubType>
    </EmbeddedResource>
  </ItemGroup>
  <ItemGroup>
    <PackageReference Include="Aristocrat.Cabinet" Version="2.0.1-beta0046" />
    <PackageReference Include="BinarySerializer" Version="8.1.3" />
    <PackageReference Include="log4net" Version="2.0.13" />
    <PackageReference Include="protobuf-net" Version="3.1.25" />
    <PackageReference Include="Mono.Addins" Version="1.4.1" />
    <PackageReference Include="Mono.Addins.CecilReflector" Version="1.4.1" />
    <PackageReference Include="Microsoft.Windows.Compatibility" Version="6.0.0" />
    <PackageReference Include="System.IO.Ports" Version="6.0.0" />
		<PackageReference Include="System.Diagnostics.DiagnosticSource" Version="6.0.1" />
  </ItemGroup>
</Project>
=======
	<PropertyGroup>
		<TargetFramework>net472</TargetFramework>
		<AssemblyTitle>Aristocrat.Hardware.Contracts</AssemblyTitle>
		<Configurations>Debug;Release;Retail</Configurations>
	</PropertyGroup>
	<PropertyGroup Condition=" '$(Configuration)|$(Platform)' == 'Debug|AnyCPU' ">
		<DefineConstants>DEBUG;TRACE;CODE_ANALYSIS</DefineConstants>
		<DebugType>full</DebugType>
		<DocumentationFile>..\..\bin\$(Configuration)\Platform\bin\Aristocrat.Monaco.Hardware.Contracts.XML</DocumentationFile>
	</PropertyGroup>
	<PropertyGroup Condition=" '$(Configuration)|$(Platform)' == 'Release|AnyCPU' ">
		<DefineConstants>TRACE;CODE_ANALYSIS</DefineConstants>
		<DebugType>pdbonly</DebugType>
		<Optimize>true</Optimize>
		<DocumentationFile>..\..\bin\$(Configuration)\Platform\bin\Aristocrat.Monaco.Hardware.Contracts.XML</DocumentationFile>
	</PropertyGroup>
	<PropertyGroup Condition="'$(Configuration)|$(Platform)' == 'Retail|AnyCPU'">
		<DefineConstants>CODE_ANALYSIS;TRACE;RETAIL</DefineConstants>
		<DebugType>pdbonly</DebugType>
		<Optimize>true</Optimize>
	</PropertyGroup>
	<ItemGroup>
		<Reference Include="Microsoft.CSharp" />
		<Reference Include="PresentationCore" />
		<Reference Include="System.Configuration" />
		<Reference Include="System.Management" />
		<Reference Include="System.Windows.Forms" />
		<Reference Include="WindowsBase" />
	</ItemGroup>
	<ItemGroup>
		<Compile Update="Discovery\ConfiguredDevicesConfiguration.cs">
			<DependentUpon>ConfiguredDevicesConfiguration.xsd</DependentUpon>
		</Compile>
		<Compile Update="Discovery\IOConfigurations.cs">
			<DependentUpon>IOConfigurations.xsd</DependentUpon>
		</Compile>
		<Compile Update="Discovery\SupportedDevices.cs">
			<DependentUpon>SupportedDevices.xsd</DependentUpon>
		</Compile>
		<Compile Update="Properties\Resources.Designer.cs">
			<AutoGen>True</AutoGen>
			<DesignTime>True</DesignTime>
			<DependentUpon>Resources.resx</DependentUpon>
		</Compile>
		<Compile Update="Region.cs">
			<DependentUpon>Region.xsd</DependentUpon>
		</Compile>
		<Compile Update="Template.cs">
			<DependentUpon>Template.xsd</DependentUpon>
		</Compile>
		<Compile Update="Template.designer.cs">
			<DependentUpon>Template.cs</DependentUpon>
		</Compile>
		<Compile Update="SerialPorts\SerialPortController.cs">
			<SubType>Component</SubType>
		</Compile>
		<Compile Update="SharedDevice\Device.cs">
			<SubType>Component</SubType>
		</Compile>
	</ItemGroup>
	<ItemGroup>
		<CodeAnalysisDictionary Include="..\..\CustomDictionary.xml">
			<Link>CustomDictionary.xml</Link>
			<SubType>Designer</SubType>
		</CodeAnalysisDictionary>
	</ItemGroup>
	<ItemGroup>
		<ProjectReference Include="..\..\Kernel\Aristocrat.Monaco.Kernel.Contracts\Aristocrat.Monaco.Kernel.Contracts.csproj" />
		<ProjectReference Include="..\..\Kernel\Aristocrat.Monaco.Kernel\Aristocrat.Monaco.Kernel.csproj" />
		<ProjectReference Include="..\..\Shared\Aristocrat.Monaco.Common\Aristocrat.Monaco.Common.csproj" />
	</ItemGroup>
	<ItemGroup>
		<None Include="Discovery\ConfiguredDevicesConfiguration.xsd">
			<SubType>Designer</SubType>
		</None>
		<None Include="Discovery\IOConfigurations.xsd">
			<SubType>Designer</SubType>
		</None>
		<None Include="Discovery\SupportedDevices.xsd">
			<SubType>Designer</SubType>
		</None>
		<Content Include="Region.xsd">
			<CopyToOutputDirectory>PreserveNewest</CopyToOutputDirectory>
			<SubType>Designer</SubType>
			<TargetPath>Region.xsd</TargetPath>
		</Content>
		<Content Include="Template.xsd">
			<CopyToOutputDirectory>PreserveNewest</CopyToOutputDirectory>
			<TargetPath>Template.xsd</TargetPath>
			<SubType>Designer</SubType>
		</Content>
	</ItemGroup>
	<ItemGroup>
		<EmbeddedResource Update="Properties\Resources.resx">
			<Generator>PublicResXFileCodeGenerator</Generator>
			<LastGenOutput>Resources.Designer.cs</LastGenOutput>
			<SubType>Designer</SubType>
		</EmbeddedResource>
	</ItemGroup>
	<ItemGroup>
		<PackageReference Include="Aristocrat.Cabinet" Version="1.0.26" />
		<PackageReference Include="BinarySerializer" Version="8.1.3" />
		<PackageReference Include="log4net" Version="2.0.8" />
		<PackageReference Include="Mono.Addins" Version="1.0.0" />
		<PackageReference Include="System.Diagnostics.DiagnosticSource" Version="4.5.1" />
	</ItemGroup>
</Project>

>>>>>>> 8eb716dc
<|MERGE_RESOLUTION|>--- conflicted
+++ resolved
@@ -1,222 +1,111 @@
-<Project Sdk="Microsoft.NET.Sdk">
-  <Import Project="$(MSBuildThisFileDirectory)..\..\Build\shared.props" />
-<<<<<<< HEAD
-  <PropertyGroup>
-    <TargetFramework>net6.0-windows</TargetFramework>
-    <AssemblyTitle>Aristocrat.Hardware.Contracts</AssemblyTitle>
-    <OutputPath>..\..\bin\$(Configuration)\Platform\bin\</OutputPath>
-    <Configurations>Debug;Release;Retail</Configurations>
-	<UseWPF>true</UseWPF>
-	<UseWindowsForms>true</UseWindowsForms>
-    <Platform>x64</Platform>
-  </PropertyGroup>
-  <PropertyGroup Condition=" '$(Configuration)|$(Platform)' == 'Debug|AnyCPU' ">
-    <DebugType>full</DebugType>
-    <DefineConstants>DEBUG;TRACE;CODE_ANALYSIS</DefineConstants>
-    <DocumentationFile>..\..\bin\$(Configuration)\Platform\bin\Aristocrat.Monaco.Hardware.Contracts.XML</DocumentationFile>
-  </PropertyGroup>
-  <PropertyGroup Condition=" '$(Configuration)|$(Platform)' == 'Release|AnyCPU' ">
-    <DebugType>pdbonly</DebugType>
-    <DefineConstants>TRACE;CODE_ANALYSIS</DefineConstants>
-    <DocumentationFile>..\..\bin\$(Configuration)\Platform\bin\Aristocrat.Monaco.Hardware.Contracts.XML</DocumentationFile>
-  </PropertyGroup>
-  <PropertyGroup Condition="'$(Configuration)|$(Platform)' == 'Retail|AnyCPU'">
-    <DefineConstants>CODE_ANALYSIS;TRACE;RETAIL</DefineConstants>
-    <Optimize>true</Optimize>
-    <DebugType>pdbonly</DebugType>
-  </PropertyGroup>
-  <ItemGroup>
-    <Reference Include="System.Management" />
-  </ItemGroup>
-  <ItemGroup>
-    <Compile Update="Discovery\ConfiguredDevicesConfiguration.cs">
-      <DependentUpon>ConfiguredDevicesConfiguration.xsd</DependentUpon>
-    </Compile>
-    <Compile Update="Discovery\IOConfigurations.cs">
-      <DependentUpon>IOConfigurations.xsd</DependentUpon>
-    </Compile>
-    <Compile Update="Discovery\SupportedDevices.cs">
-      <DependentUpon>SupportedDevices.xsd</DependentUpon>
-    </Compile>
-    <Compile Update="Properties\Resources.Designer.cs">
-      <AutoGen>True</AutoGen>
-      <DesignTime>True</DesignTime>
-      <DependentUpon>Resources.resx</DependentUpon>
-    </Compile>
-    <Compile Update="Region.cs">
-      <DependentUpon>Region.xsd</DependentUpon>
-    </Compile>
-    <Compile Update="Template.cs">
-      <DependentUpon>Template.xsd</DependentUpon>
-    </Compile>
-    <Compile Update="Template.designer.cs">
-      <DependentUpon>Template.cs</DependentUpon>
-    </Compile>
-    <Compile Update="SerialPorts\SerialPortController.cs">
-      <SubType>Component</SubType>
-    </Compile>
-    <Compile Update="SharedDevice\Device.cs">
-      <SubType>Component</SubType>
-    </Compile>
-  </ItemGroup>
-  <ItemGroup>
-    <CodeAnalysisDictionary Include="..\..\CustomDictionary.xml">
-      <Link>CustomDictionary.xml</Link>
-      <SubType>Designer</SubType>
-    </CodeAnalysisDictionary>
-  </ItemGroup>
-  <ItemGroup>
-    <ProjectReference Include="..\..\Kernel\Aristocrat.Monaco.Kernel.Contracts\Aristocrat.Monaco.Kernel.Contracts.csproj" />
-    <ProjectReference Include="..\..\Kernel\Aristocrat.Monaco.Kernel\Aristocrat.Monaco.Kernel.csproj" />
-    <ProjectReference Include="..\..\Shared\Aristocrat.Monaco.Common\Aristocrat.Monaco.Common.csproj" />
-  </ItemGroup>
-  <ItemGroup>
-    <None Include="Discovery\ConfiguredDevicesConfiguration.xsd">
-      <SubType>Designer</SubType>
-    </None>
-    <None Include="Discovery\IOConfigurations.xsd">
-      <SubType>Designer</SubType>
-    </None>
-    <None Include="Discovery\SupportedDevices.xsd">
-      <SubType>Designer</SubType>
-    </None>
-    <Content Include="Region.xsd">
-      <CopyToOutputDirectory>PreserveNewest</CopyToOutputDirectory>
-      <SubType>Designer</SubType>
-      <TargetPath>Region.xsd</TargetPath>
-    </Content>
-    <Content Include="Template.xsd">
-      <CopyToOutputDirectory>PreserveNewest</CopyToOutputDirectory>
-      <TargetPath>Template.xsd</TargetPath>
-      <SubType>Designer</SubType>
-    </Content>
-  </ItemGroup>
-  <ItemGroup>
-    <EmbeddedResource Update="Properties\Resources.resx">
-      <Generator>PublicResXFileCodeGenerator</Generator>
-      <LastGenOutput>Resources.Designer.cs</LastGenOutput>
-      <SubType>Designer</SubType>
-    </EmbeddedResource>
-  </ItemGroup>
-  <ItemGroup>
-    <PackageReference Include="Aristocrat.Cabinet" Version="2.0.1-beta0046" />
-    <PackageReference Include="BinarySerializer" Version="8.1.3" />
-    <PackageReference Include="log4net" Version="2.0.13" />
-    <PackageReference Include="protobuf-net" Version="3.1.25" />
-    <PackageReference Include="Mono.Addins" Version="1.4.1" />
-    <PackageReference Include="Mono.Addins.CecilReflector" Version="1.4.1" />
-    <PackageReference Include="Microsoft.Windows.Compatibility" Version="6.0.0" />
-    <PackageReference Include="System.IO.Ports" Version="6.0.0" />
-		<PackageReference Include="System.Diagnostics.DiagnosticSource" Version="6.0.1" />
-  </ItemGroup>
-</Project>
-=======
-	<PropertyGroup>
-		<TargetFramework>net472</TargetFramework>
-		<AssemblyTitle>Aristocrat.Hardware.Contracts</AssemblyTitle>
-		<Configurations>Debug;Release;Retail</Configurations>
-	</PropertyGroup>
-	<PropertyGroup Condition=" '$(Configuration)|$(Platform)' == 'Debug|AnyCPU' ">
-		<DefineConstants>DEBUG;TRACE;CODE_ANALYSIS</DefineConstants>
-		<DebugType>full</DebugType>
-		<DocumentationFile>..\..\bin\$(Configuration)\Platform\bin\Aristocrat.Monaco.Hardware.Contracts.XML</DocumentationFile>
-	</PropertyGroup>
-	<PropertyGroup Condition=" '$(Configuration)|$(Platform)' == 'Release|AnyCPU' ">
-		<DefineConstants>TRACE;CODE_ANALYSIS</DefineConstants>
-		<DebugType>pdbonly</DebugType>
-		<Optimize>true</Optimize>
-		<DocumentationFile>..\..\bin\$(Configuration)\Platform\bin\Aristocrat.Monaco.Hardware.Contracts.XML</DocumentationFile>
-	</PropertyGroup>
-	<PropertyGroup Condition="'$(Configuration)|$(Platform)' == 'Retail|AnyCPU'">
-		<DefineConstants>CODE_ANALYSIS;TRACE;RETAIL</DefineConstants>
-		<DebugType>pdbonly</DebugType>
-		<Optimize>true</Optimize>
-	</PropertyGroup>
-	<ItemGroup>
-		<Reference Include="Microsoft.CSharp" />
-		<Reference Include="PresentationCore" />
-		<Reference Include="System.Configuration" />
-		<Reference Include="System.Management" />
-		<Reference Include="System.Windows.Forms" />
-		<Reference Include="WindowsBase" />
-	</ItemGroup>
-	<ItemGroup>
-		<Compile Update="Discovery\ConfiguredDevicesConfiguration.cs">
-			<DependentUpon>ConfiguredDevicesConfiguration.xsd</DependentUpon>
-		</Compile>
-		<Compile Update="Discovery\IOConfigurations.cs">
-			<DependentUpon>IOConfigurations.xsd</DependentUpon>
-		</Compile>
-		<Compile Update="Discovery\SupportedDevices.cs">
-			<DependentUpon>SupportedDevices.xsd</DependentUpon>
-		</Compile>
-		<Compile Update="Properties\Resources.Designer.cs">
-			<AutoGen>True</AutoGen>
-			<DesignTime>True</DesignTime>
-			<DependentUpon>Resources.resx</DependentUpon>
-		</Compile>
-		<Compile Update="Region.cs">
-			<DependentUpon>Region.xsd</DependentUpon>
-		</Compile>
-		<Compile Update="Template.cs">
-			<DependentUpon>Template.xsd</DependentUpon>
-		</Compile>
-		<Compile Update="Template.designer.cs">
-			<DependentUpon>Template.cs</DependentUpon>
-		</Compile>
-		<Compile Update="SerialPorts\SerialPortController.cs">
-			<SubType>Component</SubType>
-		</Compile>
-		<Compile Update="SharedDevice\Device.cs">
-			<SubType>Component</SubType>
-		</Compile>
-	</ItemGroup>
-	<ItemGroup>
-		<CodeAnalysisDictionary Include="..\..\CustomDictionary.xml">
-			<Link>CustomDictionary.xml</Link>
-			<SubType>Designer</SubType>
-		</CodeAnalysisDictionary>
-	</ItemGroup>
-	<ItemGroup>
-		<ProjectReference Include="..\..\Kernel\Aristocrat.Monaco.Kernel.Contracts\Aristocrat.Monaco.Kernel.Contracts.csproj" />
-		<ProjectReference Include="..\..\Kernel\Aristocrat.Monaco.Kernel\Aristocrat.Monaco.Kernel.csproj" />
-		<ProjectReference Include="..\..\Shared\Aristocrat.Monaco.Common\Aristocrat.Monaco.Common.csproj" />
-	</ItemGroup>
-	<ItemGroup>
-		<None Include="Discovery\ConfiguredDevicesConfiguration.xsd">
-			<SubType>Designer</SubType>
-		</None>
-		<None Include="Discovery\IOConfigurations.xsd">
-			<SubType>Designer</SubType>
-		</None>
-		<None Include="Discovery\SupportedDevices.xsd">
-			<SubType>Designer</SubType>
-		</None>
-		<Content Include="Region.xsd">
-			<CopyToOutputDirectory>PreserveNewest</CopyToOutputDirectory>
-			<SubType>Designer</SubType>
-			<TargetPath>Region.xsd</TargetPath>
-		</Content>
-		<Content Include="Template.xsd">
-			<CopyToOutputDirectory>PreserveNewest</CopyToOutputDirectory>
-			<TargetPath>Template.xsd</TargetPath>
-			<SubType>Designer</SubType>
-		</Content>
-	</ItemGroup>
-	<ItemGroup>
-		<EmbeddedResource Update="Properties\Resources.resx">
-			<Generator>PublicResXFileCodeGenerator</Generator>
-			<LastGenOutput>Resources.Designer.cs</LastGenOutput>
-			<SubType>Designer</SubType>
-		</EmbeddedResource>
-	</ItemGroup>
-	<ItemGroup>
-		<PackageReference Include="Aristocrat.Cabinet" Version="1.0.26" />
-		<PackageReference Include="BinarySerializer" Version="8.1.3" />
-		<PackageReference Include="log4net" Version="2.0.8" />
-		<PackageReference Include="Mono.Addins" Version="1.0.0" />
-		<PackageReference Include="System.Diagnostics.DiagnosticSource" Version="4.5.1" />
-	</ItemGroup>
-</Project>
-
->>>>>>> 8eb716dc
+<Project Sdk="Microsoft.NET.Sdk">
+  <Import Project="$(MSBuildThisFileDirectory)..\..\Build\shared.props" />
+  <PropertyGroup>
+    <TargetFramework>net6.0-windows</TargetFramework>
+    <AssemblyTitle>Aristocrat.Hardware.Contracts</AssemblyTitle>
+    <OutputPath>..\..\bin\$(Configuration)\Platform\bin\</OutputPath>
+    <Configurations>Debug;Release;Retail</Configurations>
+	<UseWPF>true</UseWPF>
+	<UseWindowsForms>true</UseWindowsForms>
+    <Platform>x64</Platform>
+  </PropertyGroup>
+  <PropertyGroup Condition=" '$(Configuration)|$(Platform)' == 'Debug|AnyCPU' ">
+    <DebugType>full</DebugType>
+    <DefineConstants>DEBUG;TRACE;CODE_ANALYSIS</DefineConstants>
+    <DocumentationFile>..\..\bin\$(Configuration)\Platform\bin\Aristocrat.Monaco.Hardware.Contracts.XML</DocumentationFile>
+  </PropertyGroup>
+  <PropertyGroup Condition=" '$(Configuration)|$(Platform)' == 'Release|AnyCPU' ">
+    <DebugType>pdbonly</DebugType>
+    <DefineConstants>TRACE;CODE_ANALYSIS</DefineConstants>
+    <DocumentationFile>..\..\bin\$(Configuration)\Platform\bin\Aristocrat.Monaco.Hardware.Contracts.XML</DocumentationFile>
+  </PropertyGroup>
+  <PropertyGroup Condition="'$(Configuration)|$(Platform)' == 'Retail|AnyCPU'">
+    <DefineConstants>CODE_ANALYSIS;TRACE;RETAIL</DefineConstants>
+    <Optimize>true</Optimize>
+    <DebugType>pdbonly</DebugType>
+  </PropertyGroup>
+  <ItemGroup>
+    <Reference Include="System.Management" />
+  </ItemGroup>
+  <ItemGroup>
+    <Compile Update="Discovery\ConfiguredDevicesConfiguration.cs">
+      <DependentUpon>ConfiguredDevicesConfiguration.xsd</DependentUpon>
+    </Compile>
+    <Compile Update="Discovery\IOConfigurations.cs">
+      <DependentUpon>IOConfigurations.xsd</DependentUpon>
+    </Compile>
+    <Compile Update="Discovery\SupportedDevices.cs">
+      <DependentUpon>SupportedDevices.xsd</DependentUpon>
+    </Compile>
+    <Compile Update="Properties\Resources.Designer.cs">
+      <AutoGen>True</AutoGen>
+      <DesignTime>True</DesignTime>
+      <DependentUpon>Resources.resx</DependentUpon>
+    </Compile>
+    <Compile Update="Region.cs">
+      <DependentUpon>Region.xsd</DependentUpon>
+    </Compile>
+    <Compile Update="Template.cs">
+      <DependentUpon>Template.xsd</DependentUpon>
+    </Compile>
+    <Compile Update="Template.designer.cs">
+      <DependentUpon>Template.cs</DependentUpon>
+    </Compile>
+    <Compile Update="SerialPorts\SerialPortController.cs">
+      <SubType>Component</SubType>
+    </Compile>
+    <Compile Update="SharedDevice\Device.cs">
+      <SubType>Component</SubType>
+    </Compile>
+  </ItemGroup>
+  <ItemGroup>
+    <CodeAnalysisDictionary Include="..\..\CustomDictionary.xml">
+      <Link>CustomDictionary.xml</Link>
+      <SubType>Designer</SubType>
+    </CodeAnalysisDictionary>
+  </ItemGroup>
+  <ItemGroup>
+    <ProjectReference Include="..\..\Kernel\Aristocrat.Monaco.Kernel.Contracts\Aristocrat.Monaco.Kernel.Contracts.csproj" />
+    <ProjectReference Include="..\..\Kernel\Aristocrat.Monaco.Kernel\Aristocrat.Monaco.Kernel.csproj" />
+    <ProjectReference Include="..\..\Shared\Aristocrat.Monaco.Common\Aristocrat.Monaco.Common.csproj" />
+  </ItemGroup>
+  <ItemGroup>
+    <None Include="Discovery\ConfiguredDevicesConfiguration.xsd">
+      <SubType>Designer</SubType>
+    </None>
+    <None Include="Discovery\IOConfigurations.xsd">
+      <SubType>Designer</SubType>
+    </None>
+    <None Include="Discovery\SupportedDevices.xsd">
+      <SubType>Designer</SubType>
+    </None>
+    <Content Include="Region.xsd">
+      <CopyToOutputDirectory>PreserveNewest</CopyToOutputDirectory>
+      <SubType>Designer</SubType>
+      <TargetPath>Region.xsd</TargetPath>
+    </Content>
+    <Content Include="Template.xsd">
+      <CopyToOutputDirectory>PreserveNewest</CopyToOutputDirectory>
+      <TargetPath>Template.xsd</TargetPath>
+      <SubType>Designer</SubType>
+    </Content>
+  </ItemGroup>
+  <ItemGroup>
+    <EmbeddedResource Update="Properties\Resources.resx">
+      <Generator>PublicResXFileCodeGenerator</Generator>
+      <LastGenOutput>Resources.Designer.cs</LastGenOutput>
+      <SubType>Designer</SubType>
+    </EmbeddedResource>
+  </ItemGroup>
+  <ItemGroup>
+    <PackageReference Include="Aristocrat.Cabinet" Version="2.0.1-beta0046" />
+    <PackageReference Include="BinarySerializer" Version="8.1.3" />
+    <PackageReference Include="log4net" Version="2.0.13" />
+    <PackageReference Include="protobuf-net" Version="3.1.25" />
+    <PackageReference Include="Mono.Addins" Version="1.4.1" />
+    <PackageReference Include="Mono.Addins.CecilReflector" Version="1.4.1" />
+    <PackageReference Include="Microsoft.Windows.Compatibility" Version="6.0.0" />
+    <PackageReference Include="System.IO.Ports" Version="6.0.0" />
+		<PackageReference Include="System.Diagnostics.DiagnosticSource" Version="6.0.1" />
+  </ItemGroup>
+</Project>