﻿<?xml version="1.0" encoding="utf-8"?>
<xs:schema attributeFormDefault="unqualified" elementFormDefault="qualified" xmlns:xs="http://www.w3.org/2001/XMLSchema">
  <xs:element name="LocaleConfiguration" nillable="true" type="LocaleConfiguration" />
  <xs:complexType name="LocaleConfiguration">
    <xs:sequence>
      <xs:element minOccurs="1" name="PlayerTicket" type="PlayerTicket" />
      <xs:element minOccurs="1" name="OperatorTicket" type="OperatorTicket" />
      <xs:element minOccurs="0" name="Operator" type="Operator" />
      <xs:element minOccurs="0" name="Player" type="Player" />
      <xs:element minOccurs="0" name="Overrides" type="ArrayOfString" />
    </xs:sequence>
  </xs:complexType>
  <xs:complexType name="PlayerTicket">
    <xs:sequence>
      <xs:element minOccurs="0" name="Selectable" type="PlayerTicketSelectionArray" />
      <xs:element minOccurs="0" maxOccurs="1" name="LanguageSetting">
        <xs:complexType>
          <xs:attribute default="false" name="Visible" type="xs:boolean" use="optional"/>
          <xs:attribute default="true" name="OperatorOverride" type="xs:boolean" use="optional"/>
          <xs:attribute default="false" name="ShowCheckBox" type="xs:boolean" use="optional"/>
        </xs:complexType>
      </xs:element>
    </xs:sequence>
    <xs:attribute name="Locale" type="xs:string" use="optional"/>
    <xs:attribute name="DateFormat" type="xs:string" use="optional" />
  </xs:complexType>
  <xs:complexType name="OperatorTicket">
    <xs:sequence>
      <xs:element minOccurs="0" name="Selectable" type="ArrayOfString" />
<<<<<<< HEAD
      <xs:element minOccurs="0" maxOccurs="1" name ="LanguageSetting">
        <xs:complexType>
          <xs:attribute default="false" name="OperatorOverride" use="optional" type="xs:boolean"/>
        </xs:complexType>
      </xs:element>
    </xs:sequence> 
=======
    </xs:sequence>
>>>>>>> 82e4897c
    <xs:attribute name="Locale" type="xs:string" use="optional"/>
    <xs:attribute default ="yyyy-MM-dd" name="DateFormat" type="xs:string" use="optional" />
  </xs:complexType>
  <xs:complexType name="Operator">
    <xs:sequence>
      <xs:element minOccurs="0" name="Available" type="ArrayOfString" />
    </xs:sequence>
    <xs:attribute name="Default" type="xs:string" use="optional"/>
    <xs:attribute name="DateFormat" type="xs:string" use="optional" />
  </xs:complexType>
  <xs:complexType name="Player">
    <xs:sequence>
      <xs:element minOccurs="0" name="Available" type="ArrayOfString" />
    </xs:sequence>
    <xs:attribute name="Primary" type="xs:string" use="required"/>
  </xs:complexType>
  <xs:complexType name="ArrayOfString">
    <xs:sequence>
      <xs:element minOccurs="0" maxOccurs="unbounded" name="string" nillable="true" type="xs:string" />
    </xs:sequence>
  </xs:complexType>
  <xs:complexType name="PlayerTicketSelectionArray">
    <xs:sequence>
      <xs:element minOccurs="0" maxOccurs="unbounded" name="Entry">
        <xs:complexType>
          <xs:attribute name="Locale" type="xs:string" use="required" />
          <xs:attribute name="CurrencyValueLocale" type="xs:string" use="optional" />
          <xs:attribute name="CurrencyWordsLocale" type="xs:string" use="optional" />
        </xs:complexType>
      </xs:element>
    </xs:sequence>
  </xs:complexType>
</xs:schema><|MERGE_RESOLUTION|>--- conflicted
+++ resolved
@@ -1,72 +1,68 @@
-﻿<?xml version="1.0" encoding="utf-8"?>
-<xs:schema attributeFormDefault="unqualified" elementFormDefault="qualified" xmlns:xs="http://www.w3.org/2001/XMLSchema">
-  <xs:element name="LocaleConfiguration" nillable="true" type="LocaleConfiguration" />
-  <xs:complexType name="LocaleConfiguration">
-    <xs:sequence>
-      <xs:element minOccurs="1" name="PlayerTicket" type="PlayerTicket" />
-      <xs:element minOccurs="1" name="OperatorTicket" type="OperatorTicket" />
-      <xs:element minOccurs="0" name="Operator" type="Operator" />
-      <xs:element minOccurs="0" name="Player" type="Player" />
-      <xs:element minOccurs="0" name="Overrides" type="ArrayOfString" />
-    </xs:sequence>
-  </xs:complexType>
-  <xs:complexType name="PlayerTicket">
-    <xs:sequence>
-      <xs:element minOccurs="0" name="Selectable" type="PlayerTicketSelectionArray" />
-      <xs:element minOccurs="0" maxOccurs="1" name="LanguageSetting">
-        <xs:complexType>
-          <xs:attribute default="false" name="Visible" type="xs:boolean" use="optional"/>
-          <xs:attribute default="true" name="OperatorOverride" type="xs:boolean" use="optional"/>
-          <xs:attribute default="false" name="ShowCheckBox" type="xs:boolean" use="optional"/>
-        </xs:complexType>
-      </xs:element>
-    </xs:sequence>
-    <xs:attribute name="Locale" type="xs:string" use="optional"/>
-    <xs:attribute name="DateFormat" type="xs:string" use="optional" />
-  </xs:complexType>
-  <xs:complexType name="OperatorTicket">
-    <xs:sequence>
-      <xs:element minOccurs="0" name="Selectable" type="ArrayOfString" />
-<<<<<<< HEAD
-      <xs:element minOccurs="0" maxOccurs="1" name ="LanguageSetting">
-        <xs:complexType>
-          <xs:attribute default="false" name="OperatorOverride" use="optional" type="xs:boolean"/>
-        </xs:complexType>
-      </xs:element>
-    </xs:sequence> 
-=======
-    </xs:sequence>
->>>>>>> 82e4897c
-    <xs:attribute name="Locale" type="xs:string" use="optional"/>
-    <xs:attribute default ="yyyy-MM-dd" name="DateFormat" type="xs:string" use="optional" />
-  </xs:complexType>
-  <xs:complexType name="Operator">
-    <xs:sequence>
-      <xs:element minOccurs="0" name="Available" type="ArrayOfString" />
-    </xs:sequence>
-    <xs:attribute name="Default" type="xs:string" use="optional"/>
-    <xs:attribute name="DateFormat" type="xs:string" use="optional" />
-  </xs:complexType>
-  <xs:complexType name="Player">
-    <xs:sequence>
-      <xs:element minOccurs="0" name="Available" type="ArrayOfString" />
-    </xs:sequence>
-    <xs:attribute name="Primary" type="xs:string" use="required"/>
-  </xs:complexType>
-  <xs:complexType name="ArrayOfString">
-    <xs:sequence>
-      <xs:element minOccurs="0" maxOccurs="unbounded" name="string" nillable="true" type="xs:string" />
-    </xs:sequence>
-  </xs:complexType>
-  <xs:complexType name="PlayerTicketSelectionArray">
-    <xs:sequence>
-      <xs:element minOccurs="0" maxOccurs="unbounded" name="Entry">
-        <xs:complexType>
-          <xs:attribute name="Locale" type="xs:string" use="required" />
-          <xs:attribute name="CurrencyValueLocale" type="xs:string" use="optional" />
-          <xs:attribute name="CurrencyWordsLocale" type="xs:string" use="optional" />
-        </xs:complexType>
-      </xs:element>
-    </xs:sequence>
-  </xs:complexType>
+﻿<?xml version="1.0" encoding="utf-8"?>
+<xs:schema attributeFormDefault="unqualified" elementFormDefault="qualified" xmlns:xs="http://www.w3.org/2001/XMLSchema">
+  <xs:element name="LocaleConfiguration" nillable="true" type="LocaleConfiguration" />
+  <xs:complexType name="LocaleConfiguration">
+    <xs:sequence>
+      <xs:element minOccurs="1" name="PlayerTicket" type="PlayerTicket" />
+      <xs:element minOccurs="1" name="OperatorTicket" type="OperatorTicket" />
+      <xs:element minOccurs="0" name="Operator" type="Operator" />
+      <xs:element minOccurs="0" name="Player" type="Player" />
+      <xs:element minOccurs="0" name="Overrides" type="ArrayOfString" />
+    </xs:sequence>
+  </xs:complexType>
+  <xs:complexType name="PlayerTicket">
+    <xs:sequence>
+      <xs:element minOccurs="0" name="Selectable" type="PlayerTicketSelectionArray" />
+      <xs:element minOccurs="0" maxOccurs="1" name="LanguageSetting">
+        <xs:complexType>
+          <xs:attribute default="false" name="Visible" type="xs:boolean" use="optional"/>
+          <xs:attribute default="true" name="OperatorOverride" type="xs:boolean" use="optional"/>
+          <xs:attribute default="false" name="ShowCheckBox" type="xs:boolean" use="optional"/>
+        </xs:complexType>
+      </xs:element>
+    </xs:sequence>
+    <xs:attribute name="Locale" type="xs:string" use="optional"/>
+    <xs:attribute name="DateFormat" type="xs:string" use="optional" />
+  </xs:complexType>
+  <xs:complexType name="OperatorTicket">
+    <xs:sequence>
+      <xs:element minOccurs="0" name="Selectable" type="ArrayOfString" />
+      <xs:element minOccurs="0" maxOccurs="1" name ="LanguageSetting">
+        <xs:complexType>
+          <xs:attribute default="false" name="OperatorOverride" use="optional" type="xs:boolean"/>
+        </xs:complexType>
+      </xs:element>
+    </xs:sequence> 
+    <xs:attribute name="Locale" type="xs:string" use="optional"/>
+    <xs:attribute default ="yyyy-MM-dd" name="DateFormat" type="xs:string" use="optional" />
+  </xs:complexType>
+  <xs:complexType name="Operator">
+    <xs:sequence>
+      <xs:element minOccurs="0" name="Available" type="ArrayOfString" />
+    </xs:sequence>
+    <xs:attribute name="Default" type="xs:string" use="optional"/>
+    <xs:attribute name="DateFormat" type="xs:string" use="optional" />
+  </xs:complexType>
+  <xs:complexType name="Player">
+    <xs:sequence>
+      <xs:element minOccurs="0" name="Available" type="ArrayOfString" />
+    </xs:sequence>
+    <xs:attribute name="Primary" type="xs:string" use="required"/>
+  </xs:complexType>
+  <xs:complexType name="ArrayOfString">
+    <xs:sequence>
+      <xs:element minOccurs="0" maxOccurs="unbounded" name="string" nillable="true" type="xs:string" />
+    </xs:sequence>
+  </xs:complexType>
+  <xs:complexType name="PlayerTicketSelectionArray">
+    <xs:sequence>
+      <xs:element minOccurs="0" maxOccurs="unbounded" name="Entry">
+        <xs:complexType>
+          <xs:attribute name="Locale" type="xs:string" use="required" />
+          <xs:attribute name="CurrencyValueLocale" type="xs:string" use="optional" />
+          <xs:attribute name="CurrencyWordsLocale" type="xs:string" use="optional" />
+        </xs:complexType>
+      </xs:element>
+    </xs:sequence>
+  </xs:complexType>
 </xs:schema>