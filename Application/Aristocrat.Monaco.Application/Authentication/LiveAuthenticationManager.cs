--- conflicted
+++ resolved
@@ -1,562 +1,555 @@
-namespace Aristocrat.Monaco.Application.Authentication
-{
-    using System;
-    using System.Collections.Concurrent;
-    using System.Collections.Generic;
-    using System.Diagnostics;
-    using System.IO;
-    using System.Linq;
-    using System.Reflection;
-    using System.Security.Authentication;
-    using System.Security.Cryptography;
-    using System.Threading;
-    using System.Threading.Tasks;
-    using Common;
-    using Contracts;
-    using Contracts.Authentication;
-    using Contracts.Localization;
-    using Hardware.Contracts.Audio;
-    using Hardware.Contracts.VHD;
-    using Kernel;
-    using Kernel.Contracts;
-    using log4net;
-    using Monaco.Localization.Properties;
-    using Org.BouncyCastle.Crypto.Parameters;
-    using Org.BouncyCastle.OpenSsl;
-    using Signing;
-    using Signing.Model;
-    using Util;
-
-    /// <summary>
-    ///     Provides a mechanism to monitor events and trigger Live Authentication process.
-    ///     This service is disabled by default.
-    /// </summary>
-    public class LiveAuthenticationManager : ILiveAuthenticationManager, IDisposable
-    {
-        private const string ManifestExtension = "manifest";
-        private const string GameType = "game";
-        private const string PlatformPrefix = @"ATI_platform";
-
-        private static readonly Guid DisableGuid = ApplicationConstants.LiveAuthenticationDisableKey;
-        // ReSharper disable once PossibleNullReferenceException
-        private static readonly ILog Logger = LogManager.GetLogger(MethodBase.GetCurrentMethod().DeclaringType);
-
-        private static readonly string[] ExtensionExclusions =
-            { ".mercury", ".png", ".bk2", ".gsaManifest", ".dat", ".exp", ".pdb", ".manifest", ".xlf", ".ttf",
-              ".iobj", ".ipdb", ".pak", ".ogg", ".jpg", ".jpeg", ".xaml", ".db", ".xldf" };
-
-        private static readonly string[] FolderExclusions = { @"downloads\temp" };
-
-        private readonly ISystemDisableManager _disableManager;
-        private readonly IEventBus _eventBus;
-        private readonly IPathMapper _pathMapper;
-        private readonly IPropertiesManager _propertiesManager;
-        private readonly IAudio _audioService;
-        private readonly object _cancellationLock = new object();
-        private readonly ConcurrentDictionary<string, string> _cache = new ConcurrentDictionary<string, string>();
-
-        private static DsaKeyParameters _systemKey;
-        private static DsaKeyParameters _gameKey;
-#if !(RETAIL)
-        private static DsaKeyParameters _developmentKey;
-#endif
-
-        private CancellationTokenSource _cancellationTokenSource;
-
-        private bool _enabled;
-
-        private bool _disposed;
-
-        private string _liveAuthenticationCheckFailedErrorSoundFilePath;
-
-        public LiveAuthenticationManager()
-         : this(ServiceManager.GetInstance().GetService<IEventBus>(),
-             ServiceManager.GetInstance().GetService<ISystemDisableManager>(),
-             ServiceManager.GetInstance().GetService<IPropertiesManager>(),
-             ServiceManager.GetInstance().GetService<IPathMapper>(),
-             ServiceManager.GetInstance().TryGetService<IAudio>())
-        {
-        }
-
-        public LiveAuthenticationManager(
-            IEventBus eventBus,
-            ISystemDisableManager disableManager,
-            IPropertiesManager propertiesManager,
-            IPathMapper pathMapper,
-            IAudio audio)
-        {
-            _eventBus = eventBus ?? throw new ArgumentNullException(nameof(eventBus));
-            _disableManager = disableManager ?? throw new ArgumentNullException(nameof(disableManager));
-            _propertiesManager = propertiesManager ?? throw new ArgumentNullException(nameof(propertiesManager));
-            _pathMapper = pathMapper ?? throw new ArgumentNullException(nameof(pathMapper));
-            _audioService = audio ?? throw new ArgumentNullException(nameof(audio));
-        }
-
-        /// <inheritdoc />
-        public void Dispose()
-        {
-            Dispose(true);
-            GC.SuppressFinalize(this);
-        }
-
-        /// <inheritdoc />
-        public string Name => GetType().Name;
-
-        /// <inheritdoc />
-        public ICollection<Type> ServiceTypes => new[] { typeof(ILiveAuthenticationManager) };
-
-        /// <inheritdoc />
-        public void Initialize()
-        {
-            LoadSounds();
-
-            var systemKeyFile = _propertiesManager.GetValue(KernelConstants.SystemKey, string.Empty);
-            if (!string.IsNullOrEmpty(systemKeyFile))
-            {
-                using (var reader = File.OpenText(systemKeyFile))
-                {
-                    _systemKey = (DsaKeyParameters)new PemReader(reader).ReadObject();
-                }
-            }
-#if !(RETAIL)
-            else
-            {
-                _systemKey = GetDevelopmentKey();
-            }
-#endif
-
-            var gameKeyFile = _propertiesManager.GetValue(KernelConstants.GameKey, string.Empty);
-            if (!string.IsNullOrEmpty(gameKeyFile))
-            {
-                using (var reader = File.OpenText(gameKeyFile))
-                {
-                    _gameKey = (DsaKeyParameters)new PemReader(reader).ReadObject();
-                }
-            }
-#if !(RETAIL)
-            else
-            {
-                _gameKey = GetDevelopmentKey();
-            }
-#endif
-
-#if (RETAIL)
-            var manifest = GetPlatformManifest(_pathMapper.GetDirectory(ApplicationConstants.ManifestPath).FullName);
-
-            AddAuthenticatedPath(Directory.GetCurrentDirectory(), manifest);
-#endif
-
-            _eventBus.Subscribe<DiskMountedEvent>(this, Handle);
-            _eventBus.Subscribe<DiskUnmountedEvent>(this, Handle);
-
-            bool runSignatureVerificationAfterReboot = (bool)_propertiesManager.GetProperty(
-                ApplicationConstants.RunSignatureVerificationAfterReboot,
-                false);
-
-            if (runSignatureVerificationAfterReboot)
-            {
-                _eventBus.Subscribe<PlatformBootedEvent>(this, Handle);
-            }
-
-            Enabled = true;
-        }
-
-        public bool Enabled
-        {
-            get => _enabled;
-
-            set
-            {
-                if (_enabled == value)
-                {
-                    return;
-                }
-
-                _enabled = value;
-                if (value)
-                {
-                    OnEnabled();
-                }
-                else
-                {
-                    OnDisabled();
-                }
-            }
-        }
-
-        private event EventHandler<string> LiveAuthenticationFailedEvent;
-        private event EventHandler LiveAuthenticationCanceledEvent;
-        private event EventHandler LiveAuthenticationCompleteEvent;
-
-        protected virtual void Dispose(bool disposing)
-        {
-            if (_disposed)
-            {
-                return;
-            }
-
-            lock (_cancellationLock)
-            {
-                if (disposing)
-                {
-                    Enabled = false;
-
-                    CancelTask();
-                }
-
-                _cancellationTokenSource = null;
-            }
-
-            _disposed = true;
-        }
-
-        private static string GetHashFromPath(string path)
-        {
-            string result = null;
-
-            var directory = new DirectoryInfo(path);
-
-            var files = directory.EnumerateFiles(@"*", SearchOption.AllDirectories)
-                .Where(f => ExtensionExclusions.All(e => !e.Equals(f.Extension, StringComparison.InvariantCultureIgnoreCase)))
-                .OrderBy(f => f.FullName)
-                .ToList();
-
-            if (files.Count > 0)
-            {
-                using (var stream = new DirectoryStream(files))
-<<<<<<< HEAD
-                    using (var sha = SHA1.Create())
-                    {
-                        result = Convert.ToBase64String(sha.ComputeHash(stream));
-                    }
-=======
-                using (var sha = new SHA1CryptoServiceProvider())
-                {
-                    result = Convert.ToBase64String(sha.ComputeHash(stream));
-                }
->>>>>>> 27c3461f
-            }
-
-            return result;
-        }
-
-        private void Handle(DiskMountedEvent evt)
-        {
-            if (FolderExclusions.Any(exclusion => evt.PhysicalPath.Contains(exclusion)))
-            {
-                return;
-            }
-
-            var manifest = Path.ChangeExtension(evt.VirtualDisk, ManifestExtension);
-
-            AddAuthenticatedPath(evt.PhysicalPath, manifest);
-        }
-
-        private void Handle(DiskUnmountedEvent evt)
-        {
-            _cache.TryRemove(evt.PhysicalPath, out _);
-
-            Logger.Debug($"Removed path {evt.PhysicalPath}");
-        }
-
-        private void OnEnabled()
-        {
-            _eventBus.Subscribe<SystemDisableAddedEvent>(this, Handle);
-            _eventBus.Subscribe<SystemDisableRemovedEvent>(this, Handle);
-
-            LiveAuthenticationFailedEvent += HandleLiveAuthenticationFailedEvent;
-            LiveAuthenticationCanceledEvent += HandleLiveAuthenticationCanceledEvent;
-            LiveAuthenticationCompleteEvent += HandleLiveAuthenticationCompleteEvent;
-
-            // If there are any other lockups active, then we should flag for verification now
-            if (_disableManager.DisableImmediately)
-            {
-                _disableManager.Disable(DisableGuid, SystemDisablePriority.Immediate, () => string.Empty);
-            }
-        }
-
-        private void OnDisabled()
-        {
-            _eventBus.Unsubscribe<SystemDisableAddedEvent>(this);
-            _eventBus.Unsubscribe<SystemDisableRemovedEvent>(this);
-
-            LiveAuthenticationFailedEvent -= HandleLiveAuthenticationFailedEvent;
-            LiveAuthenticationCanceledEvent -= HandleLiveAuthenticationCanceledEvent;
-            LiveAuthenticationCompleteEvent -= HandleLiveAuthenticationCompleteEvent;
-
-            CancelTask();
-        }
-
-        private void Handle(PlatformBootedEvent evt)
-        {
-            Logger.Info("Running signature verification on PlatformBootedEvent");
-            _disableManager.Disable(
-                DisableGuid,
-                SystemDisablePriority.Immediate,
-                () => Localizer.ForLockup().GetString(ResourceKeys.VerifyingSignaturesText));
-
-            VerifySignatures();
-
-            _eventBus.Unsubscribe<PlatformBootedEvent>(this);
-        }
-
-        private void Handle(SystemDisableAddedEvent evt)
-        {
-            // A system lockup was added, and it was not us, so we flag for verification
-            if (evt.DisableId != DisableGuid)
-            {
-                lock (_cancellationLock)
-                {
-                    // Cancel the current verification task if there is one running
-                    if (_cancellationTokenSource != null)
-                    {
-                        CancelTask();
-                        _disableManager.Disable(DisableGuid, SystemDisablePriority.Immediate, () => string.Empty);
-                    }
-                    // Set the verification flag when the disable event is a 'Immediate' type and NOT caused by the operator menu
-                    else if (evt.Priority == SystemDisablePriority.Immediate
-                             && evt.DisableId != ApplicationConstants.OperatorMenuLauncherDisableGuid)
-                    {
-                        _disableManager.Disable(DisableGuid, SystemDisablePriority.Immediate, () => string.Empty);
-                    }
-                }
-            }
-        }
-
-        private void Handle(SystemDisableRemovedEvent evt)
-        {
-            // Check if we are the only system disable that's left
-            var disableManagerKeys = _disableManager.CurrentImmediateDisableKeys.ToList();
-            if (disableManagerKeys.Count == 1 && disableManagerKeys.Contains(DisableGuid))
-            {
-                _disableManager.Disable(DisableGuid, SystemDisablePriority.Immediate,
-                    () => Localizer.ForLockup().GetString(ResourceKeys.VerifyingSignaturesText));
-
-                VerifySignatures();
-            }
-        }
-
-        private void VerifySignatures()
-        {
-            lock (_cancellationLock)
-            {
-                // Make sure the previous verification task is canceled in case it's still running
-                CancelTask();
-
-                // Start verifying
-                _cancellationTokenSource = new CancellationTokenSource();
-                Task.Run(
-                    () => VerifySignaturesAsync(_cancellationTokenSource.Token),
-                    _cancellationTokenSource.Token).FireAndForget(ex => Logger.Error(ex.Message));
-            }
-        }
-
-        private void HandleLiveAuthenticationFailedEvent(object sender, string message)
-        {
-            Logger.Fatal("Live Authentication failed - " + message);
-
-            // Cancel the current verification task
-            CancelTask();
-
-            var displayMessage = Localizer.ForLockup()
-                .FormatString(ResourceKeys.VerificationFailedText, message);
-
-            // Update the disable text with the error message
-            _disableManager.Disable(DisableGuid, SystemDisablePriority.Immediate,
-                () => displayMessage);
-
-            PlayErrorSound();
-
-            _eventBus.Publish(new LiveAuthenticationFailedEvent(displayMessage));
-        }
-
-        private void HandleLiveAuthenticationCanceledEvent(object sender, EventArgs e)
-        {
-            Logger.Info("Live Authentication canceled");
-
-            _disableManager.Enable(DisableGuid);
-        }
-
-        private void HandleLiveAuthenticationCompleteEvent(object sender, EventArgs e)
-        {
-            Logger.Info("Live Authentication complete");
-
-            // Must dispose the Cancellation Token once the task is done
-            CancelTask();
-
-            _disableManager.Enable(DisableGuid);
-        }
-
-        private void AddAuthenticatedPath(string physicalPath, string manifest)
-        {
-            if (manifest == null || !File.Exists(manifest))
-            {
-#if !(RETAIL)
-                Logger.Debug($"No manifest found for {physicalPath}. Verification will be skipped");
-#else
-                _cache.AddOrUpdate(physicalPath, (string)null, (key, value) => null);
-
-                HandleLiveAuthenticationFailedEvent(this, Localizer.ForLockup().GetString(ResourceKeys.ManifestMissing));
-#endif
-                return;
-            }
-
-            Image image = null;
-
-            try
-            {
-                image = ImageManifest.Read(new FileInfo(manifest), GetPublicKey, false);
-
-#if !(RETAIL)
-                if (string.IsNullOrEmpty(image?.AssemblyHash))
-                {
-                    Logger.Debug($"No assembly hash in {manifest}. Verification will be skipped");
-                    return;
-                }
-#else
-                if (image == null || string.IsNullOrEmpty(image.AssemblyHash))
-                {
-                    HandleLiveAuthenticationFailedEvent(this, Localizer.ForLockup().GetString(ResourceKeys.ManifestVerificationFailed));
-
-                    Logger.Error($"Assembly hash is not present: {manifest}");
-                }
-#endif
-            }
-            catch (ManifestException e)
-            {
-                HandleLiveAuthenticationFailedEvent(this, e.Message);
-            }
-            catch (Exception e)
-            {
-                HandleLiveAuthenticationFailedEvent(this,
-                    Localizer.ForLockup().GetString(ResourceKeys.ManifestVerificationFailed));
-
-                Logger.Error("Failed to read manifest", e);
-            }
-
-            _cache.AddOrUpdate(physicalPath, image?.AssemblyHash, (_, _) => image?.AssemblyHash);
-
-            Logger.Debug($"Added path {physicalPath}");
-        }
-
-        private void CancelTask()
-        {
-            lock (_cancellationLock)
-            {
-                if (_cancellationTokenSource != null)
-                {
-                    _cancellationTokenSource.Cancel();
-                    _cancellationTokenSource.Dispose();
-                    _cancellationTokenSource = null;
-                }
-            }
-        }
-
-        private void VerifySignaturesAsync(CancellationToken token)
-        {
-            var stopwatch = new Stopwatch();
-
-            try
-            {
-                Logger.Info("Live Authentication started...");
-
-                stopwatch.Start();
-
-                // Limit the number of concurrent tasks enabled by Parallel operation to avoid the Platform becoming completely unresponsive.
-                var parallelOptions = new ParallelOptions
-                {
-                    CancellationToken = token,
-                    MaxDegreeOfParallelism = Common.TaskExtensions.MaxDegreeOfParallelism()
-                };
-
-                Parallel.ForEach(
-                    _cache,
-                    parallelOptions,
-                    (item, _) =>
-                    {
-                        Logger.Info($"Validating: {item.Key} - {item.Value}");
-
-                        if (string.IsNullOrEmpty(item.Value) || !item.Value.Equals(GetHashFromPath(item.Key)))
-                        {
-                            throw new AuthenticationException($"Signature verification failed for path: {item.Key}");
-                        }
-                    });
-
-                stopwatch.Stop();
-
-                Logger.Info($"Verification complete: {stopwatch.Elapsed}");
-
-                LiveAuthenticationCompleteEvent?.Invoke(this, EventArgs.Empty);
-            }
-            catch (OperationCanceledException)
-            {
-                LiveAuthenticationCanceledEvent?.Invoke(this, EventArgs.Empty);
-            }
-            catch (AggregateException e)
-            {
-                LiveAuthenticationFailedEvent?.Invoke(this, e.Flatten().InnerExceptions.FirstOrDefault()?.Message);
-            }
-            catch (Exception e)
-            {
-                LiveAuthenticationFailedEvent?.Invoke(this, e.Message);
-            }
-        }
-
-        private static DsaKeyParameters GetPublicKey(string type)
-        {
-            if (string.IsNullOrEmpty(type))
-                throw new ArgumentNullException(nameof(type));
-
-            return type.Equals(GameType, StringComparison.InvariantCultureIgnoreCase) ? _gameKey : _systemKey;
-        }
-
-        private static string GetPlatformManifest(string path)
-        {
-            var directory = new DirectoryInfo(path);
-
-            var files = directory.GetFiles($@"{PlatformPrefix}*.{ManifestExtension}");
-
-            return files.OrderByDescending(f => f.Name).FirstOrDefault()?.FullName;
-        }
-
-#if !(RETAIL)
-        private static DsaKeyParameters GetDevelopmentKey()
-        {
-            if (_developmentKey == null)
-            {
-                const string key = "dev_pub.pem";
-
-                using (var reader = new StreamReader(key))
-                {
-                    var devKeyText = reader.ReadToEnd();
-                    using (var dummyReader = new StringReader(devKeyText))
-                    {
-                        _developmentKey = (DsaKeyParameters)new PemReader(dummyReader).ReadObject();
-                    }
-                }
-            }
-
-            return _developmentKey;
-        }
-#endif
-
-        /// <summary>
-        /// Load sound if configured for LiveAuthentication check failed.
-        /// </summary>
-        private void LoadSounds()
-        {
-            _liveAuthenticationCheckFailedErrorSoundFilePath = _propertiesManager.GetValue(
-                ApplicationConstants.LiveAuthenticationFailedSoundKey,
-                string.Empty);
-            _audioService.LoadSound(_liveAuthenticationCheckFailedErrorSoundFilePath);
-        }
-
-        /// <summary>
-        /// Plays the sound defined in the Application Config for LiveAuthentication check failures.
-        /// </summary>
-        private void PlayErrorSound()
-        {
-            _audioService.PlaySound(_propertiesManager, _liveAuthenticationCheckFailedErrorSoundFilePath);
-        }
-    }
+namespace Aristocrat.Monaco.Application.Authentication
+{
+    using System;
+    using System.Collections.Concurrent;
+    using System.Collections.Generic;
+    using System.Diagnostics;
+    using System.IO;
+    using System.Linq;
+    using System.Reflection;
+    using System.Security.Authentication;
+    using System.Security.Cryptography;
+    using System.Threading;
+    using System.Threading.Tasks;
+    using Common;
+    using Contracts;
+    using Contracts.Authentication;
+    using Contracts.Localization;
+    using Hardware.Contracts.Audio;
+    using Hardware.Contracts.VHD;
+    using Kernel;
+    using Kernel.Contracts;
+    using log4net;
+    using Monaco.Localization.Properties;
+    using Org.BouncyCastle.Crypto.Parameters;
+    using Org.BouncyCastle.OpenSsl;
+    using Signing;
+    using Signing.Model;
+    using Util;
+
+    /// <summary>
+    ///     Provides a mechanism to monitor events and trigger Live Authentication process.
+    ///     This service is disabled by default.
+    /// </summary>
+    public class LiveAuthenticationManager : ILiveAuthenticationManager, IDisposable
+    {
+        private const string ManifestExtension = "manifest";
+        private const string GameType = "game";
+        private const string PlatformPrefix = @"ATI_platform";
+
+        private static readonly Guid DisableGuid = ApplicationConstants.LiveAuthenticationDisableKey;
+        // ReSharper disable once PossibleNullReferenceException
+        private static readonly ILog Logger = LogManager.GetLogger(MethodBase.GetCurrentMethod().DeclaringType);
+
+        private static readonly string[] ExtensionExclusions =
+            { ".mercury", ".png", ".bk2", ".gsaManifest", ".dat", ".exp", ".pdb", ".manifest", ".xlf", ".ttf",
+              ".iobj", ".ipdb", ".pak", ".ogg", ".jpg", ".jpeg", ".xaml", ".db", ".xldf" };
+
+        private static readonly string[] FolderExclusions = { @"downloads\temp" };
+
+        private readonly ISystemDisableManager _disableManager;
+        private readonly IEventBus _eventBus;
+        private readonly IPathMapper _pathMapper;
+        private readonly IPropertiesManager _propertiesManager;
+        private readonly IAudio _audioService;
+        private readonly object _cancellationLock = new object();
+        private readonly ConcurrentDictionary<string, string> _cache = new ConcurrentDictionary<string, string>();
+
+        private static DsaKeyParameters _systemKey;
+        private static DsaKeyParameters _gameKey;
+#if !(RETAIL)
+        private static DsaKeyParameters _developmentKey;
+#endif
+
+        private CancellationTokenSource _cancellationTokenSource;
+
+        private bool _enabled;
+
+        private bool _disposed;
+
+        private string _liveAuthenticationCheckFailedErrorSoundFilePath;
+
+        public LiveAuthenticationManager()
+         : this(ServiceManager.GetInstance().GetService<IEventBus>(),
+             ServiceManager.GetInstance().GetService<ISystemDisableManager>(),
+             ServiceManager.GetInstance().GetService<IPropertiesManager>(),
+             ServiceManager.GetInstance().GetService<IPathMapper>(),
+             ServiceManager.GetInstance().TryGetService<IAudio>())
+        {
+        }
+
+        public LiveAuthenticationManager(
+            IEventBus eventBus,
+            ISystemDisableManager disableManager,
+            IPropertiesManager propertiesManager,
+            IPathMapper pathMapper,
+            IAudio audio)
+        {
+            _eventBus = eventBus ?? throw new ArgumentNullException(nameof(eventBus));
+            _disableManager = disableManager ?? throw new ArgumentNullException(nameof(disableManager));
+            _propertiesManager = propertiesManager ?? throw new ArgumentNullException(nameof(propertiesManager));
+            _pathMapper = pathMapper ?? throw new ArgumentNullException(nameof(pathMapper));
+            _audioService = audio ?? throw new ArgumentNullException(nameof(audio));
+        }
+
+        /// <inheritdoc />
+        public void Dispose()
+        {
+            Dispose(true);
+            GC.SuppressFinalize(this);
+        }
+
+        /// <inheritdoc />
+        public string Name => GetType().Name;
+
+        /// <inheritdoc />
+        public ICollection<Type> ServiceTypes => new[] { typeof(ILiveAuthenticationManager) };
+
+        /// <inheritdoc />
+        public void Initialize()
+        {
+            LoadSounds();
+
+            var systemKeyFile = _propertiesManager.GetValue(KernelConstants.SystemKey, string.Empty);
+            if (!string.IsNullOrEmpty(systemKeyFile))
+            {
+                using (var reader = File.OpenText(systemKeyFile))
+                {
+                    _systemKey = (DsaKeyParameters)new PemReader(reader).ReadObject();
+                }
+            }
+#if !(RETAIL)
+            else
+            {
+                _systemKey = GetDevelopmentKey();
+            }
+#endif
+
+            var gameKeyFile = _propertiesManager.GetValue(KernelConstants.GameKey, string.Empty);
+            if (!string.IsNullOrEmpty(gameKeyFile))
+            {
+                using (var reader = File.OpenText(gameKeyFile))
+                {
+                    _gameKey = (DsaKeyParameters)new PemReader(reader).ReadObject();
+                }
+            }
+#if !(RETAIL)
+            else
+            {
+                _gameKey = GetDevelopmentKey();
+            }
+#endif
+
+#if (RETAIL)
+            var manifest = GetPlatformManifest(_pathMapper.GetDirectory(ApplicationConstants.ManifestPath).FullName);
+
+            AddAuthenticatedPath(Directory.GetCurrentDirectory(), manifest);
+#endif
+
+            _eventBus.Subscribe<DiskMountedEvent>(this, Handle);
+            _eventBus.Subscribe<DiskUnmountedEvent>(this, Handle);
+
+            bool runSignatureVerificationAfterReboot = (bool)_propertiesManager.GetProperty(
+                ApplicationConstants.RunSignatureVerificationAfterReboot,
+                false);
+
+            if (runSignatureVerificationAfterReboot)
+            {
+                _eventBus.Subscribe<PlatformBootedEvent>(this, Handle);
+            }
+
+            Enabled = true;
+        }
+
+        public bool Enabled
+        {
+            get => _enabled;
+
+            set
+            {
+                if (_enabled == value)
+                {
+                    return;
+                }
+
+                _enabled = value;
+                if (value)
+                {
+                    OnEnabled();
+                }
+                else
+                {
+                    OnDisabled();
+                }
+            }
+        }
+
+        private event EventHandler<string> LiveAuthenticationFailedEvent;
+        private event EventHandler LiveAuthenticationCanceledEvent;
+        private event EventHandler LiveAuthenticationCompleteEvent;
+
+        protected virtual void Dispose(bool disposing)
+        {
+            if (_disposed)
+            {
+                return;
+            }
+
+            lock (_cancellationLock)
+            {
+                if (disposing)
+                {
+                    Enabled = false;
+
+                    CancelTask();
+                }
+
+                _cancellationTokenSource = null;
+            }
+
+            _disposed = true;
+        }
+
+        private static string GetHashFromPath(string path)
+        {
+            string result = null;
+
+            var directory = new DirectoryInfo(path);
+
+            var files = directory.EnumerateFiles(@"*", SearchOption.AllDirectories)
+                .Where(f => ExtensionExclusions.All(e => !e.Equals(f.Extension, StringComparison.InvariantCultureIgnoreCase)))
+                .OrderBy(f => f.FullName)
+                .ToList();
+
+            if (files.Count > 0)
+            {
+                using (var stream = new DirectoryStream(files))
+                    using (var sha = SHA1.Create())
+                    {
+                        result = Convert.ToBase64String(sha.ComputeHash(stream));
+                    }
+            }
+
+            return result;
+        }
+
+        private void Handle(DiskMountedEvent evt)
+        {
+            if (FolderExclusions.Any(exclusion => evt.PhysicalPath.Contains(exclusion)))
+            {
+                return;
+            }
+
+            var manifest = Path.ChangeExtension(evt.VirtualDisk, ManifestExtension);
+
+            AddAuthenticatedPath(evt.PhysicalPath, manifest);
+        }
+
+        private void Handle(DiskUnmountedEvent evt)
+        {
+            _cache.TryRemove(evt.PhysicalPath, out _);
+
+            Logger.Debug($"Removed path {evt.PhysicalPath}");
+        }
+
+        private void OnEnabled()
+        {
+            _eventBus.Subscribe<SystemDisableAddedEvent>(this, Handle);
+            _eventBus.Subscribe<SystemDisableRemovedEvent>(this, Handle);
+
+            LiveAuthenticationFailedEvent += HandleLiveAuthenticationFailedEvent;
+            LiveAuthenticationCanceledEvent += HandleLiveAuthenticationCanceledEvent;
+            LiveAuthenticationCompleteEvent += HandleLiveAuthenticationCompleteEvent;
+
+            // If there are any other lockups active, then we should flag for verification now
+            if (_disableManager.DisableImmediately)
+            {
+                _disableManager.Disable(DisableGuid, SystemDisablePriority.Immediate, () => string.Empty);
+            }
+        }
+
+        private void OnDisabled()
+        {
+            _eventBus.Unsubscribe<SystemDisableAddedEvent>(this);
+            _eventBus.Unsubscribe<SystemDisableRemovedEvent>(this);
+
+            LiveAuthenticationFailedEvent -= HandleLiveAuthenticationFailedEvent;
+            LiveAuthenticationCanceledEvent -= HandleLiveAuthenticationCanceledEvent;
+            LiveAuthenticationCompleteEvent -= HandleLiveAuthenticationCompleteEvent;
+
+            CancelTask();
+        }
+
+        private void Handle(PlatformBootedEvent evt)
+        {
+            Logger.Info("Running signature verification on PlatformBootedEvent");
+            _disableManager.Disable(
+                DisableGuid,
+                SystemDisablePriority.Immediate,
+                () => Localizer.ForLockup().GetString(ResourceKeys.VerifyingSignaturesText));
+
+            VerifySignatures();
+
+            _eventBus.Unsubscribe<PlatformBootedEvent>(this);
+        }
+
+        private void Handle(SystemDisableAddedEvent evt)
+        {
+            // A system lockup was added, and it was not us, so we flag for verification
+            if (evt.DisableId != DisableGuid)
+            {
+                lock (_cancellationLock)
+                {
+                    // Cancel the current verification task if there is one running
+                    if (_cancellationTokenSource != null)
+                    {
+                        CancelTask();
+                        _disableManager.Disable(DisableGuid, SystemDisablePriority.Immediate, () => string.Empty);
+                    }
+                    // Set the verification flag when the disable event is a 'Immediate' type and NOT caused by the operator menu
+                    else if (evt.Priority == SystemDisablePriority.Immediate
+                             && evt.DisableId != ApplicationConstants.OperatorMenuLauncherDisableGuid)
+                    {
+                        _disableManager.Disable(DisableGuid, SystemDisablePriority.Immediate, () => string.Empty);
+                    }
+                }
+            }
+        }
+
+        private void Handle(SystemDisableRemovedEvent evt)
+        {
+            // Check if we are the only system disable that's left
+            var disableManagerKeys = _disableManager.CurrentImmediateDisableKeys.ToList();
+            if (disableManagerKeys.Count == 1 && disableManagerKeys.Contains(DisableGuid))
+            {
+                _disableManager.Disable(DisableGuid, SystemDisablePriority.Immediate,
+                    () => Localizer.ForLockup().GetString(ResourceKeys.VerifyingSignaturesText));
+
+                VerifySignatures();
+            }
+        }
+
+        private void VerifySignatures()
+        {
+            lock (_cancellationLock)
+            {
+                // Make sure the previous verification task is canceled in case it's still running
+                CancelTask();
+
+                // Start verifying
+                _cancellationTokenSource = new CancellationTokenSource();
+                Task.Run(
+                    () => VerifySignaturesAsync(_cancellationTokenSource.Token),
+                    _cancellationTokenSource.Token).FireAndForget(ex => Logger.Error(ex.Message));
+            }
+        }
+
+        private void HandleLiveAuthenticationFailedEvent(object sender, string message)
+        {
+            Logger.Fatal("Live Authentication failed - " + message);
+
+            // Cancel the current verification task
+            CancelTask();
+
+            var displayMessage = Localizer.ForLockup()
+                .FormatString(ResourceKeys.VerificationFailedText, message);
+
+            // Update the disable text with the error message
+            _disableManager.Disable(DisableGuid, SystemDisablePriority.Immediate,
+                () => displayMessage);
+
+            PlayErrorSound();
+
+            _eventBus.Publish(new LiveAuthenticationFailedEvent(displayMessage));
+        }
+
+        private void HandleLiveAuthenticationCanceledEvent(object sender, EventArgs e)
+        {
+            Logger.Info("Live Authentication canceled");
+
+            _disableManager.Enable(DisableGuid);
+        }
+
+        private void HandleLiveAuthenticationCompleteEvent(object sender, EventArgs e)
+        {
+            Logger.Info("Live Authentication complete");
+
+            // Must dispose the Cancellation Token once the task is done
+            CancelTask();
+
+            _disableManager.Enable(DisableGuid);
+        }
+
+        private void AddAuthenticatedPath(string physicalPath, string manifest)
+        {
+            if (manifest == null || !File.Exists(manifest))
+            {
+#if !(RETAIL)
+                Logger.Debug($"No manifest found for {physicalPath}. Verification will be skipped");
+#else
+                _cache.AddOrUpdate(physicalPath, (string)null, (key, value) => null);
+
+                HandleLiveAuthenticationFailedEvent(this, Localizer.ForLockup().GetString(ResourceKeys.ManifestMissing));
+#endif
+                return;
+            }
+
+            Image image = null;
+
+            try
+            {
+                image = ImageManifest.Read(new FileInfo(manifest), GetPublicKey, false);
+
+#if !(RETAIL)
+                if (string.IsNullOrEmpty(image?.AssemblyHash))
+                {
+                    Logger.Debug($"No assembly hash in {manifest}. Verification will be skipped");
+                    return;
+                }
+#else
+                if (image == null || string.IsNullOrEmpty(image.AssemblyHash))
+                {
+                    HandleLiveAuthenticationFailedEvent(this, Localizer.ForLockup().GetString(ResourceKeys.ManifestVerificationFailed));
+
+                    Logger.Error($"Assembly hash is not present: {manifest}");
+                }
+#endif
+            }
+            catch (ManifestException e)
+            {
+                HandleLiveAuthenticationFailedEvent(this, e.Message);
+            }
+            catch (Exception e)
+            {
+                HandleLiveAuthenticationFailedEvent(this,
+                    Localizer.ForLockup().GetString(ResourceKeys.ManifestVerificationFailed));
+
+                Logger.Error("Failed to read manifest", e);
+            }
+
+            _cache.AddOrUpdate(physicalPath, image?.AssemblyHash, (_, _) => image?.AssemblyHash);
+
+            Logger.Debug($"Added path {physicalPath}");
+        }
+
+        private void CancelTask()
+        {
+            lock (_cancellationLock)
+            {
+                if (_cancellationTokenSource != null)
+                {
+                    _cancellationTokenSource.Cancel();
+                    _cancellationTokenSource.Dispose();
+                    _cancellationTokenSource = null;
+                }
+            }
+        }
+
+        private void VerifySignaturesAsync(CancellationToken token)
+        {
+            var stopwatch = new Stopwatch();
+
+            try
+            {
+                Logger.Info("Live Authentication started...");
+
+                stopwatch.Start();
+
+                // Limit the number of concurrent tasks enabled by Parallel operation to avoid the Platform becoming completely unresponsive.
+                var parallelOptions = new ParallelOptions
+                {
+                    CancellationToken = token,
+                    MaxDegreeOfParallelism = Common.TaskExtensions.MaxDegreeOfParallelism()
+                };
+
+                Parallel.ForEach(
+                    _cache,
+                    parallelOptions,
+                    (item, _) =>
+                    {
+                        Logger.Info($"Validating: {item.Key} - {item.Value}");
+
+                        if (string.IsNullOrEmpty(item.Value) || !item.Value.Equals(GetHashFromPath(item.Key)))
+                        {
+                            throw new AuthenticationException($"Signature verification failed for path: {item.Key}");
+                        }
+                    });
+
+                stopwatch.Stop();
+
+                Logger.Info($"Verification complete: {stopwatch.Elapsed}");
+
+                LiveAuthenticationCompleteEvent?.Invoke(this, EventArgs.Empty);
+            }
+            catch (OperationCanceledException)
+            {
+                LiveAuthenticationCanceledEvent?.Invoke(this, EventArgs.Empty);
+            }
+            catch (AggregateException e)
+            {
+                LiveAuthenticationFailedEvent?.Invoke(this, e.Flatten().InnerExceptions.FirstOrDefault()?.Message);
+            }
+            catch (Exception e)
+            {
+                LiveAuthenticationFailedEvent?.Invoke(this, e.Message);
+            }
+        }
+
+        private static DsaKeyParameters GetPublicKey(string type)
+        {
+            if (string.IsNullOrEmpty(type))
+                throw new ArgumentNullException(nameof(type));
+
+            return type.Equals(GameType, StringComparison.InvariantCultureIgnoreCase) ? _gameKey : _systemKey;
+        }
+
+        private static string GetPlatformManifest(string path)
+        {
+            var directory = new DirectoryInfo(path);
+
+            var files = directory.GetFiles($@"{PlatformPrefix}*.{ManifestExtension}");
+
+            return files.OrderByDescending(f => f.Name).FirstOrDefault()?.FullName;
+        }
+
+#if !(RETAIL)
+        private static DsaKeyParameters GetDevelopmentKey()
+        {
+            if (_developmentKey == null)
+            {
+                const string key = "dev_pub.pem";
+
+                using (var reader = new StreamReader(key))
+                {
+                    var devKeyText = reader.ReadToEnd();
+                    using (var dummyReader = new StringReader(devKeyText))
+                    {
+                        _developmentKey = (DsaKeyParameters)new PemReader(dummyReader).ReadObject();
+                    }
+                }
+            }
+
+            return _developmentKey;
+        }
+#endif
+
+        /// <summary>
+        /// Load sound if configured for LiveAuthentication check failed.
+        /// </summary>
+        private void LoadSounds()
+        {
+            _liveAuthenticationCheckFailedErrorSoundFilePath = _propertiesManager.GetValue(
+                ApplicationConstants.LiveAuthenticationFailedSoundKey,
+                string.Empty);
+            _audioService.LoadSound(_liveAuthenticationCheckFailedErrorSoundFilePath);
+        }
+
+        /// <summary>
+        /// Plays the sound defined in the Application Config for LiveAuthentication check failures.
+        /// </summary>
+        private void PlayErrorSound()
+        {
+            _audioService.PlaySound(_propertiesManager, _liveAuthenticationCheckFailedErrorSoundFilePath);
+        }
+    }
 }