<Project Sdk="Microsoft.NET.Sdk">
  <Import Project="$(MSBuildThisFileDirectory)..\..\Build\shared.props" />
  <PropertyGroup>
    <TargetFramework>net472</TargetFramework>
    <AssemblyTitle>Aristocrat.Monaco.Application</AssemblyTitle>
    <Configurations>Debug;Release;Retail</Configurations>
    <RunPostBuildEvent>OnBuildSuccess</RunPostBuildEvent>
    <CefSharpAnyCpuSupport>true</CefSharpAnyCpuSupport>
    <PlatformTarget>x64</PlatformTarget>
  </PropertyGroup>
  <PropertyGroup Condition=" '$(Configuration)|$(Platform)' == 'Debug|AnyCPU' ">
    <DefineConstants>DEBUG;TRACE;CODE_ANALYSIS</DefineConstants>
    <DebugType>full</DebugType>
  </PropertyGroup>
  <PropertyGroup Condition=" '$(Configuration)|$(Platform)' == 'Release|AnyCPU' ">
    <DefineConstants>TRACE;CODE_ANALYSIS</DefineConstants>
    <DebugType>pdbonly</DebugType>
    <Optimize>true</Optimize>
  </PropertyGroup>
  <PropertyGroup Condition="'$(Configuration)|$(Platform)' == 'Retail|AnyCPU'">
    <DefineConstants>TRACE;CODE_ANALYSIS;RETAIL</DefineConstants>
    <DebugType>pdbonly</DebugType>
    <Optimize>true</Optimize>
  </PropertyGroup>
  <ItemGroup>
    <None Remove="Aristocrat.Monaco.Application.InitialSetupPropertiesProvider.xml" />
    <None Remove="TiltLoggerCurrent_BillIn.xml" />
    <None Remove="TiltLoggerCurrent_Door.xml" />
    <None Remove="TiltLoggerCurrent_Protocol.xml" />
    <None Remove="TiltLoggerCurrent_VoucherIn.xml" />
    <None Remove="TiltLoggerCurrent_VoucherOut.xml" />
    <None Remove="TiltLoggerFormat_BillIn.xml" />
    <None Remove="TiltLoggerFormat_Door.xml" />
    <None Remove="TiltLoggerFormat_Protocol.xml" />
    <None Remove="TiltLoggerFormat_VoucherIn.xml" />
    <None Remove="TiltLoggerFormat_VoucherOut.xml" />
  </ItemGroup>
  <ItemGroup>
    <Reference Include="PresentationCore" />
    <Reference Include="PresentationFramework" />
    <Reference Include="System.Configuration" />
    <Reference Include="System.Management" />
    <Reference Include="System.Windows.Forms" />
    <Reference Include="System.Xaml" />
    <Reference Include="WindowsBase" />
  </ItemGroup>
  <ItemGroup>
    <Compile Update="Localization\CurrencyDefaults.cs">
      <DependentUpon>CurrencyDefaults.xsd</DependentUpon>
    </Compile>
    <Compile Update="Localization\CurrenciesConfiguration.cs">
      <DependentUpon>CurrenciesConfiguration.xsd</DependentUpon>
    </Compile>
    <Compile Update="SerialGat\gat4_0.cs">
      <DependentUpon>gat4_0.XSD</DependentUpon>
    </Compile>
    <None Include="Localization\CurrenciesConfiguration.xsd">
      <SubType>Designer</SubType>
    </None>
    <None Include="Localization\CurrencyDefaults.xsd">
      <SubType>Designer</SubType>
    </None>
    <None Include="SerialGat\gat4_0.XSD">
      <SubType>Designer</SubType>
    </None>
  </ItemGroup>
  <ItemGroup>
    <ProjectReference Include="..\..\Hardware\Aristocrat.Monaco.Hardware.Contracts\Aristocrat.Monaco.Hardware.Contracts.csproj" />
    <ProjectReference Include="..\..\Kernel\Aristocrat.Monaco.Kernel.Contracts\Aristocrat.Monaco.Kernel.Contracts.csproj" />
    <ProjectReference Include="..\..\Kernel\Aristocrat.Monaco.Kernel\Aristocrat.Monaco.Kernel.csproj" />
    <ProjectReference Include="..\..\Shared\Aristocrat.Monaco.Common\Aristocrat.Monaco.Common.csproj" />
    <ProjectReference Include="..\..\Shared\Aristocrat.Monaco.Localization\Aristocrat.Monaco.Localization.csproj" />
    <ProjectReference Include="..\..\Shared\Aristocrat.Monaco.PackageManifest\Aristocrat.Monaco.PackageManifest.csproj" />
    <ProjectReference Include="..\Monaco.Application.Contracts\Aristocrat.Monaco.Application.Contracts.csproj" />
  </ItemGroup>
  <ItemGroup>
    <CodeAnalysisDictionary Include="..\..\CustomDictionary.xml">
      <Link>CustomDictionary.xml</Link>
    </CodeAnalysisDictionary>
    <Content Include="Aristocrat.Monaco.Application.Monitors.FirmwareCrcMonitor.xml">
      <CopyToOutputDirectory>PreserveNewest</CopyToOutputDirectory>
      <SubType>Designer</SubType>
    </Content>
    <Content Include="Aristocrat.Monaco.Application.AlteredMediaLogger.Index.xml">
      <CopyToOutputDirectory>PreserveNewest</CopyToOutputDirectory>
    </Content>
    <Content Include="Aristocrat.Monaco.Application.AlteredMediaLogger.Log.xml">
      <CopyToOutputDirectory>PreserveNewest</CopyToOutputDirectory>
    </Content>
    <Content Include="Aristocrat.Monaco.Application.ApplicationRunnable.addin.xml">
      <SubType>Designer</SubType>
      <CopyToOutputDirectory>PreserveNewest</CopyToOutputDirectory>
    </Content>
    <Content Include="Aristocrat.Monaco.Application.addin.xml">
      <CopyToOutputDirectory>PreserveNewest</CopyToOutputDirectory>
      <SubType>Designer</SubType>
    </Content>
    <Content Include="Aristocrat.Monaco.Application.ApplicationConfigurationPropertiesProvider.xml">
      <SubType>Designer</SubType>
      <CopyToOutputDirectory>PreserveNewest</CopyToOutputDirectory>
    </Content>
    <Content Include="Aristocrat.Monaco.Application.CabinetFeaturesPropertiesProvider.xml">
      <SubType>Designer</SubType>
      <CopyToOutputDirectory>PreserveNewest</CopyToOutputDirectory>
    </Content>
    <Content Include="Aristocrat.Monaco.Application.ComponentMonitor.xml">
      <CopyToOutputDirectory>PreserveNewest</CopyToOutputDirectory>
      <SubType>Designer</SubType>
    </Content>
    <Content Include="Aristocrat.Monaco.Application.ConfigurationSettingsManager.addin.xml">
      <CopyToOutputDirectory>PreserveNewest</CopyToOutputDirectory>
      <SubType>Designer</SubType>
    </Content>
    <Content Include="Aristocrat.Monaco.Application.ConfigWizardConfigurationPropertiesProvider.xml">
      <CopyToOutputDirectory>PreserveNewest</CopyToOutputDirectory>
      <SubType>Designer</SubType>
    </Content>
    <Content Include="Aristocrat.Monaco.Application.IdProvider.xml">
      <CopyToOutputDirectory>PreserveNewest</CopyToOutputDirectory>
    </Content>
    <Content Include="Aristocrat.Monaco.Application.InitialSetupPropertiesProvider.xml">
      <CopyToOutputDirectory>PreserveNewest</CopyToOutputDirectory>
      <SubType>Designer</SubType>
    </Content>
    <Content Include="TiltLoggerCurrent_VoucherOut.xml">
      <CopyToOutputDirectory>PreserveNewest</CopyToOutputDirectory>
    </Content>
    <Content Include="TiltLoggerCurrent_VoucherIn.xml">
      <CopyToOutputDirectory>PreserveNewest</CopyToOutputDirectory>
    </Content>
    <Content Include="TiltLoggerCurrent_BillIn.xml">
      <CopyToOutputDirectory>PreserveNewest</CopyToOutputDirectory>
    </Content>
    <Content Include="TiltLoggerCurrent_Protocol.xml">
      <CopyToOutputDirectory>PreserveNewest</CopyToOutputDirectory>
    </Content>
    <Content Include="TiltLoggerCurrent_Door.xml">
      <CopyToOutputDirectory>PreserveNewest</CopyToOutputDirectory>
    </Content>
    <Content Include="TiltLoggerFormat_BillIn.xml">
      <CopyToOutputDirectory>PreserveNewest</CopyToOutputDirectory>
    </Content>
    <Content Include="TiltLoggerFormat_VoucherOut.xml">
      <CopyToOutputDirectory>PreserveNewest</CopyToOutputDirectory>
    </Content>
    <Content Include="TiltLoggerFormat_VoucherIn.xml">
      <CopyToOutputDirectory>PreserveNewest</CopyToOutputDirectory>
    </Content>
    <Content Include="TiltLoggerFormat_Protocol.xml">
      <CopyToOutputDirectory>PreserveNewest</CopyToOutputDirectory>
    </Content>
    <Content Include="TiltLoggerFormat_Door.xml">
      <CopyToOutputDirectory>PreserveNewest</CopyToOutputDirectory>
    </Content>
    <None Include="Aristocrat.Monaco.Application.Monitors.DoorMonitor.Index.xml">
      <CopyToOutputDirectory>PreserveNewest</CopyToOutputDirectory>
    </None>
    <Content Include="Aristocrat.Monaco.Application.LocalizationConfigurationPropertiesProvider.xml">
      <CopyToOutputDirectory>PreserveNewest</CopyToOutputDirectory>
    </Content>
    <Content Include="Aristocrat.Monaco.Application.Media.MediaProvider.Log.xml">
      <CopyToOutputDirectory>PreserveNewest</CopyToOutputDirectory>
    </Content>
    <Content Include="Aristocrat.Monaco.Application.Media.MediaProvider.Data.xml">
      <CopyToOutputDirectory>PreserveNewest</CopyToOutputDirectory>
    </Content>
    <Content Include="Aristocrat.Monaco.Application.Media.MediaProvider.Id.xml">
      <CopyToOutputDirectory>PreserveNewest</CopyToOutputDirectory>
    </Content>
    <Content Include="Aristocrat.Monaco.Application.Meters.NoteAcceptorMeterProvider.xml">
      <CopyToOutputDirectory>PreserveNewest</CopyToOutputDirectory>
    </Content>
    <Content Include="Aristocrat.Monaco.Application.Monitors.DisplayMonitor.xml">
      <SubType>Designer</SubType>
      <CopyToOutputDirectory>PreserveNewest</CopyToOutputDirectory>
    </Content>
    <Content Include="Aristocrat.Monaco.Application.Monitors.PrinterMonitor.xml">
      <SubType>Designer</SubType>
      <CopyToOutputDirectory>PreserveNewest</CopyToOutputDirectory>
    </Content>
    <Content Include="Aristocrat.Monaco.Application.Monitors.NoteAcceptorMonitor.xml">
      <SubType>Designer</SubType>
      <CopyToOutputDirectory>PreserveNewest</CopyToOutputDirectory>
    </Content>
    <Content Include="Aristocrat.Monaco.Application.Monitors.LegitimacyLockUpMonitor.xml">
      <SubType>Designer</SubType>
      <CopyToOutputDirectory>PreserveNewest</CopyToOutputDirectory>
    </Content>
    <Content Include="Aristocrat.Monaco.Application.Monitors.AuditTicketMonitor.xml">
      <CopyToOutputDirectory>PreserveNewest</CopyToOutputDirectory>
      <SubType>Designer</SubType>
    </Content>
    <Content Include="Aristocrat.Monaco.Application.NetworkService.xml">
      <CopyToOutputDirectory>PreserveNewest</CopyToOutputDirectory>
    </Content>
    <Content Include="Aristocrat.Monaco.Application.Protocol.MultiProtocolConfigurationProvider.xml">
      <CopyToOutputDirectory>PreserveNewest</CopyToOutputDirectory>
    </Content>
    <Content Include="Aristocrat.Monaco.Application.SerialGat.SerialGatSignature.xml">
      <CopyToOutputDirectory>PreserveNewest</CopyToOutputDirectory>
    </Content>
    <Content Include="Aristocrat.Monaco.Application.SystemPropertiesProvider.OperatingHours.xml">
      <CopyToOutputDirectory>PreserveNewest</CopyToOutputDirectory>
    </Content>
    <Content Include="Aristocrat.Monaco.Application.Meters.CabinetMetersProvider.xml">
      <CopyToOutputDirectory>PreserveNewest</CopyToOutputDirectory>
    </Content>
    <Content Include="Aristocrat.Monaco.Application.ConfiguredAddinsPropertiesProvider.xml">
      <CopyToOutputDirectory>PreserveNewest</CopyToOutputDirectory>
    </Content>
    <Content Include="Aristocrat.Monaco.Application.DisableByOperatorManager.xml">
      <CopyToOutputDirectory>PreserveNewest</CopyToOutputDirectory>
    </Content>
    <Content Include="Aristocrat.Monaco.Application.Meters.MeterManager.xml">
      <CopyToOutputDirectory>PreserveNewest</CopyToOutputDirectory>
    </Content>
    <None Include="Aristocrat.Monaco.Application.Monitors.DoorMonitor.Log.xml">
      <CopyToOutputDirectory>PreserveNewest</CopyToOutputDirectory>
    </None>
    <None Include="Aristocrat.Monaco.Application.Monitors.DoorMonitor.States.xml">
      <CopyToOutputDirectory>PreserveNewest</CopyToOutputDirectory>
    </None>
    <Content Include="Aristocrat.Monaco.Application.Time.Time.xml">
      <CopyToOutputDirectory>PreserveNewest</CopyToOutputDirectory>
    </Content>
    <Content Include="Aristocrat.Monaco.Application.Localization.LocalizationPropertiesProvider.xml">
      <CopyToOutputDirectory>PreserveNewest</CopyToOutputDirectory>
      <SubType>Designer</SubType>
    </Content>
    <Content Include="CabinetFeatures.xml">
      <CopyToOutputDirectory>PreserveNewest</CopyToOutputDirectory>
    </Content>
    <Content Include="CurrencyDefaults.xml">
      <CopyToOutputDirectory>PreserveNewest</CopyToOutputDirectory>
      <SubType>Designer</SubType>
    </Content>
    <Content Include="SelectableJurisdiction.addin.xml">
      <CopyToOutputDirectory>PreserveNewest</CopyToOutputDirectory>
    </Content>
    <Content Include="TiltLoggerCurrent_Comms.xml">
      <CopyToOutputDirectory>PreserveNewest</CopyToOutputDirectory>
    </Content>
    <Content Include="TiltLoggerCurrent_Hash.xml">
      <CopyToOutputDirectory>PreserveNewest</CopyToOutputDirectory>
    </Content>
    <Content Include="TiltLoggerCurrent_Error.xml">
      <CopyToOutputDirectory>PreserveNewest</CopyToOutputDirectory>
    </Content>
    <Content Include="TiltLoggerCurrent_Gameplay.xml">
      <CopyToOutputDirectory>PreserveNewest</CopyToOutputDirectory>
    </Content>
    <Content Include="TiltLoggerCurrent_GPU.xml">
      <CopyToOutputDirectory>PreserveNewest</CopyToOutputDirectory>
    </Content>
    <Content Include="TiltLoggerCurrent_SoftwareChange.xml">
      <CopyToOutputDirectory>PreserveNewest</CopyToOutputDirectory>
    </Content>
    <Content Include="TiltLoggerFormat_Comms.xml">
      <CopyToOutputDirectory>PreserveNewest</CopyToOutputDirectory>
    </Content>
    <Content Include="TiltLoggerFormat_Hash.xml">
      <CopyToOutputDirectory>PreserveNewest</CopyToOutputDirectory>
    </Content>
    <Content Include="TiltLoggerFormat_Error.xml">
      <CopyToOutputDirectory>PreserveNewest</CopyToOutputDirectory>
    </Content>
    <Content Include="TiltLoggerFormat_Gameplay.xml">
      <CopyToOutputDirectory>PreserveNewest</CopyToOutputDirectory>
    </Content>
    <Content Include="TiltLoggerFormat_GPU.xml">
      <CopyToOutputDirectory>PreserveNewest</CopyToOutputDirectory>
    </Content>
    <Content Include="TiltLoggerFormat_SoftwareChange.xml">
      <CopyToOutputDirectory>PreserveNewest</CopyToOutputDirectory>
    </Content>
    <Content Include="Aristocrat.Monaco.Application.SystemPropertiesProvider.xml">
      <CopyToOutputDirectory>PreserveNewest</CopyToOutputDirectory>
      <SubType>Designer</SubType>
    </Content>
  </ItemGroup>
  <ItemGroup>
<<<<<<< HEAD
    <PackageReference Include="Aristocrat.Cabinet" Version="1.0.21" />
    <PackageReference Include="Aristocrat.Monaco.NativeOS.Services" Version="1.0.7" />
=======
    <PackageReference Include="Aristocrat.Cabinet" Version="1.0.22" />
>>>>>>> 695a1962
    <PackageReference Include="Aristocrat.Signing" Version="1.1.7" />
    <PackageReference Include="Aristocrat.SmartCard" Version="1.1.2" />
    <PackageReference Include="BouncyCastle" Version="1.8.4" />
    <PackageReference Include="log4net" Version="2.0.8" />
    <PackageReference Include="Mono.Addins" Version="1.0.0" />
    <PackageReference Include="Newtonsoft.Json" Version="12.0.3" />
  </ItemGroup>
  <Target Name="PostBuild" AfterTargets="PostBuildEvent" Condition="'$(Configuration)'!='Retail'">
    <Exec Command="xcopy &quot;$(MSBuildThisFileDirectory)Resources\$(Configuration)&quot; &quot;$(OutputPath)&quot; /sy" />
  </Target>
</Project><|MERGE_RESOLUTION|>--- conflicted
+++ resolved
@@ -1,298 +1,294 @@
-<Project Sdk="Microsoft.NET.Sdk">
-  <Import Project="$(MSBuildThisFileDirectory)..\..\Build\shared.props" />
-  <PropertyGroup>
-    <TargetFramework>net472</TargetFramework>
-    <AssemblyTitle>Aristocrat.Monaco.Application</AssemblyTitle>
-    <Configurations>Debug;Release;Retail</Configurations>
-    <RunPostBuildEvent>OnBuildSuccess</RunPostBuildEvent>
-    <CefSharpAnyCpuSupport>true</CefSharpAnyCpuSupport>
-    <PlatformTarget>x64</PlatformTarget>
-  </PropertyGroup>
-  <PropertyGroup Condition=" '$(Configuration)|$(Platform)' == 'Debug|AnyCPU' ">
-    <DefineConstants>DEBUG;TRACE;CODE_ANALYSIS</DefineConstants>
-    <DebugType>full</DebugType>
-  </PropertyGroup>
-  <PropertyGroup Condition=" '$(Configuration)|$(Platform)' == 'Release|AnyCPU' ">
-    <DefineConstants>TRACE;CODE_ANALYSIS</DefineConstants>
-    <DebugType>pdbonly</DebugType>
-    <Optimize>true</Optimize>
-  </PropertyGroup>
-  <PropertyGroup Condition="'$(Configuration)|$(Platform)' == 'Retail|AnyCPU'">
-    <DefineConstants>TRACE;CODE_ANALYSIS;RETAIL</DefineConstants>
-    <DebugType>pdbonly</DebugType>
-    <Optimize>true</Optimize>
-  </PropertyGroup>
-  <ItemGroup>
-    <None Remove="Aristocrat.Monaco.Application.InitialSetupPropertiesProvider.xml" />
-    <None Remove="TiltLoggerCurrent_BillIn.xml" />
-    <None Remove="TiltLoggerCurrent_Door.xml" />
-    <None Remove="TiltLoggerCurrent_Protocol.xml" />
-    <None Remove="TiltLoggerCurrent_VoucherIn.xml" />
-    <None Remove="TiltLoggerCurrent_VoucherOut.xml" />
-    <None Remove="TiltLoggerFormat_BillIn.xml" />
-    <None Remove="TiltLoggerFormat_Door.xml" />
-    <None Remove="TiltLoggerFormat_Protocol.xml" />
-    <None Remove="TiltLoggerFormat_VoucherIn.xml" />
-    <None Remove="TiltLoggerFormat_VoucherOut.xml" />
-  </ItemGroup>
-  <ItemGroup>
-    <Reference Include="PresentationCore" />
-    <Reference Include="PresentationFramework" />
-    <Reference Include="System.Configuration" />
-    <Reference Include="System.Management" />
-    <Reference Include="System.Windows.Forms" />
-    <Reference Include="System.Xaml" />
-    <Reference Include="WindowsBase" />
-  </ItemGroup>
-  <ItemGroup>
-    <Compile Update="Localization\CurrencyDefaults.cs">
-      <DependentUpon>CurrencyDefaults.xsd</DependentUpon>
-    </Compile>
-    <Compile Update="Localization\CurrenciesConfiguration.cs">
-      <DependentUpon>CurrenciesConfiguration.xsd</DependentUpon>
-    </Compile>
-    <Compile Update="SerialGat\gat4_0.cs">
-      <DependentUpon>gat4_0.XSD</DependentUpon>
-    </Compile>
-    <None Include="Localization\CurrenciesConfiguration.xsd">
-      <SubType>Designer</SubType>
-    </None>
-    <None Include="Localization\CurrencyDefaults.xsd">
-      <SubType>Designer</SubType>
-    </None>
-    <None Include="SerialGat\gat4_0.XSD">
-      <SubType>Designer</SubType>
-    </None>
-  </ItemGroup>
-  <ItemGroup>
-    <ProjectReference Include="..\..\Hardware\Aristocrat.Monaco.Hardware.Contracts\Aristocrat.Monaco.Hardware.Contracts.csproj" />
-    <ProjectReference Include="..\..\Kernel\Aristocrat.Monaco.Kernel.Contracts\Aristocrat.Monaco.Kernel.Contracts.csproj" />
-    <ProjectReference Include="..\..\Kernel\Aristocrat.Monaco.Kernel\Aristocrat.Monaco.Kernel.csproj" />
-    <ProjectReference Include="..\..\Shared\Aristocrat.Monaco.Common\Aristocrat.Monaco.Common.csproj" />
-    <ProjectReference Include="..\..\Shared\Aristocrat.Monaco.Localization\Aristocrat.Monaco.Localization.csproj" />
-    <ProjectReference Include="..\..\Shared\Aristocrat.Monaco.PackageManifest\Aristocrat.Monaco.PackageManifest.csproj" />
-    <ProjectReference Include="..\Monaco.Application.Contracts\Aristocrat.Monaco.Application.Contracts.csproj" />
-  </ItemGroup>
-  <ItemGroup>
-    <CodeAnalysisDictionary Include="..\..\CustomDictionary.xml">
-      <Link>CustomDictionary.xml</Link>
-    </CodeAnalysisDictionary>
-    <Content Include="Aristocrat.Monaco.Application.Monitors.FirmwareCrcMonitor.xml">
-      <CopyToOutputDirectory>PreserveNewest</CopyToOutputDirectory>
-      <SubType>Designer</SubType>
-    </Content>
-    <Content Include="Aristocrat.Monaco.Application.AlteredMediaLogger.Index.xml">
-      <CopyToOutputDirectory>PreserveNewest</CopyToOutputDirectory>
-    </Content>
-    <Content Include="Aristocrat.Monaco.Application.AlteredMediaLogger.Log.xml">
-      <CopyToOutputDirectory>PreserveNewest</CopyToOutputDirectory>
-    </Content>
-    <Content Include="Aristocrat.Monaco.Application.ApplicationRunnable.addin.xml">
-      <SubType>Designer</SubType>
-      <CopyToOutputDirectory>PreserveNewest</CopyToOutputDirectory>
-    </Content>
-    <Content Include="Aristocrat.Monaco.Application.addin.xml">
-      <CopyToOutputDirectory>PreserveNewest</CopyToOutputDirectory>
-      <SubType>Designer</SubType>
-    </Content>
-    <Content Include="Aristocrat.Monaco.Application.ApplicationConfigurationPropertiesProvider.xml">
-      <SubType>Designer</SubType>
-      <CopyToOutputDirectory>PreserveNewest</CopyToOutputDirectory>
-    </Content>
-    <Content Include="Aristocrat.Monaco.Application.CabinetFeaturesPropertiesProvider.xml">
-      <SubType>Designer</SubType>
-      <CopyToOutputDirectory>PreserveNewest</CopyToOutputDirectory>
-    </Content>
-    <Content Include="Aristocrat.Monaco.Application.ComponentMonitor.xml">
-      <CopyToOutputDirectory>PreserveNewest</CopyToOutputDirectory>
-      <SubType>Designer</SubType>
-    </Content>
-    <Content Include="Aristocrat.Monaco.Application.ConfigurationSettingsManager.addin.xml">
-      <CopyToOutputDirectory>PreserveNewest</CopyToOutputDirectory>
-      <SubType>Designer</SubType>
-    </Content>
-    <Content Include="Aristocrat.Monaco.Application.ConfigWizardConfigurationPropertiesProvider.xml">
-      <CopyToOutputDirectory>PreserveNewest</CopyToOutputDirectory>
-      <SubType>Designer</SubType>
-    </Content>
-    <Content Include="Aristocrat.Monaco.Application.IdProvider.xml">
-      <CopyToOutputDirectory>PreserveNewest</CopyToOutputDirectory>
-    </Content>
-    <Content Include="Aristocrat.Monaco.Application.InitialSetupPropertiesProvider.xml">
-      <CopyToOutputDirectory>PreserveNewest</CopyToOutputDirectory>
-      <SubType>Designer</SubType>
-    </Content>
-    <Content Include="TiltLoggerCurrent_VoucherOut.xml">
-      <CopyToOutputDirectory>PreserveNewest</CopyToOutputDirectory>
-    </Content>
-    <Content Include="TiltLoggerCurrent_VoucherIn.xml">
-      <CopyToOutputDirectory>PreserveNewest</CopyToOutputDirectory>
-    </Content>
-    <Content Include="TiltLoggerCurrent_BillIn.xml">
-      <CopyToOutputDirectory>PreserveNewest</CopyToOutputDirectory>
-    </Content>
-    <Content Include="TiltLoggerCurrent_Protocol.xml">
-      <CopyToOutputDirectory>PreserveNewest</CopyToOutputDirectory>
-    </Content>
-    <Content Include="TiltLoggerCurrent_Door.xml">
-      <CopyToOutputDirectory>PreserveNewest</CopyToOutputDirectory>
-    </Content>
-    <Content Include="TiltLoggerFormat_BillIn.xml">
-      <CopyToOutputDirectory>PreserveNewest</CopyToOutputDirectory>
-    </Content>
-    <Content Include="TiltLoggerFormat_VoucherOut.xml">
-      <CopyToOutputDirectory>PreserveNewest</CopyToOutputDirectory>
-    </Content>
-    <Content Include="TiltLoggerFormat_VoucherIn.xml">
-      <CopyToOutputDirectory>PreserveNewest</CopyToOutputDirectory>
-    </Content>
-    <Content Include="TiltLoggerFormat_Protocol.xml">
-      <CopyToOutputDirectory>PreserveNewest</CopyToOutputDirectory>
-    </Content>
-    <Content Include="TiltLoggerFormat_Door.xml">
-      <CopyToOutputDirectory>PreserveNewest</CopyToOutputDirectory>
-    </Content>
-    <None Include="Aristocrat.Monaco.Application.Monitors.DoorMonitor.Index.xml">
-      <CopyToOutputDirectory>PreserveNewest</CopyToOutputDirectory>
-    </None>
-    <Content Include="Aristocrat.Monaco.Application.LocalizationConfigurationPropertiesProvider.xml">
-      <CopyToOutputDirectory>PreserveNewest</CopyToOutputDirectory>
-    </Content>
-    <Content Include="Aristocrat.Monaco.Application.Media.MediaProvider.Log.xml">
-      <CopyToOutputDirectory>PreserveNewest</CopyToOutputDirectory>
-    </Content>
-    <Content Include="Aristocrat.Monaco.Application.Media.MediaProvider.Data.xml">
-      <CopyToOutputDirectory>PreserveNewest</CopyToOutputDirectory>
-    </Content>
-    <Content Include="Aristocrat.Monaco.Application.Media.MediaProvider.Id.xml">
-      <CopyToOutputDirectory>PreserveNewest</CopyToOutputDirectory>
-    </Content>
-    <Content Include="Aristocrat.Monaco.Application.Meters.NoteAcceptorMeterProvider.xml">
-      <CopyToOutputDirectory>PreserveNewest</CopyToOutputDirectory>
-    </Content>
-    <Content Include="Aristocrat.Monaco.Application.Monitors.DisplayMonitor.xml">
-      <SubType>Designer</SubType>
-      <CopyToOutputDirectory>PreserveNewest</CopyToOutputDirectory>
-    </Content>
-    <Content Include="Aristocrat.Monaco.Application.Monitors.PrinterMonitor.xml">
-      <SubType>Designer</SubType>
-      <CopyToOutputDirectory>PreserveNewest</CopyToOutputDirectory>
-    </Content>
-    <Content Include="Aristocrat.Monaco.Application.Monitors.NoteAcceptorMonitor.xml">
-      <SubType>Designer</SubType>
-      <CopyToOutputDirectory>PreserveNewest</CopyToOutputDirectory>
-    </Content>
-    <Content Include="Aristocrat.Monaco.Application.Monitors.LegitimacyLockUpMonitor.xml">
-      <SubType>Designer</SubType>
-      <CopyToOutputDirectory>PreserveNewest</CopyToOutputDirectory>
-    </Content>
-    <Content Include="Aristocrat.Monaco.Application.Monitors.AuditTicketMonitor.xml">
-      <CopyToOutputDirectory>PreserveNewest</CopyToOutputDirectory>
-      <SubType>Designer</SubType>
-    </Content>
-    <Content Include="Aristocrat.Monaco.Application.NetworkService.xml">
-      <CopyToOutputDirectory>PreserveNewest</CopyToOutputDirectory>
-    </Content>
-    <Content Include="Aristocrat.Monaco.Application.Protocol.MultiProtocolConfigurationProvider.xml">
-      <CopyToOutputDirectory>PreserveNewest</CopyToOutputDirectory>
-    </Content>
-    <Content Include="Aristocrat.Monaco.Application.SerialGat.SerialGatSignature.xml">
-      <CopyToOutputDirectory>PreserveNewest</CopyToOutputDirectory>
-    </Content>
-    <Content Include="Aristocrat.Monaco.Application.SystemPropertiesProvider.OperatingHours.xml">
-      <CopyToOutputDirectory>PreserveNewest</CopyToOutputDirectory>
-    </Content>
-    <Content Include="Aristocrat.Monaco.Application.Meters.CabinetMetersProvider.xml">
-      <CopyToOutputDirectory>PreserveNewest</CopyToOutputDirectory>
-    </Content>
-    <Content Include="Aristocrat.Monaco.Application.ConfiguredAddinsPropertiesProvider.xml">
-      <CopyToOutputDirectory>PreserveNewest</CopyToOutputDirectory>
-    </Content>
-    <Content Include="Aristocrat.Monaco.Application.DisableByOperatorManager.xml">
-      <CopyToOutputDirectory>PreserveNewest</CopyToOutputDirectory>
-    </Content>
-    <Content Include="Aristocrat.Monaco.Application.Meters.MeterManager.xml">
-      <CopyToOutputDirectory>PreserveNewest</CopyToOutputDirectory>
-    </Content>
-    <None Include="Aristocrat.Monaco.Application.Monitors.DoorMonitor.Log.xml">
-      <CopyToOutputDirectory>PreserveNewest</CopyToOutputDirectory>
-    </None>
-    <None Include="Aristocrat.Monaco.Application.Monitors.DoorMonitor.States.xml">
-      <CopyToOutputDirectory>PreserveNewest</CopyToOutputDirectory>
-    </None>
-    <Content Include="Aristocrat.Monaco.Application.Time.Time.xml">
-      <CopyToOutputDirectory>PreserveNewest</CopyToOutputDirectory>
-    </Content>
-    <Content Include="Aristocrat.Monaco.Application.Localization.LocalizationPropertiesProvider.xml">
-      <CopyToOutputDirectory>PreserveNewest</CopyToOutputDirectory>
-      <SubType>Designer</SubType>
-    </Content>
-    <Content Include="CabinetFeatures.xml">
-      <CopyToOutputDirectory>PreserveNewest</CopyToOutputDirectory>
-    </Content>
-    <Content Include="CurrencyDefaults.xml">
-      <CopyToOutputDirectory>PreserveNewest</CopyToOutputDirectory>
-      <SubType>Designer</SubType>
-    </Content>
-    <Content Include="SelectableJurisdiction.addin.xml">
-      <CopyToOutputDirectory>PreserveNewest</CopyToOutputDirectory>
-    </Content>
-    <Content Include="TiltLoggerCurrent_Comms.xml">
-      <CopyToOutputDirectory>PreserveNewest</CopyToOutputDirectory>
-    </Content>
-    <Content Include="TiltLoggerCurrent_Hash.xml">
-      <CopyToOutputDirectory>PreserveNewest</CopyToOutputDirectory>
-    </Content>
-    <Content Include="TiltLoggerCurrent_Error.xml">
-      <CopyToOutputDirectory>PreserveNewest</CopyToOutputDirectory>
-    </Content>
-    <Content Include="TiltLoggerCurrent_Gameplay.xml">
-      <CopyToOutputDirectory>PreserveNewest</CopyToOutputDirectory>
-    </Content>
-    <Content Include="TiltLoggerCurrent_GPU.xml">
-      <CopyToOutputDirectory>PreserveNewest</CopyToOutputDirectory>
-    </Content>
-    <Content Include="TiltLoggerCurrent_SoftwareChange.xml">
-      <CopyToOutputDirectory>PreserveNewest</CopyToOutputDirectory>
-    </Content>
-    <Content Include="TiltLoggerFormat_Comms.xml">
-      <CopyToOutputDirectory>PreserveNewest</CopyToOutputDirectory>
-    </Content>
-    <Content Include="TiltLoggerFormat_Hash.xml">
-      <CopyToOutputDirectory>PreserveNewest</CopyToOutputDirectory>
-    </Content>
-    <Content Include="TiltLoggerFormat_Error.xml">
-      <CopyToOutputDirectory>PreserveNewest</CopyToOutputDirectory>
-    </Content>
-    <Content Include="TiltLoggerFormat_Gameplay.xml">
-      <CopyToOutputDirectory>PreserveNewest</CopyToOutputDirectory>
-    </Content>
-    <Content Include="TiltLoggerFormat_GPU.xml">
-      <CopyToOutputDirectory>PreserveNewest</CopyToOutputDirectory>
-    </Content>
-    <Content Include="TiltLoggerFormat_SoftwareChange.xml">
-      <CopyToOutputDirectory>PreserveNewest</CopyToOutputDirectory>
-    </Content>
-    <Content Include="Aristocrat.Monaco.Application.SystemPropertiesProvider.xml">
-      <CopyToOutputDirectory>PreserveNewest</CopyToOutputDirectory>
-      <SubType>Designer</SubType>
-    </Content>
-  </ItemGroup>
-  <ItemGroup>
-<<<<<<< HEAD
-    <PackageReference Include="Aristocrat.Cabinet" Version="1.0.21" />
-    <PackageReference Include="Aristocrat.Monaco.NativeOS.Services" Version="1.0.7" />
-=======
-    <PackageReference Include="Aristocrat.Cabinet" Version="1.0.22" />
->>>>>>> 695a1962
-    <PackageReference Include="Aristocrat.Signing" Version="1.1.7" />
-    <PackageReference Include="Aristocrat.SmartCard" Version="1.1.2" />
-    <PackageReference Include="BouncyCastle" Version="1.8.4" />
-    <PackageReference Include="log4net" Version="2.0.8" />
-    <PackageReference Include="Mono.Addins" Version="1.0.0" />
-    <PackageReference Include="Newtonsoft.Json" Version="12.0.3" />
-  </ItemGroup>
-  <Target Name="PostBuild" AfterTargets="PostBuildEvent" Condition="'$(Configuration)'!='Retail'">
-    <Exec Command="xcopy &quot;$(MSBuildThisFileDirectory)Resources\$(Configuration)&quot; &quot;$(OutputPath)&quot; /sy" />
-  </Target>
+﻿<Project Sdk="Microsoft.NET.Sdk">
+  <Import Project="$(MSBuildThisFileDirectory)..\..\Build\shared.props" />
+  <PropertyGroup>
+    <TargetFramework>net472</TargetFramework>
+    <AssemblyTitle>Aristocrat.Monaco.Application</AssemblyTitle>
+    <Configurations>Debug;Release;Retail</Configurations>
+    <RunPostBuildEvent>OnBuildSuccess</RunPostBuildEvent>
+    <CefSharpAnyCpuSupport>true</CefSharpAnyCpuSupport>
+    <PlatformTarget>x64</PlatformTarget>
+  </PropertyGroup>
+  <PropertyGroup Condition=" '$(Configuration)|$(Platform)' == 'Debug|AnyCPU' ">
+    <DefineConstants>DEBUG;TRACE;CODE_ANALYSIS</DefineConstants>
+    <DebugType>full</DebugType>
+  </PropertyGroup>
+  <PropertyGroup Condition=" '$(Configuration)|$(Platform)' == 'Release|AnyCPU' ">
+    <DefineConstants>TRACE;CODE_ANALYSIS</DefineConstants>
+    <DebugType>pdbonly</DebugType>
+    <Optimize>true</Optimize>
+  </PropertyGroup>
+  <PropertyGroup Condition="'$(Configuration)|$(Platform)' == 'Retail|AnyCPU'">
+    <DefineConstants>TRACE;CODE_ANALYSIS;RETAIL</DefineConstants>
+    <DebugType>pdbonly</DebugType>
+    <Optimize>true</Optimize>
+  </PropertyGroup>
+  <ItemGroup>
+    <None Remove="Aristocrat.Monaco.Application.InitialSetupPropertiesProvider.xml" />
+    <None Remove="TiltLoggerCurrent_BillIn.xml" />
+    <None Remove="TiltLoggerCurrent_Door.xml" />
+    <None Remove="TiltLoggerCurrent_Protocol.xml" />
+    <None Remove="TiltLoggerCurrent_VoucherIn.xml" />
+    <None Remove="TiltLoggerCurrent_VoucherOut.xml" />
+    <None Remove="TiltLoggerFormat_BillIn.xml" />
+    <None Remove="TiltLoggerFormat_Door.xml" />
+    <None Remove="TiltLoggerFormat_Protocol.xml" />
+    <None Remove="TiltLoggerFormat_VoucherIn.xml" />
+    <None Remove="TiltLoggerFormat_VoucherOut.xml" />
+  </ItemGroup>
+  <ItemGroup>
+    <Reference Include="PresentationCore" />
+    <Reference Include="PresentationFramework" />
+    <Reference Include="System.Configuration" />
+    <Reference Include="System.Management" />
+    <Reference Include="System.Windows.Forms" />
+    <Reference Include="System.Xaml" />
+    <Reference Include="WindowsBase" />
+  </ItemGroup>
+  <ItemGroup>
+    <Compile Update="Localization\CurrencyDefaults.cs">
+      <DependentUpon>CurrencyDefaults.xsd</DependentUpon>
+    </Compile>
+    <Compile Update="Localization\CurrenciesConfiguration.cs">
+      <DependentUpon>CurrenciesConfiguration.xsd</DependentUpon>
+    </Compile>
+    <Compile Update="SerialGat\gat4_0.cs">
+      <DependentUpon>gat4_0.XSD</DependentUpon>
+    </Compile>
+    <None Include="Localization\CurrenciesConfiguration.xsd">
+      <SubType>Designer</SubType>
+    </None>
+    <None Include="Localization\CurrencyDefaults.xsd">
+      <SubType>Designer</SubType>
+    </None>
+    <None Include="SerialGat\gat4_0.XSD">
+      <SubType>Designer</SubType>
+    </None>
+  </ItemGroup>
+  <ItemGroup>
+    <ProjectReference Include="..\..\Hardware\Aristocrat.Monaco.Hardware.Contracts\Aristocrat.Monaco.Hardware.Contracts.csproj" />
+    <ProjectReference Include="..\..\Kernel\Aristocrat.Monaco.Kernel.Contracts\Aristocrat.Monaco.Kernel.Contracts.csproj" />
+    <ProjectReference Include="..\..\Kernel\Aristocrat.Monaco.Kernel\Aristocrat.Monaco.Kernel.csproj" />
+    <ProjectReference Include="..\..\Shared\Aristocrat.Monaco.Common\Aristocrat.Monaco.Common.csproj" />
+    <ProjectReference Include="..\..\Shared\Aristocrat.Monaco.Localization\Aristocrat.Monaco.Localization.csproj" />
+    <ProjectReference Include="..\..\Shared\Aristocrat.Monaco.PackageManifest\Aristocrat.Monaco.PackageManifest.csproj" />
+    <ProjectReference Include="..\Monaco.Application.Contracts\Aristocrat.Monaco.Application.Contracts.csproj" />
+  </ItemGroup>
+  <ItemGroup>
+    <CodeAnalysisDictionary Include="..\..\CustomDictionary.xml">
+      <Link>CustomDictionary.xml</Link>
+    </CodeAnalysisDictionary>
+    <Content Include="Aristocrat.Monaco.Application.Monitors.FirmwareCrcMonitor.xml">
+      <CopyToOutputDirectory>PreserveNewest</CopyToOutputDirectory>
+      <SubType>Designer</SubType>
+    </Content>
+    <Content Include="Aristocrat.Monaco.Application.AlteredMediaLogger.Index.xml">
+      <CopyToOutputDirectory>PreserveNewest</CopyToOutputDirectory>
+    </Content>
+    <Content Include="Aristocrat.Monaco.Application.AlteredMediaLogger.Log.xml">
+      <CopyToOutputDirectory>PreserveNewest</CopyToOutputDirectory>
+    </Content>
+    <Content Include="Aristocrat.Monaco.Application.ApplicationRunnable.addin.xml">
+      <SubType>Designer</SubType>
+      <CopyToOutputDirectory>PreserveNewest</CopyToOutputDirectory>
+    </Content>
+    <Content Include="Aristocrat.Monaco.Application.addin.xml">
+      <CopyToOutputDirectory>PreserveNewest</CopyToOutputDirectory>
+      <SubType>Designer</SubType>
+    </Content>
+    <Content Include="Aristocrat.Monaco.Application.ApplicationConfigurationPropertiesProvider.xml">
+      <SubType>Designer</SubType>
+      <CopyToOutputDirectory>PreserveNewest</CopyToOutputDirectory>
+    </Content>
+    <Content Include="Aristocrat.Monaco.Application.CabinetFeaturesPropertiesProvider.xml">
+      <SubType>Designer</SubType>
+      <CopyToOutputDirectory>PreserveNewest</CopyToOutputDirectory>
+    </Content>
+    <Content Include="Aristocrat.Monaco.Application.ComponentMonitor.xml">
+      <CopyToOutputDirectory>PreserveNewest</CopyToOutputDirectory>
+      <SubType>Designer</SubType>
+    </Content>
+    <Content Include="Aristocrat.Monaco.Application.ConfigurationSettingsManager.addin.xml">
+      <CopyToOutputDirectory>PreserveNewest</CopyToOutputDirectory>
+      <SubType>Designer</SubType>
+    </Content>
+    <Content Include="Aristocrat.Monaco.Application.ConfigWizardConfigurationPropertiesProvider.xml">
+      <CopyToOutputDirectory>PreserveNewest</CopyToOutputDirectory>
+      <SubType>Designer</SubType>
+    </Content>
+    <Content Include="Aristocrat.Monaco.Application.IdProvider.xml">
+      <CopyToOutputDirectory>PreserveNewest</CopyToOutputDirectory>
+    </Content>
+    <Content Include="Aristocrat.Monaco.Application.InitialSetupPropertiesProvider.xml">
+      <CopyToOutputDirectory>PreserveNewest</CopyToOutputDirectory>
+      <SubType>Designer</SubType>
+    </Content>
+    <Content Include="TiltLoggerCurrent_VoucherOut.xml">
+      <CopyToOutputDirectory>PreserveNewest</CopyToOutputDirectory>
+    </Content>
+    <Content Include="TiltLoggerCurrent_VoucherIn.xml">
+      <CopyToOutputDirectory>PreserveNewest</CopyToOutputDirectory>
+    </Content>
+    <Content Include="TiltLoggerCurrent_BillIn.xml">
+      <CopyToOutputDirectory>PreserveNewest</CopyToOutputDirectory>
+    </Content>
+    <Content Include="TiltLoggerCurrent_Protocol.xml">
+      <CopyToOutputDirectory>PreserveNewest</CopyToOutputDirectory>
+    </Content>
+    <Content Include="TiltLoggerCurrent_Door.xml">
+      <CopyToOutputDirectory>PreserveNewest</CopyToOutputDirectory>
+    </Content>
+    <Content Include="TiltLoggerFormat_BillIn.xml">
+      <CopyToOutputDirectory>PreserveNewest</CopyToOutputDirectory>
+    </Content>
+    <Content Include="TiltLoggerFormat_VoucherOut.xml">
+      <CopyToOutputDirectory>PreserveNewest</CopyToOutputDirectory>
+    </Content>
+    <Content Include="TiltLoggerFormat_VoucherIn.xml">
+      <CopyToOutputDirectory>PreserveNewest</CopyToOutputDirectory>
+    </Content>
+    <Content Include="TiltLoggerFormat_Protocol.xml">
+      <CopyToOutputDirectory>PreserveNewest</CopyToOutputDirectory>
+    </Content>
+    <Content Include="TiltLoggerFormat_Door.xml">
+      <CopyToOutputDirectory>PreserveNewest</CopyToOutputDirectory>
+    </Content>
+    <None Include="Aristocrat.Monaco.Application.Monitors.DoorMonitor.Index.xml">
+      <CopyToOutputDirectory>PreserveNewest</CopyToOutputDirectory>
+    </None>
+    <Content Include="Aristocrat.Monaco.Application.LocalizationConfigurationPropertiesProvider.xml">
+      <CopyToOutputDirectory>PreserveNewest</CopyToOutputDirectory>
+    </Content>
+    <Content Include="Aristocrat.Monaco.Application.Media.MediaProvider.Log.xml">
+      <CopyToOutputDirectory>PreserveNewest</CopyToOutputDirectory>
+    </Content>
+    <Content Include="Aristocrat.Monaco.Application.Media.MediaProvider.Data.xml">
+      <CopyToOutputDirectory>PreserveNewest</CopyToOutputDirectory>
+    </Content>
+    <Content Include="Aristocrat.Monaco.Application.Media.MediaProvider.Id.xml">
+      <CopyToOutputDirectory>PreserveNewest</CopyToOutputDirectory>
+    </Content>
+    <Content Include="Aristocrat.Monaco.Application.Meters.NoteAcceptorMeterProvider.xml">
+      <CopyToOutputDirectory>PreserveNewest</CopyToOutputDirectory>
+    </Content>
+    <Content Include="Aristocrat.Monaco.Application.Monitors.DisplayMonitor.xml">
+      <SubType>Designer</SubType>
+      <CopyToOutputDirectory>PreserveNewest</CopyToOutputDirectory>
+    </Content>
+    <Content Include="Aristocrat.Monaco.Application.Monitors.PrinterMonitor.xml">
+      <SubType>Designer</SubType>
+      <CopyToOutputDirectory>PreserveNewest</CopyToOutputDirectory>
+    </Content>
+    <Content Include="Aristocrat.Monaco.Application.Monitors.NoteAcceptorMonitor.xml">
+      <SubType>Designer</SubType>
+      <CopyToOutputDirectory>PreserveNewest</CopyToOutputDirectory>
+    </Content>
+    <Content Include="Aristocrat.Monaco.Application.Monitors.LegitimacyLockUpMonitor.xml">
+      <SubType>Designer</SubType>
+      <CopyToOutputDirectory>PreserveNewest</CopyToOutputDirectory>
+    </Content>
+    <Content Include="Aristocrat.Monaco.Application.Monitors.AuditTicketMonitor.xml">
+      <CopyToOutputDirectory>PreserveNewest</CopyToOutputDirectory>
+      <SubType>Designer</SubType>
+    </Content>
+    <Content Include="Aristocrat.Monaco.Application.NetworkService.xml">
+      <CopyToOutputDirectory>PreserveNewest</CopyToOutputDirectory>
+    </Content>
+    <Content Include="Aristocrat.Monaco.Application.Protocol.MultiProtocolConfigurationProvider.xml">
+      <CopyToOutputDirectory>PreserveNewest</CopyToOutputDirectory>
+    </Content>
+    <Content Include="Aristocrat.Monaco.Application.SerialGat.SerialGatSignature.xml">
+      <CopyToOutputDirectory>PreserveNewest</CopyToOutputDirectory>
+    </Content>
+    <Content Include="Aristocrat.Monaco.Application.SystemPropertiesProvider.OperatingHours.xml">
+      <CopyToOutputDirectory>PreserveNewest</CopyToOutputDirectory>
+    </Content>
+    <Content Include="Aristocrat.Monaco.Application.Meters.CabinetMetersProvider.xml">
+      <CopyToOutputDirectory>PreserveNewest</CopyToOutputDirectory>
+    </Content>
+    <Content Include="Aristocrat.Monaco.Application.ConfiguredAddinsPropertiesProvider.xml">
+      <CopyToOutputDirectory>PreserveNewest</CopyToOutputDirectory>
+    </Content>
+    <Content Include="Aristocrat.Monaco.Application.DisableByOperatorManager.xml">
+      <CopyToOutputDirectory>PreserveNewest</CopyToOutputDirectory>
+    </Content>
+    <Content Include="Aristocrat.Monaco.Application.Meters.MeterManager.xml">
+      <CopyToOutputDirectory>PreserveNewest</CopyToOutputDirectory>
+    </Content>
+    <None Include="Aristocrat.Monaco.Application.Monitors.DoorMonitor.Log.xml">
+      <CopyToOutputDirectory>PreserveNewest</CopyToOutputDirectory>
+    </None>
+    <None Include="Aristocrat.Monaco.Application.Monitors.DoorMonitor.States.xml">
+      <CopyToOutputDirectory>PreserveNewest</CopyToOutputDirectory>
+    </None>
+    <Content Include="Aristocrat.Monaco.Application.Time.Time.xml">
+      <CopyToOutputDirectory>PreserveNewest</CopyToOutputDirectory>
+    </Content>
+    <Content Include="Aristocrat.Monaco.Application.Localization.LocalizationPropertiesProvider.xml">
+      <CopyToOutputDirectory>PreserveNewest</CopyToOutputDirectory>
+      <SubType>Designer</SubType>
+    </Content>
+    <Content Include="CabinetFeatures.xml">
+      <CopyToOutputDirectory>PreserveNewest</CopyToOutputDirectory>
+    </Content>
+    <Content Include="CurrencyDefaults.xml">
+      <CopyToOutputDirectory>PreserveNewest</CopyToOutputDirectory>
+      <SubType>Designer</SubType>
+    </Content>
+    <Content Include="SelectableJurisdiction.addin.xml">
+      <CopyToOutputDirectory>PreserveNewest</CopyToOutputDirectory>
+    </Content>
+    <Content Include="TiltLoggerCurrent_Comms.xml">
+      <CopyToOutputDirectory>PreserveNewest</CopyToOutputDirectory>
+    </Content>
+    <Content Include="TiltLoggerCurrent_Hash.xml">
+      <CopyToOutputDirectory>PreserveNewest</CopyToOutputDirectory>
+    </Content>
+    <Content Include="TiltLoggerCurrent_Error.xml">
+      <CopyToOutputDirectory>PreserveNewest</CopyToOutputDirectory>
+    </Content>
+    <Content Include="TiltLoggerCurrent_Gameplay.xml">
+      <CopyToOutputDirectory>PreserveNewest</CopyToOutputDirectory>
+    </Content>
+    <Content Include="TiltLoggerCurrent_GPU.xml">
+      <CopyToOutputDirectory>PreserveNewest</CopyToOutputDirectory>
+    </Content>
+    <Content Include="TiltLoggerCurrent_SoftwareChange.xml">
+      <CopyToOutputDirectory>PreserveNewest</CopyToOutputDirectory>
+    </Content>
+    <Content Include="TiltLoggerFormat_Comms.xml">
+      <CopyToOutputDirectory>PreserveNewest</CopyToOutputDirectory>
+    </Content>
+    <Content Include="TiltLoggerFormat_Hash.xml">
+      <CopyToOutputDirectory>PreserveNewest</CopyToOutputDirectory>
+    </Content>
+    <Content Include="TiltLoggerFormat_Error.xml">
+      <CopyToOutputDirectory>PreserveNewest</CopyToOutputDirectory>
+    </Content>
+    <Content Include="TiltLoggerFormat_Gameplay.xml">
+      <CopyToOutputDirectory>PreserveNewest</CopyToOutputDirectory>
+    </Content>
+    <Content Include="TiltLoggerFormat_GPU.xml">
+      <CopyToOutputDirectory>PreserveNewest</CopyToOutputDirectory>
+    </Content>
+    <Content Include="TiltLoggerFormat_SoftwareChange.xml">
+      <CopyToOutputDirectory>PreserveNewest</CopyToOutputDirectory>
+    </Content>
+    <Content Include="Aristocrat.Monaco.Application.SystemPropertiesProvider.xml">
+      <CopyToOutputDirectory>PreserveNewest</CopyToOutputDirectory>
+      <SubType>Designer</SubType>
+    </Content>
+  </ItemGroup>
+  <ItemGroup>
+    <PackageReference Include="Aristocrat.Cabinet" Version="1.0.22" />
+    <PackageReference Include="Aristocrat.Monaco.NativeOS.Services" Version="1.0.7" />
+    <PackageReference Include="Aristocrat.Signing" Version="1.1.7" />
+    <PackageReference Include="Aristocrat.SmartCard" Version="1.1.2" />
+    <PackageReference Include="BouncyCastle" Version="1.8.4" />
+    <PackageReference Include="log4net" Version="2.0.8" />
+    <PackageReference Include="Mono.Addins" Version="1.0.0" />
+    <PackageReference Include="Newtonsoft.Json" Version="12.0.3" />
+  </ItemGroup>
+  <Target Name="PostBuild" AfterTargets="PostBuildEvent" Condition="'$(Configuration)'!='Retail'">
+    <Exec Command="xcopy &quot;$(MSBuildThisFileDirectory)Resources\$(Configuration)&quot; &quot;$(OutputPath)&quot; /sy" />
+  </Target>
 </Project>