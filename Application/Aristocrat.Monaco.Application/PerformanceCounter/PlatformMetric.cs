--- conflicted
+++ resolved
@@ -58,9 +58,6 @@
 
         public void SetMetric(uint value)
         {
-<<<<<<< HEAD
-            _counter?.SetRawValue(value);
-=======
             lock (_lock)
             {
                 if (!ValidateCounter())
@@ -70,7 +67,6 @@
                 
                 _counter.SetRawValue(value);
             }
->>>>>>> 3c393e04
         }
 
         public MetricType MetricName { get; }
@@ -175,6 +171,16 @@
 
                     _counter = perfMon;
                 }
+                else if (MetricName == MetricType.CpuTemperature)
+                {
+                    var perfMon = new SingleCustomPerformanceCounterWrapper(Category, Counter, "A custom category for Monaco", "CPU Temperature Counter");
+
+                    Logger.Debug(
+                        $"Created a performance counter with category = {Category}, " +
+                        $"counterType = {CounterType}, metricType = {MetricName}");
+
+                    _counter = perfMon;
+                }
                 else
                 {
                     var perfMon = new SinglePerformanceCounterWrapper(Category, Counter, Instance);
