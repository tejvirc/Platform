--- conflicted
+++ resolved
@@ -1,34 +1,30 @@
-﻿namespace Aristocrat.Monaco.Application.UI.Loaders
-{
-    using Contracts.Localization;
-    using Contracts.OperatorMenu;
-    using Monaco.Localization.Properties;
-    using ViewModels;
-    using Views;
-
-    /// <summary>
-    ///     Tools Main Page Loader, <see cref="ToolsMainPage"/> and <see cref="ToolsMainPageViewModel"/>.
-    /// </summary>
-    public class ToolsMainPageLoader : OperatorMenuPageLoader
-    {
-        private readonly string _pageNameResourceKey = ResourceKeys.ToolsMainPageLabel;
-
-        public override string PageName => Localizer.For(CultureFor.Operator).GetString(_pageNameResourceKey);
-
-        /// <inheritdoc />
-        protected override IOperatorMenuPage CreatePage()
-        {
-            return new ToolsMainPage { DataContext = ViewModel };
-        }
-
-        /// <inheritdoc />
-        protected override IOperatorMenuPageViewModel CreateViewModel()
-        {
-<<<<<<< HEAD
-            return new ToolsMainPageViewModel(this);
-=======
-            return new ToolsMainPageViewModel(_pageNameResourceKey);
->>>>>>> 3c393e04
-        }
-    }
-}
+﻿namespace Aristocrat.Monaco.Application.UI.Loaders
+{
+    using Contracts.Localization;
+    using Contracts.OperatorMenu;
+    using Monaco.Localization.Properties;
+    using ViewModels;
+    using Views;
+
+    /// <summary>
+    ///     Tools Main Page Loader, <see cref="ToolsMainPage"/> and <see cref="ToolsMainPageViewModel"/>.
+    /// </summary>
+    public class ToolsMainPageLoader : OperatorMenuPageLoader
+    {
+        private readonly string _pageNameResourceKey = ResourceKeys.ToolsMainPageLabel;
+
+        public override string PageName => Localizer.For(CultureFor.Operator).GetString(_pageNameResourceKey);
+
+        /// <inheritdoc />
+        protected override IOperatorMenuPage CreatePage()
+        {
+            return new ToolsMainPage { DataContext = ViewModel };
+        }
+
+        /// <inheritdoc />
+        protected override IOperatorMenuPageViewModel CreateViewModel()
+        {
+            return new ToolsMainPageViewModel(_pageNameResourceKey);
+        }
+    }
+}