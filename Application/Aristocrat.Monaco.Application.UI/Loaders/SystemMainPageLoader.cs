--- conflicted
+++ resolved
@@ -1,29 +1,25 @@
-﻿namespace Aristocrat.Monaco.Application.UI.Loaders
-{
-    using Contracts.Localization;
-    using Contracts.OperatorMenu;
-    using ViewModels;
-    using Views;
-    using Monaco.Localization.Properties;
-
-    public class SystemMainPageLoader : OperatorMenuPageLoader
-    {
-        private readonly string _pageNameResourceKey = ResourceKeys.System;
-
-        public override string PageName => Localizer.For(CultureFor.Operator).GetString(_pageNameResourceKey);
-
-        protected override IOperatorMenuPage CreatePage()
-        {
-            return new SystemMainPage { DataContext = ViewModel };
-        }
-
-        protected override IOperatorMenuPageViewModel CreateViewModel()
-        {
-<<<<<<< HEAD
-            return new SystemMainPageViewModel(this);
-=======
-            return new SystemMainPageViewModel(_pageNameResourceKey);
->>>>>>> 3c393e04
-        }
-    }
-}
+﻿namespace Aristocrat.Monaco.Application.UI.Loaders
+{
+    using Contracts.Localization;
+    using Contracts.OperatorMenu;
+    using ViewModels;
+    using Views;
+    using Monaco.Localization.Properties;
+
+    public class SystemMainPageLoader : OperatorMenuPageLoader
+    {
+        private readonly string _pageNameResourceKey = ResourceKeys.System;
+
+        public override string PageName => Localizer.For(CultureFor.Operator).GetString(_pageNameResourceKey);
+
+        protected override IOperatorMenuPage CreatePage()
+        {
+            return new SystemMainPage { DataContext = ViewModel };
+        }
+
+        protected override IOperatorMenuPageViewModel CreateViewModel()
+        {
+            return new SystemMainPageViewModel(_pageNameResourceKey);
+        }
+    }
+}