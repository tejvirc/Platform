﻿namespace Aristocrat.Monaco.Application.UI.Loaders
{
    using Contracts.Localization;
    using Contracts.OperatorMenu;
    using Monaco.Localization.Properties;
    using ViewModels;
    using Views;

    public class OptionsMainPageLoader : OperatorMenuPageLoader
    {
<<<<<<< HEAD
        public override string PageName => Localizer.For(CultureFor.Operator).GetString(ResourceKeys.OptionsScreen);
=======
        private readonly string _pageNameResourceKey = ResourceKeys.OptionsScreen;

        public override string PageName => Localizer.For(CultureFor.Operator).GetString(_pageNameResourceKey);
>>>>>>> 3c393e04

        protected override IOperatorMenuPage CreatePage()
        {
            return new OptionsMainPage { DataContext = ViewModel };
        }

        protected override IOperatorMenuPageViewModel CreateViewModel()
        {
<<<<<<< HEAD
            return new OptionsMainPageViewModel(this);
=======
            return new OptionsMainPageViewModel(_pageNameResourceKey);
>>>>>>> 3c393e04
        }

        public override bool GetVisible()
        {
            return Configuration.GetVisible(this);
        }
    }
}
<|MERGE_RESOLUTION|>--- conflicted
+++ resolved
@@ -1,38 +1,30 @@
-﻿namespace Aristocrat.Monaco.Application.UI.Loaders
-{
-    using Contracts.Localization;
-    using Contracts.OperatorMenu;
-    using Monaco.Localization.Properties;
-    using ViewModels;
-    using Views;
-
-    public class OptionsMainPageLoader : OperatorMenuPageLoader
-    {
-<<<<<<< HEAD
-        public override string PageName => Localizer.For(CultureFor.Operator).GetString(ResourceKeys.OptionsScreen);
-=======
-        private readonly string _pageNameResourceKey = ResourceKeys.OptionsScreen;
-
-        public override string PageName => Localizer.For(CultureFor.Operator).GetString(_pageNameResourceKey);
->>>>>>> 3c393e04
-
-        protected override IOperatorMenuPage CreatePage()
-        {
-            return new OptionsMainPage { DataContext = ViewModel };
-        }
-
-        protected override IOperatorMenuPageViewModel CreateViewModel()
-        {
-<<<<<<< HEAD
-            return new OptionsMainPageViewModel(this);
-=======
-            return new OptionsMainPageViewModel(_pageNameResourceKey);
->>>>>>> 3c393e04
-        }
-
-        public override bool GetVisible()
-        {
-            return Configuration.GetVisible(this);
-        }
-    }
-}
+﻿namespace Aristocrat.Monaco.Application.UI.Loaders
+{
+    using Contracts.Localization;
+    using Contracts.OperatorMenu;
+    using Monaco.Localization.Properties;
+    using ViewModels;
+    using Views;
+
+    public class OptionsMainPageLoader : OperatorMenuPageLoader
+    {
+        private readonly string _pageNameResourceKey = ResourceKeys.OptionsScreen;
+
+        public override string PageName => Localizer.For(CultureFor.Operator).GetString(_pageNameResourceKey);
+
+        protected override IOperatorMenuPage CreatePage()
+        {
+            return new OptionsMainPage { DataContext = ViewModel };
+        }
+
+        protected override IOperatorMenuPageViewModel CreateViewModel()
+        {
+            return new OptionsMainPageViewModel(_pageNameResourceKey);
+        }
+
+        public override bool GetVisible()
+        {
+            return Configuration.GetVisible(this);
+        }
+    }
+}