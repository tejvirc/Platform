--- conflicted
+++ resolved
@@ -1,164 +1,154 @@
-﻿<ResourceDictionary xmlns="http://schemas.microsoft.com/winfx/2006/xaml/presentation"
-                    xmlns:x="http://schemas.microsoft.com/winfx/2006/xaml"
-                    xmlns:viewModels="clr-namespace:Aristocrat.Monaco.Application.UI.ViewModels"
-                    xmlns:lex="http://wpflocalizeextension.codeplex.com"
-                    xmlns:loc="http://monaco.aristocrat.com/localization">
-    <ResourceDictionary.MergedDictionaries>
-        <ResourceDictionary
-                Source="pack://application:,,,/Aristocrat.Monaco.UI.Common;component/Skins/OperatorMenu.xaml" />
-    </ResourceDictionary.MergedDictionaries>
-    <DataTemplate x:Key="TimeZoneEditorTemplate"
-                  DataType="{x:Type viewModels:TimeConfigPageViewModel}">
-        <Grid AutomationProperties.AutomationId="Grid0_7030A184">
-            <Grid.ColumnDefinitions>
-                <ColumnDefinition Width="Auto"
-                                  AutomationProperties.AutomationId="ColumnDefinition1_7030A184" />
-            </Grid.ColumnDefinitions>
-            <Grid.RowDefinitions>
-                <RowDefinition Height="Auto"
-                               AutomationProperties.AutomationId="RowDefinition2_7030A184" />
-                <RowDefinition Height="Auto"
-                               AutomationProperties.AutomationId="RowDefinition3_7030A184" />
-                <RowDefinition Height="Auto"
-                               AutomationProperties.AutomationId="RowDefinition4_7030A184" />
-                <RowDefinition Height="Auto"
-                               AutomationProperties.AutomationId="RowDefinition5_7030A184" />
-                <RowDefinition Height="Auto"
-                               AutomationProperties.AutomationId="RowDefinition6_7030A184" />
-                <RowDefinition Height="Auto"
-                               AutomationProperties.AutomationId="RowDefinition7_7030A184" />
-                <RowDefinition Height="Auto"
-                               AutomationProperties.AutomationId="RowDefinition8_7030A184" />
-                <RowDefinition Height="Auto"
-                               AutomationProperties.AutomationId="RowDefinition9_7030A184" />
-                <RowDefinition Height="Auto"
-                               AutomationProperties.AutomationId="RowDefinition10_7030A184" />
-            </Grid.RowDefinitions>
-            <!-- Time Zone -->
-            <Label Content="{lex:Loc Key={x:Static loc:ResourceKeys.TimeZoneLabel}}"
-                   Grid.Row="0"
-                   AutomationProperties.AutomationId="Label11_7030A184" />
-            <Grid Grid.Row="1"
-                  AutomationProperties.AutomationId="Grid12_7030A184">
-                <!-- Hack Alert: This ItemsControl is only used to expand the width of the combobox to the width of the largest item -->
-                <ItemsControl ItemsSource="{Binding TimeZones}"
-                              Height="0"
-                              Margin="30,0"
-                              AutomationProperties.AutomationId="ItemsControl13_7030A184">
-                    <ItemsControl.ItemTemplate>
-                        <DataTemplate>
-                            <Label Content="{Binding}"
-                                   AutomationProperties.AutomationId="Label14_7030A184" />
-                        </DataTemplate>
-                    </ItemsControl.ItemTemplate>
-                </ItemsControl>
-                <ComboBox ItemsSource="{Binding Path=TimeZones}"
-                          Style="{StaticResource MonacoTimeZoneComboBox}"
-                          SelectedValue="{Binding TimeZoneId}"
-                          SelectedValuePath="Id"
-                          DisplayMemberPath="DisplayName"
-                          IsEnabled="{Binding InputEnabled}"
-                          ItemContainerStyle="{StaticResource MonacoUnselectableComboBoxItem}"
-                          AutomationProperties.AutomationId="ComboBox15_7030A184" />
-            </Grid>
-            <Label Grid.Row="2"
-                   Margin="0 20 0 0"
-                   Content="{lex:Loc Key={x:Static loc:ResourceKeys.TimeZoneOffsetLabel}}"
-                   Visibility="{Binding OffsetIsVisible, Converter={StaticResource TrueVisibleFalseCollapsed}}"
-                   AutomationProperties.AutomationId="Label16_7030A184" />
-            <TextBlock Grid.Row="3"
-                       Style="{StaticResource MonacoTextBlock}"
-                       Text="{Binding TimeZoneOffset, UpdateSourceTrigger=PropertyChanged}"
-                       Visibility="{Binding OffsetIsVisible, Converter={StaticResource TrueVisibleFalseCollapsed}}"
-                       AutomationProperties.AutomationId="TextBlock17_7030A184" />
-            <!-- Date -->
-            <Label Grid.Row="4"
-                   Margin="0 20 0 0"
-                   Content="{lex:Loc Key={x:Static loc:ResourceKeys.Date}}"
-                   AutomationProperties.AutomationId="Label18_7030A184" />
-            <DatePicker Grid.Row="5"
-<<<<<<< HEAD
-                        SelectedDateFormat="Long" Text="{Binding PickerDate, Mode=TwoWay}"
-                        DisplayDateStart="1/01/16"
-                        HorizontalAlignment="Left" 
-                        VerticalAlignment="Center" 
-                        IsEnabled="{Binding InputEnabled}" 
-                        Language="{Binding DatePickerLanguage}"/>
-
-=======
-                        SelectedDateFormat="Long"
-                        SelectedDate="{Binding PickerDate}"
-                        DisplayDateStart="1/01/16"
-                        HorizontalAlignment="Left"
-                        VerticalAlignment="Center"
-                        IsEnabled="{Binding InputEnabled}"
-                        AutomationProperties.AutomationId="DatePicker19_7030A184" />
->>>>>>> 82e4897c
-            <!-- Time -->
-            <Label Grid.Row="6"
-                   Margin="0 20 0 0"
-                   Content="{lex:Loc Key={x:Static loc:ResourceKeys.TimeLabel}}"
-                   AutomationProperties.AutomationId="Label20_7030A184" />
-            <StackPanel Grid.Row="7"
-                        Orientation="Horizontal"
-                        AutomationProperties.AutomationId="StackPanel21_7030A184">
-                <ComboBox Style="{StaticResource MonacoTimeZoneComboBox}"
-                          ItemsSource="{Binding Hours}"
-                          SelectedItem="{Binding Hour, Mode=TwoWay}"
-                          IsEnabled="{Binding InputEnabled}"
-                          ItemContainerStyle="{StaticResource MonacoUnselectableComboBoxItem}"
-                          AutomationProperties.AutomationId="ComboBox22_7030A184">
-                    <ComboBox.ItemTemplate>
-                        <DataTemplate>
-                            <TextBlock Text="{Binding StringFormat={}{0:00}}"
-                                       Style="{DynamicResource MonacoTextBlock}"
-                                       AutomationProperties.AutomationId="TextBlock23_7030A184" />
-                        </DataTemplate>
-                    </ComboBox.ItemTemplate>
-                </ComboBox>
-                <TextBlock Text=":"
-                           Margin="10 0"
-                           AutomationProperties.AutomationId="TextBlock24_7030A184" />
-                <ComboBox Style="{StaticResource MonacoTimeZoneComboBox}"
-                          ItemsSource="{Binding Minutes}"
-                          SelectedItem="{Binding Minute, Mode=TwoWay}"
-                          IsEnabled="{Binding InputEnabled}"
-                          ItemContainerStyle="{StaticResource MonacoUnselectableComboBoxItem}"
-                          AutomationProperties.AutomationId="ComboBox25_7030A184">
-                    <ComboBox.ItemTemplate>
-                        <DataTemplate>
-                            <TextBlock Text="{Binding StringFormat={}{0:00}}"
-                                       Style="{DynamicResource MonacoTextBlock}"
-                                       AutomationProperties.AutomationId="TextBlock26_7030A184" />
-                        </DataTemplate>
-                    </ComboBox.ItemTemplate>
-                </ComboBox>
-                <TextBlock Text=":"
-                           Margin="10 0"
-                           AutomationProperties.AutomationId="TextBlock27_7030A184" />
-                <ComboBox Style="{StaticResource MonacoTimeZoneComboBox}"
-                          ItemsSource="{Binding Seconds}"
-                          SelectedItem="{Binding Second, Mode=TwoWay}"
-                          IsEnabled="{Binding InputEnabled}"
-                          ItemContainerStyle="{StaticResource MonacoUnselectableComboBoxItem}"
-                          AutomationProperties.AutomationId="ComboBox28_7030A184">
-                    <ComboBox.ItemTemplate>
-                        <DataTemplate>
-                            <TextBlock Text="{Binding StringFormat={}{0:00}}"
-                                       Style="{DynamicResource MonacoTextBlock}"
-                                       AutomationProperties.AutomationId="TextBlock29_7030A184" />
-                        </DataTemplate>
-                    </ComboBox.ItemTemplate>
-                </ComboBox>
-            </StackPanel>
-            <Button Grid.Row="8"
-                    Margin="0 30 0 0"
-                    HorizontalAlignment="Left"
-                    Content="{lex:Loc Key={x:Static loc:ResourceKeys.ApplyLabel}}"
-                    IsEnabled="{Binding InputEnabled}"
-                    Command="{Binding ApplyCommand}"
-                    Visibility="{Binding ApplyButtonIsVisible, Converter={StaticResource TrueVisibleFalseCollapsed}}"
-                    AutomationProperties.AutomationId="Button30_7030A184" />
-        </Grid>
-    </DataTemplate>
+﻿<ResourceDictionary xmlns="http://schemas.microsoft.com/winfx/2006/xaml/presentation"
+                    xmlns:x="http://schemas.microsoft.com/winfx/2006/xaml"
+                    xmlns:viewModels="clr-namespace:Aristocrat.Monaco.Application.UI.ViewModels"
+                    xmlns:lex="http://wpflocalizeextension.codeplex.com"
+                    xmlns:loc="http://monaco.aristocrat.com/localization">
+    <ResourceDictionary.MergedDictionaries>
+        <ResourceDictionary
+                Source="pack://application:,,,/Aristocrat.Monaco.UI.Common;component/Skins/OperatorMenu.xaml" />
+    </ResourceDictionary.MergedDictionaries>
+    <DataTemplate x:Key="TimeZoneEditorTemplate"
+                  DataType="{x:Type viewModels:TimeConfigPageViewModel}">
+        <Grid AutomationProperties.AutomationId="Grid0_7030A184">
+            <Grid.ColumnDefinitions>
+                <ColumnDefinition Width="Auto"
+                                  AutomationProperties.AutomationId="ColumnDefinition1_7030A184" />
+            </Grid.ColumnDefinitions>
+            <Grid.RowDefinitions>
+                <RowDefinition Height="Auto"
+                               AutomationProperties.AutomationId="RowDefinition2_7030A184" />
+                <RowDefinition Height="Auto"
+                               AutomationProperties.AutomationId="RowDefinition3_7030A184" />
+                <RowDefinition Height="Auto"
+                               AutomationProperties.AutomationId="RowDefinition4_7030A184" />
+                <RowDefinition Height="Auto"
+                               AutomationProperties.AutomationId="RowDefinition5_7030A184" />
+                <RowDefinition Height="Auto"
+                               AutomationProperties.AutomationId="RowDefinition6_7030A184" />
+                <RowDefinition Height="Auto"
+                               AutomationProperties.AutomationId="RowDefinition7_7030A184" />
+                <RowDefinition Height="Auto"
+                               AutomationProperties.AutomationId="RowDefinition8_7030A184" />
+                <RowDefinition Height="Auto"
+                               AutomationProperties.AutomationId="RowDefinition9_7030A184" />
+                <RowDefinition Height="Auto"
+                               AutomationProperties.AutomationId="RowDefinition10_7030A184" />
+            </Grid.RowDefinitions>
+            <!-- Time Zone -->
+            <Label Content="{lex:Loc Key={x:Static loc:ResourceKeys.TimeZoneLabel}}"
+                   Grid.Row="0"
+                   AutomationProperties.AutomationId="Label11_7030A184" />
+            <Grid Grid.Row="1"
+                  AutomationProperties.AutomationId="Grid12_7030A184">
+                <!-- Hack Alert: This ItemsControl is only used to expand the width of the combobox to the width of the largest item -->
+                <ItemsControl ItemsSource="{Binding TimeZones}"
+                              Height="0"
+                              Margin="30,0"
+                              AutomationProperties.AutomationId="ItemsControl13_7030A184">
+                    <ItemsControl.ItemTemplate>
+                        <DataTemplate>
+                            <Label Content="{Binding}"
+                                   AutomationProperties.AutomationId="Label14_7030A184" />
+                        </DataTemplate>
+                    </ItemsControl.ItemTemplate>
+                </ItemsControl>
+                <ComboBox ItemsSource="{Binding Path=TimeZones}"
+                          Style="{StaticResource MonacoTimeZoneComboBox}"
+                          SelectedValue="{Binding TimeZoneId}"
+                          SelectedValuePath="Id"
+                          DisplayMemberPath="DisplayName"
+                          IsEnabled="{Binding InputEnabled}"
+                          ItemContainerStyle="{StaticResource MonacoUnselectableComboBoxItem}"
+                          AutomationProperties.AutomationId="ComboBox15_7030A184" />
+            </Grid>
+            <Label Grid.Row="2"
+                   Margin="0 20 0 0"
+                   Content="{lex:Loc Key={x:Static loc:ResourceKeys.TimeZoneOffsetLabel}}"
+                   Visibility="{Binding OffsetIsVisible, Converter={StaticResource TrueVisibleFalseCollapsed}}"
+                   AutomationProperties.AutomationId="Label16_7030A184" />
+            <TextBlock Grid.Row="3"
+                       Style="{StaticResource MonacoTextBlock}"
+                       Text="{Binding TimeZoneOffset, UpdateSourceTrigger=PropertyChanged}"
+                       Visibility="{Binding OffsetIsVisible, Converter={StaticResource TrueVisibleFalseCollapsed}}"
+                       AutomationProperties.AutomationId="TextBlock17_7030A184" />
+            <!-- Date -->
+            <Label Grid.Row="4"
+                   Margin="0 20 0 0"
+                   Content="{lex:Loc Key={x:Static loc:ResourceKeys.Date}}"
+                   AutomationProperties.AutomationId="Label18_7030A184" />
+            <DatePicker Grid.Row="5"
+                        SelectedDateFormat="Long" Text="{Binding PickerDate, Mode=TwoWay}"
+                        DisplayDateStart="1/01/16"
+                        HorizontalAlignment="Left"
+                        VerticalAlignment="Center"
+                        IsEnabled="{Binding InputEnabled}"
+                        Language="{Binding DatePickerLanguage}"
+                        AutomationProperties.AutomationId="DatePicker19_7030A184" />
+            <!-- Time -->
+            <Label Grid.Row="6"
+                   Margin="0 20 0 0"
+                   Content="{lex:Loc Key={x:Static loc:ResourceKeys.TimeLabel}}"
+                   AutomationProperties.AutomationId="Label20_7030A184" />
+            <StackPanel Grid.Row="7"
+                        Orientation="Horizontal"
+                        AutomationProperties.AutomationId="StackPanel21_7030A184">
+                <ComboBox Style="{StaticResource MonacoTimeZoneComboBox}"
+                          ItemsSource="{Binding Hours}"
+                          SelectedItem="{Binding Hour, Mode=TwoWay}"
+                          IsEnabled="{Binding InputEnabled}"
+                          ItemContainerStyle="{StaticResource MonacoUnselectableComboBoxItem}"
+                          AutomationProperties.AutomationId="ComboBox22_7030A184">
+                    <ComboBox.ItemTemplate>
+                        <DataTemplate>
+                            <TextBlock Text="{Binding StringFormat={}{0:00}}"
+                                       Style="{DynamicResource MonacoTextBlock}"
+                                       AutomationProperties.AutomationId="TextBlock23_7030A184" />
+                        </DataTemplate>
+                    </ComboBox.ItemTemplate>
+                </ComboBox>
+                <TextBlock Text=":"
+                           Margin="10 0"
+                           AutomationProperties.AutomationId="TextBlock24_7030A184" />
+                <ComboBox Style="{StaticResource MonacoTimeZoneComboBox}"
+                          ItemsSource="{Binding Minutes}"
+                          SelectedItem="{Binding Minute, Mode=TwoWay}"
+                          IsEnabled="{Binding InputEnabled}"
+                          ItemContainerStyle="{StaticResource MonacoUnselectableComboBoxItem}"
+                          AutomationProperties.AutomationId="ComboBox25_7030A184">
+                    <ComboBox.ItemTemplate>
+                        <DataTemplate>
+                            <TextBlock Text="{Binding StringFormat={}{0:00}}"
+                                       Style="{DynamicResource MonacoTextBlock}"
+                                       AutomationProperties.AutomationId="TextBlock26_7030A184" />
+                        </DataTemplate>
+                    </ComboBox.ItemTemplate>
+                </ComboBox>
+                <TextBlock Text=":"
+                           Margin="10 0"
+                           AutomationProperties.AutomationId="TextBlock27_7030A184" />
+                <ComboBox Style="{StaticResource MonacoTimeZoneComboBox}"
+                          ItemsSource="{Binding Seconds}"
+                          SelectedItem="{Binding Second, Mode=TwoWay}"
+                          IsEnabled="{Binding InputEnabled}"
+                          ItemContainerStyle="{StaticResource MonacoUnselectableComboBoxItem}"
+                          AutomationProperties.AutomationId="ComboBox28_7030A184">
+                    <ComboBox.ItemTemplate>
+                        <DataTemplate>
+                            <TextBlock Text="{Binding StringFormat={}{0:00}}"
+                                       Style="{DynamicResource MonacoTextBlock}"
+                                       AutomationProperties.AutomationId="TextBlock29_7030A184" />
+                        </DataTemplate>
+                    </ComboBox.ItemTemplate>
+                </ComboBox>
+            </StackPanel>
+            <Button Grid.Row="8"
+                    Margin="0 30 0 0"
+                    HorizontalAlignment="Left"
+                    Content="{lex:Loc Key={x:Static loc:ResourceKeys.ApplyLabel}}"
+                    IsEnabled="{Binding InputEnabled}"
+                    Command="{Binding ApplyCommand}"
+                    Visibility="{Binding ApplyButtonIsVisible, Converter={StaticResource TrueVisibleFalseCollapsed}}"
+                    AutomationProperties.AutomationId="Button30_7030A184" />
+        </Grid>
+    </DataTemplate>
 </ResourceDictionary>