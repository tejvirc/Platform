--- conflicted
+++ resolved
@@ -1,82 +1,78 @@
-﻿namespace Aristocrat.Monaco.Application.UI.OperatorMenu
-{
-    using System;
-    using System.Windows;
-    using System.Windows.Controls;
-    using System.Windows.Data;
-<<<<<<< HEAD
-    using Microsoft.Xaml.Behaviors;
-=======
-    using System.Windows.Interactivity;
-    using System.Windows.Media;
-    using Contracts.Localization;
-    using Contracts.OperatorMenu;
-    using Localizer = Monaco.Localization.Markup.Localizer;
->>>>>>> 27c3461f
-
-    /// <summary>
-    ///     Use this base UserControl class when creating an Operator Menu WPF page
-    /// </summary>
-    public abstract class OperatorMenuPage : UserControl, IOperatorMenuPage
-    {
-        private bool _disposed;
-
-        protected OperatorMenuPage()
-        {
-            DataContextChanged += OnDataContextChanged;
-            Localizer.SetFor(this, CultureFor.Operator);
-            Background = Brushes.Transparent;
-        }
-
-        private void OnDataContextChanged(object sender, DependencyPropertyChangedEventArgs e)
-        {
-            if (DataContext is OperatorMenuPageViewModelBase viewModel)
-            {
-                // Bind Loaded and Unloaded event commands as soon as we have a view model
-                SetTrigger(nameof(viewModel.LoadedCommand), LoadedEvent.Name);
-                SetTrigger(nameof(viewModel.UnloadedCommand), UnloadedEvent.Name);
-            }
-        }
-
-        private void SetTrigger(string commandName, string eventName)
-        {
-            var invokeCommandAction = new InvokeCommandAction { CommandParameter = this };
-            var binding = new Binding { Path = new PropertyPath(commandName) };
-            BindingOperations.SetBinding(invokeCommandAction, InvokeCommandAction.CommandProperty, binding);
-
-            var eventTrigger = new Microsoft.Xaml.Behaviors.EventTrigger { EventName = eventName };
-            eventTrigger.Actions.Add(invokeCommandAction);
-
-            var triggers = Interaction.GetTriggers(this);
-            triggers.Add(eventTrigger);
-        }
-
-        public void Dispose()
-        {
-            Dispose(true);
-            GC.SuppressFinalize(this);
-        }
-
-        protected virtual void Dispose(bool disposing)
-        {
-            if (_disposed)
-            {
-                return;
-            }
-
-            if (disposing)
-            {
-                if (DataContext is IOperatorMenuPageViewModel vm)
-                {
-                    vm.Dispose();
-                }
-                DataContextChanged -= OnDataContextChanged;
-
-                Resources.MergedDictionaries.Clear();
-                Resources.Clear();
-            }
-
-            _disposed = true;
-        }
-    }
-}
+﻿namespace Aristocrat.Monaco.Application.UI.OperatorMenu
+{
+    using System;
+    using System.Windows;
+    using System.Windows.Controls;
+    using System.Windows.Data;
+    using System.Windows.Media;
+    using Contracts.Localization;
+    using Contracts.OperatorMenu;
+    using Localizer = Monaco.Localization.Markup.Localizer;
+    using Microsoft.Xaml.Behaviors;
+
+    /// <summary>
+    ///     Use this base UserControl class when creating an Operator Menu WPF page
+    /// </summary>
+    public abstract class OperatorMenuPage : UserControl, IOperatorMenuPage
+    {
+        private bool _disposed;
+
+        protected OperatorMenuPage()
+        {
+            DataContextChanged += OnDataContextChanged;
+            Localizer.SetFor(this, CultureFor.Operator);
+            Background = Brushes.Transparent;
+        }
+
+        private void OnDataContextChanged(object sender, DependencyPropertyChangedEventArgs e)
+        {
+            if (DataContext is OperatorMenuPageViewModelBase viewModel)
+            {
+                // Bind Loaded and Unloaded event commands as soon as we have a view model
+                SetTrigger(nameof(viewModel.LoadedCommand), LoadedEvent.Name);
+                SetTrigger(nameof(viewModel.UnloadedCommand), UnloadedEvent.Name);
+            }
+        }
+
+        private void SetTrigger(string commandName, string eventName)
+        {
+            var invokeCommandAction = new InvokeCommandAction { CommandParameter = this };
+            var binding = new Binding { Path = new PropertyPath(commandName) };
+            BindingOperations.SetBinding(invokeCommandAction, InvokeCommandAction.CommandProperty, binding);
+
+            var eventTrigger = new Microsoft.Xaml.Behaviors.EventTrigger { EventName = eventName };
+            eventTrigger.Actions.Add(invokeCommandAction);
+
+            var triggers = Interaction.GetTriggers(this);
+            triggers.Add(eventTrigger);
+        }
+
+        public void Dispose()
+        {
+            Dispose(true);
+            GC.SuppressFinalize(this);
+        }
+
+        protected virtual void Dispose(bool disposing)
+        {
+            if (_disposed)
+            {
+                return;
+            }
+
+            if (disposing)
+            {
+                if (DataContext is IOperatorMenuPageViewModel vm)
+                {
+                    vm.Dispose();
+                }
+                DataContextChanged -= OnDataContextChanged;
+
+                Resources.MergedDictionaries.Clear();
+                Resources.Clear();
+            }
+
+            _disposed = true;
+        }
+    }
+}