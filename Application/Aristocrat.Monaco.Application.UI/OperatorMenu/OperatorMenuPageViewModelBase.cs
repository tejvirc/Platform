namespace Aristocrat.Monaco.Application.UI.OperatorMenu
{
    using System;
    using System.Collections.Generic;
    using System.Globalization;
    using System.Linq;
    using System.Text;
    using System.Threading;
    using System.Threading.Tasks;
    using System.Windows;
    using System.Windows.Controls;
    using System.Windows.Input;
    using Aristocrat.Monaco.UI.Common.MVVM;
    using Aristocrat.Extensions.CommunityToolkit;
    using CommunityToolkit.Mvvm.Input;
    using ConfigWizard;
    using Contracts;
    using Contracts.ConfigWizard;
    using Contracts.Extensions;
    using Contracts.HardwareDiagnostics;
    using Contracts.LampTest;
    using Contracts.Localization;
    using Contracts.OperatorMenu;
    using Contracts.Tickets;
    using Events;
    using Hardware.Contracts.Button;
    using Hardware.Contracts.Printer;
    using Hardware.Contracts.Ticket;
    using Kernel;
    using LampTest;
    using log4net;
    using Monaco.Common;
    using Monaco.Localization.Properties;
    using Monaco.UI.Common;
    using Monaco.UI.Common.Events;
    using Monaco.UI.Common.Models;
<<<<<<< HEAD
    using MVVM;
    using MVVM.Command;
    using MVVM.ViewModel;
    using NativeTouch;
    using Point = System.Drawing.Point;
=======
>>>>>>> 0c20255d

    public enum OperatorMenuPrintData
    {
        Main,
        CurrentPage,
        SelectedItem,
        Last15,
        Custom1,
        Custom2,
        Custom3
    }

    /// <summary>
    ///     All operator menu page ViewModels should inherit from this base class
    /// </summary>
    [CLSCompliant(false)]
<<<<<<< HEAD
    public abstract class OperatorMenuPageViewModelBase : BaseEntityViewModel, IOperatorMenuPageViewModel,
        ILiveSettingParent
=======
    public abstract class OperatorMenuPageViewModelBase : TrackableObservableValidator, IOperatorMenuPageViewModel, ILiveSettingParent
>>>>>>> 0c20255d
    {
        private const string PlayedCount = "PlayedCount";
        private const string TestMode = "TestMode";
        private const string FieldAccess = "FieldAccess";
        private const string OnScreenKeyboardClassName = "IPTip_Main_Window";
        private const int WindowManagerSysCommand = 0x0112;
        private const int SysCommandClose = 0xF060;
<<<<<<< HEAD
        private static readonly object TicketGenerationLock = new();
        protected new readonly ILog Logger;
=======
        private static readonly object TicketGenerationLock = new object();
        protected readonly ILog Logger;
>>>>>>> 0c20255d
        protected bool DefaultPrintButtonEnabled;

        private volatile bool _disposed;

        private IEventBus _eventBus;
        private IPropertiesManager _properties;
        private IOperatorMenuConfiguration _configuration;
        private IOperatorMenuAccess _access;
        protected bool UseOperatorCultureForCurrencyFormatting;

        private int _firstVisibleElement = -1;
        private bool _initialized;
        private bool _inputEnabled;
        private string _inputStatusText;
        private string _fieldAccessStatusText;
        private string _printButtonStatusText;
        private bool _isLoadingData;
        private bool? _printerButtonsEnabledInternal;
        private int _recordsToBePrinted = -1;
        private bool _noGamesPlayed;
        private bool _pageSupportsMainPrintButton;
        private bool _testModeEnabled;
        private OperatorMenuAccessRestriction _testModeRestriction;
        private bool _fieldAccessEnabled;
        private OperatorMenuAccessRestriction _fieldAccessRestriction;
        private string _testWarningText;
        private bool _printButtonAccessEnabled = true;
        private CancellationTokenSource _printCancellationTokenSource = new();

        /// <summary>
        ///     Initialize OperatorMenuPageViewModelBase
        /// </summary>
        /// <param name="defaultPrintButtonEnabled">
        ///     Whether or not this page should have the audit menu main print button enabled by default.
        ///     GenerateTicketsForPrint MUST be implemented for the page if setting this to true.
        ///     This can be overridden by jurisdiction by setting PrintButtonEnabled in the OperatorMenu.config.xml for the
        ///     specific page.
        /// </param>
        protected OperatorMenuPageViewModelBase(bool defaultPrintButtonEnabled = false)
        {
            Logger = LogManager.GetLogger(GetType());

            PrintSelectedButtonCommand = new RelayCommand<object>(_ => Print(OperatorMenuPrintData.SelectedItem));
            PrintCurrentPageButtonCommand = new RelayCommand<object>(_ => Print(OperatorMenuPrintData.CurrentPage));
            PrintLast15ButtonCommand = new RelayCommand<object>(_ => Print(OperatorMenuPrintData.Last15));
            LoadedCommand = new RelayCommand<object>(OnLoaded);
            UnloadedCommand = new RelayCommand<object>(OnUnloaded);
            EventViewerScrolledCommand = new RelayCommand<ScrollChangedEventArgs>(OnEventViewerScrolledCommand);
            ShowInfoPopupCommand = new RelayCommand<object>(ShowInfoPopup);
            DefaultPrintButtonEnabled = defaultPrintButtonEnabled;
<<<<<<< HEAD
            UseOperatorCultureForCurrencyFormatting = Configuration?.GetSetting(
                OperatorMenuSetting.UseOperatorCultureForCurrencyFormatting,
                false) ?? false;
            SetIgnoreProperties();
=======
            UseOperatorCultureForCurrencyFormatting = Configuration?.GetSetting(OperatorMenuSetting.UseOperatorCultureForCurrencyFormatting, false) ?? false;
>>>>>>> 0c20255d
        }

        /// <summary>
        ///     Gets the print selected button command.
        /// </summary>
        /// <value>
        ///     The print selected button command.
        /// </value>
        public ICommand PrintSelectedButtonCommand { get; }

        /// <summary>
        ///     Gets the print CurrentPage button command.
        /// </summary>
        /// <value>
        ///     The print CurrentPage button command.
        /// </value>
        public ICommand PrintCurrentPageButtonCommand { get; }

        /// <summary>
        ///     Gets the print Last 15 entries button command.
        /// </summary>
        /// <value>
        ///     The print Lat 15 entries button command.
        /// </value>
        public ICommand PrintLast15ButtonCommand { get; }

        public ICommand LoadedCommand { get; set; }

        public ICommand UnloadedCommand { get; set; }

        public ICommand EventViewerScrolledCommand { get; }

        public ICommand ShowInfoPopupCommand { get; }

        // This allows us to disable specific fields as a group on a page (versus whole page) if the rule (FieldAccess)
        // is defined in the OperatorMenuConfig file (per Jurisdiction and per page) if not defined the default is true.
        // If you want the field disabled via rule use this property in the binding instead of InputEnabled (if defined in OperatorMenuConfig)
        public bool InputEnabledByRuleOverride => InputEnabled && FieldAccessEnabled;

        [IgnoreTracking]
        public virtual bool InputEnabled
        {
            get => _inputEnabled;
            set
            {
                if (_inputEnabled != value)
                {
                    _inputEnabled = value;

<<<<<<< HEAD
                    MvvmHelper.ExecuteOnUI(
                        () =>
                        {
                            OnInputEnabledChanged();
                            RaisePropertyChanged(
                                nameof(InputEnabled),
                                nameof(InputEnabledByRuleOverride),
                                nameof(IsInputEnabled));
                        });
=======
                    Execute.OnUIThread(() =>
                    {
                        OnInputEnabledChanged();
                        OnPropertyChanged(nameof(InputEnabled), nameof(InputEnabledByRuleOverride), nameof(IsInputEnabled));
                    });
>>>>>>> 0c20255d
                }
            }
        }

        [IgnoreTracking]
        public virtual string InputStatusText
        {
            get => _inputStatusText;
            set
            {
                _inputStatusText = value;
                OnPropertyChanged(nameof(InputStatusText));
                UpdateStatusText();
            }
        }

        [IgnoreTracking]
        public string FieldAccessStatusText
        {
            get => _fieldAccessStatusText;
            protected set
            {
                _fieldAccessStatusText = value;
                OnPropertyChanged(nameof(FieldAccessStatusText));
                UpdateStatusText();
            }
        }

        [IgnoreTracking]
        public string PrintButtonStatusText
        {
            get => _printButtonStatusText;
            set
            {
                _printButtonStatusText = value;
                OnPropertyChanged(nameof(PrintButtonStatusText));
                UpdateStatusText();
            }
        }

        [IgnoreTracking]
        public virtual bool TestModeEnabled
        {
            get => _testModeEnabled & TestModeEnabledSupplementary;
            set
            {
                if (_testModeEnabled != value)
                {
                    _testModeEnabled = value;
                    OnPropertyChanged(nameof(TestModeEnabled));
                    OnTestModeEnabledChanged();

                    if (_testModeEnabled)
                    {
                        EventBus.Publish(new OperatorMenuPopupEvent(false));
                    }
                }
            }
        }

        [IgnoreTracking]
        public OperatorMenuAccessRestriction TestModeRestriction
        {
            get => _testModeRestriction;
            protected set
            {
                if (_testModeRestriction != value)
                {
                    _testModeRestriction = value;
                    OnPropertyChanged(nameof(TestModeRestriction));
                    UpdateWarningMessage();
                }
            }
        }

        [IgnoreTracking]
        public bool FieldAccessEnabled
        {
            get => _fieldAccessEnabled;
            set
            {
                if (_fieldAccessEnabled != value)
                {
                    _fieldAccessEnabled = value;
                    OnPropertyChanged(nameof(FieldAccessEnabled), nameof(InputEnabledByRuleOverride));
                    OnFieldAccessEnabledChanged();
                }
            }
        }

        [IgnoreTracking]
        public OperatorMenuAccessRestriction FieldAccessRestriction
        {
            get => _fieldAccessRestriction;
            protected set
            {
                if (_fieldAccessRestriction != value)
                {
                    _fieldAccessRestriction = value;
                    OnPropertyChanged(nameof(FieldAccessRestriction));
                    SetFieldAccessRestrictionText();
                    OnFieldAccessRestrictionChange();
                }
            }
        }

        [IgnoreTracking]
        public bool PrintButtonAccessEnabled
        {
            get => _printButtonAccessEnabled;
            set
            {
                if (_printButtonAccessEnabled != value)
                {
                    _printButtonAccessEnabled = value;
<<<<<<< HEAD
                    RaisePropertyChanged(
                        nameof(PrintButtonAccessEnabled),
=======
                    OnPropertyChanged(nameof(PrintButtonAccessEnabled),
>>>>>>> 0c20255d
                        nameof(PrinterButtonsEnabled),
                        nameof(MainPrintButtonEnabled));
                    UpdatePrinterButtons();
                }
            }
        }

        [IgnoreTracking]
        public virtual bool TestModeEnabledSupplementary => true;

        [IgnoreTracking]
        public bool GameIdle =>
            (!ServiceManager.GetInstance().TryGetService<IOperatorMenuGamePlayMonitor>()?.InGameRound ?? true) &&
            (!ServiceManager.GetInstance().TryGetService<IOperatorMenuGamePlayMonitor>()?.IsRecoveryNeeded ?? true);

        [IgnoreTracking]
        public bool NoGamesPlayed
        {
            get => _noGamesPlayed;
            private set
            {
                if (value != _noGamesPlayed)
                {
                    _noGamesPlayed = value;
                    OnPropertyChanged(nameof(NoGamesPlayed));
                }
            }
        }

<<<<<<< HEAD
=======
        /// <summary>
        ///     This can be used for all printer buttons other than the global Print button
        /// </summary>
        private bool PrinterButtonsEnabledInternal
        {
            get => _printerButtonsEnabledInternal ?? false;
            set
            {
                if (_printerButtonsEnabledInternal != value)
                {
                    _printerButtonsEnabledInternal = value;
                    OnPropertyChanged(nameof(MainPrintButtonEnabled), nameof(PrinterButtonsEnabled));
                }

                UpdatePrinterButtons();
            }
        }

        [IgnoreTracking]
>>>>>>> 0c20255d
        public virtual bool PrinterButtonsEnabled => PrinterButtonsEnabledInternal && PrintButtonAccessEnabled;

        [IgnoreTracking]
        public bool PrintCurrentPageButtonVisible { get; private set; }

        [IgnoreTracking]
        public bool PrintSelectedButtonVisible { get; private set; }

        [IgnoreTracking]
        public bool PrintLast15ButtonVisible { get; private set; }

        /// <summary>
        ///     Gets or sets the First visible element in the page.
        /// </summary>
        [IgnoreTracking]
        public int FirstVisibleElement
        {
            get => _firstVisibleElement;
            set
            {
                _firstVisibleElement = value;
                OnPropertyChanged(nameof(FirstVisibleElement));
            }
        }

        /// <summary>
        ///     Gets or sets the visible records in the view.
        /// </summary>
        [IgnoreTracking]
        public int RecordsToBePrinted
        {
            get => _recordsToBePrinted;
            set
            {
                _recordsToBePrinted = value;
                OnPropertyChanged(nameof(RecordsToBePrinted));
            }
        }

        [IgnoreTracking]
        public string TestWarningText
        {
            get => _testWarningText;
            set
            {
                if (_testWarningText != value)
                {
                    _testWarningText = value;
                    OnPropertyChanged(nameof(TestWarningText));
                }
            }
        }

<<<<<<< HEAD
=======
        /// <summary>
        ///     For data that takes time to load, this can be used to display an indeterminate progress bar
        /// </summary>
        [IgnoreTracking]
        public virtual bool IsLoadingData
        {
            get => _isLoadingData;
            set
            {
                _isLoadingData = value;
                OnPropertyChanged(nameof(IsLoadingData));
            }
        }

        /// <inheritdoc />
        [IgnoreTracking]
        public bool IsLoaded { get; private set; }

        [IgnoreTracking]
        public virtual bool DataEmpty => false; // use in classes where needed to indicate there is no data in the view and printing should be disabled

        [IgnoreTracking]
        public virtual bool MainPrintButtonEnabled => PageSupportsMainPrintButton && PrinterButtonsEnabled;

        [IgnoreTracking]
>>>>>>> 0c20255d
        public virtual bool PageSupportsMainPrintButton
        {
            get => _pageSupportsMainPrintButton;
            private set
            {
                if (_pageSupportsMainPrintButton != value)
                {
                    _pageSupportsMainPrintButton = value;
                    OnPropertyChanged(nameof(MainPrintButtonEnabled));
                }
            }
        }

<<<<<<< HEAD
=======
        /// <inheritdoc />
        public virtual bool CanCalibrateTouchScreens => true;

        [IgnoreTracking]
        public virtual bool PopupOpen { get; set; }

>>>>>>> 0c20255d
        public CultureInfo CurrencyDisplayCulture => GetCurrencyDisplayCulture();

        protected IEventBus EventBus =>
            _eventBus ??= ServiceManager.GetInstance().TryGetService<IEventBus>();

        protected IPropertiesManager PropertiesManager =>
            _properties ??= ServiceManager.GetInstance().TryGetService<IPropertiesManager>();

        protected IOperatorMenuConfiguration Configuration =>
            _configuration ??= ServiceManager.GetInstance().TryGetService<IOperatorMenuConfiguration>();

        protected IOperatorMenuAccess Access =>
            _access ??= ServiceManager.GetInstance().TryGetService<IOperatorMenuAccess>();

        protected IPrinter Printer => ServiceManager.GetInstance().TryGetService<IPrinter>();

        [IgnoreTracking]
        protected virtual bool IsContainerPage => false;

        /// <summary>
        ///     Is this a temporary modal dialog?
        /// </summary>
        protected virtual bool IsModalDialog => false;

        [IgnoreTracking]
        protected OperatorMenuAccessRestriction AccessRestriction { get; private set; }

        [IgnoreTracking]
        protected bool ClearValidationOnUnload { get; set; }

        /// <summary>
        ///     This can be used for all printer buttons other than the global Print button
        /// </summary>
        private bool PrinterButtonsEnabledInternal
        {
            get => _printerButtonsEnabledInternal ?? false;
            set
            {
                if (_printerButtonsEnabledInternal != value)
                {
                    _printerButtonsEnabledInternal = value;
                    RaisePropertyChanged(nameof(MainPrintButtonEnabled), nameof(PrinterButtonsEnabled));
                }

                UpdatePrinterButtons();
            }
        }

        /// <summary>
        ///     Enables live settings on this VM.
        /// </summary>
        public bool IsInputEnabled => InputEnabled;

        /// <summary>
        ///     For data that takes time to load, this can be used to display an indeterminate progress bar
        /// </summary>
        public virtual bool IsLoadingData
        {
            get => _isLoadingData;
            set
            {
                _isLoadingData = value;
                RaisePropertyChanged(nameof(IsLoadingData));
            }
        }

        /// <inheritdoc />
        public bool IsLoaded { get; private set; }

        // use in classes where needed to indicate there is no data in the view and printing should be disabled
        public virtual bool DataEmpty => false;

        public virtual bool MainPrintButtonEnabled => PageSupportsMainPrintButton && PrinterButtonsEnabled;

        /// <inheritdoc />
        public virtual bool CanCalibrateTouchScreens => true;

        public virtual bool PopupOpen { get; set; }

        public void Dispose()
        {
            Dispose(true);
            GC.SuppressFinalize(this);
        }

        protected static void CloseTouchScreenKeyboard()
        {
            // Try to find the on-screen keyboard, which since Windows 8 is not a normal window.
            // Search the interior of the screen in a grid pattern large enough to catch it.
            var div = 10;
            for (var x = SystemParameters.PrimaryScreenWidth / div;
                 x < SystemParameters.PrimaryScreenWidth;
                 x += SystemParameters.PrimaryScreenWidth / div)
            {
                for (var y = SystemParameters.PrimaryScreenHeight / div;
                     y < SystemParameters.PrimaryScreenHeight;
                     y += SystemParameters.PrimaryScreenHeight / div)
                {
                    // Is there a window at this point?
                    var hWnd = TouchScreenKeyboard.WindowFromPoint(new Point((int)x, (int)y));
                    if (hWnd == IntPtr.Zero)
                    {
                        continue;
                    }

                    // Does the window have a parent?
                    hWnd = TouchScreenKeyboard.GetParent(hWnd);
                    if (hWnd == IntPtr.Zero)
                    {
                        continue;
                    }

                    // Is the parent's class called "IPTip_Main_Window"?
                    // 256 characters is the maximum class name length.
                    var className = new StringBuilder(256);
                    if (TouchScreenKeyboard.GetClassName(hWnd, className, className.Capacity) != 0 &&
                        string.Compare(
                            className.ToString(),
                            OnScreenKeyboardClassName,
                            true,
                            CultureInfo.InvariantCulture) == 0)
                    {
                        // Found it!  Tell it to close.
                        TouchScreenKeyboard.PostMessage(
                            hWnd,
                            WindowManagerSysCommand,
                            (IntPtr)SysCommandClose,
                            IntPtr.Zero);

                        return;
                    }
                }
            }
        }

        /// <summary>
        ///     Override with all data initialization that should occur on initial page load only.
        ///     This method should primarily be used for loading large amounts of data because it will occur on a non-UI thread.
        /// </summary>
        protected virtual void InitializeData()
        {
            // Don't put any logic in the base method
            // For logic that should apply to all derived classes, use OnLoaded(object) method below inside the !_initialized block
        }

        /// <summary>
        ///     Override with all data initialization that should occur every time the page loads.
        /// </summary>
        protected virtual void OnLoaded()
        {
            // Don't put any logic in the base method
            // For logic that should apply to all derived classes, use OnLoaded(object) method below
        }

        protected virtual void UpdateWarningMessage()
        {
            switch (TestModeRestriction)
            {
                case OperatorMenuAccessRestriction.InGameRound:
                    TestWarningText = Localizer.For(CultureFor.Operator)
                        .GetString(ResourceKeys.TestModeDisabledStatusGame);
                    break;
                case OperatorMenuAccessRestriction.MainDoor:
                    TestWarningText = Localizer.For(CultureFor.Operator)
                        .GetString(ResourceKeys.TestModeDisabledStatusDoor);
                    break;
                case OperatorMenuAccessRestriction.ZeroCredits:
                    TestWarningText = Localizer.For(CultureFor.Operator)
                        .GetString(ResourceKeys.TestModeDisabledStatusCredits);
                    break;
            }
        }

        /// <summary>
        ///     Override with logic that should occur every time the PrinterButtonsEnabled state has changed
        /// </summary>
        protected virtual void UpdatePrinterButtons()
        {
            // Don't put any logic in the base method
        }

        protected virtual IEnumerable<Ticket> GenerateTicketsForPrint(OperatorMenuPrintData dataType)
        {
            Logger.Error($"{GetType()} does not implement GenerateTicketsForPrint and no ticket has been printed.");

            // no implementation for base class; this will print nothing
            return new List<Ticket>();
        }

        protected virtual CultureInfo GetCurrencyDisplayCulture()
        {
            return UseOperatorCultureForCurrencyFormatting
                ? Localizer.For(CultureFor.Operator).CurrentCulture
                : CurrencyExtensions.CurrencyCultureInfo;
        }

        /// <summary>
        ///     Override with any logic that should occur every time the page is unloaded.
        /// </summary>
        protected virtual void OnUnloaded()
        {
            // Don't put any logic in the base method
            // For logic that should apply to all derived classes, use OnUnloaded(object) method above
        }

        /// <summary>
        ///     Override with any class-specific logic that should occur when the Operator Menu window is closed.
        /// </summary>
        protected virtual void DisposeInternal()
        {
            // Don't put any logic in the base method
            // For logic that should apply to all derived classes, use Dispose(bool) method above
        }

        protected virtual void OnInputStatusChanged()
        {
        }

        protected virtual void OnInputEnabledChanged()
        {
            // Override this method to update related IsEnabled properties when InputEnabled changes
        }

        protected virtual void OnTestModeEnabledChanged()
        {
        }

        protected virtual void OnFieldAccessEnabledChanged()
        {
        }

        protected virtual void OnFieldAccessRestrictionChange()
        {
        }

        protected virtual void UpdateStatusText()
        {
            if (IsLoaded)
            {
                Execute.OnUIThread(_UpdateStatusText);
            }
        }

        protected virtual void OnOperatorCultureChanged(OperatorCultureChangedEvent evt)
        {
            SetInputStatus();
        }

        protected IEnumerable<Ticket> GeneratePrintVerificationTickets()
        {
            List<Ticket> tickets = null;
            var ticketCreator = ServiceManager.GetInstance().TryGetService<IVerificationTicketCreator>();
            if (ticketCreator != null)
            {
                tickets = new List<Ticket>();
                for (var i = 0; i < 3; i++)
                {
                    var baseTickets = SplitTicket(ticketCreator.Create(i));

                    if (baseTickets.Count > 1)
                    {
                        var secondTicket = baseTickets[1];
                        var ticket = ticketCreator.CreateOverflowPage(i);
                        secondTicket[TicketConstants.Left] =
                            $"{ticket[TicketConstants.Left]}{secondTicket[TicketConstants.Left]}";
                        secondTicket[TicketConstants.Center] =
                            $"{ticket[TicketConstants.Center]}{secondTicket[TicketConstants.Center]}";
                        secondTicket[TicketConstants.Right] =
                            $"{ticket[TicketConstants.Right]}{secondTicket[TicketConstants.Right]}";
                    }

                    tickets.AddRange(baseTickets);
                }
            }

            return tickets;
        }

        protected async void InitializeDataAsync()
        {
            if (_initialized || IsLoadingData)
            {
                // Don't reload if currently loading or already initialized
                return;
            }

            await Task.Run(
                () =>
                {
                    IsLoadingData = true;
                    InitializeData();
                    IsLoadingData = false;
                    _initialized = true;
                });

            OnPropertyChanged(nameof(DataEmpty));
        }

        protected IEnumerable<T> GetItemsToPrint<T>(ICollection<T> itemsToPrint, OperatorMenuPrintData dataType)
        {
            if (dataType != OperatorMenuPrintData.Main && dataType != OperatorMenuPrintData.CurrentPage &&
                dataType != OperatorMenuPrintData.Last15)
            {
                return null;
            }

            var firstIndex = dataType == OperatorMenuPrintData.CurrentPage ? FirstVisibleElement : 0;

            if (dataType == OperatorMenuPrintData.Main || RecordsToBePrinted < 0)
            {
                // Print all items
                return itemsToPrint;
            }

            var recordsToPrint = dataType == OperatorMenuPrintData.Last15 ? 15 : RecordsToBePrinted;
            return itemsToPrint.Skip(firstIndex).Take(recordsToPrint);
        }

        protected void Print(OperatorMenuPrintData dataType, Action callback = null, bool isDiagnostic = false)
        {
            if (IsContainerPage)
            {
                // Container pages host multiple other pages but do not generate print data themselves.
                return;
            }

            PrinterButtonsEnabledInternal = false;
            EventBus.Publish(new OperatorMenuPrintJobStartedEvent());
            if (isDiagnostic)
            {
                EventBus.Publish(new HardwareDiagnosticTestStartedEvent(HardwareDiagnosticDeviceCategory.Printer));
            }

            var token = _printCancellationTokenSource.Token;

            Task.Run(
                () =>
                {
                    lock (TicketGenerationLock)
                    {
                        var baseTickets = GenerateTicketsForPrint(dataType)?.ToList();
                        token.ThrowIfCancellationRequested();

                        if (Printer != null && baseTickets != null && baseTickets.Any())
                        {
                            // Split tickets to make sure we don't lose data if the ticket is too long
                            var tickets = new List<Ticket>();
                            foreach (var ticket in baseTickets)
                            {
                                tickets.AddRange(SplitTicket(ticket));
                            }

                            Print(tickets);
                        }
                        else
                        {
                            EventBus.Publish(new OperatorMenuPrintJobCompletedEvent());
                            if (isDiagnostic)
                            {
                                EventBus.Publish(
                                    new HardwareDiagnosticTestFinishedEvent(HardwareDiagnosticDeviceCategory.Printer));
                            }
                        }

                        callback?.Invoke();
                    }
                },
                token).FireAndForget(
                ex =>
                {
                    Logger.Error("Error while printing", ex?.InnerExceptions[0]);
                    EventBus.Publish(new OperatorMenuPrintJobCompletedEvent());
                    if (isDiagnostic)
                    {
                        EventBus.Publish(
                            new HardwareDiagnosticTestFinishedEvent(HardwareDiagnosticDeviceCategory.Printer));
                    }
                });
        }

        /// <summary>
        ///     Display a center-screen popup that times out after the specified time
        /// </summary>
        /// <param name="text">Popup text to display</param>
        /// <param name="timeoutSeconds">Seconds after which to time out (defaults to 2 seconds if nothing is included here)</param>
        protected void ShowPopup(string text, int timeoutSeconds = 0)
        {
            EventBus.Publish(new OperatorMenuPopupEvent(true, text, null, timeoutSeconds));
        }

        protected void RegisterAccessRule(
            string name,
            string enabledProperty,
            string restrictionProperty,
            Action<bool, OperatorMenuAccessRestriction> callback = null)
        {
            var accessRuleSet = Configuration?.GetAccessRuleSet(this, name);
            if (!string.IsNullOrEmpty(accessRuleSet))
            {
                Access.RegisterAccessRule(
                    this,
                    accessRuleSet,
                    (access, restriction) =>
                    {
                        GetType().GetProperty(restrictionProperty)?.SetValue(this, restriction);
                        GetType().GetProperty(enabledProperty)?.SetValue(this, access);
                        callback?.Invoke(access, restriction);
                    });
            }
            else
            {
                // this access rule doesn't exist in this jurisdiction
                GetType().GetProperty(restrictionProperty)?.SetValue(this, OperatorMenuAccessRestriction.None);
                GetType().GetProperty(enabledProperty)?.SetValue(this, true);
            }
        }

        protected void SetInputStatus(bool inputEnabled, OperatorMenuAccessRestriction accessRestriction)
        {
            InputEnabled = inputEnabled;
            AccessRestriction = accessRestriction;

            // put logic in derived class if different warning messages are needed
            // called when page is loaded to set state based on bank/game state.
            if (TryGetWarningMessage(accessRestriction, out var warningMessage) && InputStatusText != warningMessage)
            {
                InputStatusText = warningMessage;

                if (Application.Current != null)
                {
                    Execute.OnUIThread(OnInputStatusChanged);
                }
            }

            switch (accessRestriction)
            {
                case OperatorMenuAccessRestriction.GamesPlayed:
                case OperatorMenuAccessRestriction.InGameRound:
                case OperatorMenuAccessRestriction.GameLoaded:
                case OperatorMenuAccessRestriction.ZeroCredits:
                    InputEnabled = false;
                    break;
                case OperatorMenuAccessRestriction.LogicDoor:
                    CloseTouchScreenKeyboard();
                    break;
            }
        }

        protected void SetPrintAccessStatus(bool printEnabled, OperatorMenuAccessRestriction restriction)
        {
            PrintButtonAccessEnabled = printEnabled;

            switch (restriction)
            {
                case OperatorMenuAccessRestriction.None:
                    PrintButtonStatusText = string.Empty;
                    break;
                case OperatorMenuAccessRestriction.InGameRound:
                    PrintButtonStatusText = Localizer.For(CultureFor.Operator)
                        .GetString(ResourceKeys.EndGameRoundBeforePrint);
                    break;
            }
        }

        protected void OnPrintButtonStatusChanged(PrintButtonStatusEvent evt)
        {
<<<<<<< HEAD
            MvvmHelper.ExecuteOnUI(
                () =>
                {
                    PrinterButtonsEnabledInternal = evt.Enabled;
                    SetPrintAccessStatus(evt.Enabled, OperatorMenuAccessRestriction.None);
                });
=======
            Execute.OnUIThread(() =>
            {
                PrinterButtonsEnabledInternal = evt.Enabled;
                SetPrintAccessStatus(evt.Enabled, OperatorMenuAccessRestriction.None);
            });
>>>>>>> 0c20255d
        }

        protected void OnDialogClosed(DialogClosedEvent evt)
        {
            UpdateStatusText();
        }

        protected List<Ticket> TicketToList(Ticket ticket)
        {
            if (ticket == null)
            {
                return null;
            }

            return new List<Ticket> { ticket };
        }

        protected List<Ticket> SplitTicket(Ticket ticket)
        {
            if ((!ticket.Data?.Any() ?? false) || ticket[TicketConstants.Left] == null ||
                ticket[TicketConstants.Center] == null || ticket[TicketConstants.Right] == null)
            {
                return new List<Ticket> { ticket };
            }

            var tickets = new List<Ticket>();
            var leftRemainder = ticket[TicketConstants.Left].TrimEnd().Split(
                new[] { Environment.NewLine },
                StringSplitOptions.None);
            var centerRemainder = ticket[TicketConstants.Center].TrimEnd().Split(
                new[] { Environment.NewLine },
                StringSplitOptions.None);
            var rightRemainder = ticket[TicketConstants.Right].TrimEnd().Split(
                new[] { Environment.NewLine },
                StringSplitOptions.None);
            var lineLimit = ServiceManager.GetInstance().TryGetService<IPropertiesManager>()
                .GetValue(ApplicationConstants.AuditTicketLineLimit, 36);

            while (leftRemainder.Length > 0)
            {
                var leftKeep = leftRemainder.Take(lineLimit).ToArray();
                var centerKeep = centerRemainder.Take(lineLimit).ToArray();
                var rightKeep = rightRemainder.Take(lineLimit).ToArray();

                leftRemainder = leftRemainder.Skip(lineLimit).ToArray();
                centerRemainder = centerRemainder.Skip(lineLimit).ToArray();
                rightRemainder = rightRemainder.Skip(lineLimit).ToArray();

                if (leftRemainder.Length > 1)
                {
                    leftRemainder = leftRemainder.ToList().Prepend(string.Empty).ToArray();
                }

                if (centerRemainder.Length > 1)
                {
                    centerRemainder = centerRemainder.ToList().Prepend(string.Empty).ToArray();
                }

                if (rightRemainder.Length > 1)
                {
                    rightRemainder = rightRemainder.ToList().Prepend(string.Empty).ToArray();
                }

                tickets.Add(
                    new Ticket
                    {
                        [TicketConstants.Title] = ticket[TicketConstants.Title],
                        [TicketConstants.TicketType] = ticket[TicketConstants.TicketType],
                        [TicketConstants.Left] = string.Join(Environment.NewLine, leftKeep),
                        [TicketConstants.Center] = string.Join(Environment.NewLine, centerKeep),
                        [TicketConstants.Right] = string.Join(Environment.NewLine, rightKeep)
                    });
            }

            if (tickets.Count > 1)
            {
                Logger.Debug($"A printed ticket was too long and was split into {tickets.Count} tickets");
            }

            return tickets;
        }

        protected T GetConfigSetting<T>(Type pageType, string settingName, T defaultValue)
        {
            if (Configuration != null)
            {
                return Configuration.GetSetting(pageType, settingName, defaultValue);
            }

            return default;
        }

        protected T GetConfigSetting<T>(string settingName, T defaultValue)
        {
            if (Configuration != null)
            {
                return Configuration.GetSetting(this, settingName, defaultValue);
            }

            return default;
        }

        protected T GetGlobalConfigSetting<T>(string settingName, T defaultValue)
        {
            if (Configuration != null)
            {
                return Configuration.GetSetting(settingName, defaultValue);
            }

            return default;
        }

        protected string GetBooleanDisplayText(bool value)
        {
            return value
                ? Localizer.For(CultureFor.Operator).GetString(ResourceKeys.TrueText)
                : Localizer.For(CultureFor.Operator).GetString(ResourceKeys.FalseText);
        }

        internal void OnLoaded(object page)
        {
            InitializeDataAsync();

            EventBus.Subscribe<PrintButtonClickedEvent>(this, OnPrintButtonClicked);
            EventBus.Subscribe<PrintButtonStatusEvent>(this, OnPrintButtonStatusChanged);
            EventBus.Subscribe<DialogClosedEvent>(this, OnDialogClosed);
            EventBus.Subscribe<OperatorCultureChangedEvent>(this, OnOperatorCultureChanged);

            CheckPlayedCountMeter();

            SetInputStatus();

            PageSupportsMainPrintButton =
                Configuration?.GetPrintButtonEnabled(this, DefaultPrintButtonEnabled) ?? false;
            PrintCurrentPageButtonVisible = GetGlobalConfigSetting(OperatorMenuSetting.PrintCurrentPage, true);
            PrintLast15ButtonVisible = GetGlobalConfigSetting(OperatorMenuSetting.PrintLast15, true);
            PrintSelectedButtonVisible = GetGlobalConfigSetting(OperatorMenuSetting.PrintSelected, true);

            OnLoaded();
            OnPropertyChanged(nameof(DataEmpty));
            EventBus.Publish(new OperatorMenuPageLoadedEvent(this));
            EventBus.Publish(new OperatorMenuPopupEvent(false));

            UpdateStatusText();

            TurnOffLamps(); // VLT-10029

            IsLoaded = true;
        }

        private static OperatorMenuAccessRestriction GetCurrentRestriction(
            OperatorMenuAccessRestriction accessRestriction,
            OperatorMenuAccessRestriction fieldAccessRestriction)
        {
            if (accessRestriction == OperatorMenuAccessRestriction.None
                && fieldAccessRestriction != OperatorMenuAccessRestriction.None)
            {
                return fieldAccessRestriction;
            }

            if (fieldAccessRestriction == OperatorMenuAccessRestriction.None
                && accessRestriction != OperatorMenuAccessRestriction.None)
            {
                return accessRestriction;
            }

            return fieldAccessRestriction == accessRestriction
                ? accessRestriction
                : OperatorMenuAccessRestriction.None;
        }

        private void _UpdateStatusText()
        {
            if (IsContainerPage || IsModalDialog)
            {
                // TODO: Please refactor this. IsModalDialog was added to fix VLT-18567,
                // but there are better ways of fixing the issue than simply blocking
                // modal dialogs from updating the OperatorMenu warning status text.
                return;
            }

            // By default always display the Input Status text unless the Field Access Status text is not empty
            if (!string.IsNullOrEmpty(FieldAccessStatusText))
            {
                EventBus.Publish(new OperatorMenuWarningMessageEvent(FieldAccessStatusText));
            }
            else if (!string.IsNullOrEmpty(InputStatusText))
            {
                EventBus.Publish(new OperatorMenuWarningMessageEvent(InputStatusText));
            }
            else if (!string.IsNullOrEmpty(PrintButtonStatusText))
            {
                EventBus.Publish(new OperatorMenuWarningMessageEvent(PrintButtonStatusText));
            }
            else
            {
                EventBus.Publish(new OperatorMenuWarningMessageEvent());
            }
        }

        private void SetFieldAccessRestrictionText()
        {
            if (TryGetWarningMessage(FieldAccessRestriction, out var warningMessage) &&
                FieldAccessStatusText != warningMessage)
            {
                FieldAccessStatusText = warningMessage;
            }
        }

        private bool AllFieldsReadonly()
        {
            return !InputEnabled;
        }

        private bool TryGetWarningMessage(OperatorMenuAccessRestriction restriction, out string warningMessage)
        {
            warningMessage = null;

            switch (restriction)
            {
                case OperatorMenuAccessRestriction.None:
                    warningMessage = string.Empty;
                    return true;
                case OperatorMenuAccessRestriction.GamesPlayed:
                    warningMessage = AllFieldsReadonly()
                        ? Localizer.For(CultureFor.Operator).GetString(ResourceKeys.GamesPlayedWarning)
                        : Localizer.For(CultureFor.Operator).GetString(ResourceKeys.SomeGamesPlayedWarning);
                    return true;
                case OperatorMenuAccessRestriction.InGameRound:
                    warningMessage = Localizer.For(CultureFor.Operator)
                        .GetString(ResourceKeys.EndGameRoundBeforeChange);
                    return true;
                case OperatorMenuAccessRestriction.GameLoaded:
                    warningMessage = Localizer.For(CultureFor.Operator).GetString(ResourceKeys.ExitGameBeforeChange);
                    return true;
                case OperatorMenuAccessRestriction.ZeroCredits:
                    warningMessage = Localizer.For(CultureFor.Operator)
                        .GetString(ResourceKeys.RemoveAllCreditsBeforeChange);
                    return true;
                case OperatorMenuAccessRestriction.MainDoor:
                    warningMessage = Localizer.For(CultureFor.Operator).GetString(ResourceKeys.OpenMainDoor);
                    return true;
                case OperatorMenuAccessRestriction.MainOpticDoor:
                    warningMessage = Localizer.For(CultureFor.Operator).GetString(ResourceKeys.OpenMainDoor);
                    return true;
                case OperatorMenuAccessRestriction.LogicDoor:
                    warningMessage = Localizer.For(CultureFor.Operator).GetString(ResourceKeys.OpenLogicDoor);
                    return true;
                case OperatorMenuAccessRestriction.JackpotKey:
                    warningMessage = Localizer.For(CultureFor.Operator).GetString(ResourceKeys.JackpotKeyRequired);
                    return true;
                case OperatorMenuAccessRestriction.EKeyVerified:
                    warningMessage = Localizer.For(CultureFor.Operator).GetString(ResourceKeys.VerifiedEKeyRequired);
                    return true;
                case OperatorMenuAccessRestriction.InitialGameConfigNotCompleteOrEKeyVerified:
                    warningMessage = Localizer.For(CultureFor.Operator)
                        .GetString(ResourceKeys.VerifiedEKeyRequiredGameConfiguration);
                    return true;
                case OperatorMenuAccessRestriction.NoHardLockups:
                    warningMessage = Localizer.For(CultureFor.Operator)
                        .GetString(ResourceKeys.RemoveAllHardLockupsBeforeChange);
                    return true;
                case OperatorMenuAccessRestriction.HostTechnician:
                    warningMessage = Localizer.For(CultureFor.Operator).GetString(ResourceKeys.TechnicianCardRequired);
                    return true;
                case OperatorMenuAccessRestriction.ProgInit:
                    warningMessage = Localizer.For(CultureFor.Operator)
                        .GetString(ResourceKeys.GameDisabledForProgressiveInitialization);
                    return true;
                default:
                    return false;
            }
        }

        private void SetInputStatus()
        {
            var wizardPage = this is ConfigWizardViewModelBase wizard && wizard.IsWizardPage
                             || this is IConfigWizardNavigator
                             || this is IConfigWizardDialog dialog && dialog.IsInWizard;

            if (wizardPage)
            {
                SetInputStatus(true, OperatorMenuAccessRestriction.None);
                FieldAccessEnabled = true;
            }
            else
            {
                var accessRuleSet = Configuration?.GetAccessRuleSet(this);
                if (string.IsNullOrEmpty(accessRuleSet))
                {
                    SetInputStatus(true, OperatorMenuAccessRestriction.None);
                }
                else
                {
                    Access.RegisterAccessRule(this, accessRuleSet, SetInputStatus);
                }

                var printAccessRuleSet = Configuration?.GetPrintAccessRuleSet(this);
                if (string.IsNullOrEmpty(printAccessRuleSet))
                {
                    SetPrintAccessStatus(true, OperatorMenuAccessRestriction.None);
                }
                else
                {
                    Access.RegisterAccessRule(this, printAccessRuleSet, SetPrintAccessStatus);
                }

                RegisterAccessRule(TestMode, nameof(TestModeEnabled), nameof(TestModeRestriction));
                RegisterAccessRule(FieldAccess, nameof(FieldAccessEnabled), nameof(FieldAccessRestriction));
            }
        }

        private void TurnOffLamps()
        {
            var lamp = LampTestUtilities.GetLampTest();

            if (lamp == null)
            {
                return;
            }

            var isButtonTestActive = ServiceManager.GetInstance()
                .TryGetService<IButtonService>()
                ?.IsTestModeActive ?? false;

            if (isButtonTestActive)
            {
                return;
            }

            lamp.SetEnabled(true);
            lamp.SetSelectedLamps(SelectedLamps.All, false);
        }

        private void CheckPlayedCountMeter()
        {
            var meterManager = ServiceManager.GetInstance().TryGetService<IMeterManager>();

            if (meterManager != null && meterManager.IsMeterProvided(PlayedCount))
            {
                var playedCountMeter = meterManager.GetMeter(PlayedCount);
                NoGamesPlayed = (playedCountMeter?.Lifetime ?? 0) == 0;
            }
        }

        private void OnEventViewerScrolledCommand(ScrollChangedEventArgs args)
        {
            FirstVisibleElement = (int)args.VerticalOffset;
            RecordsToBePrinted = (int)args.ViewportHeight;
        }

        private void OnPrintButtonClicked(PrintButtonClickedEvent evt)
        {
            if (evt.Cancel)
            {
                return;
            }

            Print(OperatorMenuPrintData.Main);   
        }

        /// <summary>
        ///     Print a list of tickets and handle timeouts, cancelling, and errors
        /// </summary>
        private void Print(IReadOnlyCollection<Ticket> tickets)
        {
            var printJob = new OperatorMenuPrintJobEvent(tickets);
            Logger.Debug($"Printing {tickets.Count} tickets from the operator menu");
            EventBus.Publish(printJob);
        }

        private void ShowInfoPopup(object o)
        {
            if (o is object[] objects &&
                objects.Length >= 2 &&
                objects[0] is UIElement element &&
                objects[1] is string text)
            {
                EventBus.Publish(new OperatorMenuPopupEvent(!PopupOpen, text, element, 0, true));
            }
        }

        private void OnUnloaded(object page)
        {
            EventBus.UnsubscribeAll(this);
            CloseTouchScreenKeyboard();
            _printerButtonsEnabledInternal = null;
            Access?.UnregisterAccessRules(this);
            OnUnloaded();
            if (ClearValidationOnUnload)
            {
                ValidationHelper.ClearInvalid(page as OperatorMenuPage);
            }

            EventBus.Publish(new OperatorMenuPopupEvent(false));

            PopupOpen = false;
            IsLoaded = false;
        }

        private void Dispose(bool disposing)
        {
            if (_disposed)
            {
                return;
            }

            if (disposing)
            {
                DisposeInternal();

                // ReSharper disable once UseNullPropagation
                if (_printCancellationTokenSource != null)
                {
                    _printCancellationTokenSource.Cancel();
                    _printCancellationTokenSource.Dispose();
                    _printCancellationTokenSource = null;
                }

                EventBus?.UnsubscribeAll(this);
                Access?.UnregisterAccessRules(this);
                LoadedCommand = null;
                UnloadedCommand = null;
            }

            _disposed = true;
        }
    }
}<|MERGE_RESOLUTION|>--- conflicted
+++ resolved
@@ -1,1388 +1,1258 @@
-namespace Aristocrat.Monaco.Application.UI.OperatorMenu
-{
-    using System;
-    using System.Collections.Generic;
-    using System.Globalization;
-    using System.Linq;
-    using System.Text;
-    using System.Threading;
-    using System.Threading.Tasks;
-    using System.Windows;
-    using System.Windows.Controls;
-    using System.Windows.Input;
-    using Aristocrat.Monaco.UI.Common.MVVM;
-    using Aristocrat.Extensions.CommunityToolkit;
-    using CommunityToolkit.Mvvm.Input;
-    using ConfigWizard;
-    using Contracts;
-    using Contracts.ConfigWizard;
-    using Contracts.Extensions;
-    using Contracts.HardwareDiagnostics;
-    using Contracts.LampTest;
-    using Contracts.Localization;
-    using Contracts.OperatorMenu;
-    using Contracts.Tickets;
-    using Events;
-    using Hardware.Contracts.Button;
-    using Hardware.Contracts.Printer;
-    using Hardware.Contracts.Ticket;
-    using Kernel;
-    using LampTest;
-    using log4net;
-    using Monaco.Common;
-    using Monaco.Localization.Properties;
-    using Monaco.UI.Common;
-    using Monaco.UI.Common.Events;
-    using Monaco.UI.Common.Models;
-<<<<<<< HEAD
-    using MVVM;
-    using MVVM.Command;
-    using MVVM.ViewModel;
-    using NativeTouch;
-    using Point = System.Drawing.Point;
-=======
->>>>>>> 0c20255d
-
-    public enum OperatorMenuPrintData
-    {
-        Main,
-        CurrentPage,
-        SelectedItem,
-        Last15,
-        Custom1,
-        Custom2,
-        Custom3
-    }
-
-    /// <summary>
-    ///     All operator menu page ViewModels should inherit from this base class
-    /// </summary>
-    [CLSCompliant(false)]
-<<<<<<< HEAD
-    public abstract class OperatorMenuPageViewModelBase : BaseEntityViewModel, IOperatorMenuPageViewModel,
-        ILiveSettingParent
-=======
-    public abstract class OperatorMenuPageViewModelBase : TrackableObservableValidator, IOperatorMenuPageViewModel, ILiveSettingParent
->>>>>>> 0c20255d
-    {
-        private const string PlayedCount = "PlayedCount";
-        private const string TestMode = "TestMode";
-        private const string FieldAccess = "FieldAccess";
-        private const string OnScreenKeyboardClassName = "IPTip_Main_Window";
-        private const int WindowManagerSysCommand = 0x0112;
-        private const int SysCommandClose = 0xF060;
-<<<<<<< HEAD
-        private static readonly object TicketGenerationLock = new();
-        protected new readonly ILog Logger;
-=======
-        private static readonly object TicketGenerationLock = new object();
-        protected readonly ILog Logger;
->>>>>>> 0c20255d
-        protected bool DefaultPrintButtonEnabled;
-
-        private volatile bool _disposed;
-
-        private IEventBus _eventBus;
-        private IPropertiesManager _properties;
-        private IOperatorMenuConfiguration _configuration;
-        private IOperatorMenuAccess _access;
-        protected bool UseOperatorCultureForCurrencyFormatting;
-
-        private int _firstVisibleElement = -1;
-        private bool _initialized;
-        private bool _inputEnabled;
-        private string _inputStatusText;
-        private string _fieldAccessStatusText;
-        private string _printButtonStatusText;
-        private bool _isLoadingData;
-        private bool? _printerButtonsEnabledInternal;
-        private int _recordsToBePrinted = -1;
-        private bool _noGamesPlayed;
-        private bool _pageSupportsMainPrintButton;
-        private bool _testModeEnabled;
-        private OperatorMenuAccessRestriction _testModeRestriction;
-        private bool _fieldAccessEnabled;
-        private OperatorMenuAccessRestriction _fieldAccessRestriction;
-        private string _testWarningText;
-        private bool _printButtonAccessEnabled = true;
-        private CancellationTokenSource _printCancellationTokenSource = new();
-
-        /// <summary>
-        ///     Initialize OperatorMenuPageViewModelBase
-        /// </summary>
-        /// <param name="defaultPrintButtonEnabled">
-        ///     Whether or not this page should have the audit menu main print button enabled by default.
-        ///     GenerateTicketsForPrint MUST be implemented for the page if setting this to true.
-        ///     This can be overridden by jurisdiction by setting PrintButtonEnabled in the OperatorMenu.config.xml for the
-        ///     specific page.
-        /// </param>
-        protected OperatorMenuPageViewModelBase(bool defaultPrintButtonEnabled = false)
-        {
-            Logger = LogManager.GetLogger(GetType());
-
-            PrintSelectedButtonCommand = new RelayCommand<object>(_ => Print(OperatorMenuPrintData.SelectedItem));
-            PrintCurrentPageButtonCommand = new RelayCommand<object>(_ => Print(OperatorMenuPrintData.CurrentPage));
-            PrintLast15ButtonCommand = new RelayCommand<object>(_ => Print(OperatorMenuPrintData.Last15));
-            LoadedCommand = new RelayCommand<object>(OnLoaded);
-            UnloadedCommand = new RelayCommand<object>(OnUnloaded);
-            EventViewerScrolledCommand = new RelayCommand<ScrollChangedEventArgs>(OnEventViewerScrolledCommand);
-            ShowInfoPopupCommand = new RelayCommand<object>(ShowInfoPopup);
-            DefaultPrintButtonEnabled = defaultPrintButtonEnabled;
-<<<<<<< HEAD
-            UseOperatorCultureForCurrencyFormatting = Configuration?.GetSetting(
-                OperatorMenuSetting.UseOperatorCultureForCurrencyFormatting,
-                false) ?? false;
-            SetIgnoreProperties();
-=======
-            UseOperatorCultureForCurrencyFormatting = Configuration?.GetSetting(OperatorMenuSetting.UseOperatorCultureForCurrencyFormatting, false) ?? false;
->>>>>>> 0c20255d
-        }
-
-        /// <summary>
-        ///     Gets the print selected button command.
-        /// </summary>
-        /// <value>
-        ///     The print selected button command.
-        /// </value>
-        public ICommand PrintSelectedButtonCommand { get; }
-
-        /// <summary>
-        ///     Gets the print CurrentPage button command.
-        /// </summary>
-        /// <value>
-        ///     The print CurrentPage button command.
-        /// </value>
-        public ICommand PrintCurrentPageButtonCommand { get; }
-
-        /// <summary>
-        ///     Gets the print Last 15 entries button command.
-        /// </summary>
-        /// <value>
-        ///     The print Lat 15 entries button command.
-        /// </value>
-        public ICommand PrintLast15ButtonCommand { get; }
-
-        public ICommand LoadedCommand { get; set; }
-
-        public ICommand UnloadedCommand { get; set; }
-
-        public ICommand EventViewerScrolledCommand { get; }
-
-        public ICommand ShowInfoPopupCommand { get; }
-
-        // This allows us to disable specific fields as a group on a page (versus whole page) if the rule (FieldAccess)
-        // is defined in the OperatorMenuConfig file (per Jurisdiction and per page) if not defined the default is true.
-        // If you want the field disabled via rule use this property in the binding instead of InputEnabled (if defined in OperatorMenuConfig)
-        public bool InputEnabledByRuleOverride => InputEnabled && FieldAccessEnabled;
-
-        [IgnoreTracking]
-        public virtual bool InputEnabled
-        {
-            get => _inputEnabled;
-            set
-            {
-                if (_inputEnabled != value)
-                {
-                    _inputEnabled = value;
-
-<<<<<<< HEAD
-                    MvvmHelper.ExecuteOnUI(
-                        () =>
-                        {
-                            OnInputEnabledChanged();
-                            RaisePropertyChanged(
-                                nameof(InputEnabled),
-                                nameof(InputEnabledByRuleOverride),
-                                nameof(IsInputEnabled));
-                        });
-=======
-                    Execute.OnUIThread(() =>
-                    {
-                        OnInputEnabledChanged();
-                        OnPropertyChanged(nameof(InputEnabled), nameof(InputEnabledByRuleOverride), nameof(IsInputEnabled));
-                    });
->>>>>>> 0c20255d
-                }
-            }
-        }
-
-        [IgnoreTracking]
-        public virtual string InputStatusText
-        {
-            get => _inputStatusText;
-            set
-            {
-                _inputStatusText = value;
-                OnPropertyChanged(nameof(InputStatusText));
-                UpdateStatusText();
-            }
-        }
-
-        [IgnoreTracking]
-        public string FieldAccessStatusText
-        {
-            get => _fieldAccessStatusText;
-            protected set
-            {
-                _fieldAccessStatusText = value;
-                OnPropertyChanged(nameof(FieldAccessStatusText));
-                UpdateStatusText();
-            }
-        }
-
-        [IgnoreTracking]
-        public string PrintButtonStatusText
-        {
-            get => _printButtonStatusText;
-            set
-            {
-                _printButtonStatusText = value;
-                OnPropertyChanged(nameof(PrintButtonStatusText));
-                UpdateStatusText();
-            }
-        }
-
-        [IgnoreTracking]
-        public virtual bool TestModeEnabled
-        {
-            get => _testModeEnabled & TestModeEnabledSupplementary;
-            set
-            {
-                if (_testModeEnabled != value)
-                {
-                    _testModeEnabled = value;
-                    OnPropertyChanged(nameof(TestModeEnabled));
-                    OnTestModeEnabledChanged();
-
-                    if (_testModeEnabled)
-                    {
-                        EventBus.Publish(new OperatorMenuPopupEvent(false));
-                    }
-                }
-            }
-        }
-
-        [IgnoreTracking]
-        public OperatorMenuAccessRestriction TestModeRestriction
-        {
-            get => _testModeRestriction;
-            protected set
-            {
-                if (_testModeRestriction != value)
-                {
-                    _testModeRestriction = value;
-                    OnPropertyChanged(nameof(TestModeRestriction));
-                    UpdateWarningMessage();
-                }
-            }
-        }
-
-        [IgnoreTracking]
-        public bool FieldAccessEnabled
-        {
-            get => _fieldAccessEnabled;
-            set
-            {
-                if (_fieldAccessEnabled != value)
-                {
-                    _fieldAccessEnabled = value;
-                    OnPropertyChanged(nameof(FieldAccessEnabled), nameof(InputEnabledByRuleOverride));
-                    OnFieldAccessEnabledChanged();
-                }
-            }
-        }
-
-        [IgnoreTracking]
-        public OperatorMenuAccessRestriction FieldAccessRestriction
-        {
-            get => _fieldAccessRestriction;
-            protected set
-            {
-                if (_fieldAccessRestriction != value)
-                {
-                    _fieldAccessRestriction = value;
-                    OnPropertyChanged(nameof(FieldAccessRestriction));
-                    SetFieldAccessRestrictionText();
-                    OnFieldAccessRestrictionChange();
-                }
-            }
-        }
-
-        [IgnoreTracking]
-        public bool PrintButtonAccessEnabled
-        {
-            get => _printButtonAccessEnabled;
-            set
-            {
-                if (_printButtonAccessEnabled != value)
-                {
-                    _printButtonAccessEnabled = value;
-<<<<<<< HEAD
-                    RaisePropertyChanged(
-                        nameof(PrintButtonAccessEnabled),
-=======
-                    OnPropertyChanged(nameof(PrintButtonAccessEnabled),
->>>>>>> 0c20255d
-                        nameof(PrinterButtonsEnabled),
-                        nameof(MainPrintButtonEnabled));
-                    UpdatePrinterButtons();
-                }
-            }
-        }
-
-        [IgnoreTracking]
-        public virtual bool TestModeEnabledSupplementary => true;
-
-        [IgnoreTracking]
-        public bool GameIdle =>
-            (!ServiceManager.GetInstance().TryGetService<IOperatorMenuGamePlayMonitor>()?.InGameRound ?? true) &&
-            (!ServiceManager.GetInstance().TryGetService<IOperatorMenuGamePlayMonitor>()?.IsRecoveryNeeded ?? true);
-
-        [IgnoreTracking]
-        public bool NoGamesPlayed
-        {
-            get => _noGamesPlayed;
-            private set
-            {
-                if (value != _noGamesPlayed)
-                {
-                    _noGamesPlayed = value;
-                    OnPropertyChanged(nameof(NoGamesPlayed));
-                }
-            }
-        }
-
-<<<<<<< HEAD
-=======
-        /// <summary>
-        ///     This can be used for all printer buttons other than the global Print button
-        /// </summary>
-        private bool PrinterButtonsEnabledInternal
-        {
-            get => _printerButtonsEnabledInternal ?? false;
-            set
-            {
-                if (_printerButtonsEnabledInternal != value)
-                {
-                    _printerButtonsEnabledInternal = value;
-                    OnPropertyChanged(nameof(MainPrintButtonEnabled), nameof(PrinterButtonsEnabled));
-                }
-
-                UpdatePrinterButtons();
-            }
-        }
-
-        [IgnoreTracking]
->>>>>>> 0c20255d
-        public virtual bool PrinterButtonsEnabled => PrinterButtonsEnabledInternal && PrintButtonAccessEnabled;
-
-        [IgnoreTracking]
-        public bool PrintCurrentPageButtonVisible { get; private set; }
-
-        [IgnoreTracking]
-        public bool PrintSelectedButtonVisible { get; private set; }
-
-        [IgnoreTracking]
-        public bool PrintLast15ButtonVisible { get; private set; }
-
-        /// <summary>
-        ///     Gets or sets the First visible element in the page.
-        /// </summary>
-        [IgnoreTracking]
-        public int FirstVisibleElement
-        {
-            get => _firstVisibleElement;
-            set
-            {
-                _firstVisibleElement = value;
-                OnPropertyChanged(nameof(FirstVisibleElement));
-            }
-        }
-
-        /// <summary>
-        ///     Gets or sets the visible records in the view.
-        /// </summary>
-        [IgnoreTracking]
-        public int RecordsToBePrinted
-        {
-            get => _recordsToBePrinted;
-            set
-            {
-                _recordsToBePrinted = value;
-                OnPropertyChanged(nameof(RecordsToBePrinted));
-            }
-        }
-
-        [IgnoreTracking]
-        public string TestWarningText
-        {
-            get => _testWarningText;
-            set
-            {
-                if (_testWarningText != value)
-                {
-                    _testWarningText = value;
-                    OnPropertyChanged(nameof(TestWarningText));
-                }
-            }
-        }
-
-<<<<<<< HEAD
-=======
-        /// <summary>
-        ///     For data that takes time to load, this can be used to display an indeterminate progress bar
-        /// </summary>
-        [IgnoreTracking]
-        public virtual bool IsLoadingData
-        {
-            get => _isLoadingData;
-            set
-            {
-                _isLoadingData = value;
-                OnPropertyChanged(nameof(IsLoadingData));
-            }
-        }
-
-        /// <inheritdoc />
-        [IgnoreTracking]
-        public bool IsLoaded { get; private set; }
-
-        [IgnoreTracking]
-        public virtual bool DataEmpty => false; // use in classes where needed to indicate there is no data in the view and printing should be disabled
-
-        [IgnoreTracking]
-        public virtual bool MainPrintButtonEnabled => PageSupportsMainPrintButton && PrinterButtonsEnabled;
-
-        [IgnoreTracking]
->>>>>>> 0c20255d
-        public virtual bool PageSupportsMainPrintButton
-        {
-            get => _pageSupportsMainPrintButton;
-            private set
-            {
-                if (_pageSupportsMainPrintButton != value)
-                {
-                    _pageSupportsMainPrintButton = value;
-                    OnPropertyChanged(nameof(MainPrintButtonEnabled));
-                }
-            }
-        }
-
-<<<<<<< HEAD
-=======
-        /// <inheritdoc />
-        public virtual bool CanCalibrateTouchScreens => true;
-
-        [IgnoreTracking]
-        public virtual bool PopupOpen { get; set; }
-
->>>>>>> 0c20255d
-        public CultureInfo CurrencyDisplayCulture => GetCurrencyDisplayCulture();
-
-        protected IEventBus EventBus =>
-            _eventBus ??= ServiceManager.GetInstance().TryGetService<IEventBus>();
-
-        protected IPropertiesManager PropertiesManager =>
-            _properties ??= ServiceManager.GetInstance().TryGetService<IPropertiesManager>();
-
-        protected IOperatorMenuConfiguration Configuration =>
-            _configuration ??= ServiceManager.GetInstance().TryGetService<IOperatorMenuConfiguration>();
-
-        protected IOperatorMenuAccess Access =>
-            _access ??= ServiceManager.GetInstance().TryGetService<IOperatorMenuAccess>();
-
-        protected IPrinter Printer => ServiceManager.GetInstance().TryGetService<IPrinter>();
-
-        [IgnoreTracking]
-        protected virtual bool IsContainerPage => false;
-
-        /// <summary>
-        ///     Is this a temporary modal dialog?
-        /// </summary>
-        protected virtual bool IsModalDialog => false;
-
-        [IgnoreTracking]
-        protected OperatorMenuAccessRestriction AccessRestriction { get; private set; }
-
-        [IgnoreTracking]
-        protected bool ClearValidationOnUnload { get; set; }
-
-        /// <summary>
-        ///     This can be used for all printer buttons other than the global Print button
-        /// </summary>
-        private bool PrinterButtonsEnabledInternal
-        {
-            get => _printerButtonsEnabledInternal ?? false;
-            set
-            {
-                if (_printerButtonsEnabledInternal != value)
-                {
-                    _printerButtonsEnabledInternal = value;
-                    RaisePropertyChanged(nameof(MainPrintButtonEnabled), nameof(PrinterButtonsEnabled));
-                }
-
-                UpdatePrinterButtons();
-            }
-        }
-
-        /// <summary>
-        ///     Enables live settings on this VM.
-        /// </summary>
-        public bool IsInputEnabled => InputEnabled;
-
-        /// <summary>
-        ///     For data that takes time to load, this can be used to display an indeterminate progress bar
-        /// </summary>
-        public virtual bool IsLoadingData
-        {
-            get => _isLoadingData;
-            set
-            {
-                _isLoadingData = value;
-                RaisePropertyChanged(nameof(IsLoadingData));
-            }
-        }
-
-        /// <inheritdoc />
-        public bool IsLoaded { get; private set; }
-
-        // use in classes where needed to indicate there is no data in the view and printing should be disabled
-        public virtual bool DataEmpty => false;
-
-        public virtual bool MainPrintButtonEnabled => PageSupportsMainPrintButton && PrinterButtonsEnabled;
-
-        /// <inheritdoc />
-        public virtual bool CanCalibrateTouchScreens => true;
-
-        public virtual bool PopupOpen { get; set; }
-
-        public void Dispose()
-        {
-            Dispose(true);
-            GC.SuppressFinalize(this);
-        }
-
-        protected static void CloseTouchScreenKeyboard()
-        {
-            // Try to find the on-screen keyboard, which since Windows 8 is not a normal window.
-            // Search the interior of the screen in a grid pattern large enough to catch it.
-            var div = 10;
-            for (var x = SystemParameters.PrimaryScreenWidth / div;
-                 x < SystemParameters.PrimaryScreenWidth;
-                 x += SystemParameters.PrimaryScreenWidth / div)
-            {
-                for (var y = SystemParameters.PrimaryScreenHeight / div;
-                     y < SystemParameters.PrimaryScreenHeight;
-                     y += SystemParameters.PrimaryScreenHeight / div)
-                {
-                    // Is there a window at this point?
-                    var hWnd = TouchScreenKeyboard.WindowFromPoint(new Point((int)x, (int)y));
-                    if (hWnd == IntPtr.Zero)
-                    {
-                        continue;
-                    }
-
-                    // Does the window have a parent?
-                    hWnd = TouchScreenKeyboard.GetParent(hWnd);
-                    if (hWnd == IntPtr.Zero)
-                    {
-                        continue;
-                    }
-
-                    // Is the parent's class called "IPTip_Main_Window"?
-                    // 256 characters is the maximum class name length.
-                    var className = new StringBuilder(256);
-                    if (TouchScreenKeyboard.GetClassName(hWnd, className, className.Capacity) != 0 &&
-                        string.Compare(
-                            className.ToString(),
-                            OnScreenKeyboardClassName,
-                            true,
-                            CultureInfo.InvariantCulture) == 0)
-                    {
-                        // Found it!  Tell it to close.
-                        TouchScreenKeyboard.PostMessage(
-                            hWnd,
-                            WindowManagerSysCommand,
-                            (IntPtr)SysCommandClose,
-                            IntPtr.Zero);
-
-                        return;
-                    }
-                }
-            }
-        }
-
-        /// <summary>
-        ///     Override with all data initialization that should occur on initial page load only.
-        ///     This method should primarily be used for loading large amounts of data because it will occur on a non-UI thread.
-        /// </summary>
-        protected virtual void InitializeData()
-        {
-            // Don't put any logic in the base method
-            // For logic that should apply to all derived classes, use OnLoaded(object) method below inside the !_initialized block
-        }
-
-        /// <summary>
-        ///     Override with all data initialization that should occur every time the page loads.
-        /// </summary>
-        protected virtual void OnLoaded()
-        {
-            // Don't put any logic in the base method
-            // For logic that should apply to all derived classes, use OnLoaded(object) method below
-        }
-
-        protected virtual void UpdateWarningMessage()
-        {
-            switch (TestModeRestriction)
-            {
-                case OperatorMenuAccessRestriction.InGameRound:
-                    TestWarningText = Localizer.For(CultureFor.Operator)
-                        .GetString(ResourceKeys.TestModeDisabledStatusGame);
-                    break;
-                case OperatorMenuAccessRestriction.MainDoor:
-                    TestWarningText = Localizer.For(CultureFor.Operator)
-                        .GetString(ResourceKeys.TestModeDisabledStatusDoor);
-                    break;
-                case OperatorMenuAccessRestriction.ZeroCredits:
-                    TestWarningText = Localizer.For(CultureFor.Operator)
-                        .GetString(ResourceKeys.TestModeDisabledStatusCredits);
-                    break;
-            }
-        }
-
-        /// <summary>
-        ///     Override with logic that should occur every time the PrinterButtonsEnabled state has changed
-        /// </summary>
-        protected virtual void UpdatePrinterButtons()
-        {
-            // Don't put any logic in the base method
-        }
-
-        protected virtual IEnumerable<Ticket> GenerateTicketsForPrint(OperatorMenuPrintData dataType)
-        {
-            Logger.Error($"{GetType()} does not implement GenerateTicketsForPrint and no ticket has been printed.");
-
-            // no implementation for base class; this will print nothing
-            return new List<Ticket>();
-        }
-
-        protected virtual CultureInfo GetCurrencyDisplayCulture()
-        {
-            return UseOperatorCultureForCurrencyFormatting
-                ? Localizer.For(CultureFor.Operator).CurrentCulture
-                : CurrencyExtensions.CurrencyCultureInfo;
-        }
-
-        /// <summary>
-        ///     Override with any logic that should occur every time the page is unloaded.
-        /// </summary>
-        protected virtual void OnUnloaded()
-        {
-            // Don't put any logic in the base method
-            // For logic that should apply to all derived classes, use OnUnloaded(object) method above
-        }
-
-        /// <summary>
-        ///     Override with any class-specific logic that should occur when the Operator Menu window is closed.
-        /// </summary>
-        protected virtual void DisposeInternal()
-        {
-            // Don't put any logic in the base method
-            // For logic that should apply to all derived classes, use Dispose(bool) method above
-        }
-
-        protected virtual void OnInputStatusChanged()
-        {
-        }
-
-        protected virtual void OnInputEnabledChanged()
-        {
-            // Override this method to update related IsEnabled properties when InputEnabled changes
-        }
-
-        protected virtual void OnTestModeEnabledChanged()
-        {
-        }
-
-        protected virtual void OnFieldAccessEnabledChanged()
-        {
-        }
-
-        protected virtual void OnFieldAccessRestrictionChange()
-        {
-        }
-
-        protected virtual void UpdateStatusText()
-        {
-            if (IsLoaded)
-            {
-                Execute.OnUIThread(_UpdateStatusText);
-            }
-        }
-
-        protected virtual void OnOperatorCultureChanged(OperatorCultureChangedEvent evt)
-        {
-            SetInputStatus();
-        }
-
-        protected IEnumerable<Ticket> GeneratePrintVerificationTickets()
-        {
-            List<Ticket> tickets = null;
-            var ticketCreator = ServiceManager.GetInstance().TryGetService<IVerificationTicketCreator>();
-            if (ticketCreator != null)
-            {
-                tickets = new List<Ticket>();
-                for (var i = 0; i < 3; i++)
-                {
-                    var baseTickets = SplitTicket(ticketCreator.Create(i));
-
-                    if (baseTickets.Count > 1)
-                    {
-                        var secondTicket = baseTickets[1];
-                        var ticket = ticketCreator.CreateOverflowPage(i);
-                        secondTicket[TicketConstants.Left] =
-                            $"{ticket[TicketConstants.Left]}{secondTicket[TicketConstants.Left]}";
-                        secondTicket[TicketConstants.Center] =
-                            $"{ticket[TicketConstants.Center]}{secondTicket[TicketConstants.Center]}";
-                        secondTicket[TicketConstants.Right] =
-                            $"{ticket[TicketConstants.Right]}{secondTicket[TicketConstants.Right]}";
-                    }
-
-                    tickets.AddRange(baseTickets);
-                }
-            }
-
-            return tickets;
-        }
-
-        protected async void InitializeDataAsync()
-        {
-            if (_initialized || IsLoadingData)
-            {
-                // Don't reload if currently loading or already initialized
-                return;
-            }
-
-            await Task.Run(
-                () =>
-                {
-                    IsLoadingData = true;
-                    InitializeData();
-                    IsLoadingData = false;
-                    _initialized = true;
-                });
-
-            OnPropertyChanged(nameof(DataEmpty));
-        }
-
-        protected IEnumerable<T> GetItemsToPrint<T>(ICollection<T> itemsToPrint, OperatorMenuPrintData dataType)
-        {
-            if (dataType != OperatorMenuPrintData.Main && dataType != OperatorMenuPrintData.CurrentPage &&
-                dataType != OperatorMenuPrintData.Last15)
-            {
-                return null;
-            }
-
-            var firstIndex = dataType == OperatorMenuPrintData.CurrentPage ? FirstVisibleElement : 0;
-
-            if (dataType == OperatorMenuPrintData.Main || RecordsToBePrinted < 0)
-            {
-                // Print all items
-                return itemsToPrint;
-            }
-
-            var recordsToPrint = dataType == OperatorMenuPrintData.Last15 ? 15 : RecordsToBePrinted;
-            return itemsToPrint.Skip(firstIndex).Take(recordsToPrint);
-        }
-
-        protected void Print(OperatorMenuPrintData dataType, Action callback = null, bool isDiagnostic = false)
-        {
-            if (IsContainerPage)
-            {
-                // Container pages host multiple other pages but do not generate print data themselves.
-                return;
-            }
-
-            PrinterButtonsEnabledInternal = false;
-            EventBus.Publish(new OperatorMenuPrintJobStartedEvent());
-            if (isDiagnostic)
-            {
-                EventBus.Publish(new HardwareDiagnosticTestStartedEvent(HardwareDiagnosticDeviceCategory.Printer));
-            }
-
-            var token = _printCancellationTokenSource.Token;
-
-            Task.Run(
-                () =>
-                {
-                    lock (TicketGenerationLock)
-                    {
-                        var baseTickets = GenerateTicketsForPrint(dataType)?.ToList();
-                        token.ThrowIfCancellationRequested();
-
-                        if (Printer != null && baseTickets != null && baseTickets.Any())
-                        {
-                            // Split tickets to make sure we don't lose data if the ticket is too long
-                            var tickets = new List<Ticket>();
-                            foreach (var ticket in baseTickets)
-                            {
-                                tickets.AddRange(SplitTicket(ticket));
-                            }
-
-                            Print(tickets);
-                        }
-                        else
-                        {
-                            EventBus.Publish(new OperatorMenuPrintJobCompletedEvent());
-                            if (isDiagnostic)
-                            {
-                                EventBus.Publish(
-                                    new HardwareDiagnosticTestFinishedEvent(HardwareDiagnosticDeviceCategory.Printer));
-                            }
-                        }
-
-                        callback?.Invoke();
-                    }
-                },
-                token).FireAndForget(
-                ex =>
-                {
-                    Logger.Error("Error while printing", ex?.InnerExceptions[0]);
-                    EventBus.Publish(new OperatorMenuPrintJobCompletedEvent());
-                    if (isDiagnostic)
-                    {
-                        EventBus.Publish(
-                            new HardwareDiagnosticTestFinishedEvent(HardwareDiagnosticDeviceCategory.Printer));
-                    }
-                });
-        }
-
-        /// <summary>
-        ///     Display a center-screen popup that times out after the specified time
-        /// </summary>
-        /// <param name="text">Popup text to display</param>
-        /// <param name="timeoutSeconds">Seconds after which to time out (defaults to 2 seconds if nothing is included here)</param>
-        protected void ShowPopup(string text, int timeoutSeconds = 0)
-        {
-            EventBus.Publish(new OperatorMenuPopupEvent(true, text, null, timeoutSeconds));
-        }
-
-        protected void RegisterAccessRule(
-            string name,
-            string enabledProperty,
-            string restrictionProperty,
-            Action<bool, OperatorMenuAccessRestriction> callback = null)
-        {
-            var accessRuleSet = Configuration?.GetAccessRuleSet(this, name);
-            if (!string.IsNullOrEmpty(accessRuleSet))
-            {
-                Access.RegisterAccessRule(
-                    this,
-                    accessRuleSet,
-                    (access, restriction) =>
-                    {
-                        GetType().GetProperty(restrictionProperty)?.SetValue(this, restriction);
-                        GetType().GetProperty(enabledProperty)?.SetValue(this, access);
-                        callback?.Invoke(access, restriction);
-                    });
-            }
-            else
-            {
-                // this access rule doesn't exist in this jurisdiction
-                GetType().GetProperty(restrictionProperty)?.SetValue(this, OperatorMenuAccessRestriction.None);
-                GetType().GetProperty(enabledProperty)?.SetValue(this, true);
-            }
-        }
-
-        protected void SetInputStatus(bool inputEnabled, OperatorMenuAccessRestriction accessRestriction)
-        {
-            InputEnabled = inputEnabled;
-            AccessRestriction = accessRestriction;
-
-            // put logic in derived class if different warning messages are needed
-            // called when page is loaded to set state based on bank/game state.
-            if (TryGetWarningMessage(accessRestriction, out var warningMessage) && InputStatusText != warningMessage)
-            {
-                InputStatusText = warningMessage;
-
-                if (Application.Current != null)
-                {
-                    Execute.OnUIThread(OnInputStatusChanged);
-                }
-            }
-
-            switch (accessRestriction)
-            {
-                case OperatorMenuAccessRestriction.GamesPlayed:
-                case OperatorMenuAccessRestriction.InGameRound:
-                case OperatorMenuAccessRestriction.GameLoaded:
-                case OperatorMenuAccessRestriction.ZeroCredits:
-                    InputEnabled = false;
-                    break;
-                case OperatorMenuAccessRestriction.LogicDoor:
-                    CloseTouchScreenKeyboard();
-                    break;
-            }
-        }
-
-        protected void SetPrintAccessStatus(bool printEnabled, OperatorMenuAccessRestriction restriction)
-        {
-            PrintButtonAccessEnabled = printEnabled;
-
-            switch (restriction)
-            {
-                case OperatorMenuAccessRestriction.None:
-                    PrintButtonStatusText = string.Empty;
-                    break;
-                case OperatorMenuAccessRestriction.InGameRound:
-                    PrintButtonStatusText = Localizer.For(CultureFor.Operator)
-                        .GetString(ResourceKeys.EndGameRoundBeforePrint);
-                    break;
-            }
-        }
-
-        protected void OnPrintButtonStatusChanged(PrintButtonStatusEvent evt)
-        {
-<<<<<<< HEAD
-            MvvmHelper.ExecuteOnUI(
-                () =>
-                {
-                    PrinterButtonsEnabledInternal = evt.Enabled;
-                    SetPrintAccessStatus(evt.Enabled, OperatorMenuAccessRestriction.None);
-                });
-=======
-            Execute.OnUIThread(() =>
-            {
-                PrinterButtonsEnabledInternal = evt.Enabled;
-                SetPrintAccessStatus(evt.Enabled, OperatorMenuAccessRestriction.None);
-            });
->>>>>>> 0c20255d
-        }
-
-        protected void OnDialogClosed(DialogClosedEvent evt)
-        {
-            UpdateStatusText();
-        }
-
-        protected List<Ticket> TicketToList(Ticket ticket)
-        {
-            if (ticket == null)
-            {
-                return null;
-            }
-
-            return new List<Ticket> { ticket };
-        }
-
-        protected List<Ticket> SplitTicket(Ticket ticket)
-        {
-            if ((!ticket.Data?.Any() ?? false) || ticket[TicketConstants.Left] == null ||
-                ticket[TicketConstants.Center] == null || ticket[TicketConstants.Right] == null)
-            {
-                return new List<Ticket> { ticket };
-            }
-
-            var tickets = new List<Ticket>();
-            var leftRemainder = ticket[TicketConstants.Left].TrimEnd().Split(
-                new[] { Environment.NewLine },
-                StringSplitOptions.None);
-            var centerRemainder = ticket[TicketConstants.Center].TrimEnd().Split(
-                new[] { Environment.NewLine },
-                StringSplitOptions.None);
-            var rightRemainder = ticket[TicketConstants.Right].TrimEnd().Split(
-                new[] { Environment.NewLine },
-                StringSplitOptions.None);
-            var lineLimit = ServiceManager.GetInstance().TryGetService<IPropertiesManager>()
-                .GetValue(ApplicationConstants.AuditTicketLineLimit, 36);
-
-            while (leftRemainder.Length > 0)
-            {
-                var leftKeep = leftRemainder.Take(lineLimit).ToArray();
-                var centerKeep = centerRemainder.Take(lineLimit).ToArray();
-                var rightKeep = rightRemainder.Take(lineLimit).ToArray();
-
-                leftRemainder = leftRemainder.Skip(lineLimit).ToArray();
-                centerRemainder = centerRemainder.Skip(lineLimit).ToArray();
-                rightRemainder = rightRemainder.Skip(lineLimit).ToArray();
-
-                if (leftRemainder.Length > 1)
-                {
-                    leftRemainder = leftRemainder.ToList().Prepend(string.Empty).ToArray();
-                }
-
-                if (centerRemainder.Length > 1)
-                {
-                    centerRemainder = centerRemainder.ToList().Prepend(string.Empty).ToArray();
-                }
-
-                if (rightRemainder.Length > 1)
-                {
-                    rightRemainder = rightRemainder.ToList().Prepend(string.Empty).ToArray();
-                }
-
-                tickets.Add(
-                    new Ticket
-                    {
-                        [TicketConstants.Title] = ticket[TicketConstants.Title],
-                        [TicketConstants.TicketType] = ticket[TicketConstants.TicketType],
-                        [TicketConstants.Left] = string.Join(Environment.NewLine, leftKeep),
-                        [TicketConstants.Center] = string.Join(Environment.NewLine, centerKeep),
-                        [TicketConstants.Right] = string.Join(Environment.NewLine, rightKeep)
-                    });
-            }
-
-            if (tickets.Count > 1)
-            {
-                Logger.Debug($"A printed ticket was too long and was split into {tickets.Count} tickets");
-            }
-
-            return tickets;
-        }
-
-        protected T GetConfigSetting<T>(Type pageType, string settingName, T defaultValue)
-        {
-            if (Configuration != null)
-            {
-                return Configuration.GetSetting(pageType, settingName, defaultValue);
-            }
-
-            return default;
-        }
-
-        protected T GetConfigSetting<T>(string settingName, T defaultValue)
-        {
-            if (Configuration != null)
-            {
-                return Configuration.GetSetting(this, settingName, defaultValue);
-            }
-
-            return default;
-        }
-
-        protected T GetGlobalConfigSetting<T>(string settingName, T defaultValue)
-        {
-            if (Configuration != null)
-            {
-                return Configuration.GetSetting(settingName, defaultValue);
-            }
-
-            return default;
-        }
-
-        protected string GetBooleanDisplayText(bool value)
-        {
-            return value
-                ? Localizer.For(CultureFor.Operator).GetString(ResourceKeys.TrueText)
-                : Localizer.For(CultureFor.Operator).GetString(ResourceKeys.FalseText);
-        }
-
-        internal void OnLoaded(object page)
-        {
-            InitializeDataAsync();
-
-            EventBus.Subscribe<PrintButtonClickedEvent>(this, OnPrintButtonClicked);
-            EventBus.Subscribe<PrintButtonStatusEvent>(this, OnPrintButtonStatusChanged);
-            EventBus.Subscribe<DialogClosedEvent>(this, OnDialogClosed);
-            EventBus.Subscribe<OperatorCultureChangedEvent>(this, OnOperatorCultureChanged);
-
-            CheckPlayedCountMeter();
-
-            SetInputStatus();
-
-            PageSupportsMainPrintButton =
-                Configuration?.GetPrintButtonEnabled(this, DefaultPrintButtonEnabled) ?? false;
-            PrintCurrentPageButtonVisible = GetGlobalConfigSetting(OperatorMenuSetting.PrintCurrentPage, true);
-            PrintLast15ButtonVisible = GetGlobalConfigSetting(OperatorMenuSetting.PrintLast15, true);
-            PrintSelectedButtonVisible = GetGlobalConfigSetting(OperatorMenuSetting.PrintSelected, true);
-
-            OnLoaded();
-            OnPropertyChanged(nameof(DataEmpty));
-            EventBus.Publish(new OperatorMenuPageLoadedEvent(this));
-            EventBus.Publish(new OperatorMenuPopupEvent(false));
-
-            UpdateStatusText();
-
-            TurnOffLamps(); // VLT-10029
-
-            IsLoaded = true;
-        }
-
-        private static OperatorMenuAccessRestriction GetCurrentRestriction(
-            OperatorMenuAccessRestriction accessRestriction,
-            OperatorMenuAccessRestriction fieldAccessRestriction)
-        {
-            if (accessRestriction == OperatorMenuAccessRestriction.None
-                && fieldAccessRestriction != OperatorMenuAccessRestriction.None)
-            {
-                return fieldAccessRestriction;
-            }
-
-            if (fieldAccessRestriction == OperatorMenuAccessRestriction.None
-                && accessRestriction != OperatorMenuAccessRestriction.None)
-            {
-                return accessRestriction;
-            }
-
-            return fieldAccessRestriction == accessRestriction
-                ? accessRestriction
-                : OperatorMenuAccessRestriction.None;
-        }
-
-        private void _UpdateStatusText()
-        {
-            if (IsContainerPage || IsModalDialog)
-            {
-                // TODO: Please refactor this. IsModalDialog was added to fix VLT-18567,
-                // but there are better ways of fixing the issue than simply blocking
-                // modal dialogs from updating the OperatorMenu warning status text.
-                return;
-            }
-
-            // By default always display the Input Status text unless the Field Access Status text is not empty
-            if (!string.IsNullOrEmpty(FieldAccessStatusText))
-            {
-                EventBus.Publish(new OperatorMenuWarningMessageEvent(FieldAccessStatusText));
-            }
-            else if (!string.IsNullOrEmpty(InputStatusText))
-            {
-                EventBus.Publish(new OperatorMenuWarningMessageEvent(InputStatusText));
-            }
-            else if (!string.IsNullOrEmpty(PrintButtonStatusText))
-            {
-                EventBus.Publish(new OperatorMenuWarningMessageEvent(PrintButtonStatusText));
-            }
-            else
-            {
-                EventBus.Publish(new OperatorMenuWarningMessageEvent());
-            }
-        }
-
-        private void SetFieldAccessRestrictionText()
-        {
-            if (TryGetWarningMessage(FieldAccessRestriction, out var warningMessage) &&
-                FieldAccessStatusText != warningMessage)
-            {
-                FieldAccessStatusText = warningMessage;
-            }
-        }
-
-        private bool AllFieldsReadonly()
-        {
-            return !InputEnabled;
-        }
-
-        private bool TryGetWarningMessage(OperatorMenuAccessRestriction restriction, out string warningMessage)
-        {
-            warningMessage = null;
-
-            switch (restriction)
-            {
-                case OperatorMenuAccessRestriction.None:
-                    warningMessage = string.Empty;
-                    return true;
-                case OperatorMenuAccessRestriction.GamesPlayed:
-                    warningMessage = AllFieldsReadonly()
-                        ? Localizer.For(CultureFor.Operator).GetString(ResourceKeys.GamesPlayedWarning)
-                        : Localizer.For(CultureFor.Operator).GetString(ResourceKeys.SomeGamesPlayedWarning);
-                    return true;
-                case OperatorMenuAccessRestriction.InGameRound:
-                    warningMessage = Localizer.For(CultureFor.Operator)
-                        .GetString(ResourceKeys.EndGameRoundBeforeChange);
-                    return true;
-                case OperatorMenuAccessRestriction.GameLoaded:
-                    warningMessage = Localizer.For(CultureFor.Operator).GetString(ResourceKeys.ExitGameBeforeChange);
-                    return true;
-                case OperatorMenuAccessRestriction.ZeroCredits:
-                    warningMessage = Localizer.For(CultureFor.Operator)
-                        .GetString(ResourceKeys.RemoveAllCreditsBeforeChange);
-                    return true;
-                case OperatorMenuAccessRestriction.MainDoor:
-                    warningMessage = Localizer.For(CultureFor.Operator).GetString(ResourceKeys.OpenMainDoor);
-                    return true;
-                case OperatorMenuAccessRestriction.MainOpticDoor:
-                    warningMessage = Localizer.For(CultureFor.Operator).GetString(ResourceKeys.OpenMainDoor);
-                    return true;
-                case OperatorMenuAccessRestriction.LogicDoor:
-                    warningMessage = Localizer.For(CultureFor.Operator).GetString(ResourceKeys.OpenLogicDoor);
-                    return true;
-                case OperatorMenuAccessRestriction.JackpotKey:
-                    warningMessage = Localizer.For(CultureFor.Operator).GetString(ResourceKeys.JackpotKeyRequired);
-                    return true;
-                case OperatorMenuAccessRestriction.EKeyVerified:
-                    warningMessage = Localizer.For(CultureFor.Operator).GetString(ResourceKeys.VerifiedEKeyRequired);
-                    return true;
-                case OperatorMenuAccessRestriction.InitialGameConfigNotCompleteOrEKeyVerified:
-                    warningMessage = Localizer.For(CultureFor.Operator)
-                        .GetString(ResourceKeys.VerifiedEKeyRequiredGameConfiguration);
-                    return true;
-                case OperatorMenuAccessRestriction.NoHardLockups:
-                    warningMessage = Localizer.For(CultureFor.Operator)
-                        .GetString(ResourceKeys.RemoveAllHardLockupsBeforeChange);
-                    return true;
-                case OperatorMenuAccessRestriction.HostTechnician:
-                    warningMessage = Localizer.For(CultureFor.Operator).GetString(ResourceKeys.TechnicianCardRequired);
-                    return true;
-                case OperatorMenuAccessRestriction.ProgInit:
-                    warningMessage = Localizer.For(CultureFor.Operator)
-                        .GetString(ResourceKeys.GameDisabledForProgressiveInitialization);
-                    return true;
-                default:
-                    return false;
-            }
-        }
-
-        private void SetInputStatus()
-        {
-            var wizardPage = this is ConfigWizardViewModelBase wizard && wizard.IsWizardPage
-                             || this is IConfigWizardNavigator
-                             || this is IConfigWizardDialog dialog && dialog.IsInWizard;
-
-            if (wizardPage)
-            {
-                SetInputStatus(true, OperatorMenuAccessRestriction.None);
-                FieldAccessEnabled = true;
-            }
-            else
-            {
-                var accessRuleSet = Configuration?.GetAccessRuleSet(this);
-                if (string.IsNullOrEmpty(accessRuleSet))
-                {
-                    SetInputStatus(true, OperatorMenuAccessRestriction.None);
-                }
-                else
-                {
-                    Access.RegisterAccessRule(this, accessRuleSet, SetInputStatus);
-                }
-
-                var printAccessRuleSet = Configuration?.GetPrintAccessRuleSet(this);
-                if (string.IsNullOrEmpty(printAccessRuleSet))
-                {
-                    SetPrintAccessStatus(true, OperatorMenuAccessRestriction.None);
-                }
-                else
-                {
-                    Access.RegisterAccessRule(this, printAccessRuleSet, SetPrintAccessStatus);
-                }
-
-                RegisterAccessRule(TestMode, nameof(TestModeEnabled), nameof(TestModeRestriction));
-                RegisterAccessRule(FieldAccess, nameof(FieldAccessEnabled), nameof(FieldAccessRestriction));
-            }
-        }
-
-        private void TurnOffLamps()
-        {
-            var lamp = LampTestUtilities.GetLampTest();
-
-            if (lamp == null)
-            {
-                return;
-            }
-
-            var isButtonTestActive = ServiceManager.GetInstance()
-                .TryGetService<IButtonService>()
-                ?.IsTestModeActive ?? false;
-
-            if (isButtonTestActive)
-            {
-                return;
-            }
-
-            lamp.SetEnabled(true);
-            lamp.SetSelectedLamps(SelectedLamps.All, false);
-        }
-
-        private void CheckPlayedCountMeter()
-        {
-            var meterManager = ServiceManager.GetInstance().TryGetService<IMeterManager>();
-
-            if (meterManager != null && meterManager.IsMeterProvided(PlayedCount))
-            {
-                var playedCountMeter = meterManager.GetMeter(PlayedCount);
-                NoGamesPlayed = (playedCountMeter?.Lifetime ?? 0) == 0;
-            }
-        }
-
-        private void OnEventViewerScrolledCommand(ScrollChangedEventArgs args)
-        {
-            FirstVisibleElement = (int)args.VerticalOffset;
-            RecordsToBePrinted = (int)args.ViewportHeight;
-        }
-
-        private void OnPrintButtonClicked(PrintButtonClickedEvent evt)
-        {
-            if (evt.Cancel)
-            {
-                return;
-            }
-
-            Print(OperatorMenuPrintData.Main);   
-        }
-
-        /// <summary>
-        ///     Print a list of tickets and handle timeouts, cancelling, and errors
-        /// </summary>
-        private void Print(IReadOnlyCollection<Ticket> tickets)
-        {
-            var printJob = new OperatorMenuPrintJobEvent(tickets);
-            Logger.Debug($"Printing {tickets.Count} tickets from the operator menu");
-            EventBus.Publish(printJob);
-        }
-
-        private void ShowInfoPopup(object o)
-        {
-            if (o is object[] objects &&
-                objects.Length >= 2 &&
-                objects[0] is UIElement element &&
-                objects[1] is string text)
-            {
-                EventBus.Publish(new OperatorMenuPopupEvent(!PopupOpen, text, element, 0, true));
-            }
-        }
-
-        private void OnUnloaded(object page)
-        {
-            EventBus.UnsubscribeAll(this);
-            CloseTouchScreenKeyboard();
-            _printerButtonsEnabledInternal = null;
-            Access?.UnregisterAccessRules(this);
-            OnUnloaded();
-            if (ClearValidationOnUnload)
-            {
-                ValidationHelper.ClearInvalid(page as OperatorMenuPage);
-            }
-
-            EventBus.Publish(new OperatorMenuPopupEvent(false));
-
-            PopupOpen = false;
-            IsLoaded = false;
-        }
-
-        private void Dispose(bool disposing)
-        {
-            if (_disposed)
-            {
-                return;
-            }
-
-            if (disposing)
-            {
-                DisposeInternal();
-
-                // ReSharper disable once UseNullPropagation
-                if (_printCancellationTokenSource != null)
-                {
-                    _printCancellationTokenSource.Cancel();
-                    _printCancellationTokenSource.Dispose();
-                    _printCancellationTokenSource = null;
-                }
-
-                EventBus?.UnsubscribeAll(this);
-                Access?.UnregisterAccessRules(this);
-                LoadedCommand = null;
-                UnloadedCommand = null;
-            }
-
-            _disposed = true;
-        }
-    }
-}+﻿namespace Aristocrat.Monaco.Application.UI.OperatorMenu
+{
+    using System;
+    using System.Collections.Generic;
+    using System.Globalization;
+    using System.Linq;
+    using System.Runtime.InteropServices;
+    using System.Text;
+    using System.Threading;
+    using System.Threading.Tasks;
+    using System.Windows;
+    using System.Windows.Controls;
+    using System.Windows.Input;
+    using Aristocrat.Monaco.UI.Common.MVVM;
+    using Aristocrat.Extensions.CommunityToolkit;
+    using CommunityToolkit.Mvvm.Input;
+    using ConfigWizard;
+    using Contracts;
+    using Contracts.ConfigWizard;
+    using Contracts.Extensions;
+    using Contracts.HardwareDiagnostics;
+    using Contracts.Localization;
+    using Contracts.OperatorMenu;
+    using Contracts.Tickets;
+    using Events;
+    using Hardware.Contracts.Button;
+    using Hardware.Contracts.Printer;
+    using Hardware.Contracts.Ticket;
+    using Kernel;
+    using LampTest;
+    using log4net;
+    using Monaco.Common;
+    using Monaco.Localization.Properties;
+    using Monaco.UI.Common;
+    using Monaco.UI.Common.Events;
+    using Monaco.UI.Common.Models;
+
+    public enum OperatorMenuPrintData
+    {
+        Main,
+        CurrentPage,
+        SelectedItem,
+        Last15,
+        Custom1,
+        Custom2,
+        Custom3
+    }
+
+    /// <summary>
+    ///     All operator menu page ViewModels should inherit from this base class
+    /// </summary>
+    [CLSCompliant(false)]
+    public abstract class OperatorMenuPageViewModelBase : TrackableObservableValidator, IOperatorMenuPageViewModel, ILiveSettingParent
+    {
+        private const string PlayedCount = "PlayedCount";
+        private const string TestMode = "TestMode";
+        private const string FieldAccess = "FieldAccess";
+        private const string OnScreenKeyboardClassName = "IPTip_Main_Window";
+        private const int WindowManagerSysCommand = 0x0112;
+        private const int SysCommandClose = 0xF060;
+        private static readonly object TicketGenerationLock = new object();
+        protected readonly ILog Logger;
+        protected bool DefaultPrintButtonEnabled;
+
+        private volatile bool _disposed;
+
+        private IEventBus _eventBus;
+        private IPropertiesManager _properties;
+        private IOperatorMenuConfiguration _configuration;
+        private IOperatorMenuAccess _access;
+        protected bool UseOperatorCultureForCurrencyFormatting;
+
+        private int _firstVisibleElement = -1;
+        private bool _initialized;
+        private bool _inputEnabled;
+        private string _inputStatusText;
+        private string _fieldAccessStatusText;
+        private string _printButtonStatusText;
+        private bool _isLoadingData;
+        private bool? _printerButtonsEnabledInternal;
+        private int _recordsToBePrinted = -1;
+        private bool _noGamesPlayed;
+        private bool _pageSupportsMainPrintButton;
+        private bool _testModeEnabled;
+        private OperatorMenuAccessRestriction _testModeRestriction;
+        private bool _fieldAccessEnabled;
+        private OperatorMenuAccessRestriction _fieldAccessRestriction;
+        private string _testWarningText;
+        private bool _printButtonAccessEnabled = true;
+        private CancellationTokenSource _printCancellationTokenSource = new CancellationTokenSource();
+
+        /// <summary>
+        ///     Initialize OperatorMenuPageViewModelBase
+        /// </summary>
+        /// <param name="defaultPrintButtonEnabled">
+        ///     Whether or not this page should have the audit menu main print button enabled by default.
+        ///     GenerateTicketsForPrint MUST be implemented for the page if setting this to true.
+        ///     This can be overridden by jurisdiction by setting PrintButtonEnabled in the OperatorMenu.config.xml for the specific page.
+        /// </param>
+        protected OperatorMenuPageViewModelBase(bool defaultPrintButtonEnabled = false)
+        {
+            Logger = LogManager.GetLogger(GetType());
+
+            PrintSelectedButtonCommand = new RelayCommand<object>(_ => Print(OperatorMenuPrintData.SelectedItem));
+            PrintCurrentPageButtonCommand = new RelayCommand<object>(_ => Print(OperatorMenuPrintData.CurrentPage));
+            PrintLast15ButtonCommand = new RelayCommand<object>(_ => Print(OperatorMenuPrintData.Last15));
+            LoadedCommand = new RelayCommand<object>(OnLoaded);
+            UnloadedCommand = new RelayCommand<object>(OnUnloaded);
+            EventViewerScrolledCommand = new RelayCommand<ScrollChangedEventArgs>(OnEventViewerScrolledCommand);
+            ShowInfoPopupCommand = new RelayCommand<object>(ShowInfoPopup);
+            DefaultPrintButtonEnabled = defaultPrintButtonEnabled;
+            UseOperatorCultureForCurrencyFormatting = Configuration?.GetSetting(OperatorMenuSetting.UseOperatorCultureForCurrencyFormatting, false) ?? false;
+        }
+
+        /// <summary>
+        ///     Gets the print selected button command.
+        /// </summary>
+        /// <value>
+        ///     The print selected button command.
+        /// </value>
+        public ICommand PrintSelectedButtonCommand { get; }
+
+        /// <summary>
+        ///     Gets the print CurrentPage button command.
+        /// </summary>
+        /// <value>
+        ///     The print CurrentPage button command.
+        /// </value>
+        public ICommand PrintCurrentPageButtonCommand { get; }
+
+        /// <summary>
+        ///     Gets the print Last 15 entries button command.
+        /// </summary>
+        /// <value>
+        ///     The print Lat 15 entries button command.
+        /// </value>
+        public ICommand PrintLast15ButtonCommand { get; }
+
+        public ICommand LoadedCommand { get; set; }
+
+        public ICommand UnloadedCommand { get; set; }
+
+        public ICommand EventViewerScrolledCommand { get; }
+
+        public ICommand ShowInfoPopupCommand { get; }
+
+        // This allows us to disable specific fields as a group on a page (versus whole page) if the rule (FieldAccess)
+        // is defined in the OperatorMenuConfig file (per Jurisdiction and per page) if not defined the default is true.
+        // If you want the field disabled via rule use this property in the binding instead of InputEnabled (if defined in OperatorMenuConfig)
+        public bool InputEnabledByRuleOverride => InputEnabled && FieldAccessEnabled;
+
+        [IgnoreTracking]
+        public virtual bool InputEnabled
+        {
+            get => _inputEnabled;
+            set
+            {
+                if (_inputEnabled != value)
+                {
+                    _inputEnabled = value;
+
+                    Execute.OnUIThread(() =>
+                    {
+                        OnInputEnabledChanged();
+                        OnPropertyChanged(nameof(InputEnabled), nameof(InputEnabledByRuleOverride), nameof(IsInputEnabled));
+                    });
+                }
+            }
+        }
+
+        [IgnoreTracking]
+        public virtual string InputStatusText
+        {
+            get => _inputStatusText;
+            set
+            {
+                _inputStatusText = value;
+                OnPropertyChanged(nameof(InputStatusText));
+                UpdateStatusText();
+            }
+        }
+
+        [IgnoreTracking]
+        public string FieldAccessStatusText
+        {
+            get => _fieldAccessStatusText;
+            protected set
+            {
+                _fieldAccessStatusText = value;
+                OnPropertyChanged(nameof(FieldAccessStatusText));
+                UpdateStatusText();
+            }
+        }
+
+        [IgnoreTracking]
+        public string PrintButtonStatusText
+        {
+            get => _printButtonStatusText;
+            set
+            {
+                _printButtonStatusText = value;
+                OnPropertyChanged(nameof(PrintButtonStatusText));
+                UpdateStatusText();
+            }
+        }
+
+        [IgnoreTracking]
+        public virtual bool TestModeEnabled
+        {
+            get => _testModeEnabled & TestModeEnabledSupplementary;
+            set
+            {
+                if (_testModeEnabled != value)
+                {
+                    _testModeEnabled = value;
+                    OnPropertyChanged(nameof(TestModeEnabled));
+                    OnTestModeEnabledChanged();
+
+                    if (_testModeEnabled)
+                    {
+                        EventBus.Publish(new OperatorMenuPopupEvent(false));
+                    }
+                }
+            }
+        }
+
+        [IgnoreTracking]
+        public OperatorMenuAccessRestriction TestModeRestriction
+        {
+            get => _testModeRestriction;
+            protected set
+            {
+                if (_testModeRestriction != value)
+                {
+                    _testModeRestriction = value;
+                    OnPropertyChanged(nameof(TestModeRestriction));
+                    UpdateWarningMessage();
+                }
+            }
+        }
+
+        [IgnoreTracking]
+        public bool FieldAccessEnabled
+        {
+            get => _fieldAccessEnabled;
+            set
+            {
+                if (_fieldAccessEnabled != value)
+                {
+                    _fieldAccessEnabled = value;
+                    OnPropertyChanged(nameof(FieldAccessEnabled), nameof(InputEnabledByRuleOverride));
+                    OnFieldAccessEnabledChanged();
+                }
+            }
+        }
+
+        [IgnoreTracking]
+        public OperatorMenuAccessRestriction FieldAccessRestriction
+        {
+            get => _fieldAccessRestriction;
+            protected set
+            {
+                if (_fieldAccessRestriction != value)
+                {
+                    _fieldAccessRestriction = value;
+                    OnPropertyChanged(nameof(FieldAccessRestriction));
+                    SetFieldAccessRestrictionText();
+                    OnFieldAccessRestrictionChange();
+                }
+            }
+        }
+
+        [IgnoreTracking]
+        public bool PrintButtonAccessEnabled
+        {
+            get => _printButtonAccessEnabled;
+            set
+            {
+                if (_printButtonAccessEnabled != value)
+                {
+                    _printButtonAccessEnabled = value;
+                    OnPropertyChanged(nameof(PrintButtonAccessEnabled),
+                        nameof(PrinterButtonsEnabled),
+                        nameof(MainPrintButtonEnabled));
+                    UpdatePrinterButtons();
+                }
+            }
+        }
+
+        [IgnoreTracking]
+        public virtual bool TestModeEnabledSupplementary => true;
+
+        [IgnoreTracking]
+        public bool GameIdle =>
+            (!ServiceManager.GetInstance().TryGetService<IOperatorMenuGamePlayMonitor>()?.InGameRound ?? true) &&
+            (!ServiceManager.GetInstance().TryGetService<IOperatorMenuGamePlayMonitor>()?.IsRecoveryNeeded ?? true);
+
+        [IgnoreTracking]
+        public bool NoGamesPlayed
+        {
+            get => _noGamesPlayed;
+            private set
+            {
+                if (value != _noGamesPlayed)
+                {
+                    _noGamesPlayed = value;
+                    OnPropertyChanged(nameof(NoGamesPlayed));
+                }
+            }
+        }
+
+        /// <summary>
+        ///     This can be used for all printer buttons other than the global Print button
+        /// </summary>
+        private bool PrinterButtonsEnabledInternal
+        {
+            get => _printerButtonsEnabledInternal ?? false;
+            set
+            {
+                if (_printerButtonsEnabledInternal != value)
+                {
+                    _printerButtonsEnabledInternal = value;
+                    OnPropertyChanged(nameof(MainPrintButtonEnabled), nameof(PrinterButtonsEnabled));
+                }
+
+                UpdatePrinterButtons();
+            }
+        }
+
+        [IgnoreTracking]
+        public virtual bool PrinterButtonsEnabled => PrinterButtonsEnabledInternal && PrintButtonAccessEnabled;
+
+        [IgnoreTracking]
+        public bool PrintCurrentPageButtonVisible { get; private set; }
+
+        [IgnoreTracking]
+        public bool PrintSelectedButtonVisible { get; private set; }
+
+        [IgnoreTracking]
+        public bool PrintLast15ButtonVisible { get; private set; }
+
+        /// <summary>
+        ///     Gets or sets the First visible element in the page.
+        /// </summary>
+        [IgnoreTracking]
+        public int FirstVisibleElement
+        {
+            get => _firstVisibleElement;
+            set
+            {
+                _firstVisibleElement = value;
+                OnPropertyChanged(nameof(FirstVisibleElement));
+            }
+        }
+
+        /// <summary>
+        ///     Gets or sets the visible records in the view.
+        /// </summary>
+        [IgnoreTracking]
+        public int RecordsToBePrinted
+        {
+            get => _recordsToBePrinted;
+            set
+            {
+                _recordsToBePrinted = value;
+                OnPropertyChanged(nameof(RecordsToBePrinted));
+            }
+        }
+
+        [IgnoreTracking]
+        public string TestWarningText
+        {
+            get => _testWarningText;
+            set
+            {
+                if (_testWarningText != value)
+                {
+                    _testWarningText = value;
+                    OnPropertyChanged(nameof(TestWarningText));
+                }
+            }
+        }
+
+        /// <summary>
+        ///     For data that takes time to load, this can be used to display an indeterminate progress bar
+        /// </summary>
+        [IgnoreTracking]
+        public virtual bool IsLoadingData
+        {
+            get => _isLoadingData;
+            set
+            {
+                _isLoadingData = value;
+                OnPropertyChanged(nameof(IsLoadingData));
+            }
+        }
+
+        /// <inheritdoc />
+        [IgnoreTracking]
+        public bool IsLoaded { get; private set; }
+
+        [IgnoreTracking]
+        public virtual bool DataEmpty => false; // use in classes where needed to indicate there is no data in the view and printing should be disabled
+
+        [IgnoreTracking]
+        public virtual bool MainPrintButtonEnabled => PageSupportsMainPrintButton && PrinterButtonsEnabled;
+
+        [IgnoreTracking]
+        public virtual bool PageSupportsMainPrintButton
+        {
+            get => _pageSupportsMainPrintButton;
+            private set
+            {
+                if (_pageSupportsMainPrintButton != value)
+                {
+                    _pageSupportsMainPrintButton = value;
+                    OnPropertyChanged(nameof(MainPrintButtonEnabled));
+                }
+            }
+        }
+
+        /// <inheritdoc />
+        public virtual bool CanCalibrateTouchScreens => true;
+
+        [IgnoreTracking]
+        public virtual bool PopupOpen { get; set; }
+
+        public CultureInfo CurrencyDisplayCulture => GetCurrencyDisplayCulture();
+
+        protected IEventBus EventBus =>
+            _eventBus ??= ServiceManager.GetInstance().TryGetService<IEventBus>();
+
+        protected IPropertiesManager PropertiesManager =>
+            _properties ??= ServiceManager.GetInstance().TryGetService<IPropertiesManager>();
+
+        protected IOperatorMenuConfiguration Configuration =>
+            _configuration ??= ServiceManager.GetInstance().TryGetService<IOperatorMenuConfiguration>();
+
+        protected IOperatorMenuAccess Access =>
+            _access ??= ServiceManager.GetInstance().TryGetService<IOperatorMenuAccess>();
+
+        protected IPrinter Printer => ServiceManager.GetInstance().TryGetService<IPrinter>();
+
+        [IgnoreTracking]
+        protected virtual bool IsContainerPage => false;
+
+        /// <summary>
+        /// Is this a temporary modal dialog?
+        /// </summary>
+        protected virtual bool IsModalDialog => false;
+
+        [IgnoreTracking]
+        protected OperatorMenuAccessRestriction AccessRestriction { get; private set; }
+
+        [IgnoreTracking]
+        protected bool ClearValidationOnUnload { get; set; }
+
+        public void Dispose()
+        {
+            Dispose(true);
+            GC.SuppressFinalize(this);
+        }
+
+        /// <summary>
+        ///     Override with all data initialization that should occur on initial page load only.
+        ///     This method should primarily be used for loading large amounts of data because it will occur on a non-UI thread.
+        /// </summary>
+        protected virtual void InitializeData()
+        {
+            // Don't put any logic in the base method
+            // For logic that should apply to all derived classes, use OnLoaded(object) method below inside the !_initialized block
+        }
+
+        /// <summary>
+        ///     Override with all data initialization that should occur every time the page loads.
+        /// </summary>
+        protected virtual void OnLoaded()
+        {
+            // Don't put any logic in the base method
+            // For logic that should apply to all derived classes, use OnLoaded(object) method below
+        }
+
+        protected virtual void UpdateWarningMessage()
+        {
+            switch (TestModeRestriction)
+            {
+                case OperatorMenuAccessRestriction.InGameRound:
+                    TestWarningText = Localizer.For(CultureFor.Operator)
+                        .GetString(ResourceKeys.TestModeDisabledStatusGame);
+                    break;
+                case OperatorMenuAccessRestriction.MainDoor:
+                    TestWarningText = Localizer.For(CultureFor.Operator)
+                        .GetString(ResourceKeys.TestModeDisabledStatusDoor);
+                    break;
+                case OperatorMenuAccessRestriction.ZeroCredits:
+                    TestWarningText = Localizer.For(CultureFor.Operator)
+                        .GetString(ResourceKeys.TestModeDisabledStatusCredits);
+                    break;
+            }
+        }
+
+        /// <summary>
+        ///     Override with logic that should occur every time the PrinterButtonsEnabled state has changed
+        /// </summary>
+        protected virtual void UpdatePrinterButtons()
+        {
+            // Don't put any logic in the base method
+        }
+
+        protected virtual IEnumerable<Ticket> GenerateTicketsForPrint(OperatorMenuPrintData dataType)
+        {
+            Logger.Error($"{GetType()} does not implement GenerateTicketsForPrint and no ticket has been printed.");
+
+            // no implementation for base class; this will print nothing
+            return new List<Ticket>();
+        }
+
+        protected virtual CultureInfo GetCurrencyDisplayCulture() => UseOperatorCultureForCurrencyFormatting ? Localizer.For(CultureFor.Operator).CurrentCulture : CurrencyExtensions.CurrencyCultureInfo;
+
+        protected IEnumerable<Ticket> GeneratePrintVerificationTickets()
+        {
+            List<Ticket> tickets = null;
+            var ticketCreator = ServiceManager.GetInstance().TryGetService<IVerificationTicketCreator>();
+            if (ticketCreator != null)
+            {
+                tickets = new List<Ticket>();
+                for (var i = 0; i < 3; i++)
+                {
+                    var baseTickets = SplitTicket(ticketCreator.Create(i));
+
+                    if (baseTickets.Count > 1)
+                    {
+                        var secondTicket = baseTickets[1];
+                        var ticket = ticketCreator.CreateOverflowPage(i);
+                        secondTicket[TicketConstants.Left] = $"{ticket[TicketConstants.Left]}{secondTicket[TicketConstants.Left]}";
+                        secondTicket[TicketConstants.Center] = $"{ticket[TicketConstants.Center]}{secondTicket[TicketConstants.Center]}";
+                        secondTicket[TicketConstants.Right] = $"{ticket[TicketConstants.Right]}{secondTicket[TicketConstants.Right]}";
+                    }
+                    tickets.AddRange(baseTickets);
+                }
+            }
+
+            return tickets;
+        }
+
+        /// <summary>
+        ///     Override with any logic that should occur every time the page is unloaded.
+        /// </summary>
+        protected virtual void OnUnloaded()
+        {
+            // Don't put any logic in the base method
+            // For logic that should apply to all derived classes, use OnUnloaded(object) method above
+        }
+
+        /// <summary>
+        ///     Override with any class-specific logic that should occur when the Operator Menu window is closed.
+        /// </summary>
+        protected virtual void DisposeInternal()
+        {
+            // Don't put any logic in the base method
+            // For logic that should apply to all derived classes, use Dispose(bool) method above
+        }
+
+        protected virtual void OnInputStatusChanged()
+        {
+        }
+
+        protected virtual void OnInputEnabledChanged()
+        {
+            // Override this method to update related IsEnabled properties when InputEnabled changes
+        }
+
+        protected virtual void OnTestModeEnabledChanged()
+        {
+        }
+
+        protected virtual void OnFieldAccessEnabledChanged()
+        {
+        }
+
+        protected virtual void OnFieldAccessRestrictionChange()
+        {
+        }
+
+        protected virtual void UpdateStatusText()
+        {
+            if (IsLoaded)
+            {
+                Execute.OnUIThread(_UpdateStatusText);
+            }
+        }
+
+        protected virtual void OnOperatorCultureChanged(OperatorCultureChangedEvent evt)
+        {
+            SetInputStatus();
+        }
+
+        private void _UpdateStatusText()
+        {
+            if (IsContainerPage || IsModalDialog)
+            {
+                // TODO: Please refactor this. IsModalDialog was added to fix VLT-18567,
+                // but there are better ways of fixing the issue than simply blocking
+                // modal dialogs from updating the OperatorMenu warning status text.
+                return;
+            }
+
+            // By default always display the Input Status text unless the Field Access Status text is not empty
+            if (!string.IsNullOrEmpty(FieldAccessStatusText))
+            {
+                EventBus.Publish(new OperatorMenuWarningMessageEvent(FieldAccessStatusText));
+            }
+            else if (!string.IsNullOrEmpty(InputStatusText))
+            {
+                EventBus.Publish(new OperatorMenuWarningMessageEvent(InputStatusText));
+            }
+            else if (!string.IsNullOrEmpty(PrintButtonStatusText))
+            {
+                EventBus.Publish(new OperatorMenuWarningMessageEvent(PrintButtonStatusText));
+            }
+            else
+            {
+                EventBus.Publish(new OperatorMenuWarningMessageEvent());
+            }
+        }
+
+        protected async void InitializeDataAsync()
+        {
+            if (_initialized || IsLoadingData)
+            {
+                // Don't reload if currently loading or already initialized
+                return;
+            }
+
+            await Task.Run(
+                () =>
+                {
+                    IsLoadingData = true;
+                    InitializeData();
+                    IsLoadingData = false;
+                    _initialized = true;
+                });
+
+            OnPropertyChanged(nameof(DataEmpty));
+        }
+
+        protected IEnumerable<T> GetItemsToPrint<T>(ICollection<T> itemsToPrint, OperatorMenuPrintData dataType)
+        {
+            if (dataType != OperatorMenuPrintData.Main && dataType != OperatorMenuPrintData.CurrentPage &&
+                dataType != OperatorMenuPrintData.Last15)
+            {
+                return null;
+            }
+
+            var firstIndex = dataType == OperatorMenuPrintData.CurrentPage ? FirstVisibleElement : 0;
+
+            if (dataType == OperatorMenuPrintData.Main || RecordsToBePrinted < 0)
+            {
+                // Print all items
+                return itemsToPrint;
+            }
+
+            var recordsToPrint = dataType == OperatorMenuPrintData.Last15 ? 15 : RecordsToBePrinted;
+            return itemsToPrint.Skip(firstIndex).Take(recordsToPrint);
+        }
+
+        protected void Print(OperatorMenuPrintData dataType, Action callback = null, bool isDiagnostic = false)
+        {
+            if (IsContainerPage)
+            {
+                // Container pages host multiple other pages but do not generate print data themselves.
+                return;
+            }
+
+            PrinterButtonsEnabledInternal = false;
+            EventBus.Publish(new OperatorMenuPrintJobStartedEvent());
+            if (isDiagnostic) EventBus.Publish(new HardwareDiagnosticTestStartedEvent(HardwareDiagnosticDeviceCategory.Printer));
+
+            var token = _printCancellationTokenSource.Token;
+
+            Task.Run(
+                () =>
+                {
+                    lock (TicketGenerationLock)
+                    {
+                        var baseTickets = GenerateTicketsForPrint(dataType)?.ToList();
+                        token.ThrowIfCancellationRequested();
+
+                        if (Printer != null && baseTickets != null && baseTickets.Any())
+                        {
+                            // Split tickets to make sure we don't lose data if the ticket is too long
+                            var tickets = new List<Ticket>();
+                            foreach (var ticket in baseTickets)
+                            {
+                                tickets.AddRange(SplitTicket(ticket));
+                            }
+
+                            Print(tickets);
+                        }
+                        else
+                        {
+                            EventBus.Publish(new OperatorMenuPrintJobCompletedEvent());
+                            if (isDiagnostic) EventBus.Publish(new HardwareDiagnosticTestFinishedEvent(HardwareDiagnosticDeviceCategory.Printer));
+                        }
+
+                        callback?.Invoke();
+                    }
+                },
+                token).FireAndForget(
+                ex =>
+                {
+                    Logger.Error("Error while printing", ex?.InnerExceptions[0]);
+                    EventBus.Publish(new OperatorMenuPrintJobCompletedEvent());
+                    if (isDiagnostic)
+                    {
+                        EventBus.Publish(new HardwareDiagnosticTestFinishedEvent(HardwareDiagnosticDeviceCategory.Printer));
+                    }
+                });
+        }
+
+        /// <summary>
+        ///     Display a center-screen popup that times out after the specified time
+        /// </summary>
+        /// <param name="text">Popup text to display</param>
+        /// <param name="timeoutSeconds">Seconds after which to time out (defaults to 2 seconds if nothing is included here)</param>
+        protected void ShowPopup(string text, int timeoutSeconds = 0)
+        {
+            EventBus.Publish(new OperatorMenuPopupEvent(true, text, null, timeoutSeconds));
+        }
+
+        protected void RegisterAccessRule(
+            string name,
+            string enabledProperty,
+            string restrictionProperty,
+            Action<bool, OperatorMenuAccessRestriction> callback = null)
+        {
+            var accessRuleSet = Configuration?.GetAccessRuleSet(this, name);
+            if (!string.IsNullOrEmpty(accessRuleSet))
+            {
+                Access.RegisterAccessRule(
+                    this,
+                    accessRuleSet,
+                    (access, restriction) =>
+                    {
+                        GetType().GetProperty(restrictionProperty)?.SetValue(this, restriction);
+                        GetType().GetProperty(enabledProperty)?.SetValue(this, access);
+                        callback?.Invoke(access, restriction);
+                    });
+            }
+            else
+            {
+                // this access rule doesn't exist in this jurisdiction
+                GetType().GetProperty(restrictionProperty)?.SetValue(this, OperatorMenuAccessRestriction.None);
+                GetType().GetProperty(enabledProperty)?.SetValue(this, true);
+            }
+        }
+
+        protected void SetInputStatus(bool inputEnabled, OperatorMenuAccessRestriction accessRestriction)
+        {
+            InputEnabled = inputEnabled;
+            AccessRestriction = accessRestriction;
+
+            // put logic in derived class if different warning messages are needed
+            // called when page is loaded to set state based on bank/game state.
+            if (TryGetWarningMessage(accessRestriction, out var warningMessage) && InputStatusText != warningMessage)
+            {
+                InputStatusText = warningMessage;
+
+                if (Application.Current != null)
+                {
+                    Execute.OnUIThread(OnInputStatusChanged);
+                }
+            }
+
+            switch (accessRestriction)
+            {
+                case OperatorMenuAccessRestriction.GamesPlayed:
+                case OperatorMenuAccessRestriction.InGameRound:
+                case OperatorMenuAccessRestriction.GameLoaded:
+                case OperatorMenuAccessRestriction.ZeroCredits:
+                    InputEnabled = false;
+                    break;
+                case OperatorMenuAccessRestriction.LogicDoor:
+                    CloseTouchScreenKeyboard();
+                    break;
+            }
+        }
+
+        private void SetFieldAccessRestrictionText()
+        {
+            if (TryGetWarningMessage(FieldAccessRestriction, out var warningMessage) &&
+                FieldAccessStatusText != warningMessage)
+            {
+                FieldAccessStatusText = warningMessage;
+            }
+        }
+
+        private static OperatorMenuAccessRestriction GetCurrentRestriction(
+            OperatorMenuAccessRestriction accessRestriction,
+            OperatorMenuAccessRestriction fieldAccessRestriction)
+        {
+            if (accessRestriction == OperatorMenuAccessRestriction.None
+                && fieldAccessRestriction != OperatorMenuAccessRestriction.None)
+            {
+                return fieldAccessRestriction;
+            }
+
+            if (fieldAccessRestriction == OperatorMenuAccessRestriction.None
+                && accessRestriction != OperatorMenuAccessRestriction.None)
+            {
+                return accessRestriction;
+            }
+
+            return fieldAccessRestriction == accessRestriction
+                ? accessRestriction
+                : OperatorMenuAccessRestriction.None;
+        }
+
+        private bool AllFieldsReadonly()
+        {
+            return !InputEnabled;
+        }
+
+        private bool TryGetWarningMessage(OperatorMenuAccessRestriction restriction, out string warningMessage)
+        {
+            warningMessage = null;
+
+            switch (restriction)
+            {
+                case OperatorMenuAccessRestriction.None:
+                    warningMessage = string.Empty;
+                    return true;
+                case OperatorMenuAccessRestriction.GamesPlayed:
+                    warningMessage = AllFieldsReadonly()
+                        ? Localizer.For(CultureFor.Operator).GetString(ResourceKeys.GamesPlayedWarning)
+                        : Localizer.For(CultureFor.Operator).GetString(ResourceKeys.SomeGamesPlayedWarning);
+                    return true;
+                case OperatorMenuAccessRestriction.InGameRound:
+                    warningMessage = Localizer.For(CultureFor.Operator).GetString(ResourceKeys.EndGameRoundBeforeChange);
+                    return true;
+                case OperatorMenuAccessRestriction.GameLoaded:
+                    warningMessage = Localizer.For(CultureFor.Operator).GetString(ResourceKeys.ExitGameBeforeChange);
+                    return true;
+                case OperatorMenuAccessRestriction.ZeroCredits:
+                    warningMessage = Localizer.For(CultureFor.Operator).GetString(ResourceKeys.RemoveAllCreditsBeforeChange);
+                    return true;
+                case OperatorMenuAccessRestriction.MainDoor:
+                    warningMessage = Localizer.For(CultureFor.Operator).GetString(ResourceKeys.OpenMainDoor);
+                    return true;
+                case OperatorMenuAccessRestriction.MainOpticDoor:
+                    warningMessage = Localizer.For(CultureFor.Operator).GetString(ResourceKeys.OpenMainDoor);
+                    return true;
+                case OperatorMenuAccessRestriction.LogicDoor:
+                    warningMessage = Localizer.For(CultureFor.Operator).GetString(ResourceKeys.OpenLogicDoor);
+                    return true;
+                case OperatorMenuAccessRestriction.JackpotKey:
+                    warningMessage = Localizer.For(CultureFor.Operator).GetString(ResourceKeys.JackpotKeyRequired);
+                    return true;
+                case OperatorMenuAccessRestriction.EKeyVerified:
+                    warningMessage = Localizer.For(CultureFor.Operator).GetString(ResourceKeys.VerifiedEKeyRequired);
+                    return true;
+                case OperatorMenuAccessRestriction.InitialGameConfigNotCompleteOrEKeyVerified:
+                    warningMessage = Localizer.For(CultureFor.Operator).GetString(ResourceKeys.VerifiedEKeyRequiredGameConfiguration);
+                    return true;
+                case OperatorMenuAccessRestriction.NoHardLockups:
+                    warningMessage = Localizer.For(CultureFor.Operator).GetString(ResourceKeys.RemoveAllHardLockupsBeforeChange);
+                    return true;
+                case OperatorMenuAccessRestriction.HostTechnician:
+                    warningMessage = Localizer.For(CultureFor.Operator).GetString(ResourceKeys.TechnicianCardRequired);
+                    return true;
+                case OperatorMenuAccessRestriction.ProgInit:
+                    warningMessage = Localizer.For(CultureFor.Operator).GetString(ResourceKeys.GameDisabledForProgressiveInitialization);
+                    return true;
+                default:
+                    return false;
+            }
+        }
+
+        protected void SetPrintAccessStatus(bool printEnabled, OperatorMenuAccessRestriction restriction)
+        {
+            PrintButtonAccessEnabled = printEnabled;
+
+            switch (restriction)
+            {
+                case OperatorMenuAccessRestriction.None:
+                    PrintButtonStatusText = string.Empty;
+                    break;
+                case OperatorMenuAccessRestriction.InGameRound:
+                    PrintButtonStatusText = Localizer.For(CultureFor.Operator)
+                        .GetString(ResourceKeys.EndGameRoundBeforePrint);
+                    break;
+            }
+        }
+
+        protected void OnPrintButtonStatusChanged(PrintButtonStatusEvent evt)
+        {
+            Execute.OnUIThread(() =>
+            {
+                PrinterButtonsEnabledInternal = evt.Enabled;
+                SetPrintAccessStatus(evt.Enabled, OperatorMenuAccessRestriction.None);
+            });
+        }
+
+        protected void OnDialogClosed(DialogClosedEvent evt)
+        {
+            UpdateStatusText();
+        }
+
+        protected List<Ticket> TicketToList(Ticket ticket)
+        {
+            if (ticket == null)
+            {
+                return null;
+            }
+
+            return new List<Ticket> { ticket };
+        }
+
+        protected List<Ticket> SplitTicket(Ticket ticket)
+        {
+            if ((!ticket.Data?.Any() ?? false) || ticket[TicketConstants.Left] == null || ticket[TicketConstants.Center] == null || ticket[TicketConstants.Right] == null)
+            {
+                return new List<Ticket> { ticket };
+            }
+
+            var tickets = new List<Ticket>();
+            var leftRemainder = ticket[TicketConstants.Left].TrimEnd().Split(new[] { Environment.NewLine }, StringSplitOptions.None);
+            var centerRemainder = ticket[TicketConstants.Center].TrimEnd().Split(new[] { Environment.NewLine }, StringSplitOptions.None);
+            var rightRemainder = ticket[TicketConstants.Right].TrimEnd().Split(new[] { Environment.NewLine }, StringSplitOptions.None);
+            var lineLimit = ServiceManager.GetInstance().TryGetService<IPropertiesManager>().GetValue(ApplicationConstants.AuditTicketLineLimit, 36);
+
+            while (leftRemainder.Length > 0)
+            {
+                var leftKeep = leftRemainder.Take(lineLimit).ToArray();
+                var centerKeep = centerRemainder.Take(lineLimit).ToArray();
+                var rightKeep = rightRemainder.Take(lineLimit).ToArray();
+
+                leftRemainder = leftRemainder.Skip(lineLimit).ToArray();
+                centerRemainder = centerRemainder.Skip(lineLimit).ToArray();
+                rightRemainder = rightRemainder.Skip(lineLimit).ToArray();
+
+                if (leftRemainder.Length > 1)
+                {
+                    leftRemainder = leftRemainder.ToList().Prepend(string.Empty).ToArray();
+                }
+                if (centerRemainder.Length > 1)
+                {
+                    centerRemainder = centerRemainder.ToList().Prepend(string.Empty).ToArray();
+                }
+                if (rightRemainder.Length > 1)
+                {
+                    rightRemainder = rightRemainder.ToList().Prepend(string.Empty).ToArray();
+                }
+
+                tickets.Add(
+                    new Ticket
+                    {
+                        [TicketConstants.Title] = ticket[TicketConstants.Title],
+                        [TicketConstants.TicketType] = ticket[TicketConstants.TicketType],
+                        [TicketConstants.Left] = string.Join(Environment.NewLine, leftKeep),
+                        [TicketConstants.Center] = string.Join(Environment.NewLine, centerKeep),
+                        [TicketConstants.Right] = string.Join(Environment.NewLine, rightKeep)
+                    });
+            }
+
+            if (tickets.Count > 1)
+            {
+                Logger.Debug($"A printed ticket was too long and was split into {tickets.Count} tickets");
+            }
+
+            return tickets;
+        }
+
+        protected T GetConfigSetting<T>(Type pageType, string settingName, T defaultValue)
+        {
+            if (Configuration != null)
+            {
+                return Configuration.GetSetting(pageType, settingName, defaultValue);
+            }
+
+            return default(T);
+        }
+
+        protected T GetConfigSetting<T>(string settingName, T defaultValue)
+        {
+            if (Configuration != null)
+            {
+                return Configuration.GetSetting(this, settingName, defaultValue);
+            }
+
+            return default(T);
+        }
+
+        protected T GetGlobalConfigSetting<T>(string settingName, T defaultValue)
+        {
+            if (Configuration != null)
+            {
+                return Configuration.GetSetting(settingName, defaultValue);
+            }
+
+            return default(T);
+        }
+
+        protected static void CloseTouchScreenKeyboard()
+        {
+            // Try to find the on-screen keyboard, which since Windows 8 is not a normal window.
+            // Search the interior of the screen in a grid pattern large enough to catch it.
+            var div = 10;
+            for (var x = SystemParameters.PrimaryScreenWidth / div;
+                 x < SystemParameters.PrimaryScreenWidth;
+                 x += SystemParameters.PrimaryScreenWidth / div)
+            {
+                for (var y = SystemParameters.PrimaryScreenHeight / div;
+                     y < SystemParameters.PrimaryScreenHeight;
+                     y += SystemParameters.PrimaryScreenHeight / div)
+                {
+                    // Is there a window at this point?
+                    var hWnd = NativeMethods.WindowFromPoint(new System.Drawing.Point((int)x, (int)y));
+                    if (hWnd == IntPtr.Zero)
+                    {
+                        continue;
+                    }
+
+                    // Does the window have a parent?
+                    hWnd = NativeMethods.GetParent(hWnd);
+                    if (hWnd == IntPtr.Zero)
+                    {
+                        continue;
+                    }
+
+                    // Is the parent's class called "IPTip_Main_Window"?
+                    // 256 characters is the maximum class name length.
+                    var className = new StringBuilder(256);
+                    if (NativeMethods.GetClassName(hWnd, className, className.Capacity) != 0 &&
+                        string.Compare(className.ToString(), OnScreenKeyboardClassName, true, CultureInfo.InvariantCulture) == 0)
+                    {
+                        // Found it!  Tell it to close.
+                        NativeMethods.PostMessage(hWnd, WindowManagerSysCommand, (IntPtr)SysCommandClose, IntPtr.Zero);
+
+                        return;
+                    }
+                }
+            }
+        }
+
+        protected string GetBooleanDisplayText(bool value)
+        {
+            return value
+                ? Localizer.For(CultureFor.Operator).GetString(ResourceKeys.TrueText)
+                : Localizer.For(CultureFor.Operator).GetString(ResourceKeys.FalseText);
+        }
+
+        internal void OnLoaded(object page)
+        {
+            InitializeDataAsync();
+
+            EventBus.Subscribe<PrintButtonClickedEvent>(this, OnPrintButtonClicked);
+            EventBus.Subscribe<PrintButtonStatusEvent>(this, OnPrintButtonStatusChanged);
+            EventBus.Subscribe<DialogClosedEvent>(this, OnDialogClosed);
+            EventBus.Subscribe<OperatorCultureChangedEvent>(this, OnOperatorCultureChanged);
+
+            CheckPlayedCountMeter();
+
+            SetInputStatus();
+
+            PageSupportsMainPrintButton = Configuration?.GetPrintButtonEnabled(this, DefaultPrintButtonEnabled) ?? false;
+            PrintCurrentPageButtonVisible = GetGlobalConfigSetting(OperatorMenuSetting.PrintCurrentPage, true);
+            PrintLast15ButtonVisible = GetGlobalConfigSetting(OperatorMenuSetting.PrintLast15, true);
+            PrintSelectedButtonVisible = GetGlobalConfigSetting(OperatorMenuSetting.PrintSelected, true);
+
+            OnLoaded();
+            OnPropertyChanged(nameof(DataEmpty));
+            EventBus.Publish(new OperatorMenuPageLoadedEvent(this));
+            EventBus.Publish(new OperatorMenuPopupEvent(false));
+
+            UpdateStatusText();
+
+            TurnOffLamps();  // VLT-10029
+
+            IsLoaded = true;
+        }
+
+        private void SetInputStatus()
+        {
+            var wizardPage = this is ConfigWizardViewModelBase wizard && wizard.IsWizardPage
+                             || this is IConfigWizardNavigator
+                             || this is IConfigWizardDialog dialog && dialog.IsInWizard;
+
+            if (wizardPage)
+            {
+                SetInputStatus(true, OperatorMenuAccessRestriction.None);
+                FieldAccessEnabled = true;
+            }
+            else
+            {
+                var accessRuleSet = Configuration?.GetAccessRuleSet(this);
+                if (string.IsNullOrEmpty(accessRuleSet))
+                {
+                    SetInputStatus(true, OperatorMenuAccessRestriction.None);
+                }
+                else
+                {
+                    Access.RegisterAccessRule(this, accessRuleSet, SetInputStatus);
+                }
+
+                var printAccessRuleSet = Configuration?.GetPrintAccessRuleSet(this);
+                if (string.IsNullOrEmpty(printAccessRuleSet))
+                {
+                    SetPrintAccessStatus(true, OperatorMenuAccessRestriction.None);
+                }
+                else
+                {
+                    Access.RegisterAccessRule(this, printAccessRuleSet, SetPrintAccessStatus);
+                }
+
+                RegisterAccessRule(TestMode, nameof(TestModeEnabled), nameof(TestModeRestriction));
+                RegisterAccessRule(FieldAccess, nameof(FieldAccessEnabled), nameof(FieldAccessRestriction));
+            }
+        }
+
+        private void TurnOffLamps()
+        {
+            var lamp = LampTestUtilities.GetLampTest();
+
+            if (lamp == null)
+            {
+                return;
+            }
+
+            var isButtonTestActive = ServiceManager.GetInstance()
+                .TryGetService<IButtonService>()
+                ?.IsTestModeActive ?? false;
+
+            if (isButtonTestActive)
+            {
+                return;
+            }
+
+            lamp.SetEnabled(true);
+            lamp.SetSelectedLamps(Contracts.LampTest.SelectedLamps.All, false);
+        }
+
+        private void CheckPlayedCountMeter()
+        {
+            var meterManager = ServiceManager.GetInstance().TryGetService<IMeterManager>();
+
+            if (meterManager != null && meterManager.IsMeterProvided(PlayedCount))
+            {
+                var playedCountMeter = meterManager.GetMeter(PlayedCount);
+                NoGamesPlayed = (playedCountMeter?.Lifetime ?? 0) == 0;
+            }
+        }
+
+        private void OnEventViewerScrolledCommand(ScrollChangedEventArgs args)
+        {
+            FirstVisibleElement = (int)args.VerticalOffset;
+            RecordsToBePrinted = (int)args.ViewportHeight;
+        }
+
+        private void OnPrintButtonClicked(PrintButtonClickedEvent evt)
+        {
+            if (evt.Cancel)
+            {
+                return;
+            }
+
+            Print(OperatorMenuPrintData.Main);   
+        }
+
+        /// <summary>
+        ///     Print a list of tickets and handle timeouts, cancelling, and errors
+        /// </summary>
+        private void Print(IReadOnlyCollection<Ticket> tickets)
+        {
+            var printJob = new OperatorMenuPrintJobEvent(tickets);
+            Logger.Debug($"Printing {tickets.Count} tickets from the operator menu");
+            EventBus.Publish(printJob);
+        }
+
+        private void ShowInfoPopup(object o)
+        {
+            if (o is object[] objects &&
+                objects.Length >= 2 &&
+                objects[0] is UIElement element &&
+                objects[1] is string text)
+            {
+                EventBus.Publish(new OperatorMenuPopupEvent(!PopupOpen, text, element, 0, true));
+            }
+        }
+
+        private void OnUnloaded(object page)
+        {
+            EventBus.UnsubscribeAll(this);
+            CloseTouchScreenKeyboard();
+            _printerButtonsEnabledInternal = null;
+            Access?.UnregisterAccessRules(this);
+            OnUnloaded();
+            if (ClearValidationOnUnload)
+            {
+                ValidationHelper.ClearInvalid(page as OperatorMenuPage);
+            }
+
+            EventBus.Publish(new OperatorMenuPopupEvent(false));
+
+            PopupOpen = false;
+            IsLoaded = false;
+        }
+
+        private void Dispose(bool disposing)
+        {
+            if (_disposed)
+            {
+                return;
+            }
+
+            if (disposing)
+            {
+                DisposeInternal();
+
+                // ReSharper disable once UseNullPropagation
+                if (_printCancellationTokenSource != null)
+                {
+                    _printCancellationTokenSource.Cancel();
+                    _printCancellationTokenSource.Dispose();
+                    _printCancellationTokenSource = null;
+                }
+
+                EventBus?.UnsubscribeAll(this);
+                Access?.UnregisterAccessRules(this);
+                LoadedCommand = null;
+                UnloadedCommand = null;
+            }
+
+            _disposed = true;
+        }
+
+        private static class NativeMethods
+        {
+            [System.Diagnostics.CodeAnalysis.SuppressMessage("Microsoft.Portability", "CA1901:PInvokeDeclarationsShouldBePortable", MessageId = "0")]
+            [DllImport("user32.dll")]
+            public static extern IntPtr WindowFromPoint(System.Drawing.Point p);
+
+            [DllImport("user32.dll")]
+            public static extern Boolean PostMessage(IntPtr hWnd, Int32 msg, IntPtr wParam, IntPtr lParam);
+
+            [DllImport("user32.dll")]
+            public static extern IntPtr GetParent(IntPtr hWnd);
+
+            [DllImport("user32.dll", CharSet = CharSet.Unicode)]
+            public static extern int GetClassName(IntPtr hWnd, StringBuilder lpClassName, int nMaxCount);
+        }
+
+        /// <summary>
+        /// Enables live settings on this VM.
+        /// </summary>
+        public bool IsInputEnabled => InputEnabled;
+    }
+}