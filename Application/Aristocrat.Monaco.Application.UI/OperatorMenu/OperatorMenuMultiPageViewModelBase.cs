﻿namespace Aristocrat.Monaco.Application.UI.OperatorMenu
{
    using System;
    using System.Collections.ObjectModel;
    using System.Linq;
    using Contracts;
    using Contracts.Localization;
    using Contracts.MeterPage;
    using Contracts.OperatorMenu;
    using Events;
    using Kernel;
    using MVVM;

    [CLSCompliant(false)]
    public abstract class OperatorMenuMultiPageViewModelBase : OperatorMenuPageViewModelBase
    {
        private readonly IOperatorMenuPageLoader _mainPage;

        protected readonly string MenuExtensionPath;
        protected readonly string PageNameResourceKey;
        private bool _buttonsEnabled = true;
        private IOperatorMenuPageLoader _selectedPage;
        private string _warningMessageText;

        /// <summary>
        ///     Constructor
        /// </summary>
<<<<<<< HEAD
        /// <param name="mainPage">Page loader for the main page for this view model</param>
        /// <param name="extensionPath">The path of the extension point to load the sub-pages</param>;
        protected OperatorMenuMultiPageViewModelBase(IOperatorMenuPageLoader mainPage, string extensionPath)
        {
            _mainPage = mainPage;
            DisplayPageTitle = mainPage?.PageName ?? string.Empty;
=======
        /// <param name="pageNameResourceKey">Resource key for the localized page name</param>
        /// <param name="extensionPath">The path of the extension point to load the sub-pages</param>
        protected OperatorMenuMultiPageViewModelBase(string pageNameResourceKey, string extensionPath)
        {
>>>>>>> 3c393e04
            MenuExtensionPath = extensionPath;
            PageNameResourceKey = pageNameResourceKey;
            DisplayPageTitle = Localizer.For(CultureFor.Operator).GetString(PageNameResourceKey, _ => { }) ?? string.Empty;
            Pages = new ObservableCollection<IOperatorMenuPageLoader>();
            LoadPages();
        }

        public override bool CanCalibrateTouchScreens => SelectedPage?.ViewModel?.CanCalibrateTouchScreens ?? false;

        /// <summary>
        ///     Show or hide tab selection buttons.True if multiple tabs are present in the page.
        /// </summary>
        public bool ShowSelectionButtons => (Pages?.Count(o => o.IsVisible) ?? 0) > 1;

        public string DisplayPageTitle { get; set; }

        /// <summary>
        ///     This is the minimum width of the tab control buttons
        /// </summary>
        public virtual int MinButtonWidth => 200;

        public ObservableCollection<IOperatorMenuPageLoader> Pages { get; }

        protected override bool IsContainerPage => true;

        protected bool ParentIsMultiPage { get; set; }

        public IOperatorMenuPageLoader SelectedPage
        {
            get => _selectedPage;
            set
            {
                if (_selectedPage == value || value == null)
                {
                    if (_selectedPage != null)
                    {
                        // reset the page title if the selected item is being re-selected
                        SetPageTitle();
                    }

                    return;
                }

                if (_selectedPage != null)
                {
                    _selectedPage.OnEnabledChanged -= SelectedPageEnableChanged;
                }

                var oldVm = _selectedPage?.ViewModel;
                if (oldVm != null)
                {
                    oldVm.PropertyChanged -= OnSelectedPagePropertyChanged;
                }

                _selectedPage = value;

                var vm = _selectedPage?.ViewModel;
                if (vm != null)
                {
                    vm.PropertyChanged += OnSelectedPagePropertyChanged;
                    // VLT-12225
                    // Subscribe to an event when a specific meter page is loaded (switching tabs) so we can
                    // synchronize the ShowLifetime and Master/period button status
                    if (vm is MetersPageViewModelBase)
                    {
                        EventBus.Subscribe<MeterPageLoadedEvent>(this, _ => PageLoaded());
                    }
                }

                if (_selectedPage != null)
                {
                    _selectedPage.OnEnabledChanged += SelectedPageEnableChanged;
                }

                RaisePropertyChanged(nameof(SelectedPage));
                RaisePropertyChanged(nameof(DataEmpty));
                RaisePropertyChanged(nameof(IsLoadingData));
                RaisePropertyChanged(nameof(MainPrintButtonEnabled));
                RaisePropertyChanged(nameof(CanCalibrateTouchScreens));

                if (_selectedPage == null)
                {
                    return;
                }

                SetPageTitle();

                SelectedPageChanged();
            }
        }

        protected virtual void PageLoaded()
        {
            // do not put logic here - if you need to process/set a prop in another object not in this inheritance chain
            // after a page is loaded override in the page
            // VLT-12225 handles keeping the Master/Period button status in sync with each specific meter page ShowLifetime state
        }

        private void OnSelectedPagePropertyChanged(object sender, System.ComponentModel.PropertyChangedEventArgs e)
        {
            if (e.PropertyName == nameof(DataEmpty) || e.PropertyName == nameof(IsLoadingData) || e.PropertyName == nameof(MainPrintButtonEnabled))
            {
                RaisePropertyChanged(e.PropertyName);
            }
        }

        public bool ButtonsEnabled
        {
            get => _buttonsEnabled;
            set
            {
                if (_buttonsEnabled == value)
                {
                    return;
                }
                _buttonsEnabled = value;
                RaisePropertyChanged(nameof(ButtonsEnabled));
            }
        }

        public override bool DataEmpty => SelectedPage?.ViewModel?.DataEmpty ?? base.DataEmpty;

        public override bool IsLoadingData => SelectedPage?.ViewModel?.IsLoadingData ?? base.IsLoadingData;

        public override bool MainPrintButtonEnabled => SelectedPage?.ViewModel?.MainPrintButtonEnabled ?? base.MainPrintButtonEnabled;

        public override bool PopupOpen
        {
            get => SelectedPage?.ViewModel?.PopupOpen ?? false;
            set
            {
                if (SelectedPage?.ViewModel != null)
                {
                    SelectedPage.ViewModel.PopupOpen = value;
                }
            }
        }

        public string WarningMessageText
        {
            get => _warningMessageText;
            set => SetProperty(ref _warningMessageText, value, nameof(WarningMessageText));
        }

        protected override void OnLoaded()
        {
            SetButtonsEnabled(true);
            if (Pages.Any())
            {
                SelectedPage = Pages.First();
            }

            EventBus.Subscribe<OperatorMenuPrintJobStartedEvent>(this, _ => SetButtonsEnabled(false));
            EventBus.Subscribe<OperatorMenuPrintJobCompletedEvent>(this, _ => SetButtonsEnabled(true));
            EventBus.Subscribe<EnableOperatorMenuEvent>(this, evt => SetButtonsEnabled(evt.Enable));
            EventBus.Subscribe<OperatorMenuWarningMessageEvent>(this, OnUpdateWarningMessage);
        }

        protected override void OnOperatorCultureChanged(OperatorCultureChangedEvent evt)
        {
            SetPageTitle();
            base.OnOperatorCultureChanged(evt);
        }

        protected override void OnUnloaded()
        {
            EventBus.UnsubscribeAll(this);
        }

        protected virtual void SelectedPageChanged()
        {
        }

        private void OnUpdateWarningMessage(OperatorMenuWarningMessageEvent e)
        {
            MvvmHelper.ExecuteOnUI(() => WarningMessageText = e.Message);
        }

        /// <summary>Sets the state of the buttons as enabled or disabled.</summary>
        /// <param name="enabled">Indicates whether or not other buttons are enabled.</param>
        public void SetButtonsEnabled(bool enabled)
        {
            MvvmHelper.ExecuteOnUI(() => ButtonsEnabled = enabled);
        }

        private void LoadPages()
        {
            Logger.Info($"Loading {GetType()} pages...");

            if (string.IsNullOrEmpty(MenuExtensionPath))
            {
                return;
            }

            var nodes = MonoAddinsHelper.GetSelectedNodes<OperatorMenuTypeExtensionNode>(MenuExtensionPath);

            foreach (var node in nodes.OrderBy(n => n.Order))
            {
                var page = (IOperatorMenuPageLoader)node.CreateInstance();
                page.IsSubPage = true;

                page.Initialize();

                if (!page.IsVisible)
                {
                    Logger.DebugFormat("Skipping page button: {0}", page.PageName);
                    continue;
                }
                if (page.IsMultiPage)
                {
                    ((OperatorMenuMultiPageViewModelBase)page.ViewModel).ParentIsMultiPage = true;
                }
                Logger.Debug($"Loaded {GetType()} {page.PageName} page {node.Id} {node.Type} {node.Order}");
                Pages.Add(page);
            }

            Logger.Info($"Loading {GetType()} pages...completed!");
        }

        protected override void DisposeInternal()
        {
            foreach (var page in Pages)
            {
                page.Dispose();
            }

            Pages.Clear();

            base.DisposeInternal();
        }

        protected virtual void SetPageTitle()
        {
            if (!ParentIsMultiPage)
            {
<<<<<<< HEAD
                DisplayPageTitle = _mainPage.PageName;
=======
                DisplayPageTitle = Localizer.For(CultureFor.Operator).GetString(PageNameResourceKey, _ => { }) ?? string.Empty;
>>>>>>> 3c393e04

                if (!string.IsNullOrEmpty(DisplayPageTitle))
                {
                    var title = !string.IsNullOrEmpty(SelectedPage.PageName)
                        ? $"{DisplayPageTitle} - {SelectedPage.PageName}"
                        : DisplayPageTitle;
                    EventBus.Publish(new PageTitleEvent(title));
                }
            }
        }

        private void SelectedPageEnableChanged(object sender, EventArgs e)
        {
            if (!SelectedPage.IsEnabled)
            {
                var newPage = Pages.FirstOrDefault(o => o.IsEnabled);
                if (newPage != null)
                {
                    SelectedPage = newPage;
                }
            }
        }
    }
}
<|MERGE_RESOLUTION|>--- conflicted
+++ resolved
@@ -1,304 +1,289 @@
-﻿namespace Aristocrat.Monaco.Application.UI.OperatorMenu
-{
-    using System;
-    using System.Collections.ObjectModel;
-    using System.Linq;
-    using Contracts;
-    using Contracts.Localization;
-    using Contracts.MeterPage;
-    using Contracts.OperatorMenu;
-    using Events;
-    using Kernel;
-    using MVVM;
-
-    [CLSCompliant(false)]
-    public abstract class OperatorMenuMultiPageViewModelBase : OperatorMenuPageViewModelBase
-    {
-        private readonly IOperatorMenuPageLoader _mainPage;
-
-        protected readonly string MenuExtensionPath;
-        protected readonly string PageNameResourceKey;
-        private bool _buttonsEnabled = true;
-        private IOperatorMenuPageLoader _selectedPage;
-        private string _warningMessageText;
-
-        /// <summary>
-        ///     Constructor
-        /// </summary>
-<<<<<<< HEAD
-        /// <param name="mainPage">Page loader for the main page for this view model</param>
-        /// <param name="extensionPath">The path of the extension point to load the sub-pages</param>;
-        protected OperatorMenuMultiPageViewModelBase(IOperatorMenuPageLoader mainPage, string extensionPath)
-        {
-            _mainPage = mainPage;
-            DisplayPageTitle = mainPage?.PageName ?? string.Empty;
-=======
-        /// <param name="pageNameResourceKey">Resource key for the localized page name</param>
-        /// <param name="extensionPath">The path of the extension point to load the sub-pages</param>
-        protected OperatorMenuMultiPageViewModelBase(string pageNameResourceKey, string extensionPath)
-        {
->>>>>>> 3c393e04
-            MenuExtensionPath = extensionPath;
-            PageNameResourceKey = pageNameResourceKey;
-            DisplayPageTitle = Localizer.For(CultureFor.Operator).GetString(PageNameResourceKey, _ => { }) ?? string.Empty;
-            Pages = new ObservableCollection<IOperatorMenuPageLoader>();
-            LoadPages();
-        }
-
-        public override bool CanCalibrateTouchScreens => SelectedPage?.ViewModel?.CanCalibrateTouchScreens ?? false;
-
-        /// <summary>
-        ///     Show or hide tab selection buttons.True if multiple tabs are present in the page.
-        /// </summary>
-        public bool ShowSelectionButtons => (Pages?.Count(o => o.IsVisible) ?? 0) > 1;
-
-        public string DisplayPageTitle { get; set; }
-
-        /// <summary>
-        ///     This is the minimum width of the tab control buttons
-        /// </summary>
-        public virtual int MinButtonWidth => 200;
-
-        public ObservableCollection<IOperatorMenuPageLoader> Pages { get; }
-
-        protected override bool IsContainerPage => true;
-
-        protected bool ParentIsMultiPage { get; set; }
-
-        public IOperatorMenuPageLoader SelectedPage
-        {
-            get => _selectedPage;
-            set
-            {
-                if (_selectedPage == value || value == null)
-                {
-                    if (_selectedPage != null)
-                    {
-                        // reset the page title if the selected item is being re-selected
-                        SetPageTitle();
-                    }
-
-                    return;
-                }
-
-                if (_selectedPage != null)
-                {
-                    _selectedPage.OnEnabledChanged -= SelectedPageEnableChanged;
-                }
-
-                var oldVm = _selectedPage?.ViewModel;
-                if (oldVm != null)
-                {
-                    oldVm.PropertyChanged -= OnSelectedPagePropertyChanged;
-                }
-
-                _selectedPage = value;
-
-                var vm = _selectedPage?.ViewModel;
-                if (vm != null)
-                {
-                    vm.PropertyChanged += OnSelectedPagePropertyChanged;
-                    // VLT-12225
-                    // Subscribe to an event when a specific meter page is loaded (switching tabs) so we can
-                    // synchronize the ShowLifetime and Master/period button status
-                    if (vm is MetersPageViewModelBase)
-                    {
-                        EventBus.Subscribe<MeterPageLoadedEvent>(this, _ => PageLoaded());
-                    }
-                }
-
-                if (_selectedPage != null)
-                {
-                    _selectedPage.OnEnabledChanged += SelectedPageEnableChanged;
-                }
-
-                RaisePropertyChanged(nameof(SelectedPage));
-                RaisePropertyChanged(nameof(DataEmpty));
-                RaisePropertyChanged(nameof(IsLoadingData));
-                RaisePropertyChanged(nameof(MainPrintButtonEnabled));
-                RaisePropertyChanged(nameof(CanCalibrateTouchScreens));
-
-                if (_selectedPage == null)
-                {
-                    return;
-                }
-
-                SetPageTitle();
-
-                SelectedPageChanged();
-            }
-        }
-
-        protected virtual void PageLoaded()
-        {
-            // do not put logic here - if you need to process/set a prop in another object not in this inheritance chain
-            // after a page is loaded override in the page
-            // VLT-12225 handles keeping the Master/Period button status in sync with each specific meter page ShowLifetime state
-        }
-
-        private void OnSelectedPagePropertyChanged(object sender, System.ComponentModel.PropertyChangedEventArgs e)
-        {
-            if (e.PropertyName == nameof(DataEmpty) || e.PropertyName == nameof(IsLoadingData) || e.PropertyName == nameof(MainPrintButtonEnabled))
-            {
-                RaisePropertyChanged(e.PropertyName);
-            }
-        }
-
-        public bool ButtonsEnabled
-        {
-            get => _buttonsEnabled;
-            set
-            {
-                if (_buttonsEnabled == value)
-                {
-                    return;
-                }
-                _buttonsEnabled = value;
-                RaisePropertyChanged(nameof(ButtonsEnabled));
-            }
-        }
-
-        public override bool DataEmpty => SelectedPage?.ViewModel?.DataEmpty ?? base.DataEmpty;
-
-        public override bool IsLoadingData => SelectedPage?.ViewModel?.IsLoadingData ?? base.IsLoadingData;
-
-        public override bool MainPrintButtonEnabled => SelectedPage?.ViewModel?.MainPrintButtonEnabled ?? base.MainPrintButtonEnabled;
-
-        public override bool PopupOpen
-        {
-            get => SelectedPage?.ViewModel?.PopupOpen ?? false;
-            set
-            {
-                if (SelectedPage?.ViewModel != null)
-                {
-                    SelectedPage.ViewModel.PopupOpen = value;
-                }
-            }
-        }
-
-        public string WarningMessageText
-        {
-            get => _warningMessageText;
-            set => SetProperty(ref _warningMessageText, value, nameof(WarningMessageText));
-        }
-
-        protected override void OnLoaded()
-        {
-            SetButtonsEnabled(true);
-            if (Pages.Any())
-            {
-                SelectedPage = Pages.First();
-            }
-
-            EventBus.Subscribe<OperatorMenuPrintJobStartedEvent>(this, _ => SetButtonsEnabled(false));
-            EventBus.Subscribe<OperatorMenuPrintJobCompletedEvent>(this, _ => SetButtonsEnabled(true));
-            EventBus.Subscribe<EnableOperatorMenuEvent>(this, evt => SetButtonsEnabled(evt.Enable));
-            EventBus.Subscribe<OperatorMenuWarningMessageEvent>(this, OnUpdateWarningMessage);
-        }
-
-        protected override void OnOperatorCultureChanged(OperatorCultureChangedEvent evt)
-        {
-            SetPageTitle();
-            base.OnOperatorCultureChanged(evt);
-        }
-
-        protected override void OnUnloaded()
-        {
-            EventBus.UnsubscribeAll(this);
-        }
-
-        protected virtual void SelectedPageChanged()
-        {
-        }
-
-        private void OnUpdateWarningMessage(OperatorMenuWarningMessageEvent e)
-        {
-            MvvmHelper.ExecuteOnUI(() => WarningMessageText = e.Message);
-        }
-
-        /// <summary>Sets the state of the buttons as enabled or disabled.</summary>
-        /// <param name="enabled">Indicates whether or not other buttons are enabled.</param>
-        public void SetButtonsEnabled(bool enabled)
-        {
-            MvvmHelper.ExecuteOnUI(() => ButtonsEnabled = enabled);
-        }
-
-        private void LoadPages()
-        {
-            Logger.Info($"Loading {GetType()} pages...");
-
-            if (string.IsNullOrEmpty(MenuExtensionPath))
-            {
-                return;
-            }
-
-            var nodes = MonoAddinsHelper.GetSelectedNodes<OperatorMenuTypeExtensionNode>(MenuExtensionPath);
-
-            foreach (var node in nodes.OrderBy(n => n.Order))
-            {
-                var page = (IOperatorMenuPageLoader)node.CreateInstance();
-                page.IsSubPage = true;
-
-                page.Initialize();
-
-                if (!page.IsVisible)
-                {
-                    Logger.DebugFormat("Skipping page button: {0}", page.PageName);
-                    continue;
-                }
-                if (page.IsMultiPage)
-                {
-                    ((OperatorMenuMultiPageViewModelBase)page.ViewModel).ParentIsMultiPage = true;
-                }
-                Logger.Debug($"Loaded {GetType()} {page.PageName} page {node.Id} {node.Type} {node.Order}");
-                Pages.Add(page);
-            }
-
-            Logger.Info($"Loading {GetType()} pages...completed!");
-        }
-
-        protected override void DisposeInternal()
-        {
-            foreach (var page in Pages)
-            {
-                page.Dispose();
-            }
-
-            Pages.Clear();
-
-            base.DisposeInternal();
-        }
-
-        protected virtual void SetPageTitle()
-        {
-            if (!ParentIsMultiPage)
-            {
-<<<<<<< HEAD
-                DisplayPageTitle = _mainPage.PageName;
-=======
-                DisplayPageTitle = Localizer.For(CultureFor.Operator).GetString(PageNameResourceKey, _ => { }) ?? string.Empty;
->>>>>>> 3c393e04
-
-                if (!string.IsNullOrEmpty(DisplayPageTitle))
-                {
-                    var title = !string.IsNullOrEmpty(SelectedPage.PageName)
-                        ? $"{DisplayPageTitle} - {SelectedPage.PageName}"
-                        : DisplayPageTitle;
-                    EventBus.Publish(new PageTitleEvent(title));
-                }
-            }
-        }
-
-        private void SelectedPageEnableChanged(object sender, EventArgs e)
-        {
-            if (!SelectedPage.IsEnabled)
-            {
-                var newPage = Pages.FirstOrDefault(o => o.IsEnabled);
-                if (newPage != null)
-                {
-                    SelectedPage = newPage;
-                }
-            }
-        }
-    }
-}
+﻿namespace Aristocrat.Monaco.Application.UI.OperatorMenu
+{
+    using System;
+    using System.Collections.ObjectModel;
+    using System.Linq;
+    using Contracts;
+    using Contracts.Localization;
+    using Contracts.MeterPage;
+    using Contracts.OperatorMenu;
+    using Events;
+    using Kernel;
+    using MVVM;
+
+    [CLSCompliant(false)]
+    public abstract class OperatorMenuMultiPageViewModelBase : OperatorMenuPageViewModelBase
+    {
+        protected readonly string MenuExtensionPath;
+        protected readonly string PageNameResourceKey;
+        private bool _buttonsEnabled = true;
+        private IOperatorMenuPageLoader _selectedPage;
+        private string _warningMessageText;
+
+        /// <summary>
+        ///     Constructor
+        /// </summary>
+        /// <param name="pageNameResourceKey">Resource key for the localized page name</param>
+        /// <param name="extensionPath">The path of the extension point to load the sub-pages</param>
+        protected OperatorMenuMultiPageViewModelBase(string pageNameResourceKey, string extensionPath)
+        {
+            MenuExtensionPath = extensionPath;
+            PageNameResourceKey = pageNameResourceKey;
+            DisplayPageTitle = Localizer.For(CultureFor.Operator).GetString(PageNameResourceKey, _ => { }) ?? string.Empty;
+            Pages = new ObservableCollection<IOperatorMenuPageLoader>();
+            LoadPages();
+        }
+
+        public override bool CanCalibrateTouchScreens => SelectedPage?.ViewModel?.CanCalibrateTouchScreens ?? false;
+
+        /// <summary>
+        ///     Show or hide tab selection buttons.True if multiple tabs are present in the page.
+        /// </summary>
+        public bool ShowSelectionButtons => (Pages?.Count(o => o.IsVisible) ?? 0) > 1;
+
+        public string DisplayPageTitle { get; set; }
+
+        /// <summary>
+        ///     This is the minimum width of the tab control buttons
+        /// </summary>
+        public virtual int MinButtonWidth => 200;
+
+        public ObservableCollection<IOperatorMenuPageLoader> Pages { get; }
+
+        protected override bool IsContainerPage => true;
+
+        protected bool ParentIsMultiPage { get; set; }
+
+        public IOperatorMenuPageLoader SelectedPage
+        {
+            get => _selectedPage;
+            set
+            {
+                if (_selectedPage == value || value == null)
+                {
+                    if (_selectedPage != null)
+                    {
+                        // reset the page title if the selected item is being re-selected
+                        SetPageTitle();
+                    }
+
+                    return;
+                }
+
+                if (_selectedPage != null)
+                {
+                    _selectedPage.OnEnabledChanged -= SelectedPageEnableChanged;
+                }
+
+                var oldVm = _selectedPage?.ViewModel;
+                if (oldVm != null)
+                {
+                    oldVm.PropertyChanged -= OnSelectedPagePropertyChanged;
+                }
+
+                _selectedPage = value;
+
+                var vm = _selectedPage?.ViewModel;
+                if (vm != null)
+                {
+                    vm.PropertyChanged += OnSelectedPagePropertyChanged;
+                    // VLT-12225
+                    // Subscribe to an event when a specific meter page is loaded (switching tabs) so we can
+                    // synchronize the ShowLifetime and Master/period button status
+                    if (vm is MetersPageViewModelBase)
+                    {
+                        EventBus.Subscribe<MeterPageLoadedEvent>(this, _ => PageLoaded());
+                    }
+                }
+
+                if (_selectedPage != null)
+                {
+                    _selectedPage.OnEnabledChanged += SelectedPageEnableChanged;
+                }
+
+                RaisePropertyChanged(nameof(SelectedPage));
+                RaisePropertyChanged(nameof(DataEmpty));
+                RaisePropertyChanged(nameof(IsLoadingData));
+                RaisePropertyChanged(nameof(MainPrintButtonEnabled));
+                RaisePropertyChanged(nameof(CanCalibrateTouchScreens));
+
+                if (_selectedPage == null)
+                {
+                    return;
+                }
+
+                SetPageTitle();
+
+                SelectedPageChanged();
+            }
+        }
+
+        protected virtual void PageLoaded()
+        {
+            // do not put logic here - if you need to process/set a prop in another object not in this inheritance chain
+            // after a page is loaded override in the page
+            // VLT-12225 handles keeping the Master/Period button status in sync with each specific meter page ShowLifetime state
+        }
+
+        private void OnSelectedPagePropertyChanged(object sender, System.ComponentModel.PropertyChangedEventArgs e)
+        {
+            if (e.PropertyName == nameof(DataEmpty) || e.PropertyName == nameof(IsLoadingData) || e.PropertyName == nameof(MainPrintButtonEnabled))
+            {
+                RaisePropertyChanged(e.PropertyName);
+            }
+        }
+
+        public bool ButtonsEnabled
+        {
+            get => _buttonsEnabled;
+            set
+            {
+                if (_buttonsEnabled == value)
+                {
+                    return;
+                }
+                _buttonsEnabled = value;
+                RaisePropertyChanged(nameof(ButtonsEnabled));
+            }
+        }
+
+        public override bool DataEmpty => SelectedPage?.ViewModel?.DataEmpty ?? base.DataEmpty;
+
+        public override bool IsLoadingData => SelectedPage?.ViewModel?.IsLoadingData ?? base.IsLoadingData;
+
+        public override bool MainPrintButtonEnabled => SelectedPage?.ViewModel?.MainPrintButtonEnabled ?? base.MainPrintButtonEnabled;
+
+        public override bool PopupOpen
+        {
+            get => SelectedPage?.ViewModel?.PopupOpen ?? false;
+            set
+            {
+                if (SelectedPage?.ViewModel != null)
+                {
+                    SelectedPage.ViewModel.PopupOpen = value;
+                }
+            }
+        }
+
+        public string WarningMessageText
+        {
+            get => _warningMessageText;
+            set => SetProperty(ref _warningMessageText, value, nameof(WarningMessageText));
+        }
+
+        protected override void OnLoaded()
+        {
+            SetButtonsEnabled(true);
+            if (Pages.Any())
+            {
+                SelectedPage = Pages.First();
+            }
+
+            EventBus.Subscribe<OperatorMenuPrintJobStartedEvent>(this, _ => SetButtonsEnabled(false));
+            EventBus.Subscribe<OperatorMenuPrintJobCompletedEvent>(this, _ => SetButtonsEnabled(true));
+            EventBus.Subscribe<EnableOperatorMenuEvent>(this, evt => SetButtonsEnabled(evt.Enable));
+            EventBus.Subscribe<OperatorMenuWarningMessageEvent>(this, OnUpdateWarningMessage);
+        }
+
+        protected override void OnOperatorCultureChanged(OperatorCultureChangedEvent evt)
+        {
+            SetPageTitle();
+            base.OnOperatorCultureChanged(evt);
+        }
+
+        protected override void OnUnloaded()
+        {
+            EventBus.UnsubscribeAll(this);
+        }
+
+        protected virtual void SelectedPageChanged()
+        {
+        }
+
+        private void OnUpdateWarningMessage(OperatorMenuWarningMessageEvent e)
+        {
+            MvvmHelper.ExecuteOnUI(() => WarningMessageText = e.Message);
+        }
+
+        /// <summary>Sets the state of the buttons as enabled or disabled.</summary>
+        /// <param name="enabled">Indicates whether or not other buttons are enabled.</param>
+        public void SetButtonsEnabled(bool enabled)
+        {
+            MvvmHelper.ExecuteOnUI(() => ButtonsEnabled = enabled);
+        }
+
+        private void LoadPages()
+        {
+            Logger.Info($"Loading {GetType()} pages...");
+
+            if (string.IsNullOrEmpty(MenuExtensionPath))
+            {
+                return;
+            }
+
+            var nodes = MonoAddinsHelper.GetSelectedNodes<OperatorMenuTypeExtensionNode>(MenuExtensionPath);
+
+            foreach (var node in nodes.OrderBy(n => n.Order))
+            {
+                var page = (IOperatorMenuPageLoader)node.CreateInstance();
+                page.IsSubPage = true;
+
+                page.Initialize();
+
+                if (!page.IsVisible)
+                {
+                    Logger.DebugFormat("Skipping page button: {0}", page.PageName);
+                    continue;
+                }
+                if (page.IsMultiPage)
+                {
+                    ((OperatorMenuMultiPageViewModelBase)page.ViewModel).ParentIsMultiPage = true;
+                }
+                Logger.Debug($"Loaded {GetType()} {page.PageName} page {node.Id} {node.Type} {node.Order}");
+                Pages.Add(page);
+            }
+
+            Logger.Info($"Loading {GetType()} pages...completed!");
+        }
+
+        protected override void DisposeInternal()
+        {
+            foreach (var page in Pages)
+            {
+                page.Dispose();
+            }
+
+            Pages.Clear();
+
+            base.DisposeInternal();
+        }
+
+        protected virtual void SetPageTitle()
+        {
+            if (!ParentIsMultiPage)
+            {
+                DisplayPageTitle = Localizer.For(CultureFor.Operator).GetString(PageNameResourceKey, _ => { }) ?? string.Empty;
+
+                if (!string.IsNullOrEmpty(DisplayPageTitle))
+                {
+                    var title = !string.IsNullOrEmpty(SelectedPage.PageName)
+                        ? $"{DisplayPageTitle} - {SelectedPage.PageName}"
+                        : DisplayPageTitle;
+                    EventBus.Publish(new PageTitleEvent(title));
+                }
+            }
+        }
+
+        private void SelectedPageEnableChanged(object sender, EventArgs e)
+        {
+            if (!SelectedPage.IsEnabled)
+            {
+                var newPage = Pages.FirstOrDefault(o => o.IsEnabled);
+                if (newPage != null)
+                {
+                    SelectedPage = newPage;
+                }
+            }
+        }
+    }
+}