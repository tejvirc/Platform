﻿<ResourceDictionary xmlns="http://schemas.microsoft.com/winfx/2006/xaml/presentation"
                    xmlns:x="http://schemas.microsoft.com/winfx/2006/xaml"
                    xmlns:mvvm="http://schemas.aristocrat.com/mvvm/2019/xaml"
                    xmlns:local="clr-namespace:Aristocrat.Monaco.Application.UI.Settings"
                    xmlns:lex="http://wpflocalizeextension.codeplex.com"
                    xmlns:loc="http://monaco.aristocrat.com/localization"
                    xmlns:sys="clr-namespace:System;assembly=mscorlib">

    <ResourceDictionary.MergedDictionaries>
        <ResourceDictionary Source="/Aristocrat.Monaco.UI.Common;component/Skins/Converters.xaml" />
    </ResourceDictionary.MergedDictionaries>

    <mvvm:TemplateDictionary x:Key="DayOfWeek">
        <DataTemplate x:Key="{x:Static sys:DayOfWeek.Sunday}">
            <TextBlock Text="{lex:Loc Sunday}" />
        </DataTemplate>
        <DataTemplate x:Key="{x:Static sys:DayOfWeek.Monday}">
            <TextBlock Text="{lex:Loc Monday}" />
        </DataTemplate>
        <DataTemplate x:Key="{x:Static sys:DayOfWeek.Tuesday}">
            <TextBlock Text="{lex:Loc Tuesday}" />
        </DataTemplate>
        <DataTemplate x:Key="{x:Static sys:DayOfWeek.Wednesday}">
            <TextBlock Text="{lex:Loc Wednesday}" />
        </DataTemplate>
        <DataTemplate x:Key="{x:Static sys:DayOfWeek.Thursday}">
            <TextBlock Text="{lex:Loc Thursday}" />
        </DataTemplate>
        <DataTemplate x:Key="{x:Static sys:DayOfWeek.Friday}">
            <TextBlock Text="{lex:Loc Friday}" />
        </DataTemplate>
        <DataTemplate x:Key="{x:Static sys:DayOfWeek.Saturday}">
            <TextBlock Text="{lex:Loc Saturday}" />
        </DataTemplate>
    </mvvm:TemplateDictionary>

    <DataTemplate DataType="{x:Type local:MachineSettings}">
        <ScrollViewer VerticalScrollBarVisibility="Auto" HorizontalScrollBarVisibility="Disabled">
            <StackPanel Orientation="Vertical">
                <StackPanel Orientation="Horizontal">
                    <TextBlock Style="{DynamicResource SettingNameStyle}"
                               Text="{lex:Loc JurisdictionLabel}" />
                    <TextBlock Style="{DynamicResource SettingValueStyle}"
                               Text="{Binding Jurisdiction}" />
                </StackPanel>

                <StackPanel Orientation="Horizontal">
                    <TextBlock Style="{DynamicResource SettingNameStyle}"
                               Text="{lex:Loc EnableShowMode}" />
                    <TextBlock Style="{DynamicResource SettingValueStyle}"
                               Text="{Binding ShowMode}" />
                </StackPanel>

                <StackPanel Orientation="Horizontal">
                    <TextBlock Style="{DynamicResource SettingNameStyle}"
                               Text="{lex:Loc ShowGameRules}" />
                    <TextBlock Style="{DynamicResource SettingValueStyle}"
                               Text="{Binding GameRules}" />
                </StackPanel>

                <StackPanel Orientation="Horizontal">
                    <TextBlock Style="{DynamicResource SettingNameStyle}"
                               Text="{lex:Loc ProtocolLabel}" />
                    <TextBlock Style="{DynamicResource SettingValueStyle}"
                               Text="{Binding Protocols}" />
                </StackPanel>

                <StackPanel Orientation="Horizontal">
                    <TextBlock Style="{DynamicResource SettingNameStyle}"
                               Text="{lex:Loc NoteAcceptorEnabled}" />
                    <TextBlock Style="{DynamicResource SettingValueStyle}"
                               Text="{Binding NoteAcceptorEnabled}" />
                </StackPanel>

                <StackPanel Orientation="Horizontal">
                    <TextBlock Style="{DynamicResource SettingNameStyle}"
                               Text="{lex:Loc NoteAcceptorManufacturer}" />
                    <TextBlock Style="{DynamicResource SettingValueStyle}"
                               Text="{Binding NoteAcceptorManufacturer}" />
                </StackPanel>

                <StackPanel Orientation="Horizontal">
                    <TextBlock Style="{DynamicResource SettingNameStyle}"
                               Text="{lex:Loc Printer_Enabled}" />
                    <TextBlock Style="{DynamicResource SettingValueStyle}"
                               Text="{Binding PrinterEnabled}" />
                </StackPanel>

                <StackPanel Orientation="Horizontal">
                    <TextBlock Style="{DynamicResource SettingNameStyle}"
                               Text="{lex:Loc PrinterManufacturer}" />
                    <TextBlock Style="{DynamicResource SettingValueStyle}"
                               Text="{Binding PrinterManufacturer}" />
                </StackPanel>

                <StackPanel Orientation="Horizontal">
                    <TextBlock Style="{DynamicResource SettingNameStyle}"
                               Text="{lex:Loc IdReaderEnabled}" />
                    <TextBlock Style="{DynamicResource SettingValueStyle}"
                               Text="{Binding IdReaderEnabled}" />
                </StackPanel>

                <StackPanel Orientation="Horizontal">
                    <TextBlock Style="{DynamicResource SettingNameStyle}"
                               Text="{lex:Loc IdReaderManufacturer}" />
                    <TextBlock Style="{DynamicResource SettingValueStyle}"
                               Text="{Binding IdReaderManufacturer}" />
                </StackPanel>

                <StackPanel Orientation="Horizontal">
                    <TextBlock Style="{DynamicResource SettingNameStyle}"
<<<<<<< HEAD
                               Text="{lex:Loc HardMetersEnabled}"
                               Visibility="{Binding HardMeterVisible, Converter={StaticResource BoolToVisible}}" />
=======
                               Text="{lex:Loc {x:Static loc:ResourceKeys.HardMetersEnabled}}"
                               Visibility="{Binding HardMeterVisible, Converter={StaticResource TrueVisibleFalseCollapsed}}" />
>>>>>>> 5dd0dcf5
                    <TextBlock Style="{DynamicResource SettingValueStyle}"
                               Text="{Binding HardMetersEnabled}" 
                               Visibility="{Binding HardMeterVisible, Converter={StaticResource TrueVisibleFalseCollapsed}}" />
                </StackPanel>

                <StackPanel Orientation="Horizontal">
                    <TextBlock Style="{DynamicResource SettingNameStyle}"
<<<<<<< HEAD
                               Text="{lex:Loc HardMetersAvailableMeterMappings}" 
                               Visibility="{Binding HardMeterVisible, Converter={StaticResource BoolToVisible}}" />
=======
                               Text="{lex:Loc {x:Static loc:ResourceKeys.HardMetersAvailableMeterMappings}}" 
                               Visibility="{Binding HardMeterVisible, Converter={StaticResource TrueVisibleFalseCollapsed}}" />
>>>>>>> 5dd0dcf5
                    <TextBlock Style="{DynamicResource SettingValueStyle}"
                               Text="{Binding HardMeterMapSelectionValue}" 
                               Visibility="{Binding HardMeterVisible, Converter={StaticResource TrueVisibleFalseCollapsed}}" />
                </StackPanel>

                <StackPanel Orientation="Horizontal">
                    <TextBlock Style="{DynamicResource SettingNameStyle}"
<<<<<<< HEAD
                               Text="{lex:Loc HardMeterIncrementValue}" 
                               Visibility="{Binding HardMeterVisible, Converter={StaticResource BoolToVisible}}" />
=======
                               Text="{lex:Loc {x:Static loc:ResourceKeys.HardMeterIncrementValue}}" 
                               Visibility="{Binding HardMeterVisible, Converter={StaticResource TrueVisibleFalseCollapsed}}" />
>>>>>>> 5dd0dcf5
                    <TextBlock Style="{DynamicResource SettingValueStyle}"
                               Text="{Binding HardMeterTickValueDisplay}" 
                               Visibility="{Binding HardMeterVisible, Converter={StaticResource TrueVisibleFalseCollapsed}}" />
                </StackPanel>

                <StackPanel Orientation="Horizontal">
                    <TextBlock Style="{DynamicResource SettingNameStyle}"
                               Text="{lex:Loc DoorOpticSensorEnabled}" />
                    <TextBlock Style="{DynamicResource SettingValueStyle}"
                               Text="{Binding DoorOpticSensorEnabled}" />
                </StackPanel>

                <StackPanel Orientation="Horizontal">
                    <TextBlock Style="{DynamicResource SettingNameStyle}"
                               Text="{lex:Loc Currency}" />
                    <TextBlock Style="{DynamicResource SettingValueStyle}"
                               Text="{Binding CurrencyDescription}" />
                </StackPanel>

                <StackPanel Orientation="Horizontal">
                    <TextBlock Style="{DynamicResource SettingNameStyle}"
                               Text="{lex:Loc RequireZeroCredit}" />
                    <TextBlock Style="{DynamicResource SettingValueStyle}"
                               Text="{Binding RequireZeroCreditsForOutOfService}" />
                </StackPanel>

                <StackPanel Orientation="Horizontal">
                    <TextBlock Style="{DynamicResource SettingNameStyle}"
                               Text="{lex:Loc DisabledNotes}" />
                    <DataGrid IsHitTestVisible="False"
                              VerticalAlignment="Top"
                              ItemsSource="{Binding DisabledNotes}"
                              ColumnWidth="*"
                              IsReadOnly="True"
                              AutoGenerateColumns="False"
                              Visibility="{Binding DisabledNotesVisible, Converter={StaticResource TrueVisibleFalseCollapsed}}">
                        <DataGrid.Columns>
                            <DataGridTextColumn Header="{lex:Loc Denom}" Binding="{Binding DenomDisplay}" />
                            <DataGridTextColumn Header="{lex:Loc IsoCode}" Binding="{Binding IsoCode}" />
                        </DataGrid.Columns>
                    </DataGrid>
                </StackPanel>

                <StackPanel Orientation="Horizontal">
                    <TextBlock Style="{DynamicResource SettingNameStyle}"
                               Text="{lex:Loc BillAcceptanceLimit}" />
                    <TextBlock Style="{DynamicResource SettingValueStyle}"
                               Text="{Binding MaxCreditsInDisplay}" />
                </StackPanel>

                <StackPanel Orientation="Horizontal">
                    <TextBlock Style="{DynamicResource SettingNameStyle}"
                               Text="{lex:Loc ExcessiveRejectDisable}" />
                    <TextBlock Style="{DynamicResource SettingValueStyle}"
                               Text="{Binding ExcessiveRejectDisable}" />
                </StackPanel>

                <StackPanel Orientation="Horizontal">
                    <TextBlock Style="{DynamicResource SettingNameStyle}"
                               Text="{lex:Loc MasterSoundVolumeLabel}" />
                    <TextBlock Style="{DynamicResource SettingValueStyle}"
                               Text="{Binding DefaultVolumeLevelDisplay}" />
                </StackPanel>

                <StackPanel Orientation="Horizontal">
                    <TextBlock Style="{DynamicResource SettingNameStyle}"
                               Text="{lex:Loc VolumeControlLocationTitle}" />
                    <TextBlock Style="{DynamicResource SettingValueStyle}"
                               Text="{Binding VolumeControlLocation}" />
                </StackPanel>

                <StackPanel Orientation="Horizontal">
                    <TextBlock Style="{DynamicResource SettingNameStyle}"
                               Text="{lex:Loc AllowVoucherIn}" />
                    <TextBlock Style="{DynamicResource SettingValueStyle}"
                               Text="{Binding VoucherIn}" />
                </StackPanel>

                <StackPanel Orientation="Horizontal">
                    <TextBlock Style="{DynamicResource SettingNameStyle}"
                               Text="{lex:Loc BarcodeType}" />
                    <TextBlock Style="{DynamicResource SettingValueStyle}"
                               Text="{Binding BarcodeType}" />
                </StackPanel>

                <StackPanel Orientation="Horizontal">
                    <TextBlock Style="{DynamicResource SettingNameStyle}"
                               Text="{lex:Loc ValidationLength}" />
                    <TextBlock Style="{DynamicResource SettingValueStyle}"
                               Text="{Binding ValidationLength}" />
                </StackPanel>

                <StackPanel Orientation="Horizontal">
                    <TextBlock Style="{DynamicResource SettingNameStyle}"
                               Text="{lex:Loc LayoutType}" />
                    <TextBlock Style="{DynamicResource SettingValueStyle}"
                               Text="{Binding LayoutType}" />
                </StackPanel>

                <StackPanel Orientation="Horizontal">
                    <TextBlock Style="{DynamicResource SettingNameStyle}"
                               Text="{lex:Loc PropertyName}" />
                    <TextBlock Style="{DynamicResource SettingValueStyle}"
                               Text="{Binding TicketTextLine1}" />
                </StackPanel>

                <StackPanel Orientation="Horizontal">
                    <TextBlock Style="{DynamicResource SettingNameStyle}"
                               Text="{lex:Loc PropertyAddressLine1}" />
                    <TextBlock Style="{DynamicResource SettingValueStyle}"
                               Text="{Binding TicketTextLine2}" />
                </StackPanel>

                <StackPanel Orientation="Horizontal">
                    <TextBlock Style="{DynamicResource SettingNameStyle}"
                               Text="{lex:Loc PropertyAddressLine2}" />
                    <TextBlock Style="{DynamicResource SettingValueStyle}"
                               Text="{Binding TicketTextLine3}" />
                </StackPanel>

                <StackPanel Orientation="Horizontal">
                    <TextBlock Style="{DynamicResource SettingNameStyle}"
                               Text="{lex:Loc OperatingHours}" />
                    <DataGrid IsHitTestVisible="False"
                              VerticalAlignment="Top"
                              ItemsSource="{Binding OperatingHours}"
                              ColumnWidth="*"
                              IsReadOnly="True"
                              AutoGenerateColumns="False">
                        <DataGrid.Columns>
                            <DataGridTemplateColumn Header="{lex:Loc Day}" CellTemplateSelector="{mvvm:TemplateSelector Property=Day, TemplateDictionary={StaticResource DayOfWeek}}" />
                            <DataGridTextColumn Header="{lex:Loc Time}" Binding="{Binding Time}" />
                            <DataGridTextColumn Header="{lex:Loc Enabled}" Binding="{Binding Enabled}" />
                        </DataGrid.Columns>
                    </DataGrid>
                </StackPanel>

                <StackPanel Orientation="Horizontal">
                    <TextBlock Style="{DynamicResource SettingNameStyle}"
                               Text="{lex:Loc DemonstrationMode}" />
                    <TextBlock Style="{DynamicResource SettingValueStyle}"
                               Text="{Binding DemonstrationMode}" />
                </StackPanel>

                <StackPanel Orientation="Horizontal">
                    <TextBlock Style="{DynamicResource SettingNameStyle}"
                               Text="{lex:Loc DeletePackageAfterInstall}" />
                    <TextBlock Style="{DynamicResource SettingValueStyle}"
                               Text="{Binding DeletePackageAfterInstall}" />
                </StackPanel>

                <StackPanel Orientation="Horizontal">
                    <TextBlock Style="{DynamicResource SettingNameStyle}"
                               Text="{lex:Loc ScreenBrightness}" />
                    <TextBlock Style="{DynamicResource SettingValueStyle}"
                               Text="{Binding ScreenBrightness}" />
                </StackPanel>

                <StackPanel Orientation="Horizontal">
                    <TextBlock Style="{DynamicResource SettingNameStyle}"
                               Text="{lex:Loc MediaDisplayEnabled}" />
                    <TextBlock Style="{DynamicResource SettingValueStyle}"
                               Text="{Binding MediaDisplayEnabled}" />
                </StackPanel>

                <StackPanel Orientation="Horizontal">
                    <TextBlock Style="{DynamicResource SettingNameStyle}"
                               Text="{lex:Loc RebootWhilePrinting}" />
                    <TextBlock Style="{DynamicResource SettingValueStyle}"
                               Text="{Binding RebootWhilePrintingBehavior}" />
                </StackPanel>

                <StackPanel Orientation="Horizontal">
                    <TextBlock Style="{DynamicResource SettingNameStyle}"
                               Text="{lex:Loc ReserveGamingMachine}" />
                    <TextBlock Style="{DynamicResource SettingValueStyle}"
                               Text="{Binding ReserveServiceEnabled}" />
                </StackPanel>

                <StackPanel Orientation="Horizontal">
                    <TextBlock Style="{DynamicResource SettingNameStyle}"
                               Text="{lex:Loc ReserveMachineDuration}" />
                    <TextBlock Style="{DynamicResource SettingValueStyle}">
                        <Run Text="{Binding ReserveServiceTimeoutInMinutes, Mode=OneWay}"/>
                        <Run Text="{lex:Loc Minutes}"/>
                    </TextBlock>
                </StackPanel>
            </StackPanel>
        </ScrollViewer>
    </DataTemplate>
</ResourceDictionary>
<|MERGE_RESOLUTION|>--- conflicted
+++ resolved
@@ -1,337 +1,322 @@
-﻿<ResourceDictionary xmlns="http://schemas.microsoft.com/winfx/2006/xaml/presentation"
-                    xmlns:x="http://schemas.microsoft.com/winfx/2006/xaml"
-                    xmlns:mvvm="http://schemas.aristocrat.com/mvvm/2019/xaml"
-                    xmlns:local="clr-namespace:Aristocrat.Monaco.Application.UI.Settings"
-                    xmlns:lex="http://wpflocalizeextension.codeplex.com"
-                    xmlns:loc="http://monaco.aristocrat.com/localization"
-                    xmlns:sys="clr-namespace:System;assembly=mscorlib">
-
-    <ResourceDictionary.MergedDictionaries>
-        <ResourceDictionary Source="/Aristocrat.Monaco.UI.Common;component/Skins/Converters.xaml" />
-    </ResourceDictionary.MergedDictionaries>
-
-    <mvvm:TemplateDictionary x:Key="DayOfWeek">
-        <DataTemplate x:Key="{x:Static sys:DayOfWeek.Sunday}">
-            <TextBlock Text="{lex:Loc Sunday}" />
-        </DataTemplate>
-        <DataTemplate x:Key="{x:Static sys:DayOfWeek.Monday}">
-            <TextBlock Text="{lex:Loc Monday}" />
-        </DataTemplate>
-        <DataTemplate x:Key="{x:Static sys:DayOfWeek.Tuesday}">
-            <TextBlock Text="{lex:Loc Tuesday}" />
-        </DataTemplate>
-        <DataTemplate x:Key="{x:Static sys:DayOfWeek.Wednesday}">
-            <TextBlock Text="{lex:Loc Wednesday}" />
-        </DataTemplate>
-        <DataTemplate x:Key="{x:Static sys:DayOfWeek.Thursday}">
-            <TextBlock Text="{lex:Loc Thursday}" />
-        </DataTemplate>
-        <DataTemplate x:Key="{x:Static sys:DayOfWeek.Friday}">
-            <TextBlock Text="{lex:Loc Friday}" />
-        </DataTemplate>
-        <DataTemplate x:Key="{x:Static sys:DayOfWeek.Saturday}">
-            <TextBlock Text="{lex:Loc Saturday}" />
-        </DataTemplate>
-    </mvvm:TemplateDictionary>
-
-    <DataTemplate DataType="{x:Type local:MachineSettings}">
-        <ScrollViewer VerticalScrollBarVisibility="Auto" HorizontalScrollBarVisibility="Disabled">
-            <StackPanel Orientation="Vertical">
-                <StackPanel Orientation="Horizontal">
-                    <TextBlock Style="{DynamicResource SettingNameStyle}"
-                               Text="{lex:Loc JurisdictionLabel}" />
-                    <TextBlock Style="{DynamicResource SettingValueStyle}"
-                               Text="{Binding Jurisdiction}" />
-                </StackPanel>
-
-                <StackPanel Orientation="Horizontal">
-                    <TextBlock Style="{DynamicResource SettingNameStyle}"
-                               Text="{lex:Loc EnableShowMode}" />
-                    <TextBlock Style="{DynamicResource SettingValueStyle}"
-                               Text="{Binding ShowMode}" />
-                </StackPanel>
-
-                <StackPanel Orientation="Horizontal">
-                    <TextBlock Style="{DynamicResource SettingNameStyle}"
-                               Text="{lex:Loc ShowGameRules}" />
-                    <TextBlock Style="{DynamicResource SettingValueStyle}"
-                               Text="{Binding GameRules}" />
-                </StackPanel>
-
-                <StackPanel Orientation="Horizontal">
-                    <TextBlock Style="{DynamicResource SettingNameStyle}"
-                               Text="{lex:Loc ProtocolLabel}" />
-                    <TextBlock Style="{DynamicResource SettingValueStyle}"
-                               Text="{Binding Protocols}" />
-                </StackPanel>
-
-                <StackPanel Orientation="Horizontal">
-                    <TextBlock Style="{DynamicResource SettingNameStyle}"
-                               Text="{lex:Loc NoteAcceptorEnabled}" />
-                    <TextBlock Style="{DynamicResource SettingValueStyle}"
-                               Text="{Binding NoteAcceptorEnabled}" />
-                </StackPanel>
-
-                <StackPanel Orientation="Horizontal">
-                    <TextBlock Style="{DynamicResource SettingNameStyle}"
-                               Text="{lex:Loc NoteAcceptorManufacturer}" />
-                    <TextBlock Style="{DynamicResource SettingValueStyle}"
-                               Text="{Binding NoteAcceptorManufacturer}" />
-                </StackPanel>
-
-                <StackPanel Orientation="Horizontal">
-                    <TextBlock Style="{DynamicResource SettingNameStyle}"
-                               Text="{lex:Loc Printer_Enabled}" />
-                    <TextBlock Style="{DynamicResource SettingValueStyle}"
-                               Text="{Binding PrinterEnabled}" />
-                </StackPanel>
-
-                <StackPanel Orientation="Horizontal">
-                    <TextBlock Style="{DynamicResource SettingNameStyle}"
-                               Text="{lex:Loc PrinterManufacturer}" />
-                    <TextBlock Style="{DynamicResource SettingValueStyle}"
-                               Text="{Binding PrinterManufacturer}" />
-                </StackPanel>
-
-                <StackPanel Orientation="Horizontal">
-                    <TextBlock Style="{DynamicResource SettingNameStyle}"
-                               Text="{lex:Loc IdReaderEnabled}" />
-                    <TextBlock Style="{DynamicResource SettingValueStyle}"
-                               Text="{Binding IdReaderEnabled}" />
-                </StackPanel>
-
-                <StackPanel Orientation="Horizontal">
-                    <TextBlock Style="{DynamicResource SettingNameStyle}"
-                               Text="{lex:Loc IdReaderManufacturer}" />
-                    <TextBlock Style="{DynamicResource SettingValueStyle}"
-                               Text="{Binding IdReaderManufacturer}" />
-                </StackPanel>
-
-                <StackPanel Orientation="Horizontal">
-                    <TextBlock Style="{DynamicResource SettingNameStyle}"
-<<<<<<< HEAD
-                               Text="{lex:Loc HardMetersEnabled}"
-                               Visibility="{Binding HardMeterVisible, Converter={StaticResource BoolToVisible}}" />
-=======
-                               Text="{lex:Loc {x:Static loc:ResourceKeys.HardMetersEnabled}}"
-                               Visibility="{Binding HardMeterVisible, Converter={StaticResource TrueVisibleFalseCollapsed}}" />
->>>>>>> 5dd0dcf5
-                    <TextBlock Style="{DynamicResource SettingValueStyle}"
-                               Text="{Binding HardMetersEnabled}" 
-                               Visibility="{Binding HardMeterVisible, Converter={StaticResource TrueVisibleFalseCollapsed}}" />
-                </StackPanel>
-
-                <StackPanel Orientation="Horizontal">
-                    <TextBlock Style="{DynamicResource SettingNameStyle}"
-<<<<<<< HEAD
-                               Text="{lex:Loc HardMetersAvailableMeterMappings}" 
-                               Visibility="{Binding HardMeterVisible, Converter={StaticResource BoolToVisible}}" />
-=======
-                               Text="{lex:Loc {x:Static loc:ResourceKeys.HardMetersAvailableMeterMappings}}" 
-                               Visibility="{Binding HardMeterVisible, Converter={StaticResource TrueVisibleFalseCollapsed}}" />
->>>>>>> 5dd0dcf5
-                    <TextBlock Style="{DynamicResource SettingValueStyle}"
-                               Text="{Binding HardMeterMapSelectionValue}" 
-                               Visibility="{Binding HardMeterVisible, Converter={StaticResource TrueVisibleFalseCollapsed}}" />
-                </StackPanel>
-
-                <StackPanel Orientation="Horizontal">
-                    <TextBlock Style="{DynamicResource SettingNameStyle}"
-<<<<<<< HEAD
-                               Text="{lex:Loc HardMeterIncrementValue}" 
-                               Visibility="{Binding HardMeterVisible, Converter={StaticResource BoolToVisible}}" />
-=======
-                               Text="{lex:Loc {x:Static loc:ResourceKeys.HardMeterIncrementValue}}" 
-                               Visibility="{Binding HardMeterVisible, Converter={StaticResource TrueVisibleFalseCollapsed}}" />
->>>>>>> 5dd0dcf5
-                    <TextBlock Style="{DynamicResource SettingValueStyle}"
-                               Text="{Binding HardMeterTickValueDisplay}" 
-                               Visibility="{Binding HardMeterVisible, Converter={StaticResource TrueVisibleFalseCollapsed}}" />
-                </StackPanel>
-
-                <StackPanel Orientation="Horizontal">
-                    <TextBlock Style="{DynamicResource SettingNameStyle}"
-                               Text="{lex:Loc DoorOpticSensorEnabled}" />
-                    <TextBlock Style="{DynamicResource SettingValueStyle}"
-                               Text="{Binding DoorOpticSensorEnabled}" />
-                </StackPanel>
-
-                <StackPanel Orientation="Horizontal">
-                    <TextBlock Style="{DynamicResource SettingNameStyle}"
-                               Text="{lex:Loc Currency}" />
-                    <TextBlock Style="{DynamicResource SettingValueStyle}"
-                               Text="{Binding CurrencyDescription}" />
-                </StackPanel>
-
-                <StackPanel Orientation="Horizontal">
-                    <TextBlock Style="{DynamicResource SettingNameStyle}"
-                               Text="{lex:Loc RequireZeroCredit}" />
-                    <TextBlock Style="{DynamicResource SettingValueStyle}"
-                               Text="{Binding RequireZeroCreditsForOutOfService}" />
-                </StackPanel>
-
-                <StackPanel Orientation="Horizontal">
-                    <TextBlock Style="{DynamicResource SettingNameStyle}"
-                               Text="{lex:Loc DisabledNotes}" />
-                    <DataGrid IsHitTestVisible="False"
-                              VerticalAlignment="Top"
-                              ItemsSource="{Binding DisabledNotes}"
-                              ColumnWidth="*"
-                              IsReadOnly="True"
-                              AutoGenerateColumns="False"
-                              Visibility="{Binding DisabledNotesVisible, Converter={StaticResource TrueVisibleFalseCollapsed}}">
-                        <DataGrid.Columns>
-                            <DataGridTextColumn Header="{lex:Loc Denom}" Binding="{Binding DenomDisplay}" />
-                            <DataGridTextColumn Header="{lex:Loc IsoCode}" Binding="{Binding IsoCode}" />
-                        </DataGrid.Columns>
-                    </DataGrid>
-                </StackPanel>
-
-                <StackPanel Orientation="Horizontal">
-                    <TextBlock Style="{DynamicResource SettingNameStyle}"
-                               Text="{lex:Loc BillAcceptanceLimit}" />
-                    <TextBlock Style="{DynamicResource SettingValueStyle}"
-                               Text="{Binding MaxCreditsInDisplay}" />
-                </StackPanel>
-
-                <StackPanel Orientation="Horizontal">
-                    <TextBlock Style="{DynamicResource SettingNameStyle}"
-                               Text="{lex:Loc ExcessiveRejectDisable}" />
-                    <TextBlock Style="{DynamicResource SettingValueStyle}"
-                               Text="{Binding ExcessiveRejectDisable}" />
-                </StackPanel>
-
-                <StackPanel Orientation="Horizontal">
-                    <TextBlock Style="{DynamicResource SettingNameStyle}"
-                               Text="{lex:Loc MasterSoundVolumeLabel}" />
-                    <TextBlock Style="{DynamicResource SettingValueStyle}"
-                               Text="{Binding DefaultVolumeLevelDisplay}" />
-                </StackPanel>
-
-                <StackPanel Orientation="Horizontal">
-                    <TextBlock Style="{DynamicResource SettingNameStyle}"
-                               Text="{lex:Loc VolumeControlLocationTitle}" />
-                    <TextBlock Style="{DynamicResource SettingValueStyle}"
-                               Text="{Binding VolumeControlLocation}" />
-                </StackPanel>
-
-                <StackPanel Orientation="Horizontal">
-                    <TextBlock Style="{DynamicResource SettingNameStyle}"
-                               Text="{lex:Loc AllowVoucherIn}" />
-                    <TextBlock Style="{DynamicResource SettingValueStyle}"
-                               Text="{Binding VoucherIn}" />
-                </StackPanel>
-
-                <StackPanel Orientation="Horizontal">
-                    <TextBlock Style="{DynamicResource SettingNameStyle}"
-                               Text="{lex:Loc BarcodeType}" />
-                    <TextBlock Style="{DynamicResource SettingValueStyle}"
-                               Text="{Binding BarcodeType}" />
-                </StackPanel>
-
-                <StackPanel Orientation="Horizontal">
-                    <TextBlock Style="{DynamicResource SettingNameStyle}"
-                               Text="{lex:Loc ValidationLength}" />
-                    <TextBlock Style="{DynamicResource SettingValueStyle}"
-                               Text="{Binding ValidationLength}" />
-                </StackPanel>
-
-                <StackPanel Orientation="Horizontal">
-                    <TextBlock Style="{DynamicResource SettingNameStyle}"
-                               Text="{lex:Loc LayoutType}" />
-                    <TextBlock Style="{DynamicResource SettingValueStyle}"
-                               Text="{Binding LayoutType}" />
-                </StackPanel>
-
-                <StackPanel Orientation="Horizontal">
-                    <TextBlock Style="{DynamicResource SettingNameStyle}"
-                               Text="{lex:Loc PropertyName}" />
-                    <TextBlock Style="{DynamicResource SettingValueStyle}"
-                               Text="{Binding TicketTextLine1}" />
-                </StackPanel>
-
-                <StackPanel Orientation="Horizontal">
-                    <TextBlock Style="{DynamicResource SettingNameStyle}"
-                               Text="{lex:Loc PropertyAddressLine1}" />
-                    <TextBlock Style="{DynamicResource SettingValueStyle}"
-                               Text="{Binding TicketTextLine2}" />
-                </StackPanel>
-
-                <StackPanel Orientation="Horizontal">
-                    <TextBlock Style="{DynamicResource SettingNameStyle}"
-                               Text="{lex:Loc PropertyAddressLine2}" />
-                    <TextBlock Style="{DynamicResource SettingValueStyle}"
-                               Text="{Binding TicketTextLine3}" />
-                </StackPanel>
-
-                <StackPanel Orientation="Horizontal">
-                    <TextBlock Style="{DynamicResource SettingNameStyle}"
-                               Text="{lex:Loc OperatingHours}" />
-                    <DataGrid IsHitTestVisible="False"
-                              VerticalAlignment="Top"
-                              ItemsSource="{Binding OperatingHours}"
-                              ColumnWidth="*"
-                              IsReadOnly="True"
-                              AutoGenerateColumns="False">
-                        <DataGrid.Columns>
-                            <DataGridTemplateColumn Header="{lex:Loc Day}" CellTemplateSelector="{mvvm:TemplateSelector Property=Day, TemplateDictionary={StaticResource DayOfWeek}}" />
-                            <DataGridTextColumn Header="{lex:Loc Time}" Binding="{Binding Time}" />
-                            <DataGridTextColumn Header="{lex:Loc Enabled}" Binding="{Binding Enabled}" />
-                        </DataGrid.Columns>
-                    </DataGrid>
-                </StackPanel>
-
-                <StackPanel Orientation="Horizontal">
-                    <TextBlock Style="{DynamicResource SettingNameStyle}"
-                               Text="{lex:Loc DemonstrationMode}" />
-                    <TextBlock Style="{DynamicResource SettingValueStyle}"
-                               Text="{Binding DemonstrationMode}" />
-                </StackPanel>
-
-                <StackPanel Orientation="Horizontal">
-                    <TextBlock Style="{DynamicResource SettingNameStyle}"
-                               Text="{lex:Loc DeletePackageAfterInstall}" />
-                    <TextBlock Style="{DynamicResource SettingValueStyle}"
-                               Text="{Binding DeletePackageAfterInstall}" />
-                </StackPanel>
-
-                <StackPanel Orientation="Horizontal">
-                    <TextBlock Style="{DynamicResource SettingNameStyle}"
-                               Text="{lex:Loc ScreenBrightness}" />
-                    <TextBlock Style="{DynamicResource SettingValueStyle}"
-                               Text="{Binding ScreenBrightness}" />
-                </StackPanel>
-
-                <StackPanel Orientation="Horizontal">
-                    <TextBlock Style="{DynamicResource SettingNameStyle}"
-                               Text="{lex:Loc MediaDisplayEnabled}" />
-                    <TextBlock Style="{DynamicResource SettingValueStyle}"
-                               Text="{Binding MediaDisplayEnabled}" />
-                </StackPanel>
-
-                <StackPanel Orientation="Horizontal">
-                    <TextBlock Style="{DynamicResource SettingNameStyle}"
-                               Text="{lex:Loc RebootWhilePrinting}" />
-                    <TextBlock Style="{DynamicResource SettingValueStyle}"
-                               Text="{Binding RebootWhilePrintingBehavior}" />
-                </StackPanel>
-
-                <StackPanel Orientation="Horizontal">
-                    <TextBlock Style="{DynamicResource SettingNameStyle}"
-                               Text="{lex:Loc ReserveGamingMachine}" />
-                    <TextBlock Style="{DynamicResource SettingValueStyle}"
-                               Text="{Binding ReserveServiceEnabled}" />
-                </StackPanel>
-
-                <StackPanel Orientation="Horizontal">
-                    <TextBlock Style="{DynamicResource SettingNameStyle}"
-                               Text="{lex:Loc ReserveMachineDuration}" />
-                    <TextBlock Style="{DynamicResource SettingValueStyle}">
-                        <Run Text="{Binding ReserveServiceTimeoutInMinutes, Mode=OneWay}"/>
-                        <Run Text="{lex:Loc Minutes}"/>
-                    </TextBlock>
-                </StackPanel>
-            </StackPanel>
-        </ScrollViewer>
-    </DataTemplate>
-</ResourceDictionary>
+﻿<ResourceDictionary xmlns="http://schemas.microsoft.com/winfx/2006/xaml/presentation"
+                    xmlns:x="http://schemas.microsoft.com/winfx/2006/xaml"
+                    xmlns:mvvm="http://schemas.aristocrat.com/mvvm/2019/xaml"
+                    xmlns:local="clr-namespace:Aristocrat.Monaco.Application.UI.Settings"
+                    xmlns:lex="http://wpflocalizeextension.codeplex.com"
+                    xmlns:loc="http://monaco.aristocrat.com/localization"
+                    xmlns:sys="clr-namespace:System;assembly=mscorlib">
+
+    <ResourceDictionary.MergedDictionaries>
+        <ResourceDictionary Source="/Aristocrat.Monaco.UI.Common;component/Skins/Converters.xaml" />
+    </ResourceDictionary.MergedDictionaries>
+
+    <mvvm:TemplateDictionary x:Key="DayOfWeek">
+        <DataTemplate x:Key="{x:Static sys:DayOfWeek.Sunday}">
+            <TextBlock Text="{lex:Loc Sunday}" />
+        </DataTemplate>
+        <DataTemplate x:Key="{x:Static sys:DayOfWeek.Monday}">
+            <TextBlock Text="{lex:Loc Monday}" />
+        </DataTemplate>
+        <DataTemplate x:Key="{x:Static sys:DayOfWeek.Tuesday}">
+            <TextBlock Text="{lex:Loc Tuesday}" />
+        </DataTemplate>
+        <DataTemplate x:Key="{x:Static sys:DayOfWeek.Wednesday}">
+            <TextBlock Text="{lex:Loc Wednesday}" />
+        </DataTemplate>
+        <DataTemplate x:Key="{x:Static sys:DayOfWeek.Thursday}">
+            <TextBlock Text="{lex:Loc Thursday}" />
+        </DataTemplate>
+        <DataTemplate x:Key="{x:Static sys:DayOfWeek.Friday}">
+            <TextBlock Text="{lex:Loc Friday}" />
+        </DataTemplate>
+        <DataTemplate x:Key="{x:Static sys:DayOfWeek.Saturday}">
+            <TextBlock Text="{lex:Loc Saturday}" />
+        </DataTemplate>
+    </mvvm:TemplateDictionary>
+
+    <DataTemplate DataType="{x:Type local:MachineSettings}">
+        <ScrollViewer VerticalScrollBarVisibility="Auto" HorizontalScrollBarVisibility="Disabled">
+            <StackPanel Orientation="Vertical">
+                <StackPanel Orientation="Horizontal">
+                    <TextBlock Style="{DynamicResource SettingNameStyle}"
+                               Text="{lex:Loc JurisdictionLabel}" />
+                    <TextBlock Style="{DynamicResource SettingValueStyle}"
+                               Text="{Binding Jurisdiction}" />
+                </StackPanel>
+
+                <StackPanel Orientation="Horizontal">
+                    <TextBlock Style="{DynamicResource SettingNameStyle}"
+                               Text="{lex:Loc EnableShowMode}" />
+                    <TextBlock Style="{DynamicResource SettingValueStyle}"
+                               Text="{Binding ShowMode}" />
+                </StackPanel>
+
+                <StackPanel Orientation="Horizontal">
+                    <TextBlock Style="{DynamicResource SettingNameStyle}"
+                               Text="{lex:Loc ShowGameRules}" />
+                    <TextBlock Style="{DynamicResource SettingValueStyle}"
+                               Text="{Binding GameRules}" />
+                </StackPanel>
+
+                <StackPanel Orientation="Horizontal">
+                    <TextBlock Style="{DynamicResource SettingNameStyle}"
+                               Text="{lex:Loc ProtocolLabel}" />
+                    <TextBlock Style="{DynamicResource SettingValueStyle}"
+                               Text="{Binding Protocols}" />
+                </StackPanel>
+
+                <StackPanel Orientation="Horizontal">
+                    <TextBlock Style="{DynamicResource SettingNameStyle}"
+                               Text="{lex:Loc NoteAcceptorEnabled}" />
+                    <TextBlock Style="{DynamicResource SettingValueStyle}"
+                               Text="{Binding NoteAcceptorEnabled}" />
+                </StackPanel>
+
+                <StackPanel Orientation="Horizontal">
+                    <TextBlock Style="{DynamicResource SettingNameStyle}"
+                               Text="{lex:Loc NoteAcceptorManufacturer}" />
+                    <TextBlock Style="{DynamicResource SettingValueStyle}"
+                               Text="{Binding NoteAcceptorManufacturer}" />
+                </StackPanel>
+
+                <StackPanel Orientation="Horizontal">
+                    <TextBlock Style="{DynamicResource SettingNameStyle}"
+                               Text="{lex:Loc Printer_Enabled}" />
+                    <TextBlock Style="{DynamicResource SettingValueStyle}"
+                               Text="{Binding PrinterEnabled}" />
+                </StackPanel>
+
+                <StackPanel Orientation="Horizontal">
+                    <TextBlock Style="{DynamicResource SettingNameStyle}"
+                               Text="{lex:Loc PrinterManufacturer}" />
+                    <TextBlock Style="{DynamicResource SettingValueStyle}"
+                               Text="{Binding PrinterManufacturer}" />
+                </StackPanel>
+
+                <StackPanel Orientation="Horizontal">
+                    <TextBlock Style="{DynamicResource SettingNameStyle}"
+                               Text="{lex:Loc IdReaderEnabled}" />
+                    <TextBlock Style="{DynamicResource SettingValueStyle}"
+                               Text="{Binding IdReaderEnabled}" />
+                </StackPanel>
+
+                <StackPanel Orientation="Horizontal">
+                    <TextBlock Style="{DynamicResource SettingNameStyle}"
+                               Text="{lex:Loc IdReaderManufacturer}" />
+                    <TextBlock Style="{DynamicResource SettingValueStyle}"
+                               Text="{Binding IdReaderManufacturer}" />
+                </StackPanel>
+
+                <StackPanel Orientation="Horizontal">
+                    <TextBlock Style="{DynamicResource SettingNameStyle}"
+                               Text="{lex:Loc HardMetersEnabled}"
+                               Visibility="{Binding HardMeterVisible, Converter={StaticResource TrueVisibleFalseCollapsed}}" />
+                    <TextBlock Style="{DynamicResource SettingValueStyle}"
+                               Text="{Binding HardMetersEnabled}" 
+                               Visibility="{Binding HardMeterVisible, Converter={StaticResource TrueVisibleFalseCollapsed}}" />
+                </StackPanel>
+
+                <StackPanel Orientation="Horizontal">
+                    <TextBlock Style="{DynamicResource SettingNameStyle}"
+                               Text="{lex:Loc HardMetersAvailableMeterMappings}" 
+                               Visibility="{Binding HardMeterVisible, Converter={StaticResource TrueVisibleFalseCollapsed}}" />
+                    <TextBlock Style="{DynamicResource SettingValueStyle}"
+                               Text="{Binding HardMeterMapSelectionValue}" 
+                               Visibility="{Binding HardMeterVisible, Converter={StaticResource TrueVisibleFalseCollapsed}}" />
+                </StackPanel>
+
+                <StackPanel Orientation="Horizontal">
+                    <TextBlock Style="{DynamicResource SettingNameStyle}"
+                               Text="{lex:Loc HardMeterIncrementValue}" 
+                               Visibility="{Binding HardMeterVisible, Converter={StaticResource TrueVisibleFalseCollapsed}}" />
+                    <TextBlock Style="{DynamicResource SettingValueStyle}"
+                               Text="{Binding HardMeterTickValueDisplay}" 
+                               Visibility="{Binding HardMeterVisible, Converter={StaticResource TrueVisibleFalseCollapsed}}" />
+                </StackPanel>
+
+                <StackPanel Orientation="Horizontal">
+                    <TextBlock Style="{DynamicResource SettingNameStyle}"
+                               Text="{lex:Loc DoorOpticSensorEnabled}" />
+                    <TextBlock Style="{DynamicResource SettingValueStyle}"
+                               Text="{Binding DoorOpticSensorEnabled}" />
+                </StackPanel>
+
+                <StackPanel Orientation="Horizontal">
+                    <TextBlock Style="{DynamicResource SettingNameStyle}"
+                               Text="{lex:Loc Currency}" />
+                    <TextBlock Style="{DynamicResource SettingValueStyle}"
+                               Text="{Binding CurrencyDescription}" />
+                </StackPanel>
+
+                <StackPanel Orientation="Horizontal">
+                    <TextBlock Style="{DynamicResource SettingNameStyle}"
+                               Text="{lex:Loc RequireZeroCredit}" />
+                    <TextBlock Style="{DynamicResource SettingValueStyle}"
+                               Text="{Binding RequireZeroCreditsForOutOfService}" />
+                </StackPanel>
+
+                <StackPanel Orientation="Horizontal">
+                    <TextBlock Style="{DynamicResource SettingNameStyle}"
+                               Text="{lex:Loc DisabledNotes}" />
+                    <DataGrid IsHitTestVisible="False"
+                              VerticalAlignment="Top"
+                              ItemsSource="{Binding DisabledNotes}"
+                              ColumnWidth="*"
+                              IsReadOnly="True"
+                              AutoGenerateColumns="False"
+                              Visibility="{Binding DisabledNotesVisible, Converter={StaticResource TrueVisibleFalseCollapsed}}">
+                        <DataGrid.Columns>
+                            <DataGridTextColumn Header="{lex:Loc Denom}" Binding="{Binding DenomDisplay}" />
+                            <DataGridTextColumn Header="{lex:Loc IsoCode}" Binding="{Binding IsoCode}" />
+                        </DataGrid.Columns>
+                    </DataGrid>
+                </StackPanel>
+
+                <StackPanel Orientation="Horizontal">
+                    <TextBlock Style="{DynamicResource SettingNameStyle}"
+                               Text="{lex:Loc BillAcceptanceLimit}" />
+                    <TextBlock Style="{DynamicResource SettingValueStyle}"
+                               Text="{Binding MaxCreditsInDisplay}" />
+                </StackPanel>
+
+                <StackPanel Orientation="Horizontal">
+                    <TextBlock Style="{DynamicResource SettingNameStyle}"
+                               Text="{lex:Loc ExcessiveRejectDisable}" />
+                    <TextBlock Style="{DynamicResource SettingValueStyle}"
+                               Text="{Binding ExcessiveRejectDisable}" />
+                </StackPanel>
+
+                <StackPanel Orientation="Horizontal">
+                    <TextBlock Style="{DynamicResource SettingNameStyle}"
+                               Text="{lex:Loc MasterSoundVolumeLabel}" />
+                    <TextBlock Style="{DynamicResource SettingValueStyle}"
+                               Text="{Binding DefaultVolumeLevelDisplay}" />
+                </StackPanel>
+
+                <StackPanel Orientation="Horizontal">
+                    <TextBlock Style="{DynamicResource SettingNameStyle}"
+                               Text="{lex:Loc VolumeControlLocationTitle}" />
+                    <TextBlock Style="{DynamicResource SettingValueStyle}"
+                               Text="{Binding VolumeControlLocation}" />
+                </StackPanel>
+
+                <StackPanel Orientation="Horizontal">
+                    <TextBlock Style="{DynamicResource SettingNameStyle}"
+                               Text="{lex:Loc AllowVoucherIn}" />
+                    <TextBlock Style="{DynamicResource SettingValueStyle}"
+                               Text="{Binding VoucherIn}" />
+                </StackPanel>
+
+                <StackPanel Orientation="Horizontal">
+                    <TextBlock Style="{DynamicResource SettingNameStyle}"
+                               Text="{lex:Loc BarcodeType}" />
+                    <TextBlock Style="{DynamicResource SettingValueStyle}"
+                               Text="{Binding BarcodeType}" />
+                </StackPanel>
+
+                <StackPanel Orientation="Horizontal">
+                    <TextBlock Style="{DynamicResource SettingNameStyle}"
+                               Text="{lex:Loc ValidationLength}" />
+                    <TextBlock Style="{DynamicResource SettingValueStyle}"
+                               Text="{Binding ValidationLength}" />
+                </StackPanel>
+
+                <StackPanel Orientation="Horizontal">
+                    <TextBlock Style="{DynamicResource SettingNameStyle}"
+                               Text="{lex:Loc LayoutType}" />
+                    <TextBlock Style="{DynamicResource SettingValueStyle}"
+                               Text="{Binding LayoutType}" />
+                </StackPanel>
+
+                <StackPanel Orientation="Horizontal">
+                    <TextBlock Style="{DynamicResource SettingNameStyle}"
+                               Text="{lex:Loc PropertyName}" />
+                    <TextBlock Style="{DynamicResource SettingValueStyle}"
+                               Text="{Binding TicketTextLine1}" />
+                </StackPanel>
+
+                <StackPanel Orientation="Horizontal">
+                    <TextBlock Style="{DynamicResource SettingNameStyle}"
+                               Text="{lex:Loc PropertyAddressLine1}" />
+                    <TextBlock Style="{DynamicResource SettingValueStyle}"
+                               Text="{Binding TicketTextLine2}" />
+                </StackPanel>
+
+                <StackPanel Orientation="Horizontal">
+                    <TextBlock Style="{DynamicResource SettingNameStyle}"
+                               Text="{lex:Loc PropertyAddressLine2}" />
+                    <TextBlock Style="{DynamicResource SettingValueStyle}"
+                               Text="{Binding TicketTextLine3}" />
+                </StackPanel>
+
+                <StackPanel Orientation="Horizontal">
+                    <TextBlock Style="{DynamicResource SettingNameStyle}"
+                               Text="{lex:Loc OperatingHours}" />
+                    <DataGrid IsHitTestVisible="False"
+                              VerticalAlignment="Top"
+                              ItemsSource="{Binding OperatingHours}"
+                              ColumnWidth="*"
+                              IsReadOnly="True"
+                              AutoGenerateColumns="False">
+                        <DataGrid.Columns>
+                            <DataGridTemplateColumn Header="{lex:Loc Day}" CellTemplateSelector="{mvvm:TemplateSelector Property=Day, TemplateDictionary={StaticResource DayOfWeek}}" />
+                            <DataGridTextColumn Header="{lex:Loc Time}" Binding="{Binding Time}" />
+                            <DataGridTextColumn Header="{lex:Loc Enabled}" Binding="{Binding Enabled}" />
+                        </DataGrid.Columns>
+                    </DataGrid>
+                </StackPanel>
+
+                <StackPanel Orientation="Horizontal">
+                    <TextBlock Style="{DynamicResource SettingNameStyle}"
+                               Text="{lex:Loc DemonstrationMode}" />
+                    <TextBlock Style="{DynamicResource SettingValueStyle}"
+                               Text="{Binding DemonstrationMode}" />
+                </StackPanel>
+
+                <StackPanel Orientation="Horizontal">
+                    <TextBlock Style="{DynamicResource SettingNameStyle}"
+                               Text="{lex:Loc DeletePackageAfterInstall}" />
+                    <TextBlock Style="{DynamicResource SettingValueStyle}"
+                               Text="{Binding DeletePackageAfterInstall}" />
+                </StackPanel>
+
+                <StackPanel Orientation="Horizontal">
+                    <TextBlock Style="{DynamicResource SettingNameStyle}"
+                               Text="{lex:Loc ScreenBrightness}" />
+                    <TextBlock Style="{DynamicResource SettingValueStyle}"
+                               Text="{Binding ScreenBrightness}" />
+                </StackPanel>
+
+                <StackPanel Orientation="Horizontal">
+                    <TextBlock Style="{DynamicResource SettingNameStyle}"
+                               Text="{lex:Loc MediaDisplayEnabled}" />
+                    <TextBlock Style="{DynamicResource SettingValueStyle}"
+                               Text="{Binding MediaDisplayEnabled}" />
+                </StackPanel>
+
+                <StackPanel Orientation="Horizontal">
+                    <TextBlock Style="{DynamicResource SettingNameStyle}"
+                               Text="{lex:Loc RebootWhilePrinting}" />
+                    <TextBlock Style="{DynamicResource SettingValueStyle}"
+                               Text="{Binding RebootWhilePrintingBehavior}" />
+                </StackPanel>
+
+                <StackPanel Orientation="Horizontal">
+                    <TextBlock Style="{DynamicResource SettingNameStyle}"
+                               Text="{lex:Loc ReserveGamingMachine}" />
+                    <TextBlock Style="{DynamicResource SettingValueStyle}"
+                               Text="{Binding ReserveServiceEnabled}" />
+                </StackPanel>
+
+                <StackPanel Orientation="Horizontal">
+                    <TextBlock Style="{DynamicResource SettingNameStyle}"
+                               Text="{lex:Loc ReserveMachineDuration}" />
+                    <TextBlock Style="{DynamicResource SettingValueStyle}">
+                        <Run Text="{Binding ReserveServiceTimeoutInMinutes, Mode=OneWay}"/>
+                        <Run Text="{lex:Loc Minutes}"/>
+                    </TextBlock>
+                </StackPanel>
+            </StackPanel>
+        </ScrollViewer>
+    </DataTemplate>
+</ResourceDictionary>