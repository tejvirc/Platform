--- conflicted
+++ resolved
@@ -1,307 +1,297 @@
-﻿<operatorMenu:OperatorMenuPage x:Class="Aristocrat.Monaco.Application.UI.Views.PrinterPage"
-                               xmlns="http://schemas.microsoft.com/winfx/2006/xaml/presentation"
-                               xmlns:x="http://schemas.microsoft.com/winfx/2006/xaml" 
-                               xmlns:d="http://schemas.microsoft.com/expression/blend/2008"
-                               xmlns:mc="http://schemas.openxmlformats.org/markup-compatibility/2006"
-                               xmlns:operatorMenu="clr-namespace:Aristocrat.Monaco.Application.UI.OperatorMenu"
-                               xmlns:printer="clr-namespace:Aristocrat.Monaco.Application.UI.ViewModels"
-                               xmlns:lex="http://wpflocalizeextension.codeplex.com"
-                               xmlns:loc="http://monaco.aristocrat.com/localization"
-                               lex:ResxLocalizationProvider.DefaultAssembly="Aristocrat.Monaco.Localization"
-                               lex:ResxLocalizationProvider.DefaultDictionary="Resources" 
-                               mc:Ignorable="d" 
-                               Background="Transparent"
-                               d:DataContext="{d:DesignInstance {x:Type printer:PrinterViewModel}}">
-
-    <UserControl.Resources>
-        <ResourceDictionary>
-            <ResourceDictionary.MergedDictionaries>
-                <ResourceDictionary Source="/Aristocrat.Monaco.UI.Common;component/Skins/OperatorMenu.xaml"/>
-            </ResourceDictionary.MergedDictionaries>
-
-            <Style TargetType="Label" BasedOn="{StaticResource MonacoLabel}">
-                <Setter Property="Margin" Value="0 0 10 10" />
-                <Setter Property="VerticalAlignment" Value="Center" />
-            </Style>
-
-            <Style TargetType="TextBlock" BasedOn="{StaticResource MonacoTextBlock}">
-                <Setter Property="Margin" Value="0 0 0 10" />
-                <Setter Property="VerticalAlignment" Value="Center" />
-            </Style>
-
-            <Style TargetType="Button" BasedOn="{StaticResource MonacoButton}">
-                <Setter Property="Width" Value="200" />
-            </Style>
-
-            <Style TargetType="{x:Type CheckBox}" BasedOn="{StaticResource MonacoCheckBoxGeneral}">
-                <Setter Property="HorizontalAlignment" Value="Center"/>
-            </Style>
-        </ResourceDictionary>
-    </UserControl.Resources>
-
-    <Grid>
-        <Grid.RowDefinitions>
-            <RowDefinition Height="Auto" />
-            <RowDefinition Height="*" />
-            <RowDefinition Height="Auto"/>
-        </Grid.RowDefinitions>
-
-        <Border Grid.Row="0">
-            <Grid>
-                <Grid.RowDefinitions>
-                    <RowDefinition Height="Auto" MinHeight="350"/>
-                </Grid.RowDefinitions>
-                <Grid.ColumnDefinitions>
-                    <ColumnDefinition Width="*" />
-                    <ColumnDefinition Width="*" />
-                </Grid.ColumnDefinitions>
-
-                <Grid Grid.Row="0" Grid.Column="0">
-                    <Grid.RowDefinitions>
-                        <RowDefinition Height="Auto" />
-                        <RowDefinition Height="Auto" />
-                        <RowDefinition Height="Auto" />
-                        <RowDefinition Height="Auto" />
-                        <RowDefinition Height="Auto" />
-                        <RowDefinition Height="Auto" />
-                        <RowDefinition Height="Auto" />
-                        <RowDefinition Height="Auto" />
-                        <RowDefinition Height="Auto" />
-                    </Grid.RowDefinitions>
-                    <Grid.ColumnDefinitions>
-                        <ColumnDefinition Width="Auto" />
-                        <ColumnDefinition Width="*" />
-                    </Grid.ColumnDefinitions>
-                    <Label Grid.Row="0" Grid.Column="0" Content="{lex:Loc ManufacturerLabel}" />
-                    <TextBlock Grid.Row="0" Grid.Column="1" Foreground="{Binding ManufacturerForeground}">
-                        <TextBlock.Style>
-                            <Style TargetType="TextBlock" BasedOn="{StaticResource {x:Type TextBlock}}">
-                                <Style.Triggers>
-                                    <DataTrigger Binding="{Binding ManufacturerText, Mode=OneWay, TargetNullValue=''}" Value="">
-                                        <Setter Property="Text" Value="{lex:BLoc NotAvailable}"/>
-                                    </DataTrigger>
-                                </Style.Triggers>
-                                <Setter Property="Text" Value="{Binding ManufacturerText, Mode=OneWay}"/>
-                            </Style>
-                        </TextBlock.Style>
-                    </TextBlock>
-
-                    <Label Grid.Row="1" Grid.Column="0" Content="{lex:Loc ModelLabel}" />
-                    <TextBlock Grid.Row="1" Grid.Column="1" Foreground="{Binding ModelForeground}">
-                        <TextBlock.Style>
-                            <Style TargetType="TextBlock" BasedOn="{StaticResource {x:Type TextBlock}}">
-                                <Style.Triggers>
-                                    <DataTrigger Binding="{Binding ModelText, Mode=OneWay, TargetNullValue=''}" Value="">
-                                        <Setter Property="Text" Value="{lex:BLoc NotAvailable}"/>
-                                    </DataTrigger>
-                                </Style.Triggers>
-                                <Setter Property="Text" Value="{Binding ModelText, Mode=OneWay}"/>
-                            </Style>
-                        </TextBlock.Style>
-                    </TextBlock>
-
-                    <Label Grid.Row="2" Grid.Column="0" Content="{lex:Loc ProtocolLabel}" />
-                    <TextBlock Grid.Row="2" Grid.Column="1" Foreground="{Binding ProtocolForeground}">
-                        <TextBlock.Style>
-                            <Style TargetType="TextBlock" BasedOn="{StaticResource {x:Type TextBlock}}">
-                                <Style.Triggers>
-                                    <DataTrigger Binding="{Binding ProtocolText, Mode=OneWay, TargetNullValue=''}" Value="">
-                                        <Setter Property="Text" Value="{lex:BLoc NotAvailable}"/>
-                                    </DataTrigger>
-                                </Style.Triggers>
-                                <Setter Property="Text" Value="{Binding ProtocolText, Mode=OneWay}"/>
-                            </Style>
-                        </TextBlock.Style>
-                    </TextBlock>
-
-<<<<<<< HEAD
-                    <Label Grid.Row="3" Grid.Column="0" Content="{lex:Loc Port}"
-                                   Visibility="{Binding PortVisible, Converter={StaticResource BoolToVisConverter}}"/>
-=======
-                    <Label Grid.Row="3" Grid.Column="0" Content="{lex:Loc Key={x:Static loc:ResourceKeys.Port}}"
-                                   Visibility="{Binding PortVisible, Converter={StaticResource TrueVisibleFalseCollapsed}}"/>
->>>>>>> 5dd0dcf5
-                    <TextBlock Grid.Row="3" Grid.Column="1" Foreground="{Binding PortForeground}" 
-                                       Visibility="{Binding PortVisible, Converter={StaticResource TrueVisibleFalseCollapsed}}">
-                        <TextBlock.Style>
-                            <Style TargetType="TextBlock" BasedOn="{StaticResource {x:Type TextBlock}}">
-                                <Style.Triggers>
-                                    <DataTrigger Binding="{Binding PortText, Mode=OneWay, TargetNullValue=''}" Value="">
-                                        <Setter Property="Text" Value="{lex:BLoc NotAvailable}"/>
-                                    </DataTrigger>
-                                </Style.Triggers>
-                                <Setter Property="Text" Value="{Binding PortText, Mode=OneWay}"/>
-                            </Style>
-                        </TextBlock.Style>
-                    </TextBlock>
-
-                    <Label Grid.Row="4" Grid.Column="0" Content="{lex:Loc SerialNumberLabel}" />
-                    <TextBlock Grid.Row="4" Grid.Column="1" Foreground="{Binding SerialNumberForeground}">
-                        <TextBlock.Style>
-                            <Style TargetType="TextBlock" BasedOn="{StaticResource {x:Type TextBlock}}">
-                                <Style.Triggers>
-                                    <DataTrigger Binding="{Binding SerialNumberText, Mode=OneWay, TargetNullValue=''}" Value="">
-                                        <Setter Property="Text" Value="{lex:BLoc NotAvailable}"/>
-                                    </DataTrigger>
-                                </Style.Triggers>
-                                <Setter Property="Text" Value="{Binding SerialNumberText, Mode=OneWay}"/>
-                            </Style>
-                        </TextBlock.Style>
-                    </TextBlock>
-
-                    <Label Grid.Row="5" Grid.Column="0" Content="{lex:Loc FirmwareVersionLabel}" />
-                    <TextBlock Grid.Row="5" Grid.Column="1" Foreground="{Binding FirmwareVersionForeground}">
-                        <TextBlock.Style>
-                            <Style TargetType="TextBlock" BasedOn="{StaticResource {x:Type TextBlock}}">
-                                <Style.Triggers>
-                                    <DataTrigger Binding="{Binding FirmwareVersionText, Mode=OneWay, TargetNullValue=''}" Value="">
-                                        <Setter Property="Text" Value="{lex:BLoc NotAvailable}"/>
-                                    </DataTrigger>
-                                </Style.Triggers>
-                                <Setter Property="Text" Value="{Binding FirmwareVersionText, Mode=OneWay}"/>
-                            </Style>
-                        </TextBlock.Style>
-                    </TextBlock>
-
-                    <Label Grid.Row="6" Grid.Column="0" Content="{lex:Loc FirmwareRevisionLabel}" />
-                    <TextBlock Grid.Row="6" Grid.Column="1" Foreground="{Binding FirmwareRevisionForeground}">
-                        <TextBlock.Style>
-                            <Style TargetType="TextBlock" BasedOn="{StaticResource {x:Type TextBlock}}">
-                                <Style.Triggers>
-                                    <DataTrigger Binding="{Binding FirmwareRevisionText, Mode=OneWay, TargetNullValue=''}" Value="">
-                                        <Setter Property="Text" Value="{lex:BLoc NotAvailable}"/>
-                                    </DataTrigger>
-                                </Style.Triggers>
-                                <Setter Property="Text" Value="{Binding FirmwareRevisionText, Mode=OneWay}"/>
-                            </Style>
-                        </TextBlock.Style>
-                    </TextBlock>
-
-                    <Label Grid.Row="7" Grid.Column="0" Content="{lex:Loc FirmwareCRCLabel}"/>
-                    <TextBlock Grid.Row="7" Grid.Column="1" Foreground="{Binding FirmwareCrcForeground}">
-                        <TextBlock.Style>
-                            <Style TargetType="TextBlock" BasedOn="{StaticResource {x:Type TextBlock}}">
-                                <Style.Triggers>
-                                    <DataTrigger Binding="{Binding FirmwareCrcText, Mode=OneWay, TargetNullValue=''}" Value="">
-                                        <Setter Property="Text" Value="{lex:BLoc NotAvailable}"/>
-                                    </DataTrigger>
-                                </Style.Triggers>
-                                <Setter Property="Text" Value="{Binding FirmwareCrcText, Mode=OneWay}"/>
-                            </Style>
-                        </TextBlock.Style>
-                    </TextBlock>
-
-<<<<<<< HEAD
-                    <Label Grid.Row="8" Grid.Column="0" Content="{lex:Loc ActivationTimeLabel}" 
-                           Visibility="{Binding ActivationVisible, Converter={StaticResource BoolToVisConverter}}"/>
-=======
-                    <Label Grid.Row="8" Grid.Column="0" Content="{lex:Loc Key={x:Static loc:ResourceKeys.ActivationTimeLabel}}" 
-                           Visibility="{Binding ActivationVisible, Converter={StaticResource TrueVisibleFalseCollapsed}}"/>
->>>>>>> 5dd0dcf5
-                    <TextBlock Grid.Row="8" Grid.Column="1" Text="{Binding ActivationTime}"
-                                       Foreground="{Binding ActivationForeground}"
-                                       Visibility="{Binding ActivationVisible, Converter={StaticResource TrueVisibleFalseCollapsed}}"/>
-                </Grid>
-                <Grid Grid.Row="0" Grid.Column="1" Grid.IsSharedSizeScope="True">
-                    <Grid.RowDefinitions>
-                        <RowDefinition Height="Auto" />
-                        <RowDefinition Height="Auto" />
-                        <RowDefinition Height="Auto" />
-                        <RowDefinition Height="Auto" />
-                        <RowDefinition Height="Auto" />
-                        <RowDefinition Height="Auto" />
-                        <RowDefinition Height="Auto" />
-                        <RowDefinition Height="Auto" />
-                        <RowDefinition Height="Auto" />
-                    </Grid.RowDefinitions>
-                    <Grid.ColumnDefinitions>
-                        <ColumnDefinition Width="Auto" SharedSizeGroup="A" />
-                        <ColumnDefinition Width="Auto" SharedSizeGroup="B" />
-                        <ColumnDefinition Width="*" />
-                    </Grid.ColumnDefinitions>
-                    <Label Grid.Row="0" Grid.Column="0" Content="{lex:Loc StateLabel}" />
-                    <TextBlock Grid.Row="0" Grid.Column="1" Text="{Binding StateText}" Foreground="{Binding StateForeground}" />
-
-                    <Label Grid.Row="1" Grid.Column="0" Content="{lex:Loc SelfTestLabel}" />
-                    <TextBlock Grid.Row="1" Grid.Column="1" Text="{Binding SelfTestText}" Foreground="{Binding SelfTestForeground}" />
-
-                    <Grid Grid.Row="2" Grid.Column="0" Grid.ColumnSpan="2" MinHeight="60" VerticalAlignment="Top">
-                        <Grid.ColumnDefinitions>
-                            <ColumnDefinition Width="Auto" SharedSizeGroup="A" />
-                            <ColumnDefinition Width="Auto" SharedSizeGroup="B" MinWidth="150"/>
-                            <ColumnDefinition Width="*" />
-                        </Grid.ColumnDefinitions>
-
-                        <Label Grid.Column="0" Content="{lex:Loc StatusLabel}"  />
-                        <TextBlock Grid.Column="1" Grid.RowSpan="6" Name="Status" Text="{Binding StatusText}" 
-                                   Foreground="{Binding StatusForeground}" />
-                    </Grid>
-
-                    <StackPanel Grid.Row="3" Grid.Column ="0" Grid.ColumnSpan="3" Margin="0 20 0 0" Orientation="Horizontal" 
-                                Visibility="{Binding ShowPrintLanguageSettings, Converter={StaticResource TrueVisibleFalseCollapsed}}">
-                        <Grid>
-                            <Grid.ColumnDefinitions>
-                                <ColumnDefinition Width="Auto"/>
-                                <ColumnDefinition Width="Auto"/>
-                                <ColumnDefinition Width="Auto"/>
-                            </Grid.ColumnDefinitions>
-                            <Grid.RowDefinitions>
-                                <RowDefinition Height="Auto"/>
-                            </Grid.RowDefinitions>
-
-                            <Label Grid.Row="0" Grid.Column ="0" Margin="0 5 0 0" Content="{lex:Loc PrintLanguage}"/>
-                            <CheckBox Name="PrintLanguageOverrideCheckbox" Grid.Row="0" Grid.Column ="1" Margin="27 5 0 5" Width="46"
-                                      IsChecked="{Binding PrintLanguageOverrideIsChecked, Mode=TwoWay}"
-                                      IsEnabled="{Binding PrintLanguageOverrideIsEnabled}"
-                                      Visibility="{Binding ShowOperatorOverrideCheckBox, Converter={StaticResource TrueVisibleFalseCollapsed}}"/>
-                            <ComboBox Grid.Row="0" Grid.Column="2" Width="300" HorizontalAlignment="Left" Margin="27 0 0 0" 
-                                      IsEnabled="{Binding SelectedPrintLanguageIsEnabled}"
-                                      ItemsSource="{Binding PrintLanguages}"
-                                      DisplayMemberPath="Item2"
-                                      SelectedValuePath="Item2"
-                                      SelectedValue="{Binding SelectedPrintLanguage}"/>
-                        </Grid>
-                    </StackPanel>
-                </Grid>
-           </Grid>
-        </Border>
-
-        <Border Grid.Row="1" Margin="0 15 0 0" VerticalAlignment="Bottom">
-            <StackPanel Orientation="Horizontal">
-                <Button Content="{lex:Loc FormFeedButton}" 
-                        Command="{Binding FormFeedButtonCommand}"
-                        IsEnabled="{Binding PrinterButtonsEnabled}" />
-                <Button Content="{lex:Loc PrintDiagnosticButton}" 
-                        Command="{Binding PrintDiagnosticButtonCommand}"
-                        IsEnabled="{Binding PrinterButtonsEnabled}" />
-                <Button Content="{lex:Loc SelfTestLabel}" 
-                        Command="{Binding SelfTestButtonCommand}"
-                        Visibility="{Binding IsSelfTestVisible, Converter={StaticResource TrueVisibleFalseCollapsed}}" 
-                        IsEnabled="{Binding PrinterButtonsEnabled}" />
-                <Button Content="{lex:Loc SelfTestClearNVM}" 
-                        Command="{Binding SelfTestClearButtonCommand}"
-                        Visibility="{Binding IsSelfTestVisible, Converter={StaticResource TrueVisibleFalseCollapsed}}" 
-                        IsEnabled="{Binding PrinterButtonsEnabled}" />
-                <Button Content="{lex:Loc PrintTestTicket}" 
-                        Command="{Binding PrintTestTicketCommand}">
-                    <Button.IsEnabled>
-                        <MultiBinding Converter="{StaticResource BoolAndConverter}">
-                            <Binding Path="TestModeEnabled"/>
-                            <Binding Path="PrinterButtonsEnabled"/>
-                        </MultiBinding>
-                    </Button.IsEnabled>
-                </Button>
-                <Button Name="WarningButton" Style="{StaticResource MonacoWarningButton}"
-                        Command="{Binding ShowInfoPopupCommand}"
-                        Visibility="{Binding TestModeEnabled, Converter={StaticResource TrueHiddenFalseVisible}}">
-                    <Button.CommandParameter>
-                        <MultiBinding Converter="{StaticResource MultiValueConverter}">
-                            <Binding ElementName="WarningButton"/>
-                            <Binding RelativeSource="{RelativeSource Mode=FindAncestor, AncestorType=Control}" Path="DataContext.TestWarningText" />
-                        </MultiBinding>
-                    </Button.CommandParameter>
-                </Button>
-            </StackPanel>
-        </Border>
-    </Grid>
+﻿<operatorMenu:OperatorMenuPage x:Class="Aristocrat.Monaco.Application.UI.Views.PrinterPage"
+                               xmlns="http://schemas.microsoft.com/winfx/2006/xaml/presentation"
+                               xmlns:x="http://schemas.microsoft.com/winfx/2006/xaml" 
+                               xmlns:d="http://schemas.microsoft.com/expression/blend/2008"
+                               xmlns:mc="http://schemas.openxmlformats.org/markup-compatibility/2006"
+                               xmlns:operatorMenu="clr-namespace:Aristocrat.Monaco.Application.UI.OperatorMenu"
+                               xmlns:printer="clr-namespace:Aristocrat.Monaco.Application.UI.ViewModels"
+                               xmlns:lex="http://wpflocalizeextension.codeplex.com"
+                               xmlns:loc="http://monaco.aristocrat.com/localization"
+                               lex:ResxLocalizationProvider.DefaultAssembly="Aristocrat.Monaco.Localization"
+                               lex:ResxLocalizationProvider.DefaultDictionary="Resources" 
+                               mc:Ignorable="d" 
+                               Background="Transparent"
+                               d:DataContext="{d:DesignInstance {x:Type printer:PrinterViewModel}}">
+
+    <UserControl.Resources>
+        <ResourceDictionary>
+            <ResourceDictionary.MergedDictionaries>
+                <ResourceDictionary Source="/Aristocrat.Monaco.UI.Common;component/Skins/OperatorMenu.xaml"/>
+            </ResourceDictionary.MergedDictionaries>
+
+            <Style TargetType="Label" BasedOn="{StaticResource MonacoLabel}">
+                <Setter Property="Margin" Value="0 0 10 10" />
+                <Setter Property="VerticalAlignment" Value="Center" />
+            </Style>
+
+            <Style TargetType="TextBlock" BasedOn="{StaticResource MonacoTextBlock}">
+                <Setter Property="Margin" Value="0 0 0 10" />
+                <Setter Property="VerticalAlignment" Value="Center" />
+            </Style>
+
+            <Style TargetType="Button" BasedOn="{StaticResource MonacoButton}">
+                <Setter Property="Width" Value="200" />
+            </Style>
+
+            <Style TargetType="{x:Type CheckBox}" BasedOn="{StaticResource MonacoCheckBoxGeneral}">
+                <Setter Property="HorizontalAlignment" Value="Center"/>
+            </Style>
+        </ResourceDictionary>
+    </UserControl.Resources>
+
+    <Grid>
+        <Grid.RowDefinitions>
+            <RowDefinition Height="Auto" />
+            <RowDefinition Height="*" />
+            <RowDefinition Height="Auto"/>
+        </Grid.RowDefinitions>
+
+        <Border Grid.Row="0">
+            <Grid>
+                <Grid.RowDefinitions>
+                    <RowDefinition Height="Auto" MinHeight="350"/>
+                </Grid.RowDefinitions>
+                <Grid.ColumnDefinitions>
+                    <ColumnDefinition Width="*" />
+                    <ColumnDefinition Width="*" />
+                </Grid.ColumnDefinitions>
+
+                <Grid Grid.Row="0" Grid.Column="0">
+                    <Grid.RowDefinitions>
+                        <RowDefinition Height="Auto" />
+                        <RowDefinition Height="Auto" />
+                        <RowDefinition Height="Auto" />
+                        <RowDefinition Height="Auto" />
+                        <RowDefinition Height="Auto" />
+                        <RowDefinition Height="Auto" />
+                        <RowDefinition Height="Auto" />
+                        <RowDefinition Height="Auto" />
+                        <RowDefinition Height="Auto" />
+                    </Grid.RowDefinitions>
+                    <Grid.ColumnDefinitions>
+                        <ColumnDefinition Width="Auto" />
+                        <ColumnDefinition Width="*" />
+                    </Grid.ColumnDefinitions>
+                    <Label Grid.Row="0" Grid.Column="0" Content="{lex:Loc ManufacturerLabel}" />
+                    <TextBlock Grid.Row="0" Grid.Column="1" Foreground="{Binding ManufacturerForeground}">
+                        <TextBlock.Style>
+                            <Style TargetType="TextBlock" BasedOn="{StaticResource {x:Type TextBlock}}">
+                                <Style.Triggers>
+                                    <DataTrigger Binding="{Binding ManufacturerText, Mode=OneWay, TargetNullValue=''}" Value="">
+                                        <Setter Property="Text" Value="{lex:BLoc NotAvailable}"/>
+                                    </DataTrigger>
+                                </Style.Triggers>
+                                <Setter Property="Text" Value="{Binding ManufacturerText, Mode=OneWay}"/>
+                            </Style>
+                        </TextBlock.Style>
+                    </TextBlock>
+
+                    <Label Grid.Row="1" Grid.Column="0" Content="{lex:Loc ModelLabel}" />
+                    <TextBlock Grid.Row="1" Grid.Column="1" Foreground="{Binding ModelForeground}">
+                        <TextBlock.Style>
+                            <Style TargetType="TextBlock" BasedOn="{StaticResource {x:Type TextBlock}}">
+                                <Style.Triggers>
+                                    <DataTrigger Binding="{Binding ModelText, Mode=OneWay, TargetNullValue=''}" Value="">
+                                        <Setter Property="Text" Value="{lex:BLoc NotAvailable}"/>
+                                    </DataTrigger>
+                                </Style.Triggers>
+                                <Setter Property="Text" Value="{Binding ModelText, Mode=OneWay}"/>
+                            </Style>
+                        </TextBlock.Style>
+                    </TextBlock>
+
+                    <Label Grid.Row="2" Grid.Column="0" Content="{lex:Loc ProtocolLabel}" />
+                    <TextBlock Grid.Row="2" Grid.Column="1" Foreground="{Binding ProtocolForeground}">
+                        <TextBlock.Style>
+                            <Style TargetType="TextBlock" BasedOn="{StaticResource {x:Type TextBlock}}">
+                                <Style.Triggers>
+                                    <DataTrigger Binding="{Binding ProtocolText, Mode=OneWay, TargetNullValue=''}" Value="">
+                                        <Setter Property="Text" Value="{lex:BLoc NotAvailable}"/>
+                                    </DataTrigger>
+                                </Style.Triggers>
+                                <Setter Property="Text" Value="{Binding ProtocolText, Mode=OneWay}"/>
+                            </Style>
+                        </TextBlock.Style>
+                    </TextBlock>
+
+                    <Label Grid.Row="3" Grid.Column="0" Content="{lex:Loc Port}"
+                                   Visibility="{Binding PortVisible, Converter={StaticResource TrueVisibleFalseCollapsed}}"/>
+                    <TextBlock Grid.Row="3" Grid.Column="1" Foreground="{Binding PortForeground}" 
+                                       Visibility="{Binding PortVisible, Converter={StaticResource TrueVisibleFalseCollapsed}}">
+                        <TextBlock.Style>
+                            <Style TargetType="TextBlock" BasedOn="{StaticResource {x:Type TextBlock}}">
+                                <Style.Triggers>
+                                    <DataTrigger Binding="{Binding PortText, Mode=OneWay, TargetNullValue=''}" Value="">
+                                        <Setter Property="Text" Value="{lex:BLoc NotAvailable}"/>
+                                    </DataTrigger>
+                                </Style.Triggers>
+                                <Setter Property="Text" Value="{Binding PortText, Mode=OneWay}"/>
+                            </Style>
+                        </TextBlock.Style>
+                    </TextBlock>
+
+                    <Label Grid.Row="4" Grid.Column="0" Content="{lex:Loc SerialNumberLabel}" />
+                    <TextBlock Grid.Row="4" Grid.Column="1" Foreground="{Binding SerialNumberForeground}">
+                        <TextBlock.Style>
+                            <Style TargetType="TextBlock" BasedOn="{StaticResource {x:Type TextBlock}}">
+                                <Style.Triggers>
+                                    <DataTrigger Binding="{Binding SerialNumberText, Mode=OneWay, TargetNullValue=''}" Value="">
+                                        <Setter Property="Text" Value="{lex:BLoc NotAvailable}"/>
+                                    </DataTrigger>
+                                </Style.Triggers>
+                                <Setter Property="Text" Value="{Binding SerialNumberText, Mode=OneWay}"/>
+                            </Style>
+                        </TextBlock.Style>
+                    </TextBlock>
+
+                    <Label Grid.Row="5" Grid.Column="0" Content="{lex:Loc FirmwareVersionLabel}" />
+                    <TextBlock Grid.Row="5" Grid.Column="1" Foreground="{Binding FirmwareVersionForeground}">
+                        <TextBlock.Style>
+                            <Style TargetType="TextBlock" BasedOn="{StaticResource {x:Type TextBlock}}">
+                                <Style.Triggers>
+                                    <DataTrigger Binding="{Binding FirmwareVersionText, Mode=OneWay, TargetNullValue=''}" Value="">
+                                        <Setter Property="Text" Value="{lex:BLoc NotAvailable}"/>
+                                    </DataTrigger>
+                                </Style.Triggers>
+                                <Setter Property="Text" Value="{Binding FirmwareVersionText, Mode=OneWay}"/>
+                            </Style>
+                        </TextBlock.Style>
+                    </TextBlock>
+
+                    <Label Grid.Row="6" Grid.Column="0" Content="{lex:Loc FirmwareRevisionLabel}" />
+                    <TextBlock Grid.Row="6" Grid.Column="1" Foreground="{Binding FirmwareRevisionForeground}">
+                        <TextBlock.Style>
+                            <Style TargetType="TextBlock" BasedOn="{StaticResource {x:Type TextBlock}}">
+                                <Style.Triggers>
+                                    <DataTrigger Binding="{Binding FirmwareRevisionText, Mode=OneWay, TargetNullValue=''}" Value="">
+                                        <Setter Property="Text" Value="{lex:BLoc NotAvailable}"/>
+                                    </DataTrigger>
+                                </Style.Triggers>
+                                <Setter Property="Text" Value="{Binding FirmwareRevisionText, Mode=OneWay}"/>
+                            </Style>
+                        </TextBlock.Style>
+                    </TextBlock>
+
+                    <Label Grid.Row="7" Grid.Column="0" Content="{lex:Loc FirmwareCRCLabel}"/>
+                    <TextBlock Grid.Row="7" Grid.Column="1" Foreground="{Binding FirmwareCrcForeground}">
+                        <TextBlock.Style>
+                            <Style TargetType="TextBlock" BasedOn="{StaticResource {x:Type TextBlock}}">
+                                <Style.Triggers>
+                                    <DataTrigger Binding="{Binding FirmwareCrcText, Mode=OneWay, TargetNullValue=''}" Value="">
+                                        <Setter Property="Text" Value="{lex:BLoc NotAvailable}"/>
+                                    </DataTrigger>
+                                </Style.Triggers>
+                                <Setter Property="Text" Value="{Binding FirmwareCrcText, Mode=OneWay}"/>
+                            </Style>
+                        </TextBlock.Style>
+                    </TextBlock>
+
+                    <Label Grid.Row="8" Grid.Column="0" Content="{lex:Loc ActivationTimeLabel}" 
+                           Visibility="{Binding ActivationVisible, Converter={StaticResource TrueVisibleFalseCollapsed}}"/>
+                    <TextBlock Grid.Row="8" Grid.Column="1" Text="{Binding ActivationTime}"
+                                       Foreground="{Binding ActivationForeground}"
+                                       Visibility="{Binding ActivationVisible, Converter={StaticResource TrueVisibleFalseCollapsed}}"/>
+                </Grid>
+                <Grid Grid.Row="0" Grid.Column="1" Grid.IsSharedSizeScope="True">
+                    <Grid.RowDefinitions>
+                        <RowDefinition Height="Auto" />
+                        <RowDefinition Height="Auto" />
+                        <RowDefinition Height="Auto" />
+                        <RowDefinition Height="Auto" />
+                        <RowDefinition Height="Auto" />
+                        <RowDefinition Height="Auto" />
+                        <RowDefinition Height="Auto" />
+                        <RowDefinition Height="Auto" />
+                        <RowDefinition Height="Auto" />
+                    </Grid.RowDefinitions>
+                    <Grid.ColumnDefinitions>
+                        <ColumnDefinition Width="Auto" SharedSizeGroup="A" />
+                        <ColumnDefinition Width="Auto" SharedSizeGroup="B" />
+                        <ColumnDefinition Width="*" />
+                    </Grid.ColumnDefinitions>
+                    <Label Grid.Row="0" Grid.Column="0" Content="{lex:Loc StateLabel}" />
+                    <TextBlock Grid.Row="0" Grid.Column="1" Text="{Binding StateText}" Foreground="{Binding StateForeground}" />
+
+                    <Label Grid.Row="1" Grid.Column="0" Content="{lex:Loc SelfTestLabel}" />
+                    <TextBlock Grid.Row="1" Grid.Column="1" Text="{Binding SelfTestText}" Foreground="{Binding SelfTestForeground}" />
+
+                    <Grid Grid.Row="2" Grid.Column="0" Grid.ColumnSpan="2" MinHeight="60" VerticalAlignment="Top">
+                        <Grid.ColumnDefinitions>
+                            <ColumnDefinition Width="Auto" SharedSizeGroup="A" />
+                            <ColumnDefinition Width="Auto" SharedSizeGroup="B" MinWidth="150"/>
+                            <ColumnDefinition Width="*" />
+                        </Grid.ColumnDefinitions>
+
+                        <Label Grid.Column="0" Content="{lex:Loc StatusLabel}"  />
+                        <TextBlock Grid.Column="1" Grid.RowSpan="6" Name="Status" Text="{Binding StatusText}" 
+                                   Foreground="{Binding StatusForeground}" />
+                    </Grid>
+
+                    <StackPanel Grid.Row="3" Grid.Column ="0" Grid.ColumnSpan="3" Margin="0 20 0 0" Orientation="Horizontal" 
+                                Visibility="{Binding ShowPrintLanguageSettings, Converter={StaticResource TrueVisibleFalseCollapsed}}">
+                        <Grid>
+                            <Grid.ColumnDefinitions>
+                                <ColumnDefinition Width="Auto"/>
+                                <ColumnDefinition Width="Auto"/>
+                                <ColumnDefinition Width="Auto"/>
+                            </Grid.ColumnDefinitions>
+                            <Grid.RowDefinitions>
+                                <RowDefinition Height="Auto"/>
+                            </Grid.RowDefinitions>
+
+                            <Label Grid.Row="0" Grid.Column ="0" Margin="0 5 0 0" Content="{lex:Loc PrintLanguage}"/>
+                            <CheckBox Name="PrintLanguageOverrideCheckbox" Grid.Row="0" Grid.Column ="1" Margin="27 5 0 5" Width="46"
+                                      IsChecked="{Binding PrintLanguageOverrideIsChecked, Mode=TwoWay}"
+                                      IsEnabled="{Binding PrintLanguageOverrideIsEnabled}"
+                                      Visibility="{Binding ShowOperatorOverrideCheckBox, Converter={StaticResource TrueVisibleFalseCollapsed}}"/>
+                            <ComboBox Grid.Row="0" Grid.Column="2" Width="300" HorizontalAlignment="Left" Margin="27 0 0 0" 
+                                      IsEnabled="{Binding SelectedPrintLanguageIsEnabled}"
+                                      ItemsSource="{Binding PrintLanguages}"
+                                      DisplayMemberPath="Item2"
+                                      SelectedValuePath="Item2"
+                                      SelectedValue="{Binding SelectedPrintLanguage}"/>
+                        </Grid>
+                    </StackPanel>
+                </Grid>
+           </Grid>
+        </Border>
+
+        <Border Grid.Row="1" Margin="0 15 0 0" VerticalAlignment="Bottom">
+            <StackPanel Orientation="Horizontal">
+                <Button Content="{lex:Loc FormFeedButton}" 
+                        Command="{Binding FormFeedButtonCommand}"
+                        IsEnabled="{Binding PrinterButtonsEnabled}" />
+                <Button Content="{lex:Loc PrintDiagnosticButton}" 
+                        Command="{Binding PrintDiagnosticButtonCommand}"
+                        IsEnabled="{Binding PrinterButtonsEnabled}" />
+                <Button Content="{lex:Loc SelfTestLabel}" 
+                        Command="{Binding SelfTestButtonCommand}"
+                        Visibility="{Binding IsSelfTestVisible, Converter={StaticResource TrueVisibleFalseCollapsed}}" 
+                        IsEnabled="{Binding PrinterButtonsEnabled}" />
+                <Button Content="{lex:Loc SelfTestClearNVM}" 
+                        Command="{Binding SelfTestClearButtonCommand}"
+                        Visibility="{Binding IsSelfTestVisible, Converter={StaticResource TrueVisibleFalseCollapsed}}" 
+                        IsEnabled="{Binding PrinterButtonsEnabled}" />
+                <Button Content="{lex:Loc PrintTestTicket}" 
+                        Command="{Binding PrintTestTicketCommand}">
+                    <Button.IsEnabled>
+                        <MultiBinding Converter="{StaticResource BoolAndConverter}">
+                            <Binding Path="TestModeEnabled"/>
+                            <Binding Path="PrinterButtonsEnabled"/>
+                        </MultiBinding>
+                    </Button.IsEnabled>
+                </Button>
+                <Button Name="WarningButton" Style="{StaticResource MonacoWarningButton}"
+                        Command="{Binding ShowInfoPopupCommand}"
+                        Visibility="{Binding TestModeEnabled, Converter={StaticResource TrueHiddenFalseVisible}}">
+                    <Button.CommandParameter>
+                        <MultiBinding Converter="{StaticResource MultiValueConverter}">
+                            <Binding ElementName="WarningButton"/>
+                            <Binding RelativeSource="{RelativeSource Mode=FindAncestor, AncestorType=Control}" Path="DataContext.TestWarningText" />
+                        </MultiBinding>
+                    </Button.CommandParameter>
+                </Button>
+            </StackPanel>
+        </Border>
+    </Grid>
 </operatorMenu:OperatorMenuPage>