--- conflicted
+++ resolved
@@ -1,148 +1,135 @@
-﻿<operatorMenu:OperatorMenuPage x:Class="Aristocrat.Monaco.Application.UI.Views.IOPage"
-<<<<<<< HEAD
-                              xmlns="http://schemas.microsoft.com/winfx/2006/xaml/presentation"
-                              xmlns:mc="http://schemas.openxmlformats.org/markup-compatibility/2006" 
-                              xmlns:d="http://schemas.microsoft.com/expression/blend/2008" 
-                              xmlns:x="http://schemas.microsoft.com/winfx/2006/xaml"
-                              xmlns:operatorMenu="clr-namespace:Aristocrat.Monaco.Application.UI.OperatorMenu"
-                              xmlns:viewModels="clr-namespace:Aristocrat.Monaco.Application.UI.ViewModels"
-                              xmlns:lex="http://wpflocalizeextension.codeplex.com"
-                              lex:ResxLocalizationProvider.DefaultAssembly="Aristocrat.Monaco.Localization"
-                              lex:ResxLocalizationProvider.DefaultDictionary="Resources" 
-                              xmlns:loc="http://monaco.aristocrat.com/localization"
-                              Background="Transparent"
-                              mc:Ignorable="d" 
-                              d:DataContext="{d:DesignInstance {x:Type viewModels:IOPageViewModel}}">
-
-=======
-                               xmlns="http://schemas.microsoft.com/winfx/2006/xaml/presentation"
-                               xmlns:mc="http://schemas.openxmlformats.org/markup-compatibility/2006"
-                               xmlns:d="http://schemas.microsoft.com/expression/blend/2008"
-                               xmlns:x="http://schemas.microsoft.com/winfx/2006/xaml"
-                               xmlns:operatorMenu="clr-namespace:Aristocrat.Monaco.Application.UI.OperatorMenu"
-                               xmlns:viewModels="clr-namespace:Aristocrat.Monaco.Application.UI.ViewModels"
-                               xmlns:lex="http://wpflocalizeextension.codeplex.com"
-                               xmlns:loc="http://monaco.aristocrat.com/localization"
-                               mc:Ignorable="d"
-                               d:DataContext="{d:DesignInstance {x:Type viewModels:IOPageViewModel}}">
->>>>>>> 27c3461f
-    <UserControl.Resources>
-        <ResourceDictionary>
-            <ResourceDictionary.MergedDictionaries>
-                <ResourceDictionary Source="/Aristocrat.Monaco.UI.Common;component/Skins/OperatorMenu.xaml" />
-            </ResourceDictionary.MergedDictionaries>
-            <Style TargetType="Label"
-                   BasedOn="{StaticResource MonacoLabel}">
-                <Setter Property="Margin"
-                        Value="0 0 10 10" />
-                <Setter Property="VerticalAlignment"
-                        Value="Center" />
-            </Style>
-            <Style TargetType="TextBlock"
-                   BasedOn="{StaticResource MonacoTextBlock}">
-                <Setter Property="Margin"
-                        Value="0 0 0 10" />
-                <Setter Property="VerticalAlignment"
-                        Value="Center" />
-            </Style>
-        </ResourceDictionary>
-    </UserControl.Resources>
-    <Grid AutomationProperties.AutomationId="Grid0_9C8A3C39">
-        <Grid.RowDefinitions>
-            <RowDefinition AutomationProperties.AutomationId="RowDefinition1_9C8A3C39" />
-            <RowDefinition AutomationProperties.AutomationId="RowDefinition2_9C8A3C39" />
-        </Grid.RowDefinitions>
-        <!-- Main grid row 0 consists of a 1x5 grid for stack panels of device and status information. -->
-        <Grid AutomationProperties.AutomationId="Grid3_9C8A3C39">
-            <Grid.RowDefinitions>
-                <RowDefinition Height="Auto"
-                               AutomationProperties.AutomationId="RowDefinition4_9C8A3C39" />
-                <RowDefinition Height="Auto"
-                               AutomationProperties.AutomationId="RowDefinition5_9C8A3C39" />
-                <RowDefinition Height="Auto"
-                               AutomationProperties.AutomationId="RowDefinition6_9C8A3C39" />
-                <RowDefinition Height="Auto"
-                               AutomationProperties.AutomationId="RowDefinition7_9C8A3C39" />
-                <RowDefinition Height="Auto"
-                               AutomationProperties.AutomationId="RowDefinition8_9C8A3C39" />
-            </Grid.RowDefinitions>
-            <Grid.ColumnDefinitions>
-                <ColumnDefinition Width="Auto"
-                                  AutomationProperties.AutomationId="ColumnDefinition9_9C8A3C39" />
-                <ColumnDefinition Width="Auto"
-                                  AutomationProperties.AutomationId="ColumnDefinition10_9C8A3C39" />
-                <ColumnDefinition Width="100"
-                                  AutomationProperties.AutomationId="ColumnDefinition11_9C8A3C39" />
-                <ColumnDefinition Width="Auto"
-                                  AutomationProperties.AutomationId="ColumnDefinition12_9C8A3C39" />
-                <ColumnDefinition Width="Auto"
-                                  AutomationProperties.AutomationId="ColumnDefinition13_9C8A3C39" />
-            </Grid.ColumnDefinitions>
-            <Label Grid.Row="0"
-                   Grid.Column="0"
-                   Content="{lex:Loc ManufacturerLabel}"
-                   AutomationProperties.AutomationId="Label14_9C8A3C39" />
-            <TextBlock Grid.Row="0"
-                       Grid.Column="1"
-                       Name="Manufacturer"
-                       Text="{Binding ManufacturerText}"
-                       AutomationProperties.AutomationId="TextBlock15_9C8A3C39" />
-            <Label Grid.Row="1"
-                   Grid.Column="0"
-                   Content="{lex:Loc ModelLabel}"
-                   AutomationProperties.AutomationId="Label16_9C8A3C39" />
-            <TextBlock Grid.Row="1"
-                       Grid.Column="1"
-                       Name="Model"
-                       Text="{Binding ModelText}"
-                       AutomationProperties.AutomationId="TextBlock17_9C8A3C39" />
-            <Label Grid.Row="0"
-                   Grid.Column="3"
-                   Content="{lex:Loc StateLabel}"
-                   AutomationProperties.AutomationId="Label18_9C8A3C39" />
-            <TextBlock Grid.Row="0"
-                       Grid.Column="4"
-                       Name="State"
-                       Text="{Binding StateText}"
-                       Foreground="{Binding StateForegroundBrush}"
-                       AutomationProperties.AutomationId="TextBlock19_9C8A3C39" />
-            <Label Grid.Row="1"
-                   Grid.Column="3"
-                   Content="{lex:Loc StatusLabel}"
-                   AutomationProperties.AutomationId="Label20_9C8A3C39" />
-            <TextBlock Grid.Row="1"
-                       Grid.Column="4"
-                       Name="Status"
-                       Text="{Binding FormattedStatus}"
-                       Foreground="{Binding StatusForegroundBrush}"
-                       AutomationProperties.AutomationId="TextBlock21_9C8A3C39" />
-            <Label Grid.Row="2"
-                   Grid.Column="3"
-                   Content="{lex:Loc InputsLabel}"
-                   AutomationProperties.AutomationId="Label22_9C8A3C39" />
-            <TextBlock Grid.Row="2"
-                       Grid.Column="4"
-                       Name="Inputs"
-                       Text="{Binding InputsText}"
-                       AutomationProperties.AutomationId="TextBlock23_9C8A3C39" />
-            <Label Grid.Row="3"
-                   Grid.Column="3"
-                   Content="{lex:Loc OutputsLabel}"
-                   AutomationProperties.AutomationId="Label24_9C8A3C39" />
-            <TextBlock Grid.Row="3"
-                       Grid.Column="4"
-                       Name="Outputs"
-                       Text="{Binding OutputsText}"
-                       AutomationProperties.AutomationId="TextBlock25_9C8A3C39" />
-            <Label Grid.Row="4"
-                   Grid.Column="3"
-                   Content="{lex:Loc IntrusionText}"
-                   AutomationProperties.AutomationId="Label26_9C8A3C39" />
-            <TextBlock Grid.Row="4"
-                       Grid.Column="4"
-                       Name="Intrusion"
-                       Text="{Binding IntrusionText}"
-                       AutomationProperties.AutomationId="TextBlock27_9C8A3C39" />
-        </Grid>
-    </Grid>
+﻿<operatorMenu:OperatorMenuPage x:Class="Aristocrat.Monaco.Application.UI.Views.IOPage"
+                              xmlns="http://schemas.microsoft.com/winfx/2006/xaml/presentation"
+                              xmlns:mc="http://schemas.openxmlformats.org/markup-compatibility/2006" 
+                              xmlns:d="http://schemas.microsoft.com/expression/blend/2008" 
+                              xmlns:x="http://schemas.microsoft.com/winfx/2006/xaml"
+                              xmlns:operatorMenu="clr-namespace:Aristocrat.Monaco.Application.UI.OperatorMenu"
+                              xmlns:viewModels="clr-namespace:Aristocrat.Monaco.Application.UI.ViewModels"
+                              xmlns:lex="http://wpflocalizeextension.codeplex.com"
+                              lex:ResxLocalizationProvider.DefaultAssembly="Aristocrat.Monaco.Localization"
+                              lex:ResxLocalizationProvider.DefaultDictionary="Resources" 
+                              xmlns:loc="http://monaco.aristocrat.com/localization"
+                              Background="Transparent"
+                              mc:Ignorable="d" 
+                              d:DataContext="{d:DesignInstance {x:Type viewModels:IOPageViewModel}}">
+
+    <UserControl.Resources>
+        <ResourceDictionary>
+            <ResourceDictionary.MergedDictionaries>
+                <ResourceDictionary Source="/Aristocrat.Monaco.UI.Common;component/Skins/OperatorMenu.xaml" />
+            </ResourceDictionary.MergedDictionaries>
+            <Style TargetType="Label"
+                   BasedOn="{StaticResource MonacoLabel}">
+                <Setter Property="Margin"
+                        Value="0 0 10 10" />
+                <Setter Property="VerticalAlignment"
+                        Value="Center" />
+            </Style>
+            <Style TargetType="TextBlock"
+                   BasedOn="{StaticResource MonacoTextBlock}">
+                <Setter Property="Margin"
+                        Value="0 0 0 10" />
+                <Setter Property="VerticalAlignment"
+                        Value="Center" />
+            </Style>
+        </ResourceDictionary>
+    </UserControl.Resources>
+    <Grid AutomationProperties.AutomationId="Grid0_9C8A3C39">
+        <Grid.RowDefinitions>
+            <RowDefinition AutomationProperties.AutomationId="RowDefinition1_9C8A3C39" />
+            <RowDefinition AutomationProperties.AutomationId="RowDefinition2_9C8A3C39" />
+        </Grid.RowDefinitions>
+        <!-- Main grid row 0 consists of a 1x5 grid for stack panels of device and status information. -->
+        <Grid AutomationProperties.AutomationId="Grid3_9C8A3C39">
+            <Grid.RowDefinitions>
+                <RowDefinition Height="Auto"
+                               AutomationProperties.AutomationId="RowDefinition4_9C8A3C39" />
+                <RowDefinition Height="Auto"
+                               AutomationProperties.AutomationId="RowDefinition5_9C8A3C39" />
+                <RowDefinition Height="Auto"
+                               AutomationProperties.AutomationId="RowDefinition6_9C8A3C39" />
+                <RowDefinition Height="Auto"
+                               AutomationProperties.AutomationId="RowDefinition7_9C8A3C39" />
+                <RowDefinition Height="Auto"
+                               AutomationProperties.AutomationId="RowDefinition8_9C8A3C39" />
+            </Grid.RowDefinitions>
+            <Grid.ColumnDefinitions>
+                <ColumnDefinition Width="Auto"
+                                  AutomationProperties.AutomationId="ColumnDefinition9_9C8A3C39" />
+                <ColumnDefinition Width="Auto"
+                                  AutomationProperties.AutomationId="ColumnDefinition10_9C8A3C39" />
+                <ColumnDefinition Width="100"
+                                  AutomationProperties.AutomationId="ColumnDefinition11_9C8A3C39" />
+                <ColumnDefinition Width="Auto"
+                                  AutomationProperties.AutomationId="ColumnDefinition12_9C8A3C39" />
+                <ColumnDefinition Width="Auto"
+                                  AutomationProperties.AutomationId="ColumnDefinition13_9C8A3C39" />
+            </Grid.ColumnDefinitions>
+            <Label Grid.Row="0"
+                   Grid.Column="0"
+                   Content="{lex:Loc ManufacturerLabel}"
+                   AutomationProperties.AutomationId="Label14_9C8A3C39" />
+            <TextBlock Grid.Row="0"
+                       Grid.Column="1"
+                       Name="Manufacturer"
+                       Text="{Binding ManufacturerText}"
+                       AutomationProperties.AutomationId="TextBlock15_9C8A3C39" />
+            <Label Grid.Row="1"
+                   Grid.Column="0"
+                   Content="{lex:Loc ModelLabel}"
+                   AutomationProperties.AutomationId="Label16_9C8A3C39" />
+            <TextBlock Grid.Row="1"
+                       Grid.Column="1"
+                       Name="Model"
+                       Text="{Binding ModelText}"
+                       AutomationProperties.AutomationId="TextBlock17_9C8A3C39" />
+            <Label Grid.Row="0"
+                   Grid.Column="3"
+                   Content="{lex:Loc StateLabel}"
+                   AutomationProperties.AutomationId="Label18_9C8A3C39" />
+            <TextBlock Grid.Row="0"
+                       Grid.Column="4"
+                       Name="State"
+                       Text="{Binding StateText}"
+                       Foreground="{Binding StateForegroundBrush}"
+                       AutomationProperties.AutomationId="TextBlock19_9C8A3C39" />
+            <Label Grid.Row="1"
+                   Grid.Column="3"
+                   Content="{lex:Loc StatusLabel}"
+                   AutomationProperties.AutomationId="Label20_9C8A3C39" />
+            <TextBlock Grid.Row="1"
+                       Grid.Column="4"
+                       Name="Status"
+                       Text="{Binding FormattedStatus}"
+                       Foreground="{Binding StatusForegroundBrush}"
+                       AutomationProperties.AutomationId="TextBlock21_9C8A3C39" />
+            <Label Grid.Row="2"
+                   Grid.Column="3"
+                   Content="{lex:Loc InputsLabel}"
+                   AutomationProperties.AutomationId="Label22_9C8A3C39" />
+            <TextBlock Grid.Row="2"
+                       Grid.Column="4"
+                       Name="Inputs"
+                       Text="{Binding InputsText}"
+                       AutomationProperties.AutomationId="TextBlock23_9C8A3C39" />
+            <Label Grid.Row="3"
+                   Grid.Column="3"
+                   Content="{lex:Loc OutputsLabel}"
+                   AutomationProperties.AutomationId="Label24_9C8A3C39" />
+            <TextBlock Grid.Row="3"
+                       Grid.Column="4"
+                       Name="Outputs"
+                       Text="{Binding OutputsText}"
+                       AutomationProperties.AutomationId="TextBlock25_9C8A3C39" />
+            <Label Grid.Row="4"
+                   Grid.Column="3"
+                   Content="{lex:Loc IntrusionText}"
+                   AutomationProperties.AutomationId="Label26_9C8A3C39" />
+            <TextBlock Grid.Row="4"
+                       Grid.Column="4"
+                       Name="Intrusion"
+                       Text="{Binding IntrusionText}"
+                       AutomationProperties.AutomationId="TextBlock27_9C8A3C39" />
+        </Grid>
+    </Grid>
 </operatorMenu:OperatorMenuPage>