--- conflicted
+++ resolved
@@ -1,414 +1,389 @@
-﻿<common:BaseWindow x:Class="Aristocrat.Monaco.Application.UI.Views.MenuSelectionWindow"
-                   xmlns="http://schemas.microsoft.com/winfx/2006/xaml/presentation"
-                   xmlns:x="http://schemas.microsoft.com/winfx/2006/xaml"
-                   xmlns:common="http://monaco.aristocrat.com/common"
-                   xmlns:iconPacks="http://metro.mahapps.com/winfx/xaml/iconpacks"
-                   xmlns:controls="http://metro.mahapps.com/winfx/xaml/controls"
-                   xmlns:i="http://schemas.microsoft.com/expression/2010/interactivity"
-                   xmlns:viewModels="clr-namespace:Aristocrat.Monaco.Application.UI.ViewModels"
-                   xmlns:d="http://schemas.microsoft.com/expression/blend/2008"
-                   xmlns:mc="http://schemas.openxmlformats.org/markup-compatibility/2006"
-                   common:DialogParticipation.Register="{Binding}"
-                   xmlns:views="clr-namespace:Aristocrat.Monaco.Application.UI.Views"
-                   xmlns:loc="http://monaco.aristocrat.com/localization"
-                   xmlns:lex="http://wpflocalizeextension.codeplex.com"
-                   lex:ResxLocalizationProvider.DefaultAssembly="Aristocrat.Monaco.Localization"
-                   lex:ResxLocalizationProvider.DefaultDictionary="Resources" 
-                   xmlns:behaviors="clr-namespace:Aristocrat.Monaco.UI.Common.Behaviors;assembly=Aristocrat.Monaco.UI.Common"
-                   xmlns:events="clr-namespace:Aristocrat.Monaco.UI.Common.Events;assembly=Aristocrat.Monaco.UI.Common"
-                   xmlns:b="http://schemas.microsoft.com/xaml/behaviors"
-                   loc:Localizer.For="Operator"
-                   mc:Ignorable="d" 
-                   d:DataContext="{d:DesignInstance {x:Type viewModels:MenuSelectionViewModel}}"
-                   Title="OperatorMenuWindow"
-                   WindowStyle="None"
-                   FocusManager.FocusedElement="{Binding ElementName=ExitButton}"
-                   Initialized="Window_Initialized"
-                   Background="{DynamicResource OperatorMenuDark}"
-                   BorderBrush="Black"
-                   BorderThickness="1"
-                   x:Name="OperatorMenuWindow">
-<<<<<<< HEAD
-    
-    <b:Interaction.Triggers>
-        <b:EventTrigger EventName="Loaded">
-            <b:InvokeCommandAction Command="{Binding HandleLoadedCommand}" />
-        </b:EventTrigger>
-        <b:EventTrigger EventName="Closing">
-            <b:InvokeCommandAction Command="{Binding HandleClosingCommand}" />
-        </b:EventTrigger>
-        <b:EventTrigger EventName="ContentRendered">
-            <b:InvokeCommandAction Command="{Binding HandleContentRenderedCommand}" />
-        </b:EventTrigger>
-    </b:Interaction.Triggers>
-=======
-
-    <i:Interaction.Triggers>
-        <i:EventTrigger EventName="Loaded">
-            <i:InvokeCommandAction Command="{Binding HandleLoadedCommand}" />
-        </i:EventTrigger>
-        <i:EventTrigger EventName="Closing">
-            <i:InvokeCommandAction Command="{Binding HandleClosingCommand}" />
-        </i:EventTrigger>
-        <i:EventTrigger EventName="ContentRendered">
-            <i:InvokeCommandAction Command="{Binding HandleContentRenderedCommand}" />
-        </i:EventTrigger>
-    </i:Interaction.Triggers>
->>>>>>> 5dd0dcf5
-
-    <common:BaseWindow.Resources>
-        <ResourceDictionary>
-            <ResourceDictionary.MergedDictionaries>
-                <ResourceDictionary Source="/Aristocrat.Monaco.UI.Common;component/Skins/OperatorMenu.xaml"/>
-            </ResourceDictionary.MergedDictionaries>
-
-            <common:DateTimeFormatConverter x:Key="DateTimeFormatConverter"/>
-
-            <Style x:Key="CalibrationTextStyle"
-                   TargetType="TextBlock"
-                   BasedOn="{StaticResource {x:Type TextBlock}}">
-                <Setter Property="Foreground"
-                        Value="{DynamicResource OperatorMenuLabelText}" />
-                <Setter Property="FontWeight"
-                        Value="Bold" />
-                <Setter Property="FontSize"
-                        Value="16" />
-                <Setter Property="FontFamily"
-                        Value="Helvetica" />
-                <Style.Triggers>
-                    <EventTrigger RoutedEvent="Loaded">
-                        <EventTrigger.Actions>
-                            <BeginStoryboard>
-                                <Storyboard>
-                                    <DoubleAnimation Storyboard.TargetProperty="(TextBlock.Opacity)"
-                                                     From="1" To="0"
-                                                     Duration="00:00:02"
-                                                     AutoReverse="True"
-                                                     RepeatBehavior="Forever" />
-                                </Storyboard>
-                            </BeginStoryboard>
-                        </EventTrigger.Actions>
-                    </EventTrigger>
-                </Style.Triggers>
-            </Style>
-
-            <DataTemplate x:Key="SinglePageTemplate" DataType="{x:Type ContentControl}">
-                <GroupBox Header="{Binding DataContext.SelectedItem.PageName, ElementName=OperatorMenuWindow}"
-                          Margin="20" loc:Localizer.LocalizationAware="True">
-                    <Grid>
-                        <Grid.RowDefinitions>
-                            <RowDefinition Height="*"/>
-                            <RowDefinition Height="Auto"/>
-                        </Grid.RowDefinitions>
-
-                        <ContentControl Grid.Row="0" Content="{Binding DataContext.SelectedItem.Page, ElementName=OperatorMenuWindow}"/>
-
-                        <TextBlock Grid.Row="1"
-                                   HorizontalAlignment="Right"
-                                   VerticalAlignment="Bottom"
-                                   TextWrapping="Wrap"
-                                   Style="{StaticResource MonacoWarningTextBlock}"
-                                   Text="{Binding DataContext.WarningMessageText, ElementName=OperatorMenuWindow, UpdateSourceTrigger=PropertyChanged}"/>
-                    </Grid>
-                </GroupBox>
-            </DataTemplate>
-
-            <GridLength x:Key="GoldenRatioGridLength">1.618*</GridLength>
-
-        </ResourceDictionary>
-    </common:BaseWindow.Resources>
-
-    <b:Interaction.Behaviors>
-        <behaviors:TouchWindowBehavior />
-        <behaviors:HighDpiWindowBehavior/>
-    </b:Interaction.Behaviors>
-
-    <Grid>
-        <Grid.RowDefinitions>
-            <RowDefinition Height="0"/>
-            <RowDefinition Height="1*"/>
-        </Grid.RowDefinitions>
-
-        <b:Interaction.Triggers>
-            <events:RoutedEventTrigger RoutedEvent="{x:Static FrameworkElement.SizeChangedEvent}" Target="{Binding RelativeSource={RelativeSource FindAncestor, AncestorType=Window}}">
-                <common:AdaptToOrientationGridAction FirstRowHeightWhenPortrait="{StaticResource GoldenRatioGridLength}" />
-            </events:RoutedEventTrigger>
-            <events:RoutedEventTrigger RoutedEvent="{x:Static FrameworkElement.LoadedEvent}">
-                <common:AdaptToOrientationGridAction FirstRowHeightWhenPortrait="{StaticResource GoldenRatioGridLength}" />
-            </events:RoutedEventTrigger>
-        </b:Interaction.Triggers>
-
-        <Viewbox Grid.Row="0" HorizontalAlignment="Center" VerticalAlignment="Center" Stretch="UniformToFill">
-            <Image Source="../Resources/AristocratLogoPortrait.png"   />
-        </Viewbox>
-
-        <Border Grid.Row="1" BorderThickness="0,2,0,0" >
-            <Border.BorderBrush>
-                <SolidColorBrush Color="#FF234371"/>
-            </Border.BorderBrush>
-            <!-- Name is used to center dialogs within this element -->
-            <Grid x:Name="AuditMenu">
-                <Grid.Resources>
-                    <Image x:Key="StripImage" Source="../Resources/Operator_Menu_Background_Strip.png">
-                        <Image.OpacityMask>
-                            <LinearGradientBrush StartPoint=".5,0" EndPoint=".5,1" >
-                                <GradientStop Offset="0.0" Color="#001C3053" />
-                                <GradientStop Offset="1" Color="#FF1C3053" />
-                            </LinearGradientBrush>
-                        </Image.OpacityMask>
-                    </Image>
-                    <VisualBrush x:Key="StripBrush"  Visual="{StaticResource StripImage}"/>
-                </Grid.Resources>
-
-                <Grid.RowDefinitions>
-                    <RowDefinition Height="Auto"/>
-                    <RowDefinition Height="5" />
-                    <RowDefinition Height="*"/>
-                    <RowDefinition Height="Auto" />
-                </Grid.RowDefinitions>
-
-                <Grid.ColumnDefinitions>
-                    <ColumnDefinition Width="Auto" />
-                    <ColumnDefinition Width="*" />
-                </Grid.ColumnDefinitions>
-
-                <Border Grid.Row="0" Grid.Column="0" Background="{DynamicResource OperatorMenuMedium}" BorderBrush="{DynamicResource OperatorMenuDark}" Height="100">
-                    <Image Source="../Resources/Aristocrat_Logo_White_Large.png" Stretch="Uniform" VerticalAlignment="Center" Margin="12" />
-                </Border>
-
-                <Border Grid.Row="1" Grid.Column="0" Background="{DynamicResource OperatorMenuDropShadowBrush}"/>
-
-                <Grid Grid.Row="2" Grid.Column="0">
-                    <Grid.RowDefinitions>
-                        <RowDefinition Height="*" />
-                        <RowDefinition Height="Auto" />
-                        <RowDefinition Height="Auto" />
-                        <RowDefinition Height="Auto" />
-                        <RowDefinition Height="Auto" />
-                    </Grid.RowDefinitions>
-                    <common:TouchListBox Name="Views" ItemsSource="{Binding MenuItems}" 
-                                         SelectedItem="{Binding SelectedItem, Mode=TwoWay}" Grid.Row="0" Width="320"
-                                         Margin="0 10 0 0" BorderBrush="{StaticResource OperatorMenuDark}" 
-                                         Background="{StaticResource OperatorMenuDark}" BorderThickness="0" 
-                                         Style="{StaticResource MonacoListBox}">
-                        <common:TouchListBox.ItemTemplate>
-                            <DataTemplate>
-                                <Border BorderThickness="0,0,0,0" BorderBrush="{StaticResource MahApps.Brushes.Accent2}" Background="Transparent">
-                                    <TextBlock Text="{Binding PageName}" HorizontalAlignment="Left" VerticalAlignment="Center" 
-                                               Foreground="{Binding RelativeSource={RelativeSource AncestorType=ListBoxItem, Mode=FindAncestor}, Path=Foreground}"
-                                               FontSize="{StaticResource Heading4FontSize}" Margin="50 0 0 0" Padding="0 13 0 13"
-                                               loc:Localizer.LocalizationAware="True" />
-                                </Border>
-                            </DataTemplate>
-                        </common:TouchListBox.ItemTemplate>
-                        <common:TouchListBox.ItemContainerStyle>
-                            <Style TargetType="{x:Type ListBoxItem}" BasedOn="{StaticResource MahApps.Styles.ListBoxItem}">
-                                <Style.Resources>
-                                    <SolidColorBrush x:Key="{x:Static SystemColors.HighlightBrushKey}" Color="{StaticResource HighlightColor}"/>
-                                    <SolidColorBrush x:Key="{x:Static SystemColors.ControlBrushKey}" Color="{StaticResource HighlightColor}"/>
-                                </Style.Resources>
-                                <Setter Property="Padding" Value="0" />
-                                <Setter Property="Background" Value="Transparent" />
-                                <Setter Property="FocusVisualStyle" Value="{x:Null}" />
-                                <Setter Property="IsEnabled" Value="False"/>
-                                <Setter Property="Template">
-                                    <Setter.Value>
-                                        <ControlTemplate TargetType="{x:Type ListBoxItem}">
-                                            <Border x:Name="Bd" BorderBrush="{TemplateBinding BorderBrush}" BorderThickness="{TemplateBinding BorderThickness}" Background="{TemplateBinding Background}" Padding="{TemplateBinding Padding}" SnapsToDevicePixels="True">
-                                                <ContentPresenter ContentTemplate="{TemplateBinding ContentTemplate}" Content="{TemplateBinding Content}" ContentStringFormat="{TemplateBinding ContentStringFormat}" HorizontalAlignment="{TemplateBinding HorizontalContentAlignment}" SnapsToDevicePixels="{TemplateBinding SnapsToDevicePixels}" VerticalAlignment="{TemplateBinding VerticalContentAlignment}"/>
-                                            </Border>
-                                            <ControlTemplate.Triggers>
-                                                <DataTrigger Binding="{Binding IsEnabled}" Value="True">
-                                                    <DataTrigger.Setters>
-                                                        <Setter Property="IsEnabled" Value="True"/>
-                                                    </DataTrigger.Setters>
-                                                </DataTrigger>
-                                                <MultiTrigger>
-                                                    <MultiTrigger.Conditions>
-                                                        <Condition Property="IsSelected" Value="False"/>
-                                                    </MultiTrigger.Conditions>
-                                                    <Setter Property="Background" TargetName="Bd" Value="{x:Null}"/>
-                                                    <Setter Property="BorderBrush" TargetName="Bd" Value="{x:Null}"/>
-                                                    <Setter Property="Foreground" Value="{DynamicResource OperatorMenuLabelText}" />
-                                                </MultiTrigger>
-                                                <MultiTrigger>
-                                                    <MultiTrigger.Conditions>
-                                                        <Condition Property="IsSelected" Value="True"/>
-                                                    </MultiTrigger.Conditions>
-                                                    <Setter Property="Background" TargetName="Bd" Value="{DynamicResource MenuHighlightBrush}"/>
-                                                    <Setter Property="BorderBrush" TargetName="Bd" Value="{x:Null}"/>
-                                                    <Setter Property="Foreground" Value="{DynamicResource OperatorMenuDark}" />
-                                                </MultiTrigger>
-                                                <MultiTrigger>
-                                                    <MultiTrigger.Conditions>
-                                                        <Condition Property="IsEnabled" Value="False"/>
-                                                    </MultiTrigger.Conditions>
-                                                    <Setter Property="Background" TargetName="Bd" Value="{x:Null}"/>
-                                                    <Setter Property="BorderBrush" TargetName="Bd" Value="{x:Null}"/>
-                                                    <Setter Property="Foreground" Value="{DynamicResource OperatorMenuDisabledText}" />
-                                                </MultiTrigger>
-                                            </ControlTemplate.Triggers>
-                                        </ControlTemplate>
-                                    </Setter.Value>
-                                </Setter>
-                            </Style>
-                        </common:TouchListBox.ItemContainerStyle>
-                    </common:TouchListBox>
-
-                    <Grid Grid.Row="1" Margin="0,20,0,0">
-                        <Grid Visibility="{Binding ShowExitButton, Converter={StaticResource TrueVisibleFalseCollapsed}}">
-                            <Grid.ColumnDefinitions>
-                                <ColumnDefinition Width="*" />
-                                <ColumnDefinition Width="*" />
-                            </Grid.ColumnDefinitions>
-
-                            <Button Name="ExitButton" TabIndex="100" Grid.Column="0" Width="65" Height="45" Style="{StaticResource MonacoButton1}"
-                                    Command="{Binding ExitButtonCommand}" Margin="30,0,0,0" HorizontalAlignment="Center">
-                                <Grid>
-                                    <iconPacks:PackIconMaterial Kind="ExitToApp" Flip="Horizontal" Width="25" Height="25"/>
-                                </Grid>
-                            </Button>
-
-                            <Button IsEnabled="{Binding PrintButtonEnabled}" Grid.Column="1" Width="65" Height="45" HorizontalAlignment="Center" Margin="0,0,30,0"
-                                    Command="{Binding PrintButtonCommand}" Style="{StaticResource MonacoButton1}"
-                                    Visibility="{Binding ShowCancelPrintButton, Converter={StaticResource TrueCollapsedFalseVisible}}">
-                                <Grid>
-                                    <iconPacks:PackIconFontAwesome Kind="PrintSolid"  Width="25" Height="25"/>
-                                </Grid>
-                            </Button>
-                            <Button Grid.Column="1" Width="65" Height="45" HorizontalAlignment="Center" Margin="0,0,30,0"
-                                    IsEnabled="{Binding CancelButtonEnabled}"
-                                    Command="{Binding PrintButtonCommand}" Style="{StaticResource MonacoButton1}" 
-                                    Visibility="{Binding ShowCancelPrintButton, Converter={StaticResource TrueVisibleFalseCollapsed}}">
-                                <Grid>
-                                    <iconPacks:PackIconModern Kind="Cancel" Width="25" Height="25"/>
-                                </Grid>
-                            </Button>
-                        </Grid>
-                        <Grid Visibility="{Binding ShowExitButton, Converter={StaticResource TrueCollapsedFalseVisible}}">
-                            <Grid.ColumnDefinitions>
-                                <ColumnDefinition Width="*" />
-                            </Grid.ColumnDefinitions>
-
-                            <Button IsEnabled="{Binding PrintButtonEnabled}" Width="90" Height="45" HorizontalAlignment="Center"
-                                    Command="{Binding PrintButtonCommand}" Style="{StaticResource MonacoButton1}"
-                                    Visibility="{Binding ShowCancelPrintButton, Converter={StaticResource TrueCollapsedFalseVisible}}">
-                                <Grid>
-                                    <iconPacks:PackIconFontAwesome Kind="PrintSolid" Width="25" Height="25"/>
-                                </Grid>
-                            </Button>
-                            <Button Width="90" Height="45" HorizontalAlignment="Center"
-                                    IsEnabled="{Binding CancelButtonEnabled}"
-                                    Command="{Binding PrintButtonCommand}" Style="{StaticResource MonacoButton1}" 
-                                    Visibility="{Binding ShowCancelPrintButton, Converter={StaticResource TrueVisibleFalseCollapsed}}">
-                                <Grid>
-                                    <iconPacks:PackIconModern Kind="Cancel" Width="25" Height="25"/>
-                                </Grid>
-                            </Button>
-                        </Grid>
-                    </Grid>
-
-                    <Border Grid.Row="3" HorizontalAlignment="Center" Background="{StaticResource MenuHighlightBrush}" Margin="0,25,0,20" 
-                            Visibility="{Binding CreditBalanceVisible, Converter={StaticResource TrueVisibleFalseCollapsed}, FallbackValue=Hidden}">
-                        <Label Margin="10" VerticalAlignment="Center" Name="CreditBalance" Content="{Binding CreditBalanceContent}" Foreground="{StaticResource OperatorMenuDark}"/>
-                    </Border>
-
-                </Grid>
-
-                <Border Background="{DynamicResource OperatorMenuDark}" Grid.Row="0" Grid.Column="1">
-                    <Grid>
-                        <Grid.ColumnDefinitions>
-                            <ColumnDefinition Width="Auto"/>
-                            <ColumnDefinition Width="Auto"/>
-                            <ColumnDefinition Width="*"/>
-                            <ColumnDefinition Width="Auto"/>
-                            <ColumnDefinition Width="55"/>
-                        </Grid.ColumnDefinitions>
-                        <Image Source="../Resources/Audit.png" Stretch="None" Grid.Column="0" Margin="30 0 20 0"/>
-                        <StackPanel Orientation="Horizontal" Grid.Column="1" Height="100" VerticalAlignment="Center" Visibility="{Binding IsPageTitleVisible, Converter={StaticResource TrueVisibleFalseCollapsed}}">
-                            <Label Name="PageTitle" VerticalAlignment="Center" Content="{Binding PageTitleContent}" FontWeight="Bold" FontSize="{StaticResource Heading3FontSize}"/>
-                            <Label HorizontalAlignment="Center" VerticalAlignment="Center" Content="/" FontSize="{StaticResource Heading3FontSize}" />
-                            <Label Name="OperatorMenuLabel" VerticalAlignment="Center" Content="{Binding OperatorMenuLabelContent}" FontWeight="Bold" FontSize="{StaticResource Heading3FontSize}"/>
-                        </StackPanel>
-                        <ComboBox Grid.Column="2" Name="LanguageComboBox" ItemsSource="{Binding SupportedLanguages}" Visibility="Hidden" HorizontalAlignment="Center" VerticalAlignment="Center" Margin="0,0,20,0">
-                            <b:Interaction.Triggers>
-                                <b:EventTrigger EventName="SelectionChanged">
-                                    <b:InvokeCommandAction Command="{Binding LanguageChangedCommand}" CommandParameter="{Binding SelectedItem, ElementName=LanguageComboBox}" />
-                                </b:EventTrigger>
-                            </b:Interaction.Triggers>
-                        </ComboBox>
-                        <Label Grid.Column="3" Name="DateTime" HorizontalAlignment="Center" VerticalAlignment="Center" FontSize="{StaticResource Heading4FontSize}" Content="{Binding CurrentDateTime, Converter={StaticResource DateTimeFormatConverter}}"/>
-                        <iconPacks:PackIconMaterial Grid.Column="4" Kind="Clock" Foreground="{DynamicResource OperatorMenuLabelText}" 
-                                                    Margin="10 -5 10 0" Width="35" Height="35" VerticalAlignment="Center"/>
-                    </Grid>
-                </Border>
-
-                <Border Grid.Row="1" Grid.Column="1" Background="{StaticResource StripBrush}"/>
-
-                <Grid Grid.Row="2" Grid.Column="1" Margin="0,0,0,0">
-                    <Grid.Background>
-                        <LinearGradientBrush StartPoint="0,.3"
-                                             EndPoint="1,.7">
-                            <GradientStop Color="{StaticResource MahApps.Colors.ThemeForeground}"
-                                          Offset="0"/>
-                            <GradientStop Color="{StaticResource DarkColor1}"
-                                          Offset=".1"/>
-                            <GradientStop Color="{StaticResource DarkColor2}"
-                                          Offset=".4"/>
-                            <GradientStop Color="{StaticResource Color1}"
-                                          Offset=".9"/>
-                        </LinearGradientBrush>
-                    </Grid.Background>
-                    <ContentControl x:Name="MenuContentControl" Content="{Binding SelectedItem.Page}" Margin="5">
-                        <ContentControl.Style>
-                            <Style TargetType="{x:Type ContentControl}">
-                                <Setter Property="ContentTemplate" Value="{x:Null}" />
-                                <Style.Triggers>
-                                    <DataTrigger Binding="{Binding SelectedItem.IsMultiPage}" Value="False">
-                                        <Setter Property="ContentTemplate" Value="{StaticResource SinglePageTemplate}" />
-                                    </DataTrigger>
-                                </Style.Triggers>
-                            </Style>
-                        </ContentControl.Style>
-                    </ContentControl>
-                    <controls:ProgressRing Height="100" Width="100" IsLarge="True" IsActive="True" 
-                                           VerticalAlignment="Center" HorizontalAlignment="Center"
-                                           Visibility="{Binding IsLoadingData, Converter={StaticResource TrueVisibleFalseCollapsed}}" />
-                    <views:OperatorMenuPopup/>
-                </Grid>
-
-                <Border Grid.Row="3" Grid.Column="0" Grid.ColumnSpan="2" Background="{StaticResource OperatorMenuMedium}" Height="30" BorderBrush="Black" BorderThickness="0,1,0,0">
-                    <Grid>
-                        <Label Name="PrintStatus"  Content="{Binding PrintStatusText}" Margin="20 0 0 0" FontSize="{StaticResource Heading5FontSize}" FontWeight="Bold"
-                               HorizontalAlignment="Left" VerticalAlignment="Center" Foreground="{StaticResource HighlightBrush1}" />
-
-<<<<<<< HEAD
-                        <TextBlock Margin="0 0 20 0" Visibility="{Binding CanCalibrateTouchScreens,Mode=OneWay, Converter={StaticResource BoolToVisConverter}}"
-                                   Text="{lex:Loc CalibrationText}"
-=======
-                        <TextBlock Margin="0 0 20 0" Visibility="{Binding CanCalibrateTouchScreens,Mode=OneWay, Converter={StaticResource TrueVisibleFalseCollapsed}}"
-                                   Text="{lex:Loc Key={x:Static loc:ResourceKeys.CalibrationText}}"
->>>>>>> 5dd0dcf5
-                                   Style="{StaticResource CalibrationTextStyle}" 
-                                   VerticalAlignment="Center"
-                                   HorizontalAlignment="Right"
-                                   Foreground="{StaticResource HighlightBrush1}"/>
-
-<<<<<<< HEAD
-                        <TextBlock Margin="0 0 20 0" Visibility="{Binding ShowMainDoorText,Mode=OneWay, Converter={StaticResource BoolToVisConverter}}"
-                                   Text="{lex:Loc CalibrationAccess}"
-=======
-                        <TextBlock Margin="0 0 20 0" Visibility="{Binding ShowMainDoorText,Mode=OneWay, Converter={StaticResource TrueVisibleFalseCollapsed}}"
-                                   Text="{lex:Loc Key={x:Static loc:ResourceKeys.CalibrationAccess}}"
->>>>>>> 5dd0dcf5
-                                   Style="{StaticResource CalibrationTextStyle}" 
-                                   VerticalAlignment="Center"
-                                   HorizontalAlignment="Right"
-                                   Foreground="{StaticResource HighlightBrush1}"/>
-
-                    </Grid>
-                </Border>
-            </Grid>
-        </Border>
-    </Grid>
-</common:BaseWindow>
+﻿<common:BaseWindow x:Class="Aristocrat.Monaco.Application.UI.Views.MenuSelectionWindow"
+                   xmlns="http://schemas.microsoft.com/winfx/2006/xaml/presentation"
+                   xmlns:x="http://schemas.microsoft.com/winfx/2006/xaml"
+                   xmlns:common="http://monaco.aristocrat.com/common"
+                   xmlns:iconPacks="http://metro.mahapps.com/winfx/xaml/iconpacks"
+                   xmlns:controls="http://metro.mahapps.com/winfx/xaml/controls"
+                   xmlns:i="http://schemas.microsoft.com/expression/2010/interactivity"
+                   xmlns:viewModels="clr-namespace:Aristocrat.Monaco.Application.UI.ViewModels"
+                   xmlns:d="http://schemas.microsoft.com/expression/blend/2008"
+                   xmlns:mc="http://schemas.openxmlformats.org/markup-compatibility/2006"
+                   common:DialogParticipation.Register="{Binding}"
+                   xmlns:views="clr-namespace:Aristocrat.Monaco.Application.UI.Views"
+                   xmlns:loc="http://monaco.aristocrat.com/localization"
+                   xmlns:lex="http://wpflocalizeextension.codeplex.com"
+                   lex:ResxLocalizationProvider.DefaultAssembly="Aristocrat.Monaco.Localization"
+                   lex:ResxLocalizationProvider.DefaultDictionary="Resources" 
+                   xmlns:behaviors="clr-namespace:Aristocrat.Monaco.UI.Common.Behaviors;assembly=Aristocrat.Monaco.UI.Common"
+                   xmlns:events="clr-namespace:Aristocrat.Monaco.UI.Common.Events;assembly=Aristocrat.Monaco.UI.Common"
+                   xmlns:b="http://schemas.microsoft.com/xaml/behaviors"
+                   loc:Localizer.For="Operator"
+                   mc:Ignorable="d" 
+                   d:DataContext="{d:DesignInstance {x:Type viewModels:MenuSelectionViewModel}}"
+                   Title="OperatorMenuWindow"
+                   WindowStyle="None"
+                   FocusManager.FocusedElement="{Binding ElementName=ExitButton}"
+                   Initialized="Window_Initialized"
+                   Background="{DynamicResource OperatorMenuDark}"
+                   BorderBrush="Black"
+                   BorderThickness="1"
+                   x:Name="OperatorMenuWindow">
+
+    <b:Interaction.Triggers>
+        <b:EventTrigger EventName="Loaded">
+            <b:InvokeCommandAction Command="{Binding HandleLoadedCommand}" />
+        </b:EventTrigger>
+        <b:EventTrigger EventName="Closing">
+            <b:InvokeCommandAction Command="{Binding HandleClosingCommand}" />
+        </b:EventTrigger>
+        <b:EventTrigger EventName="ContentRendered">
+            <b:InvokeCommandAction Command="{Binding HandleContentRenderedCommand}" />
+        </b:EventTrigger>
+    </b:Interaction.Triggers>
+
+    <common:BaseWindow.Resources>
+        <ResourceDictionary>
+            <ResourceDictionary.MergedDictionaries>
+                <ResourceDictionary Source="/Aristocrat.Monaco.UI.Common;component/Skins/OperatorMenu.xaml"/>
+            </ResourceDictionary.MergedDictionaries>
+
+            <common:DateTimeFormatConverter x:Key="DateTimeFormatConverter"/>
+
+            <Style x:Key="CalibrationTextStyle"
+                   TargetType="TextBlock"
+                   BasedOn="{StaticResource {x:Type TextBlock}}">
+                <Setter Property="Foreground"
+                        Value="{DynamicResource OperatorMenuLabelText}" />
+                <Setter Property="FontWeight"
+                        Value="Bold" />
+                <Setter Property="FontSize"
+                        Value="16" />
+                <Setter Property="FontFamily"
+                        Value="Helvetica" />
+                <Style.Triggers>
+                    <EventTrigger RoutedEvent="Loaded">
+                        <EventTrigger.Actions>
+                            <BeginStoryboard>
+                                <Storyboard>
+                                    <DoubleAnimation Storyboard.TargetProperty="(TextBlock.Opacity)"
+                                                     From="1" To="0"
+                                                     Duration="00:00:02"
+                                                     AutoReverse="True"
+                                                     RepeatBehavior="Forever" />
+                                </Storyboard>
+                            </BeginStoryboard>
+                        </EventTrigger.Actions>
+                    </EventTrigger>
+                </Style.Triggers>
+            </Style>
+
+            <DataTemplate x:Key="SinglePageTemplate" DataType="{x:Type ContentControl}">
+                <GroupBox Header="{Binding DataContext.SelectedItem.PageName, ElementName=OperatorMenuWindow}"
+                          Margin="20" loc:Localizer.LocalizationAware="True">
+                    <Grid>
+                        <Grid.RowDefinitions>
+                            <RowDefinition Height="*"/>
+                            <RowDefinition Height="Auto"/>
+                        </Grid.RowDefinitions>
+
+                        <ContentControl Grid.Row="0" Content="{Binding DataContext.SelectedItem.Page, ElementName=OperatorMenuWindow}"/>
+
+                        <TextBlock Grid.Row="1"
+                                   HorizontalAlignment="Right"
+                                   VerticalAlignment="Bottom"
+                                   TextWrapping="Wrap"
+                                   Style="{StaticResource MonacoWarningTextBlock}"
+                                   Text="{Binding DataContext.WarningMessageText, ElementName=OperatorMenuWindow, UpdateSourceTrigger=PropertyChanged}"/>
+                    </Grid>
+                </GroupBox>
+            </DataTemplate>
+
+            <GridLength x:Key="GoldenRatioGridLength">1.618*</GridLength>
+
+        </ResourceDictionary>
+    </common:BaseWindow.Resources>
+
+    <b:Interaction.Behaviors>
+        <behaviors:TouchWindowBehavior />
+        <behaviors:HighDpiWindowBehavior/>
+    </b:Interaction.Behaviors>
+
+    <Grid>
+        <Grid.RowDefinitions>
+            <RowDefinition Height="0"/>
+            <RowDefinition Height="1*"/>
+        </Grid.RowDefinitions>
+
+        <b:Interaction.Triggers>
+            <events:RoutedEventTrigger RoutedEvent="{x:Static FrameworkElement.SizeChangedEvent}" Target="{Binding RelativeSource={RelativeSource FindAncestor, AncestorType=Window}}">
+                <common:AdaptToOrientationGridAction FirstRowHeightWhenPortrait="{StaticResource GoldenRatioGridLength}" />
+            </events:RoutedEventTrigger>
+            <events:RoutedEventTrigger RoutedEvent="{x:Static FrameworkElement.LoadedEvent}">
+                <common:AdaptToOrientationGridAction FirstRowHeightWhenPortrait="{StaticResource GoldenRatioGridLength}" />
+            </events:RoutedEventTrigger>
+        </b:Interaction.Triggers>
+
+        <Viewbox Grid.Row="0" HorizontalAlignment="Center" VerticalAlignment="Center" Stretch="UniformToFill">
+            <Image Source="../Resources/AristocratLogoPortrait.png"   />
+        </Viewbox>
+
+        <Border Grid.Row="1" BorderThickness="0,2,0,0" >
+            <Border.BorderBrush>
+                <SolidColorBrush Color="#FF234371"/>
+            </Border.BorderBrush>
+            <!-- Name is used to center dialogs within this element -->
+            <Grid x:Name="AuditMenu">
+                <Grid.Resources>
+                    <Image x:Key="StripImage" Source="../Resources/Operator_Menu_Background_Strip.png">
+                        <Image.OpacityMask>
+                            <LinearGradientBrush StartPoint=".5,0" EndPoint=".5,1" >
+                                <GradientStop Offset="0.0" Color="#001C3053" />
+                                <GradientStop Offset="1" Color="#FF1C3053" />
+                            </LinearGradientBrush>
+                        </Image.OpacityMask>
+                    </Image>
+                    <VisualBrush x:Key="StripBrush"  Visual="{StaticResource StripImage}"/>
+                </Grid.Resources>
+
+                <Grid.RowDefinitions>
+                    <RowDefinition Height="Auto"/>
+                    <RowDefinition Height="5" />
+                    <RowDefinition Height="*"/>
+                    <RowDefinition Height="Auto" />
+                </Grid.RowDefinitions>
+
+                <Grid.ColumnDefinitions>
+                    <ColumnDefinition Width="Auto" />
+                    <ColumnDefinition Width="*" />
+                </Grid.ColumnDefinitions>
+
+                <Border Grid.Row="0" Grid.Column="0" Background="{DynamicResource OperatorMenuMedium}" BorderBrush="{DynamicResource OperatorMenuDark}" Height="100">
+                    <Image Source="../Resources/Aristocrat_Logo_White_Large.png" Stretch="Uniform" VerticalAlignment="Center" Margin="12" />
+                </Border>
+
+                <Border Grid.Row="1" Grid.Column="0" Background="{DynamicResource OperatorMenuDropShadowBrush}"/>
+
+                <Grid Grid.Row="2" Grid.Column="0">
+                    <Grid.RowDefinitions>
+                        <RowDefinition Height="*" />
+                        <RowDefinition Height="Auto" />
+                        <RowDefinition Height="Auto" />
+                        <RowDefinition Height="Auto" />
+                        <RowDefinition Height="Auto" />
+                    </Grid.RowDefinitions>
+                    <common:TouchListBox Name="Views" ItemsSource="{Binding MenuItems}" 
+                                         SelectedItem="{Binding SelectedItem, Mode=TwoWay}" Grid.Row="0" Width="320"
+                                         Margin="0 10 0 0" BorderBrush="{StaticResource OperatorMenuDark}" 
+                                         Background="{StaticResource OperatorMenuDark}" BorderThickness="0" 
+                                         Style="{StaticResource MonacoListBox}">
+                        <common:TouchListBox.ItemTemplate>
+                            <DataTemplate>
+                                <Border BorderThickness="0,0,0,0" BorderBrush="{StaticResource MahApps.Brushes.Accent2}" Background="Transparent">
+                                    <TextBlock Text="{Binding PageName}" HorizontalAlignment="Left" VerticalAlignment="Center" 
+                                               Foreground="{Binding RelativeSource={RelativeSource AncestorType=ListBoxItem, Mode=FindAncestor}, Path=Foreground}"
+                                               FontSize="{StaticResource Heading4FontSize}" Margin="50 0 0 0" Padding="0 13 0 13"
+                                               loc:Localizer.LocalizationAware="True" />
+                                </Border>
+                            </DataTemplate>
+                        </common:TouchListBox.ItemTemplate>
+                        <common:TouchListBox.ItemContainerStyle>
+                            <Style TargetType="{x:Type ListBoxItem}" BasedOn="{StaticResource MahApps.Styles.ListBoxItem}">
+                                <Style.Resources>
+                                    <SolidColorBrush x:Key="{x:Static SystemColors.HighlightBrushKey}" Color="{StaticResource HighlightColor}"/>
+                                    <SolidColorBrush x:Key="{x:Static SystemColors.ControlBrushKey}" Color="{StaticResource HighlightColor}"/>
+                                </Style.Resources>
+                                <Setter Property="Padding" Value="0" />
+                                <Setter Property="Background" Value="Transparent" />
+                                <Setter Property="FocusVisualStyle" Value="{x:Null}" />
+                                <Setter Property="IsEnabled" Value="False"/>
+                                <Setter Property="Template">
+                                    <Setter.Value>
+                                        <ControlTemplate TargetType="{x:Type ListBoxItem}">
+                                            <Border x:Name="Bd" BorderBrush="{TemplateBinding BorderBrush}" BorderThickness="{TemplateBinding BorderThickness}" Background="{TemplateBinding Background}" Padding="{TemplateBinding Padding}" SnapsToDevicePixels="True">
+                                                <ContentPresenter ContentTemplate="{TemplateBinding ContentTemplate}" Content="{TemplateBinding Content}" ContentStringFormat="{TemplateBinding ContentStringFormat}" HorizontalAlignment="{TemplateBinding HorizontalContentAlignment}" SnapsToDevicePixels="{TemplateBinding SnapsToDevicePixels}" VerticalAlignment="{TemplateBinding VerticalContentAlignment}"/>
+                                            </Border>
+                                            <ControlTemplate.Triggers>
+                                                <DataTrigger Binding="{Binding IsEnabled}" Value="True">
+                                                    <DataTrigger.Setters>
+                                                        <Setter Property="IsEnabled" Value="True"/>
+                                                    </DataTrigger.Setters>
+                                                </DataTrigger>
+                                                <MultiTrigger>
+                                                    <MultiTrigger.Conditions>
+                                                        <Condition Property="IsSelected" Value="False"/>
+                                                    </MultiTrigger.Conditions>
+                                                    <Setter Property="Background" TargetName="Bd" Value="{x:Null}"/>
+                                                    <Setter Property="BorderBrush" TargetName="Bd" Value="{x:Null}"/>
+                                                    <Setter Property="Foreground" Value="{DynamicResource OperatorMenuLabelText}" />
+                                                </MultiTrigger>
+                                                <MultiTrigger>
+                                                    <MultiTrigger.Conditions>
+                                                        <Condition Property="IsSelected" Value="True"/>
+                                                    </MultiTrigger.Conditions>
+                                                    <Setter Property="Background" TargetName="Bd" Value="{DynamicResource MenuHighlightBrush}"/>
+                                                    <Setter Property="BorderBrush" TargetName="Bd" Value="{x:Null}"/>
+                                                    <Setter Property="Foreground" Value="{DynamicResource OperatorMenuDark}" />
+                                                </MultiTrigger>
+                                                <MultiTrigger>
+                                                    <MultiTrigger.Conditions>
+                                                        <Condition Property="IsEnabled" Value="False"/>
+                                                    </MultiTrigger.Conditions>
+                                                    <Setter Property="Background" TargetName="Bd" Value="{x:Null}"/>
+                                                    <Setter Property="BorderBrush" TargetName="Bd" Value="{x:Null}"/>
+                                                    <Setter Property="Foreground" Value="{DynamicResource OperatorMenuDisabledText}" />
+                                                </MultiTrigger>
+                                            </ControlTemplate.Triggers>
+                                        </ControlTemplate>
+                                    </Setter.Value>
+                                </Setter>
+                            </Style>
+                        </common:TouchListBox.ItemContainerStyle>
+                    </common:TouchListBox>
+
+                    <Grid Grid.Row="1" Margin="0,20,0,0">
+                        <Grid Visibility="{Binding ShowExitButton, Converter={StaticResource TrueVisibleFalseCollapsed}}">
+                            <Grid.ColumnDefinitions>
+                                <ColumnDefinition Width="*" />
+                                <ColumnDefinition Width="*" />
+                            </Grid.ColumnDefinitions>
+
+                            <Button Name="ExitButton" TabIndex="100" Grid.Column="0" Width="65" Height="45" Style="{StaticResource MonacoButton1}"
+                                    Command="{Binding ExitButtonCommand}" Margin="30,0,0,0" HorizontalAlignment="Center">
+                                <Grid>
+                                    <iconPacks:PackIconMaterial Kind="ExitToApp" Flip="Horizontal" Width="25" Height="25"/>
+                                </Grid>
+                            </Button>
+
+                            <Button IsEnabled="{Binding PrintButtonEnabled}" Grid.Column="1" Width="65" Height="45" HorizontalAlignment="Center" Margin="0,0,30,0"
+                                    Command="{Binding PrintButtonCommand}" Style="{StaticResource MonacoButton1}"
+                                    Visibility="{Binding ShowCancelPrintButton, Converter={StaticResource TrueCollapsedFalseVisible}}">
+                                <Grid>
+                                    <iconPacks:PackIconFontAwesome Kind="PrintSolid"  Width="25" Height="25"/>
+                                </Grid>
+                            </Button>
+                            <Button Grid.Column="1" Width="65" Height="45" HorizontalAlignment="Center" Margin="0,0,30,0"
+                                    IsEnabled="{Binding CancelButtonEnabled}"
+                                    Command="{Binding PrintButtonCommand}" Style="{StaticResource MonacoButton1}" 
+                                    Visibility="{Binding ShowCancelPrintButton, Converter={StaticResource TrueVisibleFalseCollapsed}}">
+                                <Grid>
+                                    <iconPacks:PackIconModern Kind="Cancel" Width="25" Height="25"/>
+                                </Grid>
+                            </Button>
+                        </Grid>
+                        <Grid Visibility="{Binding ShowExitButton, Converter={StaticResource TrueCollapsedFalseVisible}}">
+                            <Grid.ColumnDefinitions>
+                                <ColumnDefinition Width="*" />
+                            </Grid.ColumnDefinitions>
+
+                            <Button IsEnabled="{Binding PrintButtonEnabled}" Width="90" Height="45" HorizontalAlignment="Center"
+                                    Command="{Binding PrintButtonCommand}" Style="{StaticResource MonacoButton1}"
+                                    Visibility="{Binding ShowCancelPrintButton, Converter={StaticResource TrueCollapsedFalseVisible}}">
+                                <Grid>
+                                    <iconPacks:PackIconFontAwesome Kind="PrintSolid" Width="25" Height="25"/>
+                                </Grid>
+                            </Button>
+                            <Button Width="90" Height="45" HorizontalAlignment="Center"
+                                    IsEnabled="{Binding CancelButtonEnabled}"
+                                    Command="{Binding PrintButtonCommand}" Style="{StaticResource MonacoButton1}" 
+                                    Visibility="{Binding ShowCancelPrintButton, Converter={StaticResource TrueVisibleFalseCollapsed}}">
+                                <Grid>
+                                    <iconPacks:PackIconModern Kind="Cancel" Width="25" Height="25"/>
+                                </Grid>
+                            </Button>
+                        </Grid>
+                    </Grid>
+
+                    <Border Grid.Row="3" HorizontalAlignment="Center" Background="{StaticResource MenuHighlightBrush}" Margin="0,25,0,20" 
+                            Visibility="{Binding CreditBalanceVisible, Converter={StaticResource TrueVisibleFalseCollapsed}, FallbackValue=Hidden}">
+                        <Label Margin="10" VerticalAlignment="Center" Name="CreditBalance" Content="{Binding CreditBalanceContent}" Foreground="{StaticResource OperatorMenuDark}"/>
+                    </Border>
+
+                </Grid>
+
+                <Border Background="{DynamicResource OperatorMenuDark}" Grid.Row="0" Grid.Column="1">
+                    <Grid>
+                        <Grid.ColumnDefinitions>
+                            <ColumnDefinition Width="Auto"/>
+                            <ColumnDefinition Width="Auto"/>
+                            <ColumnDefinition Width="*"/>
+                            <ColumnDefinition Width="Auto"/>
+                            <ColumnDefinition Width="55"/>
+                        </Grid.ColumnDefinitions>
+                        <Image Source="../Resources/Audit.png" Stretch="None" Grid.Column="0" Margin="30 0 20 0"/>
+                        <StackPanel Orientation="Horizontal" Grid.Column="1" Height="100" VerticalAlignment="Center" Visibility="{Binding IsPageTitleVisible, Converter={StaticResource TrueVisibleFalseCollapsed}}">
+                            <Label Name="PageTitle" VerticalAlignment="Center" Content="{Binding PageTitleContent}" FontWeight="Bold" FontSize="{StaticResource Heading3FontSize}"/>
+                            <Label HorizontalAlignment="Center" VerticalAlignment="Center" Content="/" FontSize="{StaticResource Heading3FontSize}" />
+                            <Label Name="OperatorMenuLabel" VerticalAlignment="Center" Content="{Binding OperatorMenuLabelContent}" FontWeight="Bold" FontSize="{StaticResource Heading3FontSize}"/>
+                        </StackPanel>
+                        <ComboBox Grid.Column="2" Name="LanguageComboBox" ItemsSource="{Binding SupportedLanguages}" Visibility="Hidden" HorizontalAlignment="Center" VerticalAlignment="Center" Margin="0,0,20,0">
+                            <b:Interaction.Triggers>
+                                <b:EventTrigger EventName="SelectionChanged">
+                                    <b:InvokeCommandAction Command="{Binding LanguageChangedCommand}" CommandParameter="{Binding SelectedItem, ElementName=LanguageComboBox}" />
+                                </b:EventTrigger>
+                            </b:Interaction.Triggers>
+                        </ComboBox>
+                        <Label Grid.Column="3" Name="DateTime" HorizontalAlignment="Center" VerticalAlignment="Center" FontSize="{StaticResource Heading4FontSize}" Content="{Binding CurrentDateTime, Converter={StaticResource DateTimeFormatConverter}}"/>
+                        <iconPacks:PackIconMaterial Grid.Column="4" Kind="Clock" Foreground="{DynamicResource OperatorMenuLabelText}" 
+                                                    Margin="10 -5 10 0" Width="35" Height="35" VerticalAlignment="Center"/>
+                    </Grid>
+                </Border>
+
+                <Border Grid.Row="1" Grid.Column="1" Background="{StaticResource StripBrush}"/>
+
+                <Grid Grid.Row="2" Grid.Column="1" Margin="0,0,0,0">
+                    <Grid.Background>
+                        <LinearGradientBrush StartPoint="0,.3"
+                                             EndPoint="1,.7">
+                            <GradientStop Color="{StaticResource MahApps.Colors.ThemeForeground}"
+                                          Offset="0"/>
+                            <GradientStop Color="{StaticResource DarkColor1}"
+                                          Offset=".1"/>
+                            <GradientStop Color="{StaticResource DarkColor2}"
+                                          Offset=".4"/>
+                            <GradientStop Color="{StaticResource Color1}"
+                                          Offset=".9"/>
+                        </LinearGradientBrush>
+                    </Grid.Background>
+                    <ContentControl x:Name="MenuContentControl" Content="{Binding SelectedItem.Page}" Margin="5">
+                        <ContentControl.Style>
+                            <Style TargetType="{x:Type ContentControl}">
+                                <Setter Property="ContentTemplate" Value="{x:Null}" />
+                                <Style.Triggers>
+                                    <DataTrigger Binding="{Binding SelectedItem.IsMultiPage}" Value="False">
+                                        <Setter Property="ContentTemplate" Value="{StaticResource SinglePageTemplate}" />
+                                    </DataTrigger>
+                                </Style.Triggers>
+                            </Style>
+                        </ContentControl.Style>
+                    </ContentControl>
+                    <controls:ProgressRing Height="100" Width="100" IsLarge="True" IsActive="True" 
+                                           VerticalAlignment="Center" HorizontalAlignment="Center"
+                                           Visibility="{Binding IsLoadingData, Converter={StaticResource TrueVisibleFalseCollapsed}}" />
+                    <views:OperatorMenuPopup/>
+                </Grid>
+
+                <Border Grid.Row="3" Grid.Column="0" Grid.ColumnSpan="2" Background="{StaticResource OperatorMenuMedium}" Height="30" BorderBrush="Black" BorderThickness="0,1,0,0">
+                    <Grid>
+                        <Label Name="PrintStatus"  Content="{Binding PrintStatusText}" Margin="20 0 0 0" FontSize="{StaticResource Heading5FontSize}" FontWeight="Bold"
+                               HorizontalAlignment="Left" VerticalAlignment="Center" Foreground="{StaticResource HighlightBrush1}" />
+
+                        <TextBlock Margin="0 0 20 0" Visibility="{Binding CanCalibrateTouchScreens,Mode=OneWay, Converter={StaticResource TrueVisibleFalseCollapsed}}"
+                                   Text="{lex:Loc CalibrationText}"
+                                   Style="{StaticResource CalibrationTextStyle}" 
+                                   VerticalAlignment="Center"
+                                   HorizontalAlignment="Right"
+                                   Foreground="{StaticResource HighlightBrush1}"/>
+
+                        <TextBlock Margin="0 0 20 0" Visibility="{Binding ShowMainDoorText,Mode=OneWay, Converter={StaticResource TrueVisibleFalseCollapsed}}"
+                                   Text="{lex:Loc CalibrationAccess}"
+                                   Style="{StaticResource CalibrationTextStyle}" 
+                                   VerticalAlignment="Center"
+                                   HorizontalAlignment="Right"
+                                   Foreground="{StaticResource HighlightBrush1}"/>
+
+                    </Grid>
+                </Border>
+            </Grid>
+        </Border>
+    </Grid>
+</common:BaseWindow>