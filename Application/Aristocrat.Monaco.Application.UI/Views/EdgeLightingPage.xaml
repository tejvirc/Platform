﻿<operatorMenu:OperatorMenuPage x:Class="Aristocrat.Monaco.Application.UI.Views.EdgeLightingPage"
                              xmlns="http://schemas.microsoft.com/winfx/2006/xaml/presentation"
                              xmlns:x="http://schemas.microsoft.com/winfx/2006/xaml"
                              xmlns:mc="http://schemas.openxmlformats.org/markup-compatibility/2006" 
                              xmlns:d="http://schemas.microsoft.com/expression/blend/2008" 
                              xmlns:operatorMenu="clr-namespace:Aristocrat.Monaco.Application.UI.OperatorMenu"
                              xmlns:viewModels="clr-namespace:Aristocrat.Monaco.Application.UI.ViewModels"
                              xmlns:controls="http://metro.mahapps.com/winfx/xaml/controls"
                              xmlns:local="clr-namespace:Aristocrat.Monaco.Application.UI.Views"
                              xmlns:helpers="http://monaco.aristocrat.com/common"
                              xmlns:lex="http://wpflocalizeextension.codeplex.com"
                              lex:ResxLocalizationProvider.DefaultAssembly="Aristocrat.Monaco.Localization"
                              lex:ResxLocalizationProvider.DefaultDictionary="Resources" 
                              xmlns:loc="http://monaco.aristocrat.com/localization"
                              mc:Ignorable="d" 
                              d:DesignWidth="1080" d:DesignHeight="720" 
                              d:DataContext="{d:DesignInstance {x:Type viewModels:EdgeLightingPageViewModel}}">

    <UserControl.Resources>
        <ResourceDictionary>
            <ResourceDictionary.MergedDictionaries>
                <ResourceDictionary Source="/Aristocrat.Monaco.UI.Common;component/Skins/OperatorMenu.xaml"/>
            </ResourceDictionary.MergedDictionaries>
        </ResourceDictionary>
    </UserControl.Resources>

    <Grid>
        <Grid.RowDefinitions>
            <RowDefinition Height="*" />
            <RowDefinition Height="Auto" />
        </Grid.RowDefinitions>
        <StackPanel>
            <StackPanel Name="SettingsPanel" Visibility="{Binding Visibility, ElementName=EnterTestModeButton}">
                <StackPanel HorizontalAlignment="Left" VerticalAlignment="Top"
<<<<<<< HEAD
                            Visibility="{Binding ShowOverrideSetting, Converter={StaticResource BoolToVisConverter}}">
                    <Label  Content="{lex:Loc LightingOverrideOnIdleAndZeroCreditsLabel}" HorizontalAlignment="Left"/>
=======
                            Visibility="{Binding ShowOverrideSetting, Converter={StaticResource TrueVisibleFalseCollapsed}}">
                    <Label  Content="{lex:Loc Key={x:Static loc:ResourceKeys.LightingOverrideOnIdleAndZeroCreditsLabel}}" HorizontalAlignment="Left"/>
>>>>>>> 5dd0dcf5
                    <ComboBox HorizontalAlignment="Left" ItemsSource="{Binding LightingOverrideChoices}" 
                              SelectedValue="{Binding EdgeLightingAttractModeOverrideSelection}" SelectedValuePath="Key" DisplayMemberPath="Value" Margin="10" 
                              MinWidth="250"
                              IsEnabled="{Binding EdgeLightingEnabled, UpdateSourceTrigger=PropertyChanged}"/>
                </StackPanel>
                <StackPanel HorizontalAlignment="Left" VerticalAlignment="Top" Margin="0 20 0 0" 
<<<<<<< HEAD
                            Visibility="{Binding IsCabinetThatAllowsEdgeLightBrightnessSetting, Converter={StaticResource BoolToVisConverter}}" >
                    <Label Content="{lex:Loc LightingBrightnessLabel}" VerticalAlignment="Bottom" HorizontalAlignment="Left"/>
=======
                            Visibility="{Binding IsCabinetThatAllowsEdgeLightBrightnessSetting, Converter={StaticResource TrueVisibleFalseCollapsed}}" >
                    <Label Content="{lex:Loc Key={x:Static loc:ResourceKeys.LightingBrightnessLabel}}" VerticalAlignment="Bottom" HorizontalAlignment="Left"/>
>>>>>>> 5dd0dcf5
                    <StackPanel  Orientation="Horizontal" Margin="10 0 0 0" HorizontalAlignment="Left">
                        <Slider Name="BrightnessSlider" Style="{StaticResource MonacoSlider}" Value="{Binding MaximumAllowedBrightnessValue}" MinWidth="400"
                                HorizontalAlignment="Left" Minimum="{Binding MinimumBrightnessSetting, Mode=OneWay}"  Maximum="{Binding MaximumBrightnessSetting, Mode=OneWay}"
                                TickFrequency="10" IsSnapToTickEnabled="True" 
                                IsEnabled="{Binding EdgeLightingEnabled, UpdateSourceTrigger=PropertyChanged}"/>
                    </StackPanel>
<<<<<<< HEAD
                    <StackPanel Visibility="{Binding IsCabinetThatAllowsBottomStripToggle, Converter={StaticResource BoolToVisConverter}}">
                        <Label  Content="{lex:Loc MainDisplayBottomLightingLabel}" HorizontalAlignment="Left"  Margin="0 15 0 0"/>
                            <controls:ToggleSwitch controls:ControlsHelper.ContentCharacterCasing="Upper"
                                                   controls:ControlsHelper.CornerRadius="0"
                                                   helpers:ToggleSwitchButtonHelper.OffContent="{lex:Loc Off}"
                                                   helpers:ToggleSwitchButtonHelper.OnContent="{lex:Loc On}" Margin="10 10 0 0"
                                                   IsEnabled="{Binding EdgeLightingEnabled, UpdateSourceTrigger=PropertyChanged}"/>
=======
                    <StackPanel Visibility="{Binding IsCabinetThatAllowsBottomStripToggle, Converter={StaticResource TrueVisibleFalseCollapsed}}">
                        <Label  Content="{lex:Loc Key={x:Static loc:ResourceKeys.MainDisplayBottomLightingLabel}}" HorizontalAlignment="Left"  Margin="0 15 0 0"/>
                            <controls:ToggleSwitchButton IsChecked="{Binding BottomEdgeLightingOn}"
                                                         controls:ControlsHelper.ContentCharacterCasing="Upper"
                                                         controls:ControlsHelper.CornerRadius="0"
                                                         helpers:ToggleSwitchButtonHelper.OffContent="{lex:Loc Key={x:Static loc:ResourceKeys.Off}}"
                                                         helpers:ToggleSwitchButtonHelper.OnContent="{lex:Loc Key={x:Static loc:ResourceKeys.On}}" Margin="10 10 0 0"
                                                         IsEnabled="{Binding EdgeLightingEnabled, UpdateSourceTrigger=PropertyChanged}"/>
>>>>>>> 5dd0dcf5
                    </StackPanel>
                </StackPanel>
            </StackPanel>
            <StackPanel Name="TestPanel" Visibility="{Binding Visibility, ElementName=ExitTestModeButton}">
                <local:EdgeLightingTestControl x:Name="TestControl" DataContext="{Binding TestViewModel}"/>
            </StackPanel>
        </StackPanel>
        <StackPanel Grid.Row="1" VerticalAlignment="Bottom" Orientation="Vertical">
            <StackPanel Orientation="Horizontal" Margin="0 10 0 0" HorizontalAlignment="Left">
                <Button Name="EnterTestModeButton" Content="{lex:Loc TestEdgeLightingLabel}"
                        IsEnabled="{Binding TestButtonEnabled, UpdateSourceTrigger=PropertyChanged}" 
                        Visibility="{Binding InTestMode, Converter={StaticResource TrueCollapsedFalseVisible}}"
                        Command="{Binding ToggleTestModeCommand}"/>
                <Button Name="ExitTestModeButton" Visibility="{Binding InTestMode, Converter={StaticResource TrueVisibleFalseCollapsed}}"
                        Command="{Binding ToggleTestModeCommand}"
                        Content="{lex:Loc ExitEdgeLightingTestLabel}"/>
                <Button x:Name="WarningButton" 
                        Style="{StaticResource MonacoWarningButton}"
                        VerticalAlignment="Center"
                        Command="{Binding ShowInfoPopupCommand}"
                        Visibility="{Binding TestModeEnabled, Converter={StaticResource TrueHiddenFalseVisible}}">
                        <Button.CommandParameter>
                            <MultiBinding Converter="{StaticResource MultiValueConverter}">
                                <Binding ElementName="WarningButton"/>
                                <Binding RelativeSource="{RelativeSource AncestorType={x:Type Control}, Mode=FindAncestor}" Path="DataContext.TestWarningText" />
                            </MultiBinding>
                        </Button.CommandParameter>
                </Button>
            </StackPanel>
        </StackPanel>
    </Grid>
</operatorMenu:OperatorMenuPage>

<|MERGE_RESOLUTION|>--- conflicted
+++ resolved
@@ -1,111 +1,90 @@
-﻿<operatorMenu:OperatorMenuPage x:Class="Aristocrat.Monaco.Application.UI.Views.EdgeLightingPage"
-                              xmlns="http://schemas.microsoft.com/winfx/2006/xaml/presentation"
-                              xmlns:x="http://schemas.microsoft.com/winfx/2006/xaml"
-                              xmlns:mc="http://schemas.openxmlformats.org/markup-compatibility/2006" 
-                              xmlns:d="http://schemas.microsoft.com/expression/blend/2008" 
-                              xmlns:operatorMenu="clr-namespace:Aristocrat.Monaco.Application.UI.OperatorMenu"
-                              xmlns:viewModels="clr-namespace:Aristocrat.Monaco.Application.UI.ViewModels"
-                              xmlns:controls="http://metro.mahapps.com/winfx/xaml/controls"
-                              xmlns:local="clr-namespace:Aristocrat.Monaco.Application.UI.Views"
-                              xmlns:helpers="http://monaco.aristocrat.com/common"
-                              xmlns:lex="http://wpflocalizeextension.codeplex.com"
-                              lex:ResxLocalizationProvider.DefaultAssembly="Aristocrat.Monaco.Localization"
-                              lex:ResxLocalizationProvider.DefaultDictionary="Resources" 
-                              xmlns:loc="http://monaco.aristocrat.com/localization"
-                              mc:Ignorable="d" 
-                              d:DesignWidth="1080" d:DesignHeight="720" 
-                              d:DataContext="{d:DesignInstance {x:Type viewModels:EdgeLightingPageViewModel}}">
-
-    <UserControl.Resources>
-        <ResourceDictionary>
-            <ResourceDictionary.MergedDictionaries>
-                <ResourceDictionary Source="/Aristocrat.Monaco.UI.Common;component/Skins/OperatorMenu.xaml"/>
-            </ResourceDictionary.MergedDictionaries>
-        </ResourceDictionary>
-    </UserControl.Resources>
-
-    <Grid>
-        <Grid.RowDefinitions>
-            <RowDefinition Height="*" />
-            <RowDefinition Height="Auto" />
-        </Grid.RowDefinitions>
-        <StackPanel>
-            <StackPanel Name="SettingsPanel" Visibility="{Binding Visibility, ElementName=EnterTestModeButton}">
-                <StackPanel HorizontalAlignment="Left" VerticalAlignment="Top"
-<<<<<<< HEAD
-                            Visibility="{Binding ShowOverrideSetting, Converter={StaticResource BoolToVisConverter}}">
-                    <Label  Content="{lex:Loc LightingOverrideOnIdleAndZeroCreditsLabel}" HorizontalAlignment="Left"/>
-=======
-                            Visibility="{Binding ShowOverrideSetting, Converter={StaticResource TrueVisibleFalseCollapsed}}">
-                    <Label  Content="{lex:Loc Key={x:Static loc:ResourceKeys.LightingOverrideOnIdleAndZeroCreditsLabel}}" HorizontalAlignment="Left"/>
->>>>>>> 5dd0dcf5
-                    <ComboBox HorizontalAlignment="Left" ItemsSource="{Binding LightingOverrideChoices}" 
-                              SelectedValue="{Binding EdgeLightingAttractModeOverrideSelection}" SelectedValuePath="Key" DisplayMemberPath="Value" Margin="10" 
-                              MinWidth="250"
-                              IsEnabled="{Binding EdgeLightingEnabled, UpdateSourceTrigger=PropertyChanged}"/>
-                </StackPanel>
-                <StackPanel HorizontalAlignment="Left" VerticalAlignment="Top" Margin="0 20 0 0" 
-<<<<<<< HEAD
-                            Visibility="{Binding IsCabinetThatAllowsEdgeLightBrightnessSetting, Converter={StaticResource BoolToVisConverter}}" >
-                    <Label Content="{lex:Loc LightingBrightnessLabel}" VerticalAlignment="Bottom" HorizontalAlignment="Left"/>
-=======
-                            Visibility="{Binding IsCabinetThatAllowsEdgeLightBrightnessSetting, Converter={StaticResource TrueVisibleFalseCollapsed}}" >
-                    <Label Content="{lex:Loc Key={x:Static loc:ResourceKeys.LightingBrightnessLabel}}" VerticalAlignment="Bottom" HorizontalAlignment="Left"/>
->>>>>>> 5dd0dcf5
-                    <StackPanel  Orientation="Horizontal" Margin="10 0 0 0" HorizontalAlignment="Left">
-                        <Slider Name="BrightnessSlider" Style="{StaticResource MonacoSlider}" Value="{Binding MaximumAllowedBrightnessValue}" MinWidth="400"
-                                HorizontalAlignment="Left" Minimum="{Binding MinimumBrightnessSetting, Mode=OneWay}"  Maximum="{Binding MaximumBrightnessSetting, Mode=OneWay}"
-                                TickFrequency="10" IsSnapToTickEnabled="True" 
-                                IsEnabled="{Binding EdgeLightingEnabled, UpdateSourceTrigger=PropertyChanged}"/>
-                    </StackPanel>
-<<<<<<< HEAD
-                    <StackPanel Visibility="{Binding IsCabinetThatAllowsBottomStripToggle, Converter={StaticResource BoolToVisConverter}}">
-                        <Label  Content="{lex:Loc MainDisplayBottomLightingLabel}" HorizontalAlignment="Left"  Margin="0 15 0 0"/>
-                            <controls:ToggleSwitch controls:ControlsHelper.ContentCharacterCasing="Upper"
-                                                   controls:ControlsHelper.CornerRadius="0"
-                                                   helpers:ToggleSwitchButtonHelper.OffContent="{lex:Loc Off}"
-                                                   helpers:ToggleSwitchButtonHelper.OnContent="{lex:Loc On}" Margin="10 10 0 0"
-                                                   IsEnabled="{Binding EdgeLightingEnabled, UpdateSourceTrigger=PropertyChanged}"/>
-=======
-                    <StackPanel Visibility="{Binding IsCabinetThatAllowsBottomStripToggle, Converter={StaticResource TrueVisibleFalseCollapsed}}">
-                        <Label  Content="{lex:Loc Key={x:Static loc:ResourceKeys.MainDisplayBottomLightingLabel}}" HorizontalAlignment="Left"  Margin="0 15 0 0"/>
-                            <controls:ToggleSwitchButton IsChecked="{Binding BottomEdgeLightingOn}"
-                                                         controls:ControlsHelper.ContentCharacterCasing="Upper"
-                                                         controls:ControlsHelper.CornerRadius="0"
-                                                         helpers:ToggleSwitchButtonHelper.OffContent="{lex:Loc Key={x:Static loc:ResourceKeys.Off}}"
-                                                         helpers:ToggleSwitchButtonHelper.OnContent="{lex:Loc Key={x:Static loc:ResourceKeys.On}}" Margin="10 10 0 0"
-                                                         IsEnabled="{Binding EdgeLightingEnabled, UpdateSourceTrigger=PropertyChanged}"/>
->>>>>>> 5dd0dcf5
-                    </StackPanel>
-                </StackPanel>
-            </StackPanel>
-            <StackPanel Name="TestPanel" Visibility="{Binding Visibility, ElementName=ExitTestModeButton}">
-                <local:EdgeLightingTestControl x:Name="TestControl" DataContext="{Binding TestViewModel}"/>
-            </StackPanel>
-        </StackPanel>
-        <StackPanel Grid.Row="1" VerticalAlignment="Bottom" Orientation="Vertical">
-            <StackPanel Orientation="Horizontal" Margin="0 10 0 0" HorizontalAlignment="Left">
-                <Button Name="EnterTestModeButton" Content="{lex:Loc TestEdgeLightingLabel}"
-                        IsEnabled="{Binding TestButtonEnabled, UpdateSourceTrigger=PropertyChanged}" 
-                        Visibility="{Binding InTestMode, Converter={StaticResource TrueCollapsedFalseVisible}}"
-                        Command="{Binding ToggleTestModeCommand}"/>
-                <Button Name="ExitTestModeButton" Visibility="{Binding InTestMode, Converter={StaticResource TrueVisibleFalseCollapsed}}"
-                        Command="{Binding ToggleTestModeCommand}"
-                        Content="{lex:Loc ExitEdgeLightingTestLabel}"/>
-                <Button x:Name="WarningButton" 
-                        Style="{StaticResource MonacoWarningButton}"
-                        VerticalAlignment="Center"
-                        Command="{Binding ShowInfoPopupCommand}"
-                        Visibility="{Binding TestModeEnabled, Converter={StaticResource TrueHiddenFalseVisible}}">
-                        <Button.CommandParameter>
-                            <MultiBinding Converter="{StaticResource MultiValueConverter}">
-                                <Binding ElementName="WarningButton"/>
-                                <Binding RelativeSource="{RelativeSource AncestorType={x:Type Control}, Mode=FindAncestor}" Path="DataContext.TestWarningText" />
-                            </MultiBinding>
-                        </Button.CommandParameter>
-                </Button>
-            </StackPanel>
-        </StackPanel>
-    </Grid>
-</operatorMenu:OperatorMenuPage>
-
+﻿<operatorMenu:OperatorMenuPage x:Class="Aristocrat.Monaco.Application.UI.Views.EdgeLightingPage"
+                              xmlns="http://schemas.microsoft.com/winfx/2006/xaml/presentation"
+                              xmlns:x="http://schemas.microsoft.com/winfx/2006/xaml"
+                              xmlns:mc="http://schemas.openxmlformats.org/markup-compatibility/2006" 
+                              xmlns:d="http://schemas.microsoft.com/expression/blend/2008" 
+                              xmlns:operatorMenu="clr-namespace:Aristocrat.Monaco.Application.UI.OperatorMenu"
+                              xmlns:viewModels="clr-namespace:Aristocrat.Monaco.Application.UI.ViewModels"
+                              xmlns:controls="http://metro.mahapps.com/winfx/xaml/controls"
+                              xmlns:local="clr-namespace:Aristocrat.Monaco.Application.UI.Views"
+                              xmlns:helpers="http://monaco.aristocrat.com/common"
+                              xmlns:lex="http://wpflocalizeextension.codeplex.com"
+                              lex:ResxLocalizationProvider.DefaultAssembly="Aristocrat.Monaco.Localization"
+                              lex:ResxLocalizationProvider.DefaultDictionary="Resources" 
+                              xmlns:loc="http://monaco.aristocrat.com/localization"
+                              mc:Ignorable="d" 
+                              d:DesignWidth="1080" d:DesignHeight="720" 
+                              d:DataContext="{d:DesignInstance {x:Type viewModels:EdgeLightingPageViewModel}}">
+
+    <UserControl.Resources>
+        <ResourceDictionary>
+            <ResourceDictionary.MergedDictionaries>
+                <ResourceDictionary Source="/Aristocrat.Monaco.UI.Common;component/Skins/OperatorMenu.xaml"/>
+            </ResourceDictionary.MergedDictionaries>
+        </ResourceDictionary>
+    </UserControl.Resources>
+
+    <Grid>
+        <Grid.RowDefinitions>
+            <RowDefinition Height="*" />
+            <RowDefinition Height="Auto" />
+        </Grid.RowDefinitions>
+        <StackPanel>
+            <StackPanel Name="SettingsPanel" Visibility="{Binding Visibility, ElementName=EnterTestModeButton}">
+                <StackPanel HorizontalAlignment="Left" VerticalAlignment="Top"
+                            Visibility="{Binding ShowOverrideSetting, Converter={StaticResource TrueVisibleFalseCollapsed}}">
+                    <Label  Content="{lex:Loc LightingOverrideOnIdleAndZeroCreditsLabel}" HorizontalAlignment="Left"/>
+                    <ComboBox HorizontalAlignment="Left" ItemsSource="{Binding LightingOverrideChoices}" 
+                              SelectedValue="{Binding EdgeLightingAttractModeOverrideSelection}" SelectedValuePath="Key" DisplayMemberPath="Value" Margin="10" 
+                              MinWidth="250"
+                              IsEnabled="{Binding EdgeLightingEnabled, UpdateSourceTrigger=PropertyChanged}"/>
+                </StackPanel>
+                <StackPanel HorizontalAlignment="Left" VerticalAlignment="Top" Margin="0 20 0 0" 
+                            Visibility="{Binding IsCabinetThatAllowsEdgeLightBrightnessSetting, Converter={StaticResource TrueVisibleFalseCollapsed}}" >
+                    <Label Content="{lex:Loc LightingBrightnessLabel}" VerticalAlignment="Bottom" HorizontalAlignment="Left"/>
+                    <StackPanel  Orientation="Horizontal" Margin="10 0 0 0" HorizontalAlignment="Left">
+                        <Slider Name="BrightnessSlider" Style="{StaticResource MonacoSlider}" Value="{Binding MaximumAllowedBrightnessValue}" MinWidth="400"
+                                HorizontalAlignment="Left" Minimum="{Binding MinimumBrightnessSetting, Mode=OneWay}"  Maximum="{Binding MaximumBrightnessSetting, Mode=OneWay}"
+                                TickFrequency="10" IsSnapToTickEnabled="True" 
+                                IsEnabled="{Binding EdgeLightingEnabled, UpdateSourceTrigger=PropertyChanged}"/>
+                    </StackPanel>
+                    <StackPanel Visibility="{Binding IsCabinetThatAllowsBottomStripToggle, Converter={StaticResource TrueVisibleFalseCollapsed}}">
+                        <Label  Content="{lex:Loc MainDisplayBottomLightingLabel}" HorizontalAlignment="Left"  Margin="0 15 0 0"/>
+                            <controls:ToggleSwitch controls:ControlsHelper.ContentCharacterCasing="Upper"
+                                                   controls:ControlsHelper.CornerRadius="0"
+                                                   helpers:ToggleSwitchButtonHelper.OffContent="{lex:Loc Off}"
+                                                   helpers:ToggleSwitchButtonHelper.OnContent="{lex:Loc On}" Margin="10 10 0 0"
+                                                   IsEnabled="{Binding EdgeLightingEnabled, UpdateSourceTrigger=PropertyChanged}"/>
+                    </StackPanel>
+                </StackPanel>
+            </StackPanel>
+            <StackPanel Name="TestPanel" Visibility="{Binding Visibility, ElementName=ExitTestModeButton}">
+                <local:EdgeLightingTestControl x:Name="TestControl" DataContext="{Binding TestViewModel}"/>
+            </StackPanel>
+        </StackPanel>
+        <StackPanel Grid.Row="1" VerticalAlignment="Bottom" Orientation="Vertical">
+            <StackPanel Orientation="Horizontal" Margin="0 10 0 0" HorizontalAlignment="Left">
+                <Button Name="EnterTestModeButton" Content="{lex:Loc TestEdgeLightingLabel}"
+                        IsEnabled="{Binding TestButtonEnabled, UpdateSourceTrigger=PropertyChanged}" 
+                        Visibility="{Binding InTestMode, Converter={StaticResource TrueCollapsedFalseVisible}}"
+                        Command="{Binding ToggleTestModeCommand}"/>
+                <Button Name="ExitTestModeButton" Visibility="{Binding InTestMode, Converter={StaticResource TrueVisibleFalseCollapsed}}"
+                        Command="{Binding ToggleTestModeCommand}"
+                        Content="{lex:Loc ExitEdgeLightingTestLabel}"/>
+                <Button x:Name="WarningButton" 
+                        Style="{StaticResource MonacoWarningButton}"
+                        VerticalAlignment="Center"
+                        Command="{Binding ShowInfoPopupCommand}"
+                        Visibility="{Binding TestModeEnabled, Converter={StaticResource TrueHiddenFalseVisible}}">
+                        <Button.CommandParameter>
+                            <MultiBinding Converter="{StaticResource MultiValueConverter}">
+                                <Binding ElementName="WarningButton"/>
+                                <Binding RelativeSource="{RelativeSource AncestorType={x:Type Control}, Mode=FindAncestor}" Path="DataContext.TestWarningText" />
+                            </MultiBinding>
+                        </Button.CommandParameter>
+                </Button>
+            </StackPanel>
+        </StackPanel>
+    </Grid>
+</operatorMenu:OperatorMenuPage>
+