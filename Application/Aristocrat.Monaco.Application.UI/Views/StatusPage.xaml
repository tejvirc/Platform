<<<<<<< HEAD
<operatorMenu:OperatorMenuPage x:Class="Aristocrat.Monaco.Application.UI.Views.StatusPage"
                              xmlns="http://schemas.microsoft.com/winfx/2006/xaml/presentation"
                              xmlns:x="http://schemas.microsoft.com/winfx/2006/xaml"
                              xmlns:d="http://schemas.microsoft.com/expression/blend/2008"
                              xmlns:mc="http://schemas.openxmlformats.org/markup-compatibility/2006"
                              xmlns:viewModels="clr-namespace:Aristocrat.Monaco.Application.UI.ViewModels"
                              xmlns:operatorMenu="clr-namespace:Aristocrat.Monaco.Application.UI.OperatorMenu"
                              xmlns:converters="http://monaco.aristocrat.com/common"
                              xmlns:common="clr-namespace:Aristocrat.Monaco.UI.Common;assembly=Aristocrat.Monaco.UI.Common"
                              xmlns:loc="http://monaco.aristocrat.com/localization"
                              xmlns:lex="http://wpflocalizeextension.codeplex.com"
                              xmlns:views="clr-namespace:Aristocrat.Monaco.Application.UI.Views"
                              common:DialogParticipation.Register="{Binding}"
                              mc:Ignorable="d"
                              FocusManager.FocusedElement="{Binding ElementName=Ok}" 
                              d:DataContext="{d:DesignInstance viewModels:StatusPageViewModel}">

=======
﻿<operatorMenu:OperatorMenuPage x:Class="Aristocrat.Monaco.Application.UI.Views.StatusPage"
                               xmlns="http://schemas.microsoft.com/winfx/2006/xaml/presentation"
                               xmlns:x="http://schemas.microsoft.com/winfx/2006/xaml"
                               xmlns:d="http://schemas.microsoft.com/expression/blend/2008"
                               xmlns:mc="http://schemas.openxmlformats.org/markup-compatibility/2006"
                               xmlns:viewModels="clr-namespace:Aristocrat.Monaco.Application.UI.ViewModels"
                               xmlns:operatorMenu="clr-namespace:Aristocrat.Monaco.Application.UI.OperatorMenu"
                               xmlns:converters="http://monaco.aristocrat.com/common"
                               xmlns:common="clr-namespace:Aristocrat.Monaco.UI.Common;assembly=Aristocrat.Monaco.UI.Common"
                               xmlns:loc="http://monaco.aristocrat.com/localization"
                               xmlns:lex="http://wpflocalizeextension.codeplex.com"
                               common:DialogParticipation.Register="{Binding}"
                               mc:Ignorable="d"
                               FocusManager.FocusedElement="{Binding ElementName=Ok}"
                               d:DataContext="{d:DesignInstance viewModels:StatusPageViewModel}">
>>>>>>> 82e4897c
    <UserControl.Resources>
        <ResourceDictionary>
            <ResourceDictionary.MergedDictionaries>
                <ResourceDictionary Source="/Aristocrat.Monaco.UI.Common;component/Skins/OperatorMenu.xaml" />
            </ResourceDictionary.MergedDictionaries>
            <converters:NullToVisibilityConverter x:Key="NullToVisConverter" />
        </ResourceDictionary>
    </UserControl.Resources>
    <Grid AutomationProperties.AutomationId="Grid0_189ED632">
        <Grid.RowDefinitions>
            <RowDefinition Height="*"
                           AutomationProperties.AutomationId="RowDefinition1_189ED632" />
            <RowDefinition Height="Auto"
                           AutomationProperties.AutomationId="RowDefinition2_189ED632" />
        </Grid.RowDefinitions>
        <ScrollViewer Grid.Row="0"
                      Margin="6 10 0 0"
                      HorizontalScrollBarVisibility="Hidden"
                      VerticalScrollBarVisibility="Auto"
                      AutomationProperties.AutomationId="ScrollViewer3_189ED632">
            <ScrollViewer.Resources>
                <Style TargetType="ScrollBar">
                    <Style.Triggers>
                        <Trigger Property="Orientation"
                                 Value="Vertical"
                                 AutomationProperties.AutomationId="Trigger4_189ED632">
                            <Setter Property="Width"
                                    Value="40" />
                        </Trigger>
                    </Style.Triggers>
                </Style>
            </ScrollViewer.Resources>
            <ItemsControl Name="DisableReasonsList"
                          ItemsSource="{Binding DisableReasons}"
                          AutomationProperties.AutomationId="ItemsControl5_189ED632">
                <ItemsControl.ItemsPanel>
                    <ItemsPanelTemplate>
                        <StackPanel Orientation="Vertical"
                                    AutomationProperties.AutomationId="StackPanel6_189ED632" />
                    </ItemsPanelTemplate>
                </ItemsControl.ItemsPanel>
                <ItemsControl.ItemTemplate>
                    <DataTemplate>
                        <Grid Margin="0 0 0 10"
                              HorizontalAlignment="Left"
                              AutomationProperties.AutomationId="Grid7_189ED632">
                            <Grid.ColumnDefinitions>
                                <ColumnDefinition Width="Auto"
                                                  AutomationProperties.AutomationId="ColumnDefinition8_189ED632" />
                                <ColumnDefinition Width="*"
                                                  AutomationProperties.AutomationId="ColumnDefinition9_189ED632" />
                            </Grid.ColumnDefinitions>
                            <TextBlock Text="{Binding Message}"
                                       Style="{StaticResource MonacoTextBlock}"
                                       VerticalAlignment="Center"
                                       TextWrapping="Wrap"
                                       MaxWidth="1200"
                                       loc:Localizer.LocalizationAware="True"
                                       AutomationProperties.AutomationId="TextBlock10_189ED632" />
                            <Button Name="InfoButton"
                                    Grid.Column="1"
                                    Margin="10 0 0 0"
                                    Style="{StaticResource MonacoInfoButton}"
                                    Visibility="{Binding DataContext.AdditionalInfo, Converter={StaticResource NullToVisConverter}, RelativeSource={RelativeSource Self}}"
                                    Command="{Binding DataContext.ShowInfoPopupCommand, RelativeSource={RelativeSource AncestorType=ItemsControl}}"
                                    AutomationProperties.AutomationId="Button11_189ED632">
                                <Button.CommandParameter>
                                    <MultiBinding Converter="{StaticResource MultiValueConverter}">
                                        <Binding ElementName="InfoButton" />
                                        <Binding Path="DataContext.AdditionalInfo"
                                                 RelativeSource="{RelativeSource Self}" />
                                    </MultiBinding>
                                </Button.CommandParameter>
                            </Button>
                        </Grid>
                    </DataTemplate>
                </ItemsControl.ItemTemplate>
            </ItemsControl>
        </ScrollViewer>
<<<<<<< HEAD

        <StackPanel Grid.Row="1" Orientation="Horizontal">
            <views:OutOfServiceButton DataContext="{Binding OutOfServiceViewModel}"
                                      Margin="10 0 0 0"/>
            <Button Width="250"
                    HorizontalAlignment="Left" Margin="10 0 0 0"
                    Content="{lex:Loc Key={x:Static loc:ResourceKeys.ExitReserve}}"
                    Command="{Binding ExitReserveCommand}"
                    Visibility="{Binding IsExitReserveButtonVisible, Converter={StaticResource TrueVisibleFalseCollapsed}, UpdateSourceTrigger=PropertyChanged}"/>
=======
        <StackPanel Grid.Row="1"
                    Orientation="Horizontal"
                    AutomationProperties.AutomationId="StackPanel12_189ED632">
            <Grid AutomationProperties.AutomationId="Grid13_189ED632">
                <Button Content="{Binding OutOfServiceButtonText}"
                        TabIndex="2"
                        HorizontalAlignment="Left"
                        IsEnabled="{Binding OutOfServiceModeButtonActive}"
                        Command="{Binding OutOfServiceModeButtonCommand}"
                        MinWidth="215"
                        AutomationProperties.AutomationId="Button14_189ED632" />
            </Grid>
            <Grid AutomationProperties.AutomationId="Grid15_189ED632">
                <Button Width="200"
                        HorizontalAlignment="Left"
                        Margin="10 0 0 0"
                        Content="{lex:Loc Key={x:Static loc:ResourceKeys.ExitReserve}}"
                        Command="{Binding ExitReserveCommand}"
                        Visibility="{Binding IsExitReserveButtonVisible, Converter={StaticResource TrueVisibleFalseCollapsed}, UpdateSourceTrigger=PropertyChanged}"
                        AutomationProperties.AutomationId="Button16_189ED632" />
            </Grid>
>>>>>>> 82e4897c
        </StackPanel>
    </Grid>
</operatorMenu:OperatorMenuPage><|MERGE_RESOLUTION|>--- conflicted
+++ resolved
@@ -1,150 +1,110 @@
-<<<<<<< HEAD
-<operatorMenu:OperatorMenuPage x:Class="Aristocrat.Monaco.Application.UI.Views.StatusPage"
-                              xmlns="http://schemas.microsoft.com/winfx/2006/xaml/presentation"
-                              xmlns:x="http://schemas.microsoft.com/winfx/2006/xaml"
-                              xmlns:d="http://schemas.microsoft.com/expression/blend/2008"
-                              xmlns:mc="http://schemas.openxmlformats.org/markup-compatibility/2006"
-                              xmlns:viewModels="clr-namespace:Aristocrat.Monaco.Application.UI.ViewModels"
-                              xmlns:operatorMenu="clr-namespace:Aristocrat.Monaco.Application.UI.OperatorMenu"
-                              xmlns:converters="http://monaco.aristocrat.com/common"
-                              xmlns:common="clr-namespace:Aristocrat.Monaco.UI.Common;assembly=Aristocrat.Monaco.UI.Common"
-                              xmlns:loc="http://monaco.aristocrat.com/localization"
-                              xmlns:lex="http://wpflocalizeextension.codeplex.com"
-                              xmlns:views="clr-namespace:Aristocrat.Monaco.Application.UI.Views"
-                              common:DialogParticipation.Register="{Binding}"
-                              mc:Ignorable="d"
-                              FocusManager.FocusedElement="{Binding ElementName=Ok}" 
-                              d:DataContext="{d:DesignInstance viewModels:StatusPageViewModel}">
-
-=======
-﻿<operatorMenu:OperatorMenuPage x:Class="Aristocrat.Monaco.Application.UI.Views.StatusPage"
-                               xmlns="http://schemas.microsoft.com/winfx/2006/xaml/presentation"
-                               xmlns:x="http://schemas.microsoft.com/winfx/2006/xaml"
-                               xmlns:d="http://schemas.microsoft.com/expression/blend/2008"
-                               xmlns:mc="http://schemas.openxmlformats.org/markup-compatibility/2006"
-                               xmlns:viewModels="clr-namespace:Aristocrat.Monaco.Application.UI.ViewModels"
-                               xmlns:operatorMenu="clr-namespace:Aristocrat.Monaco.Application.UI.OperatorMenu"
-                               xmlns:converters="http://monaco.aristocrat.com/common"
-                               xmlns:common="clr-namespace:Aristocrat.Monaco.UI.Common;assembly=Aristocrat.Monaco.UI.Common"
-                               xmlns:loc="http://monaco.aristocrat.com/localization"
-                               xmlns:lex="http://wpflocalizeextension.codeplex.com"
-                               common:DialogParticipation.Register="{Binding}"
-                               mc:Ignorable="d"
-                               FocusManager.FocusedElement="{Binding ElementName=Ok}"
-                               d:DataContext="{d:DesignInstance viewModels:StatusPageViewModel}">
->>>>>>> 82e4897c
-    <UserControl.Resources>
-        <ResourceDictionary>
-            <ResourceDictionary.MergedDictionaries>
-                <ResourceDictionary Source="/Aristocrat.Monaco.UI.Common;component/Skins/OperatorMenu.xaml" />
-            </ResourceDictionary.MergedDictionaries>
-            <converters:NullToVisibilityConverter x:Key="NullToVisConverter" />
-        </ResourceDictionary>
-    </UserControl.Resources>
-    <Grid AutomationProperties.AutomationId="Grid0_189ED632">
-        <Grid.RowDefinitions>
-            <RowDefinition Height="*"
-                           AutomationProperties.AutomationId="RowDefinition1_189ED632" />
-            <RowDefinition Height="Auto"
-                           AutomationProperties.AutomationId="RowDefinition2_189ED632" />
-        </Grid.RowDefinitions>
-        <ScrollViewer Grid.Row="0"
-                      Margin="6 10 0 0"
-                      HorizontalScrollBarVisibility="Hidden"
-                      VerticalScrollBarVisibility="Auto"
-                      AutomationProperties.AutomationId="ScrollViewer3_189ED632">
-            <ScrollViewer.Resources>
-                <Style TargetType="ScrollBar">
-                    <Style.Triggers>
-                        <Trigger Property="Orientation"
-                                 Value="Vertical"
-                                 AutomationProperties.AutomationId="Trigger4_189ED632">
-                            <Setter Property="Width"
-                                    Value="40" />
-                        </Trigger>
-                    </Style.Triggers>
-                </Style>
-            </ScrollViewer.Resources>
-            <ItemsControl Name="DisableReasonsList"
-                          ItemsSource="{Binding DisableReasons}"
-                          AutomationProperties.AutomationId="ItemsControl5_189ED632">
-                <ItemsControl.ItemsPanel>
-                    <ItemsPanelTemplate>
-                        <StackPanel Orientation="Vertical"
-                                    AutomationProperties.AutomationId="StackPanel6_189ED632" />
-                    </ItemsPanelTemplate>
-                </ItemsControl.ItemsPanel>
-                <ItemsControl.ItemTemplate>
-                    <DataTemplate>
-                        <Grid Margin="0 0 0 10"
-                              HorizontalAlignment="Left"
-                              AutomationProperties.AutomationId="Grid7_189ED632">
-                            <Grid.ColumnDefinitions>
-                                <ColumnDefinition Width="Auto"
-                                                  AutomationProperties.AutomationId="ColumnDefinition8_189ED632" />
-                                <ColumnDefinition Width="*"
-                                                  AutomationProperties.AutomationId="ColumnDefinition9_189ED632" />
-                            </Grid.ColumnDefinitions>
-                            <TextBlock Text="{Binding Message}"
-                                       Style="{StaticResource MonacoTextBlock}"
-                                       VerticalAlignment="Center"
-                                       TextWrapping="Wrap"
-                                       MaxWidth="1200"
-                                       loc:Localizer.LocalizationAware="True"
-                                       AutomationProperties.AutomationId="TextBlock10_189ED632" />
-                            <Button Name="InfoButton"
-                                    Grid.Column="1"
-                                    Margin="10 0 0 0"
-                                    Style="{StaticResource MonacoInfoButton}"
-                                    Visibility="{Binding DataContext.AdditionalInfo, Converter={StaticResource NullToVisConverter}, RelativeSource={RelativeSource Self}}"
-                                    Command="{Binding DataContext.ShowInfoPopupCommand, RelativeSource={RelativeSource AncestorType=ItemsControl}}"
-                                    AutomationProperties.AutomationId="Button11_189ED632">
-                                <Button.CommandParameter>
-                                    <MultiBinding Converter="{StaticResource MultiValueConverter}">
-                                        <Binding ElementName="InfoButton" />
-                                        <Binding Path="DataContext.AdditionalInfo"
-                                                 RelativeSource="{RelativeSource Self}" />
-                                    </MultiBinding>
-                                </Button.CommandParameter>
-                            </Button>
-                        </Grid>
-                    </DataTemplate>
-                </ItemsControl.ItemTemplate>
-            </ItemsControl>
-        </ScrollViewer>
-<<<<<<< HEAD
-
-        <StackPanel Grid.Row="1" Orientation="Horizontal">
-            <views:OutOfServiceButton DataContext="{Binding OutOfServiceViewModel}"
-                                      Margin="10 0 0 0"/>
-            <Button Width="250"
-                    HorizontalAlignment="Left" Margin="10 0 0 0"
-                    Content="{lex:Loc Key={x:Static loc:ResourceKeys.ExitReserve}}"
-                    Command="{Binding ExitReserveCommand}"
-                    Visibility="{Binding IsExitReserveButtonVisible, Converter={StaticResource TrueVisibleFalseCollapsed}, UpdateSourceTrigger=PropertyChanged}"/>
-=======
-        <StackPanel Grid.Row="1"
-                    Orientation="Horizontal"
-                    AutomationProperties.AutomationId="StackPanel12_189ED632">
-            <Grid AutomationProperties.AutomationId="Grid13_189ED632">
-                <Button Content="{Binding OutOfServiceButtonText}"
-                        TabIndex="2"
-                        HorizontalAlignment="Left"
-                        IsEnabled="{Binding OutOfServiceModeButtonActive}"
-                        Command="{Binding OutOfServiceModeButtonCommand}"
-                        MinWidth="215"
-                        AutomationProperties.AutomationId="Button14_189ED632" />
-            </Grid>
-            <Grid AutomationProperties.AutomationId="Grid15_189ED632">
-                <Button Width="200"
-                        HorizontalAlignment="Left"
-                        Margin="10 0 0 0"
-                        Content="{lex:Loc Key={x:Static loc:ResourceKeys.ExitReserve}}"
-                        Command="{Binding ExitReserveCommand}"
-                        Visibility="{Binding IsExitReserveButtonVisible, Converter={StaticResource TrueVisibleFalseCollapsed}, UpdateSourceTrigger=PropertyChanged}"
-                        AutomationProperties.AutomationId="Button16_189ED632" />
-            </Grid>
->>>>>>> 82e4897c
-        </StackPanel>
-    </Grid>
+﻿<operatorMenu:OperatorMenuPage x:Class="Aristocrat.Monaco.Application.UI.Views.StatusPage"
+                              xmlns="http://schemas.microsoft.com/winfx/2006/xaml/presentation"
+                              xmlns:x="http://schemas.microsoft.com/winfx/2006/xaml"
+                              xmlns:d="http://schemas.microsoft.com/expression/blend/2008"
+                              xmlns:mc="http://schemas.openxmlformats.org/markup-compatibility/2006"
+                              xmlns:viewModels="clr-namespace:Aristocrat.Monaco.Application.UI.ViewModels"
+                              xmlns:operatorMenu="clr-namespace:Aristocrat.Monaco.Application.UI.OperatorMenu"
+                              xmlns:converters="http://monaco.aristocrat.com/common"
+                              xmlns:common="clr-namespace:Aristocrat.Monaco.UI.Common;assembly=Aristocrat.Monaco.UI.Common"
+                              xmlns:loc="http://monaco.aristocrat.com/localization"
+                              xmlns:lex="http://wpflocalizeextension.codeplex.com"
+                              xmlns:views="clr-namespace:Aristocrat.Monaco.Application.UI.Views"
+                              common:DialogParticipation.Register="{Binding}"
+                              mc:Ignorable="d"
+                              FocusManager.FocusedElement="{Binding ElementName=Ok}" 
+                              d:DataContext="{d:DesignInstance viewModels:StatusPageViewModel}">
+
+    <UserControl.Resources>
+        <ResourceDictionary>
+            <ResourceDictionary.MergedDictionaries>
+                <ResourceDictionary Source="/Aristocrat.Monaco.UI.Common;component/Skins/OperatorMenu.xaml" />
+            </ResourceDictionary.MergedDictionaries>
+            <converters:NullToVisibilityConverter x:Key="NullToVisConverter" />
+        </ResourceDictionary>
+    </UserControl.Resources>
+    <Grid AutomationProperties.AutomationId="Grid0_189ED632">
+        <Grid.RowDefinitions>
+            <RowDefinition Height="*"
+                           AutomationProperties.AutomationId="RowDefinition1_189ED632" />
+            <RowDefinition Height="Auto"
+                           AutomationProperties.AutomationId="RowDefinition2_189ED632" />
+        </Grid.RowDefinitions>
+        <ScrollViewer Grid.Row="0"
+                      Margin="6 10 0 0"
+                      HorizontalScrollBarVisibility="Hidden"
+                      VerticalScrollBarVisibility="Auto"
+                      AutomationProperties.AutomationId="ScrollViewer3_189ED632">
+            <ScrollViewer.Resources>
+                <Style TargetType="ScrollBar">
+                    <Style.Triggers>
+                        <Trigger Property="Orientation"
+                                 Value="Vertical"
+                                 AutomationProperties.AutomationId="Trigger4_189ED632">
+                            <Setter Property="Width"
+                                    Value="40" />
+                        </Trigger>
+                    </Style.Triggers>
+                </Style>
+            </ScrollViewer.Resources>
+            <ItemsControl Name="DisableReasonsList"
+                          ItemsSource="{Binding DisableReasons}"
+                          AutomationProperties.AutomationId="ItemsControl5_189ED632">
+                <ItemsControl.ItemsPanel>
+                    <ItemsPanelTemplate>
+                        <StackPanel Orientation="Vertical"
+                                    AutomationProperties.AutomationId="StackPanel6_189ED632" />
+                    </ItemsPanelTemplate>
+                </ItemsControl.ItemsPanel>
+                <ItemsControl.ItemTemplate>
+                    <DataTemplate>
+                        <Grid Margin="0 0 0 10"
+                              HorizontalAlignment="Left"
+                              AutomationProperties.AutomationId="Grid7_189ED632">
+                            <Grid.ColumnDefinitions>
+                                <ColumnDefinition Width="Auto"
+                                                  AutomationProperties.AutomationId="ColumnDefinition8_189ED632" />
+                                <ColumnDefinition Width="*"
+                                                  AutomationProperties.AutomationId="ColumnDefinition9_189ED632" />
+                            </Grid.ColumnDefinitions>
+                            <TextBlock Text="{Binding Message}"
+                                       Style="{StaticResource MonacoTextBlock}"
+                                       VerticalAlignment="Center"
+                                       TextWrapping="Wrap"
+                                       MaxWidth="1200"
+                                       loc:Localizer.LocalizationAware="True"
+                                       AutomationProperties.AutomationId="TextBlock10_189ED632" />
+                            <Button Name="InfoButton"
+                                    Grid.Column="1"
+                                    Margin="10 0 0 0"
+                                    Style="{StaticResource MonacoInfoButton}"
+                                    Visibility="{Binding DataContext.AdditionalInfo, Converter={StaticResource NullToVisConverter}, RelativeSource={RelativeSource Self}}"
+                                    Command="{Binding DataContext.ShowInfoPopupCommand, RelativeSource={RelativeSource AncestorType=ItemsControl}}"
+                                    AutomationProperties.AutomationId="Button11_189ED632">
+                                <Button.CommandParameter>
+                                    <MultiBinding Converter="{StaticResource MultiValueConverter}">
+                                        <Binding ElementName="InfoButton" />
+                                        <Binding Path="DataContext.AdditionalInfo"
+                                                 RelativeSource="{RelativeSource Self}" />
+                                    </MultiBinding>
+                                </Button.CommandParameter>
+                            </Button>
+                        </Grid>
+                    </DataTemplate>
+                </ItemsControl.ItemTemplate>
+            </ItemsControl>
+        </ScrollViewer>
+
+        <StackPanel Grid.Row="1" Orientation="Horizontal"
+                    AutomationProperties.AutomationId="StackPanel12_189ED632">
+            <views:OutOfServiceButton DataContext="{Binding OutOfServiceViewModel}"
+                                      Margin="10 0 0 0"/>
+            <Button Width="250"
+                    HorizontalAlignment="Left" Margin="10 0 0 0"
+                    Content="{lex:Loc Key={x:Static loc:ResourceKeys.ExitReserve}}"
+                    Command="{Binding ExitReserveCommand}"
+                    Visibility="{Binding IsExitReserveButtonVisible, Converter={StaticResource TrueVisibleFalseCollapsed}, UpdateSourceTrigger=PropertyChanged}"
+                    AutomationProperties.AutomationId="Button16_189ED632" />
+        </StackPanel>
+    </Grid>
 </operatorMenu:OperatorMenuPage>