--- conflicted
+++ resolved
@@ -1,31 +1,25 @@
-﻿<operatorMenu:OperatorMenuPage x:Class="Aristocrat.Monaco.Application.UI.Views.CompletionPage"
-                               xmlns="http://schemas.microsoft.com/winfx/2006/xaml/presentation"
-                               xmlns:x="http://schemas.microsoft.com/winfx/2006/xaml"
-                               xmlns:operatorMenu="clr-namespace:Aristocrat.Monaco.Application.UI.OperatorMenu"
-                               xmlns:viewModels="clr-namespace:Aristocrat.Monaco.Application.UI.ViewModels"
-                               FocusManager.FocusedElement="{Binding ElementName=Finished}"
-                               xmlns:mc="http://schemas.openxmlformats.org/markup-compatibility/2006" 
-                               xmlns:d="http://schemas.microsoft.com/expression/blend/2008"
-                               xmlns:lex="http://wpflocalizeextension.codeplex.com"
-                               xmlns:loc="http://monaco.aristocrat.com/localization"
-                               lex:ResxLocalizationProvider.DefaultAssembly="Aristocrat.Monaco.Localization"
-                               lex:ResxLocalizationProvider.DefaultDictionary="Resources" 
-                               mc:Ignorable="d" 
-                               d:DataContext="{d:DesignInstance {x:Type viewModels:CompletionPageViewModel}}">
-    <UserControl.Resources>
-        <ResourceDictionary Source="/Aristocrat.Monaco.UI.Common;component/Skins/OperatorMenu.xaml"/>
-    </UserControl.Resources>
-    
-    <StackPanel Orientation="Vertical" Margin="10">
-<<<<<<< HEAD
-        <Label Content="{lex:Loc ConfigComplete}"/>
-        <Label Content="{lex:Loc GameSetupMessage}" Margin="0 20 0 0"
-               Visibility="{Binding ShowGameSetupMessage, Converter={StaticResource BoolToVisConverter}}"/>
-=======
-        <Label Content="{lex:Loc Key={x:Static loc:ResourceKeys.ConfigComplete}}"/>
-        <Label Content="{lex:Loc Key={x:Static loc:ResourceKeys.GameSetupMessage}}" Margin="0 20 0 0"
-               Visibility="{Binding ShowGameSetupMessage, Converter={StaticResource TrueVisibleFalseCollapsed}}"/>
->>>>>>> 5dd0dcf5
-    </StackPanel>
-</operatorMenu:OperatorMenuPage>
-
+﻿<operatorMenu:OperatorMenuPage x:Class="Aristocrat.Monaco.Application.UI.Views.CompletionPage"
+                               xmlns="http://schemas.microsoft.com/winfx/2006/xaml/presentation"
+                               xmlns:x="http://schemas.microsoft.com/winfx/2006/xaml"
+                               xmlns:operatorMenu="clr-namespace:Aristocrat.Monaco.Application.UI.OperatorMenu"
+                               xmlns:viewModels="clr-namespace:Aristocrat.Monaco.Application.UI.ViewModels"
+                               FocusManager.FocusedElement="{Binding ElementName=Finished}"
+                               xmlns:mc="http://schemas.openxmlformats.org/markup-compatibility/2006" 
+                               xmlns:d="http://schemas.microsoft.com/expression/blend/2008"
+                               xmlns:lex="http://wpflocalizeextension.codeplex.com"
+                               xmlns:loc="http://monaco.aristocrat.com/localization"
+                               lex:ResxLocalizationProvider.DefaultAssembly="Aristocrat.Monaco.Localization"
+                               lex:ResxLocalizationProvider.DefaultDictionary="Resources" 
+                               mc:Ignorable="d" 
+                               d:DataContext="{d:DesignInstance {x:Type viewModels:CompletionPageViewModel}}">
+    <UserControl.Resources>
+        <ResourceDictionary Source="/Aristocrat.Monaco.UI.Common;component/Skins/OperatorMenu.xaml"/>
+    </UserControl.Resources>
+    
+    <StackPanel Orientation="Vertical" Margin="10">
+        <Label Content="{lex:Loc ConfigComplete}"/>
+        <Label Content="{lex:Loc GameSetupMessage}" Margin="0 20 0 0"
+               Visibility="{Binding ShowGameSetupMessage, Converter={StaticResource TrueVisibleFalseCollapsed}}"/>
+    </StackPanel>
+</operatorMenu:OperatorMenuPage>
+