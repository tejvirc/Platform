﻿<operatorMenu:OperatorMenuPage x:Class="Aristocrat.Monaco.Application.UI.Views.SoftwareVerificationPage"
                               xmlns="http://schemas.microsoft.com/winfx/2006/xaml/presentation"
                               xmlns:x="http://schemas.microsoft.com/winfx/2006/xaml"
                               xmlns:mc="http://schemas.openxmlformats.org/markup-compatibility/2006"
                               mc:Ignorable="d"
                               xmlns:d="http://schemas.microsoft.com/expression/blend/2008"
                               xmlns:viewModels="clr-namespace:Aristocrat.Monaco.Application.UI.ViewModels"
                               xmlns:converters="clr-namespace:Aristocrat.Monaco.Application.UI.Converters"
                               xmlns:operatorMenu="clr-namespace:Aristocrat.Monaco.Application.UI.OperatorMenu"
                               xmlns:lex="http://wpflocalizeextension.codeplex.com"
                               lex:ResxLocalizationProvider.DefaultAssembly="Aristocrat.Monaco.Localization"
                               lex:ResxLocalizationProvider.DefaultDictionary="Resources" 
                               xmlns:loc="http://monaco.aristocrat.com/localization"
                               d:DataContext="{d:DesignInstance {x:Type viewModels:SoftwareVerificationPageViewModel}, IsDesignTimeCreatable=False}"
                               Background="Transparent" >

    <UserControl.Resources>
        <ResourceDictionary>
            <ResourceDictionary.MergedDictionaries>
                <ResourceDictionary Source="/Aristocrat.Monaco.UI.Common;component/Skins/OperatorMenu.xaml"/>
            </ResourceDictionary.MergedDictionaries>
            <converters:ShaConverter x:Key="ShaConverter"/>
            <Style BasedOn="{StaticResource {x:Type TextBlock}}" TargetType="TextBlock" x:Key="WrapText">
                <Setter Property="TextWrapping" Value="Wrap"/>
                <Setter Property="Padding" Value="0,10,0,10" />
            </Style>
        </ResourceDictionary>
    </UserControl.Resources>

    <Grid x:Name="MainGrid">
        <Grid.ColumnDefinitions>
            <ColumnDefinition Width="Auto"/>
            <ColumnDefinition Width="20"/>
            <ColumnDefinition Width="Auto"/>
            <ColumnDefinition Width="20"/>
            <ColumnDefinition Width="Auto"/>
            <ColumnDefinition Width="*"/>
        </Grid.ColumnDefinitions>
        <Grid.RowDefinitions>
            <RowDefinition Height="Auto" />
            <RowDefinition Height="10" />
            <RowDefinition Height="Auto" />
            <RowDefinition Height="20" />
            <RowDefinition Height="*"/>
            <RowDefinition Height="Auto" />
        </Grid.RowDefinitions>

        <Label Grid.Column="0" Grid.Row="0" VerticalAlignment="Bottom" Style="{DynamicResource MonacoLabel}"
               Content="{lex:Loc SelectHashType}" />
        <ComboBox Grid.Column="0" Grid.Row="2" Name="AlgorithmComboBox" Style="{DynamicResource MonacoComboBox}"
                  IsEnabled="{Binding Path=IsIdle, UpdateSourceTrigger=PropertyChanged}"
                  ItemsSource="{Binding AlgorithmTypes}" DisplayMemberPath="Name" SelectedItem="{Binding SelectedAlgorithmType}"
                  MinWidth="300" HorizontalAlignment="Left"/>

        <WrapPanel Grid.Column="2" Grid.Row="2" Margin="0" IsEnabled="{Binding Path=IsIdle, UpdateSourceTrigger=PropertyChanged}">
            <TextBox x:Name="HmacTextBox" Style="{DynamicResource MonacoTextBox}" CommandManager.PreviewCanExecute="HandleCanExecute" MaxWidth="830" TextWrapping="Wrap"
                     Text="{Binding Path=FormattedHmacKey, UpdateSourceTrigger=PropertyChanged, Mode=TwoWay, Converter={StaticResource ShaConverter}}"
                     IsEnabled="{Binding Path=CanUseHmacKey}" CharacterCasing="Upper"
                     PreviewTextInput="HmacTextBox_PreviewTextInput" InputScope="AlphanumericFullWidth" FontFamily="Consolas" 
                     HorizontalAlignment="Right" FontSize="18" PreviewKeyDown="HmacTextBox_PreviewKeyDown" IsUndoEnabled="False"  />
        </WrapPanel>

        <Button Grid.Column="4" Grid.Row="0" Name="ResetButton" Command="{Binding ResetCommand}" Style="{DynamicResource MonacoButton}"
                Width="200" VerticalAlignment="Center"
                IsEnabled="{Binding Path=IsValidResult, UpdateSourceTrigger=PropertyChanged}"
                Content="{lex:Loc Reset}" />
        <Button Grid.Column="4" Grid.Row="2" Name="GoButton" Command="{Binding CalculateCommand}" Style="{DynamicResource MonacoButton}"
                Width="200" VerticalAlignment="Center"
                IsEnabled="{Binding Path=IsIdle, UpdateSourceTrigger=PropertyChanged}"
                Content="{lex:Loc CalculateSignatures}" />

        <DataGrid Grid.Column="0" Grid.Row="4" Grid.ColumnSpan="6" Margin="0 20 0 35" 
                  ItemsSource="{Binding ComponentSet}" Style="{DynamicResource MonacoScrollButtonDataGrid}" 
                  ColumnHeaderHeight="40"
                  Width="{Binding ElementName=MainGrid, Path=ActualWidth}"
                  ScrollViewer.CanContentScroll="True"
                  VerticalContentAlignment="Top" VerticalAlignment ="Top"
                  ScrollViewer.VerticalScrollBarVisibility="Auto">
            <DataGrid.Columns>
                <DataGridTextColumn Header="{lex:Loc ComponentIdVersion}" Width="Auto" MinWidth="320"
                                    Binding="{Binding ComponentId}"/>
                <DataGridTextColumn Header="{lex:Loc HashResult}" FontFamily="Consolas" MinWidth="600" MaxWidth="800" 
                                    ElementStyle="{StaticResource WrapText}" Binding="{Binding HashResult, UpdateSourceTrigger=PropertyChanged, Converter={StaticResource ShaConverter}}" />
            </DataGrid.Columns>
        </DataGrid>

<<<<<<< HEAD
        <StackPanel Grid.Column="0" Grid.Row="5" Grid.ColumnSpan="6" Orientation="Horizontal" Visibility="{Binding ShowMasterResult, Converter={StaticResource BoolToVisConverter}}">
            <Label Width="Auto" MinWidth="200" Content="{lex:Loc MasterResultText}"/>
=======
        <StackPanel Grid.Column="0" Grid.Row="5" Grid.ColumnSpan="6" Orientation="Horizontal" Visibility="{Binding ShowMasterResult, Converter={StaticResource TrueVisibleFalseCollapsed}}">
            <Label Width="Auto" MinWidth="200" Content="{lex:Loc Key={x:Static loc:ResourceKeys.MasterResultText}}"/>
>>>>>>> 5dd0dcf5
            <Label>
                <Label.Content>
                    <AccessText TextWrapping="Wrap" MaxWidth="975" Text="{Binding MasterResult, UpdateSourceTrigger=PropertyChanged, Converter={StaticResource ShaConverter}}"/>
                </Label.Content>
            </Label>
        </StackPanel>
    </Grid>
</operatorMenu:OperatorMenuPage>

<|MERGE_RESOLUTION|>--- conflicted
+++ resolved
@@ -1,102 +1,97 @@
-﻿<operatorMenu:OperatorMenuPage x:Class="Aristocrat.Monaco.Application.UI.Views.SoftwareVerificationPage"
-                               xmlns="http://schemas.microsoft.com/winfx/2006/xaml/presentation"
-                               xmlns:x="http://schemas.microsoft.com/winfx/2006/xaml"
-                               xmlns:mc="http://schemas.openxmlformats.org/markup-compatibility/2006"
-                               mc:Ignorable="d"
-                               xmlns:d="http://schemas.microsoft.com/expression/blend/2008"
-                               xmlns:viewModels="clr-namespace:Aristocrat.Monaco.Application.UI.ViewModels"
-                               xmlns:converters="clr-namespace:Aristocrat.Monaco.Application.UI.Converters"
-                               xmlns:operatorMenu="clr-namespace:Aristocrat.Monaco.Application.UI.OperatorMenu"
-                               xmlns:lex="http://wpflocalizeextension.codeplex.com"
-                               lex:ResxLocalizationProvider.DefaultAssembly="Aristocrat.Monaco.Localization"
-                               lex:ResxLocalizationProvider.DefaultDictionary="Resources" 
-                               xmlns:loc="http://monaco.aristocrat.com/localization"
-                               d:DataContext="{d:DesignInstance {x:Type viewModels:SoftwareVerificationPageViewModel}, IsDesignTimeCreatable=False}"
-                               Background="Transparent" >
-
-    <UserControl.Resources>
-        <ResourceDictionary>
-            <ResourceDictionary.MergedDictionaries>
-                <ResourceDictionary Source="/Aristocrat.Monaco.UI.Common;component/Skins/OperatorMenu.xaml"/>
-            </ResourceDictionary.MergedDictionaries>
-            <converters:ShaConverter x:Key="ShaConverter"/>
-            <Style BasedOn="{StaticResource {x:Type TextBlock}}" TargetType="TextBlock" x:Key="WrapText">
-                <Setter Property="TextWrapping" Value="Wrap"/>
-                <Setter Property="Padding" Value="0,10,0,10" />
-            </Style>
-        </ResourceDictionary>
-    </UserControl.Resources>
-
-    <Grid x:Name="MainGrid">
-        <Grid.ColumnDefinitions>
-            <ColumnDefinition Width="Auto"/>
-            <ColumnDefinition Width="20"/>
-            <ColumnDefinition Width="Auto"/>
-            <ColumnDefinition Width="20"/>
-            <ColumnDefinition Width="Auto"/>
-            <ColumnDefinition Width="*"/>
-        </Grid.ColumnDefinitions>
-        <Grid.RowDefinitions>
-            <RowDefinition Height="Auto" />
-            <RowDefinition Height="10" />
-            <RowDefinition Height="Auto" />
-            <RowDefinition Height="20" />
-            <RowDefinition Height="*"/>
-            <RowDefinition Height="Auto" />
-        </Grid.RowDefinitions>
-
-        <Label Grid.Column="0" Grid.Row="0" VerticalAlignment="Bottom" Style="{DynamicResource MonacoLabel}"
-               Content="{lex:Loc SelectHashType}" />
-        <ComboBox Grid.Column="0" Grid.Row="2" Name="AlgorithmComboBox" Style="{DynamicResource MonacoComboBox}"
-                  IsEnabled="{Binding Path=IsIdle, UpdateSourceTrigger=PropertyChanged}"
-                  ItemsSource="{Binding AlgorithmTypes}" DisplayMemberPath="Name" SelectedItem="{Binding SelectedAlgorithmType}"
-                  MinWidth="300" HorizontalAlignment="Left"/>
-
-        <WrapPanel Grid.Column="2" Grid.Row="2" Margin="0" IsEnabled="{Binding Path=IsIdle, UpdateSourceTrigger=PropertyChanged}">
-            <TextBox x:Name="HmacTextBox" Style="{DynamicResource MonacoTextBox}" CommandManager.PreviewCanExecute="HandleCanExecute" MaxWidth="830" TextWrapping="Wrap"
-                     Text="{Binding Path=FormattedHmacKey, UpdateSourceTrigger=PropertyChanged, Mode=TwoWay, Converter={StaticResource ShaConverter}}"
-                     IsEnabled="{Binding Path=CanUseHmacKey}" CharacterCasing="Upper"
-                     PreviewTextInput="HmacTextBox_PreviewTextInput" InputScope="AlphanumericFullWidth" FontFamily="Consolas" 
-                     HorizontalAlignment="Right" FontSize="18" PreviewKeyDown="HmacTextBox_PreviewKeyDown" IsUndoEnabled="False"  />
-        </WrapPanel>
-
-        <Button Grid.Column="4" Grid.Row="0" Name="ResetButton" Command="{Binding ResetCommand}" Style="{DynamicResource MonacoButton}"
-                Width="200" VerticalAlignment="Center"
-                IsEnabled="{Binding Path=IsValidResult, UpdateSourceTrigger=PropertyChanged}"
-                Content="{lex:Loc Reset}" />
-        <Button Grid.Column="4" Grid.Row="2" Name="GoButton" Command="{Binding CalculateCommand}" Style="{DynamicResource MonacoButton}"
-                Width="200" VerticalAlignment="Center"
-                IsEnabled="{Binding Path=IsIdle, UpdateSourceTrigger=PropertyChanged}"
-                Content="{lex:Loc CalculateSignatures}" />
-
-        <DataGrid Grid.Column="0" Grid.Row="4" Grid.ColumnSpan="6" Margin="0 20 0 35" 
-                  ItemsSource="{Binding ComponentSet}" Style="{DynamicResource MonacoScrollButtonDataGrid}" 
-                  ColumnHeaderHeight="40"
-                  Width="{Binding ElementName=MainGrid, Path=ActualWidth}"
-                  ScrollViewer.CanContentScroll="True"
-                  VerticalContentAlignment="Top" VerticalAlignment ="Top"
-                  ScrollViewer.VerticalScrollBarVisibility="Auto">
-            <DataGrid.Columns>
-                <DataGridTextColumn Header="{lex:Loc ComponentIdVersion}" Width="Auto" MinWidth="320"
-                                    Binding="{Binding ComponentId}"/>
-                <DataGridTextColumn Header="{lex:Loc HashResult}" FontFamily="Consolas" MinWidth="600" MaxWidth="800" 
-                                    ElementStyle="{StaticResource WrapText}" Binding="{Binding HashResult, UpdateSourceTrigger=PropertyChanged, Converter={StaticResource ShaConverter}}" />
-            </DataGrid.Columns>
-        </DataGrid>
-
-<<<<<<< HEAD
-        <StackPanel Grid.Column="0" Grid.Row="5" Grid.ColumnSpan="6" Orientation="Horizontal" Visibility="{Binding ShowMasterResult, Converter={StaticResource BoolToVisConverter}}">
-            <Label Width="Auto" MinWidth="200" Content="{lex:Loc MasterResultText}"/>
-=======
-        <StackPanel Grid.Column="0" Grid.Row="5" Grid.ColumnSpan="6" Orientation="Horizontal" Visibility="{Binding ShowMasterResult, Converter={StaticResource TrueVisibleFalseCollapsed}}">
-            <Label Width="Auto" MinWidth="200" Content="{lex:Loc Key={x:Static loc:ResourceKeys.MasterResultText}}"/>
->>>>>>> 5dd0dcf5
-            <Label>
-                <Label.Content>
-                    <AccessText TextWrapping="Wrap" MaxWidth="975" Text="{Binding MasterResult, UpdateSourceTrigger=PropertyChanged, Converter={StaticResource ShaConverter}}"/>
-                </Label.Content>
-            </Label>
-        </StackPanel>
-    </Grid>
-</operatorMenu:OperatorMenuPage>
-
+﻿<operatorMenu:OperatorMenuPage x:Class="Aristocrat.Monaco.Application.UI.Views.SoftwareVerificationPage"
+                               xmlns="http://schemas.microsoft.com/winfx/2006/xaml/presentation"
+                               xmlns:x="http://schemas.microsoft.com/winfx/2006/xaml"
+                               xmlns:mc="http://schemas.openxmlformats.org/markup-compatibility/2006"
+                               mc:Ignorable="d"
+                               xmlns:d="http://schemas.microsoft.com/expression/blend/2008"
+                               xmlns:viewModels="clr-namespace:Aristocrat.Monaco.Application.UI.ViewModels"
+                               xmlns:converters="clr-namespace:Aristocrat.Monaco.Application.UI.Converters"
+                               xmlns:operatorMenu="clr-namespace:Aristocrat.Monaco.Application.UI.OperatorMenu"
+                               xmlns:lex="http://wpflocalizeextension.codeplex.com"
+                               lex:ResxLocalizationProvider.DefaultAssembly="Aristocrat.Monaco.Localization"
+                               lex:ResxLocalizationProvider.DefaultDictionary="Resources" 
+                               xmlns:loc="http://monaco.aristocrat.com/localization"
+                               d:DataContext="{d:DesignInstance {x:Type viewModels:SoftwareVerificationPageViewModel}, IsDesignTimeCreatable=False}"
+                               Background="Transparent" >
+
+    <UserControl.Resources>
+        <ResourceDictionary>
+            <ResourceDictionary.MergedDictionaries>
+                <ResourceDictionary Source="/Aristocrat.Monaco.UI.Common;component/Skins/OperatorMenu.xaml"/>
+            </ResourceDictionary.MergedDictionaries>
+            <converters:ShaConverter x:Key="ShaConverter"/>
+            <Style BasedOn="{StaticResource {x:Type TextBlock}}" TargetType="TextBlock" x:Key="WrapText">
+                <Setter Property="TextWrapping" Value="Wrap"/>
+                <Setter Property="Padding" Value="0,10,0,10" />
+            </Style>
+        </ResourceDictionary>
+    </UserControl.Resources>
+
+    <Grid x:Name="MainGrid">
+        <Grid.ColumnDefinitions>
+            <ColumnDefinition Width="Auto"/>
+            <ColumnDefinition Width="20"/>
+            <ColumnDefinition Width="Auto"/>
+            <ColumnDefinition Width="20"/>
+            <ColumnDefinition Width="Auto"/>
+            <ColumnDefinition Width="*"/>
+        </Grid.ColumnDefinitions>
+        <Grid.RowDefinitions>
+            <RowDefinition Height="Auto" />
+            <RowDefinition Height="10" />
+            <RowDefinition Height="Auto" />
+            <RowDefinition Height="20" />
+            <RowDefinition Height="*"/>
+            <RowDefinition Height="Auto" />
+        </Grid.RowDefinitions>
+
+        <Label Grid.Column="0" Grid.Row="0" VerticalAlignment="Bottom" Style="{DynamicResource MonacoLabel}"
+               Content="{lex:Loc SelectHashType}" />
+        <ComboBox Grid.Column="0" Grid.Row="2" Name="AlgorithmComboBox" Style="{DynamicResource MonacoComboBox}"
+                  IsEnabled="{Binding Path=IsIdle, UpdateSourceTrigger=PropertyChanged}"
+                  ItemsSource="{Binding AlgorithmTypes}" DisplayMemberPath="Name" SelectedItem="{Binding SelectedAlgorithmType}"
+                  MinWidth="300" HorizontalAlignment="Left"/>
+
+        <WrapPanel Grid.Column="2" Grid.Row="2" Margin="0" IsEnabled="{Binding Path=IsIdle, UpdateSourceTrigger=PropertyChanged}">
+            <TextBox x:Name="HmacTextBox" Style="{DynamicResource MonacoTextBox}" CommandManager.PreviewCanExecute="HandleCanExecute" MaxWidth="830" TextWrapping="Wrap"
+                     Text="{Binding Path=FormattedHmacKey, UpdateSourceTrigger=PropertyChanged, Mode=TwoWay, Converter={StaticResource ShaConverter}}"
+                     IsEnabled="{Binding Path=CanUseHmacKey}" CharacterCasing="Upper"
+                     PreviewTextInput="HmacTextBox_PreviewTextInput" InputScope="AlphanumericFullWidth" FontFamily="Consolas" 
+                     HorizontalAlignment="Right" FontSize="18" PreviewKeyDown="HmacTextBox_PreviewKeyDown" IsUndoEnabled="False"  />
+        </WrapPanel>
+
+        <Button Grid.Column="4" Grid.Row="0" Name="ResetButton" Command="{Binding ResetCommand}" Style="{DynamicResource MonacoButton}"
+                Width="200" VerticalAlignment="Center"
+                IsEnabled="{Binding Path=IsValidResult, UpdateSourceTrigger=PropertyChanged}"
+                Content="{lex:Loc Reset}" />
+        <Button Grid.Column="4" Grid.Row="2" Name="GoButton" Command="{Binding CalculateCommand}" Style="{DynamicResource MonacoButton}"
+                Width="200" VerticalAlignment="Center"
+                IsEnabled="{Binding Path=IsIdle, UpdateSourceTrigger=PropertyChanged}"
+                Content="{lex:Loc CalculateSignatures}" />
+
+        <DataGrid Grid.Column="0" Grid.Row="4" Grid.ColumnSpan="6" Margin="0 20 0 35" 
+                  ItemsSource="{Binding ComponentSet}" Style="{DynamicResource MonacoScrollButtonDataGrid}" 
+                  ColumnHeaderHeight="40"
+                  Width="{Binding ElementName=MainGrid, Path=ActualWidth}"
+                  ScrollViewer.CanContentScroll="True"
+                  VerticalContentAlignment="Top" VerticalAlignment ="Top"
+                  ScrollViewer.VerticalScrollBarVisibility="Auto">
+            <DataGrid.Columns>
+                <DataGridTextColumn Header="{lex:Loc ComponentIdVersion}" Width="Auto" MinWidth="320"
+                                    Binding="{Binding ComponentId}"/>
+                <DataGridTextColumn Header="{lex:Loc HashResult}" FontFamily="Consolas" MinWidth="600" MaxWidth="800" 
+                                    ElementStyle="{StaticResource WrapText}" Binding="{Binding HashResult, UpdateSourceTrigger=PropertyChanged, Converter={StaticResource ShaConverter}}" />
+            </DataGrid.Columns>
+        </DataGrid>
+
+        <StackPanel Grid.Column="0" Grid.Row="5" Grid.ColumnSpan="6" Orientation="Horizontal" Visibility="{Binding ShowMasterResult, Converter={StaticResource TrueVisibleFalseCollapsed}}">
+            <Label Width="Auto" MinWidth="200" Content="{lex:Loc MasterResultText}"/>
+            <Label>
+                <Label.Content>
+                    <AccessText TextWrapping="Wrap" MaxWidth="975" Text="{Binding MasterResult, UpdateSourceTrigger=PropertyChanged, Converter={StaticResource ShaConverter}}"/>
+                </Label.Content>
+            </Label>
+        </StackPanel>
+    </Grid>
+</operatorMenu:OperatorMenuPage>
+