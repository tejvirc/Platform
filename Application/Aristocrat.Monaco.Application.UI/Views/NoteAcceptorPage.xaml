--- conflicted
+++ resolved
@@ -1,611 +1,607 @@
-<operatorMenu:OperatorMenuPage x:Class="Aristocrat.Monaco.Application.UI.Views.NoteAcceptorPage"
-                               xmlns="http://schemas.microsoft.com/winfx/2006/xaml/presentation"
-                               xmlns:x="http://schemas.microsoft.com/winfx/2006/xaml"
-                               xmlns:mc="http://schemas.openxmlformats.org/markup-compatibility/2006"
-                               xmlns:d="http://schemas.microsoft.com/expression/blend/2008"
-                               xmlns:extensions="clr-namespace:Aristocrat.Monaco.UI.Common.Extensions;assembly=Aristocrat.Monaco.UI.Common"
-                               xmlns:viewModels="clr-namespace:Aristocrat.Monaco.Application.UI.ViewModels.NoteAcceptor"
-                               xmlns:operatorMenu="clr-namespace:Aristocrat.Monaco.Application.UI.OperatorMenu"
-                               xmlns:common="clr-namespace:Aristocrat.Monaco.UI.Common;assembly=Aristocrat.Monaco.UI.Common"
-                               xmlns:lex="http://wpflocalizeextension.codeplex.com"
-                               xmlns:loc="http://monaco.aristocrat.com/localization"
-                               lex:ResxLocalizationProvider.DefaultAssembly="Aristocrat.Monaco.Localization"
-                               lex:ResxLocalizationProvider.DefaultDictionary="Resources" 
-                               xmlns:controls="http://metro.mahapps.com/winfx/xaml/controls"
-                               xmlns:helpers="http://monaco.aristocrat.com/common"
-                               mc:Ignorable="d"
-                               d:DataContext="{d:DesignInstance viewModels:NoteAcceptorViewModel, IsDesignTimeCreatable=False}"
-                               common:DialogParticipation.Register="{Binding}"
-                               Loaded="NoteAcceptorPage_Loaded">
-    <UserControl.Resources>
-        <ResourceDictionary>
-            <ResourceDictionary.MergedDictionaries>
-                <ResourceDictionary Source="/Aristocrat.Monaco.UI.Common;component/Skins/OperatorMenu.xaml" />
-                <ResourceDictionary Source="/Aristocrat.Monaco.UI.Common;component/Skins/Styles.xaml" />
-            </ResourceDictionary.MergedDictionaries>
-            <Style TargetType="Label" BasedOn="{StaticResource MonacoLabel}">
-                <Setter Property="Margin" Value="0 0 10 10" />
-                <Setter Property="VerticalAlignment" Value="Center" />
-            </Style>
-            <Style TargetType="TextBlock" BasedOn="{StaticResource MonacoTextBlock}">
-                <Setter Property="Margin" Value="0 0 0 10" />
-                <Setter Property="VerticalAlignment" Value="Center" />
-                <Setter Property="Foreground" Value="White" />
-            </Style>
-            <Style TargetType="CheckBox" BasedOn="{StaticResource MonacoCheckBox}">
-                <Setter Property="Margin" Value="10 10 10 0" />
-            </Style>
-            <Style TargetType="Button" BasedOn="{StaticResource MonacoButton}">
-                <Setter Property="Margin" Value="0 15 15 0" />
-                <Setter Property="HorizontalAlignment" Value="Left" />
-                <Setter Property="Width" Value="200" />
-            </Style>
-        </ResourceDictionary>
-    </UserControl.Resources>
-    <AdornerDecorator AutomationProperties.AutomationId="AdornerDecorator0_BE4D994">
-        <Grid AutomationProperties.AutomationId="Grid1_BE4D994">
-            <Grid.RowDefinitions>
-                <RowDefinition Height="*"
-                               MinHeight="200"
-                               AutomationProperties.AutomationId="RowDefinition2_BE4D994" />
-                <RowDefinition Height="Auto" AutomationProperties.AutomationId="RowDefinition3_BE4D994" />
-                <RowDefinition Height="Auto" AutomationProperties.AutomationId="RowDefinition4_BE4D994" />
-            </Grid.RowDefinitions>
-            <ScrollViewer Grid.Row="0"
-                          VerticalScrollBarVisibility="Auto"
-                          AutomationProperties.AutomationId="ScrollViewer5_BE4D994">
-                <Grid Name="NoteAcceptorInfo" AutomationProperties.AutomationId="Grid6_BE4D994">
-                    <Grid.ColumnDefinitions>
-                        <ColumnDefinition Width="*" AutomationProperties.AutomationId="ColumnDefinition7_BE4D994" />
-                        <ColumnDefinition Width="*" AutomationProperties.AutomationId="ColumnDefinition8_BE4D994" />
-                    </Grid.ColumnDefinitions>
-                    <!-- Left properties column -->
-                    <Grid Grid.Row="0"
-                          Grid.Column="0"
-                          AutomationProperties.AutomationId="Grid9_BE4D994">
-                        <Grid.RowDefinitions>
-                            <RowDefinition Height="Auto" AutomationProperties.AutomationId="RowDefinition10_BE4D994" />
-                            <RowDefinition Height="Auto" AutomationProperties.AutomationId="RowDefinition11_BE4D994" />
-                            <RowDefinition Height="Auto" AutomationProperties.AutomationId="RowDefinition12_BE4D994" />
-                            <RowDefinition Height="Auto" AutomationProperties.AutomationId="RowDefinition13_BE4D994" />
-                            <RowDefinition Height="Auto" AutomationProperties.AutomationId="RowDefinition14_BE4D994" />
-                            <RowDefinition Height="Auto" AutomationProperties.AutomationId="RowDefinition15_BE4D994" />
-                            <RowDefinition Height="Auto" AutomationProperties.AutomationId="RowDefinition16_BE4D994" />
-                            <RowDefinition Height="Auto" AutomationProperties.AutomationId="RowDefinition17_BE4D994" />
-                            <RowDefinition Height="Auto" AutomationProperties.AutomationId="RowDefinition18_BE4D994" />
-                            <RowDefinition Height="Auto" AutomationProperties.AutomationId="RowDefinition19_BE4D994" />
-                            <RowDefinition Height="Auto" AutomationProperties.AutomationId="RowDefinition20_BE4D994" />
-                            <RowDefinition Height="Auto" AutomationProperties.AutomationId="RowDefinition21_BE4D994" />
-                            <RowDefinition Height="Auto" AutomationProperties.AutomationId="RowDefinition22_BE4D994" />
-                        </Grid.RowDefinitions>
-                        <Grid.ColumnDefinitions>
-                            <ColumnDefinition Width="Auto" AutomationProperties.AutomationId="ColumnDefinition23_BE4D994" />
-                            <ColumnDefinition Width="*" AutomationProperties.AutomationId="ColumnDefinition24_BE4D994" />
-                        </Grid.ColumnDefinitions>
-                        <Label Grid.Row="0"
-                               Grid.Column="0"
-                               Content="{lex:Loc ManufacturerLabel}"
-                               AutomationProperties.AutomationId="Label25_BE4D994" />
-                        <TextBlock Grid.Row="0"
-                                   Grid.Column="1"
-                                   AutomationProperties.AutomationId="TextBlock26_BE4D994">
-                            <TextBlock.Style>
-                                <Style TargetType="TextBlock" BasedOn="{StaticResource {x:Type TextBlock}}">
-                                    <Style.Triggers>
-                                        <DataTrigger Binding="{Binding ManufacturerText, Mode=OneWay, TargetNullValue=''}"
-                                                     Value=""
-                                                     AutomationProperties.AutomationId="DataTrigger27_BE4D994">
-                                            <Setter Property="Text"
-                                                    Value="{lex:BLoc NotAvailable}" />
-                                        </DataTrigger>
-                                    </Style.Triggers>
-                                    <Setter Property="Text" Value="{Binding ManufacturerText, Mode=OneWay}" />
-                                </Style>
-                            </TextBlock.Style>
-                        </TextBlock>
-                        <Label Grid.Row="1"
-                               Grid.Column="0"
-                               Content="{lex:Loc ModelLabel}"
-                               AutomationProperties.AutomationId="Label28_BE4D994" />
-                        <TextBlock Grid.Row="1"
-                                   Grid.Column="1"
-                                   AutomationProperties.AutomationId="TextBlock29_BE4D994">
-                            <TextBlock.Style>
-                                <Style TargetType="TextBlock" BasedOn="{StaticResource {x:Type TextBlock}}">
-                                    <Style.Triggers>
-                                        <DataTrigger Binding="{Binding ModelText, Mode=OneWay, TargetNullValue=''}"
-                                                     Value=""
-                                                     AutomationProperties.AutomationId="DataTrigger30_BE4D994">
-                                            <Setter Property="Text"
-                                                    Value="{lex:BLoc NotAvailable}" />
-                                        </DataTrigger>
-                                    </Style.Triggers>
-                                    <Setter Property="Text" Value="{Binding ModelText, Mode=OneWay}" />
-                                </Style>
-                            </TextBlock.Style>
-                        </TextBlock>
-                        <Label Grid.Row="2"
-                               Grid.Column="0"
-                               Content="{lex:Loc ProtocolLabel}"
-                               AutomationProperties.AutomationId="Label31_BE4D994" />
-                        <TextBlock Grid.Row="2"
-                                   Grid.Column="1"
-                                   AutomationProperties.AutomationId="TextBlock32_BE4D994">
-                            <TextBlock.Style>
-                                <Style TargetType="TextBlock" BasedOn="{StaticResource {x:Type TextBlock}}">
-                                    <Style.Triggers>
-                                        <DataTrigger Binding="{Binding ProtocolText, Mode=OneWay, TargetNullValue=''}"
-                                                     Value=""
-                                                     AutomationProperties.AutomationId="DataTrigger33_BE4D994">
-                                            <Setter Property="Text"
-                                                    Value="{lex:BLoc NotAvailable}" />
-                                        </DataTrigger>
-                                    </Style.Triggers>
-                                    <Setter Property="Text" Value="{Binding ProtocolText, Mode=OneWay}" />
-                                </Style>
-                            </TextBlock.Style>
-                        </TextBlock>
-                        <Label Grid.Row="3"
-                               Grid.Column="0"
-                               Content="{lex:Loc Port}"
-                               AutomationProperties.AutomationId="Label34_BE4D994" />
-                        <TextBlock Grid.Row="3"
-                                   Grid.Column="1"
-                                   AutomationProperties.AutomationId="TextBlock35_BE4D994">
-                            <TextBlock.Style>
-                                <Style TargetType="TextBlock" BasedOn="{StaticResource {x:Type TextBlock}}">
-                                    <Style.Triggers>
-                                        <DataTrigger Binding="{Binding PortText, Mode=OneWay, TargetNullValue=''}"
-                                                     Value=""
-                                                     AutomationProperties.AutomationId="DataTrigger36_BE4D994">
-                                            <Setter Property="Text"
-                                                    Value="{lex:BLoc NotAvailable}" />
-                                        </DataTrigger>
-                                    </Style.Triggers>
-                                    <Setter Property="Text" Value="{Binding PortText, Mode=OneWay}" />
-                                </Style>
-                            </TextBlock.Style>
-                        </TextBlock>
-                        <Label Grid.Row="4"
-                               Grid.Column="0"
-                               Content="{lex:Loc SerialNumberLabel}"
-                               AutomationProperties.AutomationId="Label37_BE4D994" />
-                        <TextBlock Grid.Row="4"
-                                   Grid.Column="1"
-                                   AutomationProperties.AutomationId="TextBlock38_BE4D994">
-                            <TextBlock.Style>
-                                <Style TargetType="TextBlock" BasedOn="{StaticResource {x:Type TextBlock}}">
-                                    <Style.Triggers>
-                                        <DataTrigger Binding="{Binding SerialNumberText, Mode=OneWay, TargetNullValue=''}"
-                                                     Value=""
-                                                     AutomationProperties.AutomationId="DataTrigger39_BE4D994">
-                                            <Setter Property="Text"
-                                                    Value="{lex:BLoc NotAvailable}" />
-                                        </DataTrigger>
-                                    </Style.Triggers>
-                                    <Setter Property="Text" Value="{Binding SerialNumberText, Mode=OneWay}" />
-                                </Style>
-                            </TextBlock.Style>
-                        </TextBlock>
-                        <Label Grid.Row="5"
-                               Grid.Column="0"
-                               Content="{lex:Loc FirmwareVersionLabel}"
-                               AutomationProperties.AutomationId="Label40_BE4D994" />
-                        <TextBlock Grid.Row="5"
-                                   Grid.Column="1"
-                                   AutomationProperties.AutomationId="TextBlock41_BE4D994">
-                            <TextBlock.Style>
-                                <Style TargetType="TextBlock" BasedOn="{StaticResource {x:Type TextBlock}}">
-                                    <Style.Triggers>
-                                        <DataTrigger Binding="{Binding FirmwareVersionText, Mode=OneWay, TargetNullValue=''}"
-                                                     Value=""
-                                                     AutomationProperties.AutomationId="DataTrigger42_BE4D994">
-                                            <Setter Property="Text"
-                                                    Value="{lex:BLoc NotAvailable}" />
-                                        </DataTrigger>
-                                    </Style.Triggers>
-                                    <Setter Property="Text" Value="{Binding FirmwareVersionText, Mode=OneWay}" />
-                                </Style>
-                            </TextBlock.Style>
-                        </TextBlock>
-                        <Label Grid.Row="6"
-                               Grid.Column="0"
-                               Content="{lex:Loc FirmwareRevisionLabel}"
-                               AutomationProperties.AutomationId="Label43_BE4D994" />
-                        <TextBlock Grid.Row="6"
-                                   Grid.Column="1"
-                                   AutomationProperties.AutomationId="TextBlock44_BE4D994">
-                            <TextBlock.Style>
-                                <Style TargetType="TextBlock" BasedOn="{StaticResource {x:Type TextBlock}}">
-                                    <Style.Triggers>
-                                        <DataTrigger Binding="{Binding FirmwareRevisionText, Mode=OneWay, TargetNullValue=''}"
-                                                     Value=""
-                                                     AutomationProperties.AutomationId="DataTrigger45_BE4D994">
-                                            <Setter Property="Text"
-                                                    Value="{lex:BLoc NotAvailable}" />
-                                        </DataTrigger>
-                                    </Style.Triggers>
-                                    <Setter Property="Text" Value="{Binding FirmwareRevisionText, Mode=OneWay}" />
-                                </Style>
-                            </TextBlock.Style>
-                        </TextBlock>
-                        <Label Grid.Row="7"
-                               Grid.Column="0"
-                               Content="{lex:Loc FirmwareCRCLabel}"
-                               AutomationProperties.AutomationId="Label46_BE4D994" />
-                        <TextBlock Grid.Row="7"
-                                   Grid.Column="1"
-                                   AutomationProperties.AutomationId="TextBlock47_BE4D994">
-                            <TextBlock.Style>
-                                <Style TargetType="TextBlock" BasedOn="{StaticResource {x:Type TextBlock}}">
-                                    <Style.Triggers>
-                                        <DataTrigger Binding="{Binding FirmwareCrcText, Mode=OneWay, TargetNullValue=''}"
-                                                     Value=""
-                                                     AutomationProperties.AutomationId="DataTrigger48_BE4D994">
-                                            <Setter Property="Text"
-                                                    Value="{lex:BLoc NotAvailable}" />
-                                        </DataTrigger>
-                                    </Style.Triggers>
-                                    <Setter Property="Text" Value="{Binding FirmwareCrcText, Mode=OneWay}" />
-                                </Style>
-                            </TextBlock.Style>
-                        </TextBlock>
-                        <Label Grid.Row="8"
-                               Grid.Column="0"
-                               Content="{lex:Loc VariantNameLabel}"
-                               AutomationProperties.AutomationId="Label49_BE4D994" />
-                        <TextBlock Grid.Row="8"
-                                   Grid.Column="1"
-                                   AutomationProperties.AutomationId="TextBlock50_BE4D994">
-                            <TextBlock.Style>
-                                <Style TargetType="TextBlock" BasedOn="{StaticResource {x:Type TextBlock}}">
-                                    <Style.Triggers>
-                                        <DataTrigger Binding="{Binding VariantNameText, Mode=OneWay, TargetNullValue=''}"
-                                                     Value=""
-                                                     AutomationProperties.AutomationId="DataTrigger51_BE4D994">
-                                            <Setter Property="Text"
-                                                    Value="{lex:BLoc NotAvailable}" />
-                                        </DataTrigger>
-                                    </Style.Triggers>
-                                    <Setter Property="Text" Value="{Binding VariantNameText, Mode=OneWay}" />
-                                </Style>
-                            </TextBlock.Style>
-                        </TextBlock>
-                        <Label Grid.Row="9"
-                               Grid.Column="0"
-                               Content="{lex:Loc VariantVersionLabel}"
-                               AutomationProperties.AutomationId="Label52_BE4D994" />
-                        <TextBlock Grid.Row="9"
-                                   Grid.Column="1"
-                                   AutomationProperties.AutomationId="TextBlock53_BE4D994">
-                            <TextBlock.Style>
-                                <Style TargetType="TextBlock" BasedOn="{StaticResource {x:Type TextBlock}}">
-                                    <Style.Triggers>
-                                        <DataTrigger Binding="{Binding VariantVersionText, Mode=OneWay, TargetNullValue=''}"
-                                                     Value=""
-                                                     AutomationProperties.AutomationId="DataTrigger54_BE4D994">
-                                            <Setter Property="Text"
-                                                    Value="{lex:BLoc NotAvailable}" />
-                                        </DataTrigger>
-                                    </Style.Triggers>
-                                    <Setter Property="Text" Value="{Binding VariantVersionText, Mode=OneWay}" />
-                                </Style>
-                            </TextBlock.Style>
-                        </TextBlock>
-                    </Grid>
-                    <!-- Right properties column -->
-                    <Grid Grid.Row="0"
-                          Grid.Column="1"
-                          AutomationProperties.AutomationId="Grid55_BE4D994">
-                        <Grid.RowDefinitions>
-                            <RowDefinition Height="Auto" AutomationProperties.AutomationId="RowDefinition56_BE4D994" />
-                            <RowDefinition Height="Auto" AutomationProperties.AutomationId="RowDefinition57_BE4D994" />
-                            <RowDefinition Height="Auto" AutomationProperties.AutomationId="RowDefinition58_BE4D994" />
-                            <RowDefinition Height="Auto" AutomationProperties.AutomationId="RowDefinition59_BE4D994" />
-                            <RowDefinition Height="Auto" AutomationProperties.AutomationId="RowDefinition60_BE4D994" />
-                            <RowDefinition Height="Auto" AutomationProperties.AutomationId="RowDefinition61_BE4D994" />
-                            <RowDefinition Height="Auto" AutomationProperties.AutomationId="RowDefinition62_BE4D994" />
-                            <RowDefinition Height="Auto" AutomationProperties.AutomationId="RowDefinition63_BE4D994" />
-                            <RowDefinition Height="Auto" AutomationProperties.AutomationId="RowDefinition64_BE4D994" />
-                            <RowDefinition Height="Auto" AutomationProperties.AutomationId="RowDefinition65_BE4D994" />
-                            <RowDefinition Height="Auto" AutomationProperties.AutomationId="RowDefinition66_BE4D994" />
-                        </Grid.RowDefinitions>
-                        <Grid.ColumnDefinitions>
-                            <ColumnDefinition Width="Auto" AutomationProperties.AutomationId="ColumnDefinition67_BE4D994" />
-                            <ColumnDefinition Width="*" AutomationProperties.AutomationId="ColumnDefinition68_BE4D994" />
-                        </Grid.ColumnDefinitions>
-                        <Label Grid.Row="0"
-                               Grid.Column="0"
-                               Content="{lex:Loc StateLabel}"
-                               AutomationProperties.AutomationId="Label0_DAD8FC1B" />
-                        <TextBlock Grid.Row="0"
-                                   Grid.Column="1"
-                                   Text="{Binding StateText}"
-                                   Foreground="{Binding StateForeground}"
-                                   AutomationProperties.AutomationId="TextBlock1_DAD8FC1B" />
-                        <Label Grid.Row="1"
-                               Grid.Column="0"
-                               Content="{lex:Loc LastDocumentResultLabel}"
-                               AutomationProperties.AutomationId="Label2_DAD8FC1B" />
-                        <TextBlock Grid.Row="1"
-                                   Grid.Column="1"
-                                   Text="{Binding LastDocumentResultText}"
-                                   AutomationProperties.AutomationId="TextBlock3_DAD8FC1B" />
-                        <Label Grid.Row="2"
-                               Grid.Column="0"
-                               Content="{lex:Loc StackerLabel}"
-                               AutomationProperties.AutomationId="Label4_DAD8FC1B" />
-                        <TextBlock Grid.Row="2"
-                                   Grid.Column="1"
-                                   Text="{Binding StackerStateText}"
-                                   AutomationProperties.AutomationId="TextBlock5_DAD8FC1B" />
-                        <Label Grid.Row="3"
-                               Grid.Column="0"
-                               Content="{lex:Loc SelfTestLabel}"
-                               AutomationProperties.AutomationId="Label6_DAD8FC1B" />
-                        <TextBlock Grid.Row="3"
-                                   Grid.Column="1"
-                                   Text="{Binding SelfTestText}"
-                                   Visibility="{Binding SelfTestStatusVisible, Converter={StaticResource TrueVisibleFalseCollapsed}, FallbackValue=Hidden}"
-                                   Foreground="{Binding SelfTestForeground}"
-                                   AutomationProperties.AutomationId="TextBlock7_DAD8FC1B" />
-                        <Label Grid.Row="4"
-                               Grid.Column="0"
-                               Content="{lex:Loc ActivationTimeLabel}"
-                               Visibility="{Binding ActivationVisible, Converter={StaticResource TrueVisibleFalseCollapsed}}"
-                               AutomationProperties.AutomationId="Label8_DAD8FC1B" />
-                        <TextBlock Grid.Row="4"
-                                   Grid.Column="1"
-                                   Text="{Binding ActivationTime}"
-                                   Visibility="{Binding ActivationVisible, Converter={StaticResource TrueVisibleFalseCollapsed}}"
-                                   AutomationProperties.AutomationId="TextBlock9_DAD8FC1B" />
-                        <Label Grid.Row="5"
-                               Grid.Column="0"
-                               Content="{lex:Loc StatusLabel}"
-                               VerticalAlignment="Top"
-                               AutomationProperties.AutomationId="Label10_DAD8FC1B" />
-                        <TextBlock Grid.Row="5"
-                                   Grid.Column="1"
-                                   Text="{Binding StatusTextLocalized}"
-                                   VerticalAlignment="Top"
-                                   Foreground="{Binding StatusForeground}"
-                                   AutomationProperties.AutomationId="TextBlock11_DAD8FC1B" />
-                        <Label Grid.Row="6"
-                               Grid.Column="0"
-                               Content="{lex:Loc VoucherIn}"
-                               AutomationProperties.AutomationId="Label12_DAD8FC1B" />
-                        <TextBlock Grid.Row="6"
-                                   Grid.Column="1"
-                                   Text="{Binding VoucherInEnabledText}"
-                                   AutomationProperties.AutomationId="TextBlock13_DAD8FC1B" />
-                        <Label Grid.Row="7"
-                               Grid.Column="0"
-                               Content="{lex:Loc AcceptanceRate}"
-                               AutomationProperties.AutomationId="Label14_DAD8FC1B" />
-                        <TextBlock Grid.Row="7"
-                                   Grid.Column="1"
-                                   AutomationProperties.AutomationId="TextBlock15_DAD8FC1B">
-                            <TextBlock.Style>
-                                <Style TargetType="TextBlock" BasedOn="{StaticResource {x:Type TextBlock}}">
-                                    <Style.Triggers>
-                                        <DataTrigger Binding="{Binding BillAcceptanceRate, Mode=OneWay, TargetNullValue=''}"
-                                                     Value=""
-                                                     AutomationProperties.AutomationId="DataTrigger16_DAD8FC1B">
-                                            <Setter Property="Text" Value="{lex:BLoc NotAvailable}" />
-                                        </DataTrigger>
-                                    </Style.Triggers>
-                                    <Setter Property="Text" Value="{Binding BillAcceptanceRate, Mode=OneWay}" />
-                                </Style>
-                            </TextBlock.Style>
-                        </TextBlock>
-                        <Label Grid.Row="8"
-                               Grid.Column="0"
-                               Margin="0 20 10 0"
-                               Content="{lex:Loc BillAcceptanceLimit}"
-                               Visibility="{Binding HideBillAcceptorLimitField, Converter={StaticResource TrueCollapsedFalseVisible}}"
-                               AutomationProperties.AutomationId="Label17_DAD8FC1B" />
-                        <StackPanel Grid.Row="8"
-                                    Grid.Column="1"
-                                    Orientation="Horizontal"
-                                    Margin="0 0 10 0"
-                                    HorizontalAlignment="Left"
-                                    Visibility="{Binding HideBillAcceptorLimitField, Converter={StaticResource TrueCollapsedFalseVisible}}"
-                                    AutomationProperties.AutomationId="StackPanel18_DAD8FC1B">
-                            <CheckBox IsChecked="{Binding BillAcceptanceLimitIsChecked, Mode=TwoWay}"
-                                      VerticalAlignment="Center"
-                                      AutomationProperties.AutomationId="CheckBox19_DAD8FC1B">
-                                <CheckBox.IsEnabled>
-                                    <MultiBinding Converter="{StaticResource BoolAndConverter}">
-                                        <Binding Path="InputEnabled" />
-                                        <Binding Path="CanEditBillAcceptanceLimit" />
-                                    </MultiBinding>
-                                </CheckBox.IsEnabled>
-                            </CheckBox>
-                            <helpers:CurrencyTextBox Number="{Binding Path=BillAcceptanceLimit, Mode=TwoWay, UpdateSourceTrigger=PropertyChanged, ValidatesOnDataErrors=True, NotifyOnValidationError=True}"
-                                                     Margin="0 10 0 0"
-                                                     Width="200"
-                                                     VerticalAlignment="Center"
-                                                     PreventNegatives="True"
-                                                     Culture="{Binding CurrentCurrencyFormat}"
-                                                     Visibility="{Binding BillAcceptanceLimitIsChecked, Converter={StaticResource TrueVisibleFalseCollapsed}, UpdateSourceTrigger=PropertyChanged}">
-                                <helpers:CurrencyTextBox.IsEnabled>
-                                    <MultiBinding Converter="{StaticResource BoolAndConverter}">
-                                        <Binding Path="InputEnabled" />
-                                        <Binding Path="CanEditBillAcceptanceLimit" />
-                                    </MultiBinding>
-                                </helpers:CurrencyTextBox.IsEnabled>
-                            </helpers:CurrencyTextBox>
-                            <TextBlock Margin="0 30 0 20"
-                                       VerticalAlignment="Center"
-                                       Text="{lex:Loc NoLimit}"
-                                       Visibility="{Binding BillAcceptanceLimitIsChecked, Converter={StaticResource TrueHiddenFalseVisible}, UpdateSourceTrigger=PropertyChanged}"
-                                       AutomationProperties.AutomationId="TextBlock86_BE4D994" />
-                        </StackPanel>
-                        <Label Grid.Row="9"
-                               Grid.Column="0"
-                               Margin="0 15 10 0"
-                               Content="{lex:Loc ExcessiveRejectDisable}"
-                               Visibility="{Binding ExcessiveRejectDisableIsVisible, Converter={StaticResource TrueVisibleFalseCollapsed}}"
-                               AutomationProperties.AutomationId="Label87_BE4D994" />
-                        <controls:ToggleSwitch Grid.Row="9"
-                                               Grid.Column="1"
-                                               Margin="0 15 0 0"
-                                               Visibility="{Binding ExcessiveRejectDisableIsVisible, Converter={StaticResource TrueVisibleFalseCollapsed}}"
-                                               IsOn="{Binding ExcessiveRejectDisable}"
-                                               controls:ControlsHelper.ContentCharacterCasing="Upper"
-                                               controls:ControlsHelper.CornerRadius="0"
-                                               helpers:ToggleSwitchButtonHelper.OffContent="{lex:Loc Off}"
-                                               helpers:ToggleSwitchButtonHelper.OnContent="{lex:Loc On}">
-                            <controls:ToggleSwitch.IsEnabled>
-                                <MultiBinding Converter="{StaticResource BoolAndConverter}">
-                                    <Binding Path="IsNoteAcceptorConnected" />
-                                    <Binding Path="InputEnabledByRuleOverride" />
-                                </MultiBinding>
-                            </controls:ToggleSwitch.IsEnabled>
-                        </controls:ToggleSwitch>
-                    </Grid>
-                </Grid>
-            </ScrollViewer>
-            <!-- Enabled Denoms -->
-            <Grid Grid.Row="1"
-                  Grid.Column="0"
-                  Margin="0 20 0 0"
-                  AutomationProperties.AutomationId="Grid88_BE4D994">
-                <Grid.RowDefinitions>
-                    <RowDefinition Height="Auto" AutomationProperties.AutomationId="RowDefinition89_BE4D994" />
-                    <RowDefinition Height="Auto" AutomationProperties.AutomationId="RowDefinition90_BE4D994" />
-                    <RowDefinition Height="Auto" AutomationProperties.AutomationId="RowDefinition91_BE4D994" />
-                </Grid.RowDefinitions>
-                <Label Grid.Row="0"
-                       Content="{lex:Loc EnabledDenominationsLabel}"
-                       AutomationProperties.AutomationId="Label92_BE4D994" />
-                <CheckBox Grid.Row="1"
-                          Name="CheckBoxAllDenomsSelection"
-                          IsChecked="{Binding AllowBillIn}"
-                          Margin="21 10 0 0"
-                          Content="{lex:Loc AllowBillInLabel}"
-                          AutomationProperties.AutomationId="CheckBox93_BE4D994">
-                    <CheckBox.IsEnabled>
-                        <MultiBinding Converter="{StaticResource BoolAndConverter}">
-                            <Binding Path="AllowBillInEnabled" />
-                            <Binding ElementName="NoteAcceptorInfo" Path="DataContext.CanEgmModifyDenominations" />
-                        </MultiBinding>
-                    </CheckBox.IsEnabled>
-                </CheckBox>
-                <ListBox Grid.Row="2"
-                         ItemsSource="{Binding Denominations}"
-                         Style="{StaticResource MonacoListBox}"
-                         Visibility="{Binding IsChecked, ElementName=CheckBoxAllDenomsSelection, Converter={StaticResource TrueVisibleFalseCollapsed}, FallbackValue=Collapsed}"
-                         Margin="0 10 0 0"
-                         ItemContainerStyle="{StaticResource MonacoUnselectableListBoxItem}"
-                         AutomationProperties.AutomationId="ListBox94_BE4D994">
-                    <ListBox.ItemsPanel>
-                        <ItemsPanelTemplate>
-                            <StackPanel Orientation="Horizontal" AutomationProperties.AutomationId="StackPanel95_BE4D994" />
-                        </ItemsPanelTemplate>
-                    </ListBox.ItemsPanel>
-                    <ListBox.ItemTemplate>
-                        <DataTemplate>
-                            <CheckBox HorizontalAlignment="Center"
-                                      Visibility="{Binding Visible, Converter={StaticResource TrueVisibleFalseCollapsed}, FallbackValue=Collapsed}"
-                                      IsChecked="{Binding Selected}"
-                                      Content="{Binding DisplayValue}"
-                                      AutomationProperties.AutomationId="CheckBox96_BE4D994"
-                                      loc:Localizer.For="Operator">
-                                <CheckBox.IsEnabled>
-                                    <MultiBinding Converter="{StaticResource BoolAndConverter}">
-                                        <Binding Path="Enabled" />
-                                        <Binding ElementName="NoteAcceptorInfo" Path="DataContext.CanEgmModifyDenominations" />
-                                    </MultiBinding>
-                                </CheckBox.IsEnabled>
-                            </CheckBox>
-                        </DataTemplate>
-                    </ListBox.ItemTemplate>
-                </ListBox>
-            </Grid>
-            <!-- Main grid row 2 consists of 4 rows of buttons. -->
-            <Grid Grid.Row="2"
-                  Grid.Column="0"
-                  Margin="0 15 0 0"
-                  VerticalAlignment="Bottom"
-                  AutomationProperties.AutomationId="Grid97_BE4D994">
-                <Grid.RowDefinitions>
-                    <RowDefinition Height="Auto" AutomationProperties.AutomationId="RowDefinition98_BE4D994" />
-                    <RowDefinition Height="Auto" AutomationProperties.AutomationId="RowDefinition99_BE4D994" />
-                    <RowDefinition Height="Auto" AutomationProperties.AutomationId="RowDefinition100_BE4D994" />
-                    <RowDefinition Height="Auto" AutomationProperties.AutomationId="RowDefinition101_BE4D994" />
-                </Grid.RowDefinitions>
-                <Grid.ColumnDefinitions>
-                    <ColumnDefinition Width="Auto" AutomationProperties.AutomationId="ColumnDefinition102_BE4D994" />
-                    <ColumnDefinition Width="Auto" AutomationProperties.AutomationId="ColumnDefinition103_BE4D994" />
-                </Grid.ColumnDefinitions>
-                <Button Grid.Row="0"
-                        Grid.Column="0"
-                        Name="SelfTestButton"
-                        Content="{lex:Loc SelfTestLabel}"
-                        Visibility="{Binding SelfTestButtonVisible, Converter={StaticResource TrueVisibleFalseCollapsed}}"
-                        IsEnabled="{Binding SelfTestButtonEnabled}"
-                        Command="{Binding SelfTestButtonCommand}"
-                        AutomationProperties.AutomationId="Button104_BE4D994" />
-                <Button Grid.Row="0"
-                        Grid.Column="1"
-<<<<<<< HEAD
-                        Content="{lex:Loc SelfTestClearNVM}"
-=======
-                        Width="Auto"
-                        Content="{lex:Loc Key={x:Static loc:ResourceKeys.SelfTestClearNVM}}"
->>>>>>> 8eb716dc
-                        Visibility="{Binding SelfTestClearNvmButtonVisible, Converter={StaticResource TrueVisibleFalseCollapsed}}"
-                        IsEnabled="{Binding SelfTestButtonEnabled}"
-                        Command="{Binding SelfTestClearButtonCommand}"
-                        AutomationProperties.AutomationId="Button105_BE4D994" />
-                <Button Grid.Row="1"
-                        Grid.Column="0"
-                        Content="{lex:Loc InspectButton}"
-                        Visibility="{Binding InspectButtonVisible, Converter={StaticResource TrueVisibleFalseCollapsed}}"
-                        extensions:FocusExtension.IsFocused="{Binding InspectButtonFocused}"
-                        Command="{Binding InspectButtonCommand}"
-                        AutomationProperties.AutomationId="Button106_BE4D994" />
-                <Button Grid.Row="2"
-                        Grid.Column="0"
-                        IsEnabled="{Binding ReturnButtonEnabled}"
-                        Content="{lex:Loc ReturnButton}"
-                        Visibility="{Binding ReturnButtonVisible, Converter={StaticResource TrueVisibleFalseCollapsed}}"
-                        Command="{Binding ReturnButtonCommand}"
-                        AutomationProperties.AutomationId="Button107_BE4D994" />
-                <Button Grid.Row="2"
-                        Grid.Column="1"
-                        IsEnabled="{Binding StackButtonEnabled}"
-                        Command="{Binding StackButtonCommand}"
-                        Visibility="{Binding StackButtonVisible, Converter={StaticResource TrueVisibleFalseCollapsed}}"
-                        Content="{lex:Loc StackButton}"
-                        AutomationProperties.AutomationId="Button108_BE4D994" />
-                <StackPanel Grid.Row="3"
-                            Grid.Column="0"
-                            Orientation="Horizontal"
-                            HorizontalAlignment="Left"
-                            AutomationProperties.AutomationId="StackPanel109_BE4D994">
-                    <Button Content="{lex:Loc NoteAcceptorTest}"
-                            Command="{Binding NoteAcceptorTestCommand}"
-                            Width="Auto"
-                            IsEnabled="{Binding TestModeEnabled, UpdateSourceTrigger=PropertyChanged}"
-                            AutomationProperties.AutomationId="Button110_BE4D994" />
-                    <Button Margin="0 15 0 0"
-                            HorizontalAlignment="Left"
-                            Name="WarningButton"
-                            Style="{StaticResource MonacoWarningButton}"
-                            Command="{Binding ShowInfoPopupCommand}"
-                            Visibility="{Binding TestModeToolTipDisabled, Converter={StaticResource TrueHiddenFalseVisible}}"
-                            AutomationProperties.AutomationId="Button111_BE4D994">
-                        <Button.CommandParameter>
-                            <MultiBinding Converter="{StaticResource MultiValueConverter}">
-                                <Binding ElementName="WarningButton" />
-                                <Binding RelativeSource="{RelativeSource Mode=FindAncestor, AncestorType=Control}" Path="DataContext.TestWarningText" />
-                            </MultiBinding>
-                        </Button.CommandParameter>
-                    </Button>
-                </StackPanel>
-            </Grid>
-        </Grid>
-    </AdornerDecorator>
+<operatorMenu:OperatorMenuPage x:Class="Aristocrat.Monaco.Application.UI.Views.NoteAcceptorPage"
+                               xmlns="http://schemas.microsoft.com/winfx/2006/xaml/presentation"
+                               xmlns:x="http://schemas.microsoft.com/winfx/2006/xaml"
+                               xmlns:mc="http://schemas.openxmlformats.org/markup-compatibility/2006"
+                               xmlns:d="http://schemas.microsoft.com/expression/blend/2008"
+                               xmlns:extensions="clr-namespace:Aristocrat.Monaco.UI.Common.Extensions;assembly=Aristocrat.Monaco.UI.Common"
+                               xmlns:viewModels="clr-namespace:Aristocrat.Monaco.Application.UI.ViewModels.NoteAcceptor"
+                               xmlns:operatorMenu="clr-namespace:Aristocrat.Monaco.Application.UI.OperatorMenu"
+                               xmlns:common="clr-namespace:Aristocrat.Monaco.UI.Common;assembly=Aristocrat.Monaco.UI.Common"
+                               xmlns:lex="http://wpflocalizeextension.codeplex.com"
+                               xmlns:loc="http://monaco.aristocrat.com/localization"
+                               lex:ResxLocalizationProvider.DefaultAssembly="Aristocrat.Monaco.Localization"
+                               lex:ResxLocalizationProvider.DefaultDictionary="Resources" 
+                               xmlns:controls="http://metro.mahapps.com/winfx/xaml/controls"
+                               xmlns:helpers="http://monaco.aristocrat.com/common"
+                               mc:Ignorable="d"
+                               d:DataContext="{d:DesignInstance viewModels:NoteAcceptorViewModel, IsDesignTimeCreatable=False}"
+                               common:DialogParticipation.Register="{Binding}"
+                               Loaded="NoteAcceptorPage_Loaded">
+    <UserControl.Resources>
+        <ResourceDictionary>
+            <ResourceDictionary.MergedDictionaries>
+                <ResourceDictionary Source="/Aristocrat.Monaco.UI.Common;component/Skins/OperatorMenu.xaml" />
+                <ResourceDictionary Source="/Aristocrat.Monaco.UI.Common;component/Skins/Styles.xaml" />
+            </ResourceDictionary.MergedDictionaries>
+            <Style TargetType="Label" BasedOn="{StaticResource MonacoLabel}">
+                <Setter Property="Margin" Value="0 0 10 10" />
+                <Setter Property="VerticalAlignment" Value="Center" />
+            </Style>
+            <Style TargetType="TextBlock" BasedOn="{StaticResource MonacoTextBlock}">
+                <Setter Property="Margin" Value="0 0 0 10" />
+                <Setter Property="VerticalAlignment" Value="Center" />
+                <Setter Property="Foreground" Value="White" />
+            </Style>
+            <Style TargetType="CheckBox" BasedOn="{StaticResource MonacoCheckBox}">
+                <Setter Property="Margin" Value="10 10 10 0" />
+            </Style>
+            <Style TargetType="Button" BasedOn="{StaticResource MonacoButton}">
+                <Setter Property="Margin" Value="0 15 15 0" />
+                <Setter Property="HorizontalAlignment" Value="Left" />
+                <Setter Property="Width" Value="200" />
+            </Style>
+        </ResourceDictionary>
+    </UserControl.Resources>
+    <AdornerDecorator AutomationProperties.AutomationId="AdornerDecorator0_BE4D994">
+        <Grid AutomationProperties.AutomationId="Grid1_BE4D994">
+            <Grid.RowDefinitions>
+                <RowDefinition Height="*"
+                               MinHeight="200"
+                               AutomationProperties.AutomationId="RowDefinition2_BE4D994" />
+                <RowDefinition Height="Auto" AutomationProperties.AutomationId="RowDefinition3_BE4D994" />
+                <RowDefinition Height="Auto" AutomationProperties.AutomationId="RowDefinition4_BE4D994" />
+            </Grid.RowDefinitions>
+            <ScrollViewer Grid.Row="0"
+                          VerticalScrollBarVisibility="Auto"
+                          AutomationProperties.AutomationId="ScrollViewer5_BE4D994">
+                <Grid Name="NoteAcceptorInfo" AutomationProperties.AutomationId="Grid6_BE4D994">
+                    <Grid.ColumnDefinitions>
+                        <ColumnDefinition Width="*" AutomationProperties.AutomationId="ColumnDefinition7_BE4D994" />
+                        <ColumnDefinition Width="*" AutomationProperties.AutomationId="ColumnDefinition8_BE4D994" />
+                    </Grid.ColumnDefinitions>
+                    <!-- Left properties column -->
+                    <Grid Grid.Row="0"
+                          Grid.Column="0"
+                          AutomationProperties.AutomationId="Grid9_BE4D994">
+                        <Grid.RowDefinitions>
+                            <RowDefinition Height="Auto" AutomationProperties.AutomationId="RowDefinition10_BE4D994" />
+                            <RowDefinition Height="Auto" AutomationProperties.AutomationId="RowDefinition11_BE4D994" />
+                            <RowDefinition Height="Auto" AutomationProperties.AutomationId="RowDefinition12_BE4D994" />
+                            <RowDefinition Height="Auto" AutomationProperties.AutomationId="RowDefinition13_BE4D994" />
+                            <RowDefinition Height="Auto" AutomationProperties.AutomationId="RowDefinition14_BE4D994" />
+                            <RowDefinition Height="Auto" AutomationProperties.AutomationId="RowDefinition15_BE4D994" />
+                            <RowDefinition Height="Auto" AutomationProperties.AutomationId="RowDefinition16_BE4D994" />
+                            <RowDefinition Height="Auto" AutomationProperties.AutomationId="RowDefinition17_BE4D994" />
+                            <RowDefinition Height="Auto" AutomationProperties.AutomationId="RowDefinition18_BE4D994" />
+                            <RowDefinition Height="Auto" AutomationProperties.AutomationId="RowDefinition19_BE4D994" />
+                            <RowDefinition Height="Auto" AutomationProperties.AutomationId="RowDefinition20_BE4D994" />
+                            <RowDefinition Height="Auto" AutomationProperties.AutomationId="RowDefinition21_BE4D994" />
+                            <RowDefinition Height="Auto" AutomationProperties.AutomationId="RowDefinition22_BE4D994" />
+                        </Grid.RowDefinitions>
+                        <Grid.ColumnDefinitions>
+                            <ColumnDefinition Width="Auto" AutomationProperties.AutomationId="ColumnDefinition23_BE4D994" />
+                            <ColumnDefinition Width="*" AutomationProperties.AutomationId="ColumnDefinition24_BE4D994" />
+                        </Grid.ColumnDefinitions>
+                        <Label Grid.Row="0"
+                               Grid.Column="0"
+                               Content="{lex:Loc ManufacturerLabel}"
+                               AutomationProperties.AutomationId="Label25_BE4D994" />
+                        <TextBlock Grid.Row="0"
+                                   Grid.Column="1"
+                                   AutomationProperties.AutomationId="TextBlock26_BE4D994">
+                            <TextBlock.Style>
+                                <Style TargetType="TextBlock" BasedOn="{StaticResource {x:Type TextBlock}}">
+                                    <Style.Triggers>
+                                        <DataTrigger Binding="{Binding ManufacturerText, Mode=OneWay, TargetNullValue=''}"
+                                                     Value=""
+                                                     AutomationProperties.AutomationId="DataTrigger27_BE4D994">
+                                            <Setter Property="Text"
+                                                    Value="{lex:BLoc NotAvailable}" />
+                                        </DataTrigger>
+                                    </Style.Triggers>
+                                    <Setter Property="Text" Value="{Binding ManufacturerText, Mode=OneWay}" />
+                                </Style>
+                            </TextBlock.Style>
+                        </TextBlock>
+                        <Label Grid.Row="1"
+                               Grid.Column="0"
+                               Content="{lex:Loc ModelLabel}"
+                               AutomationProperties.AutomationId="Label28_BE4D994" />
+                        <TextBlock Grid.Row="1"
+                                   Grid.Column="1"
+                                   AutomationProperties.AutomationId="TextBlock29_BE4D994">
+                            <TextBlock.Style>
+                                <Style TargetType="TextBlock" BasedOn="{StaticResource {x:Type TextBlock}}">
+                                    <Style.Triggers>
+                                        <DataTrigger Binding="{Binding ModelText, Mode=OneWay, TargetNullValue=''}"
+                                                     Value=""
+                                                     AutomationProperties.AutomationId="DataTrigger30_BE4D994">
+                                            <Setter Property="Text"
+                                                    Value="{lex:BLoc NotAvailable}" />
+                                        </DataTrigger>
+                                    </Style.Triggers>
+                                    <Setter Property="Text" Value="{Binding ModelText, Mode=OneWay}" />
+                                </Style>
+                            </TextBlock.Style>
+                        </TextBlock>
+                        <Label Grid.Row="2"
+                               Grid.Column="0"
+                               Content="{lex:Loc ProtocolLabel}"
+                               AutomationProperties.AutomationId="Label31_BE4D994" />
+                        <TextBlock Grid.Row="2"
+                                   Grid.Column="1"
+                                   AutomationProperties.AutomationId="TextBlock32_BE4D994">
+                            <TextBlock.Style>
+                                <Style TargetType="TextBlock" BasedOn="{StaticResource {x:Type TextBlock}}">
+                                    <Style.Triggers>
+                                        <DataTrigger Binding="{Binding ProtocolText, Mode=OneWay, TargetNullValue=''}"
+                                                     Value=""
+                                                     AutomationProperties.AutomationId="DataTrigger33_BE4D994">
+                                            <Setter Property="Text"
+                                                    Value="{lex:BLoc NotAvailable}" />
+                                        </DataTrigger>
+                                    </Style.Triggers>
+                                    <Setter Property="Text" Value="{Binding ProtocolText, Mode=OneWay}" />
+                                </Style>
+                            </TextBlock.Style>
+                        </TextBlock>
+                        <Label Grid.Row="3"
+                               Grid.Column="0"
+                               Content="{lex:Loc Port}"
+                               AutomationProperties.AutomationId="Label34_BE4D994" />
+                        <TextBlock Grid.Row="3"
+                                   Grid.Column="1"
+                                   AutomationProperties.AutomationId="TextBlock35_BE4D994">
+                            <TextBlock.Style>
+                                <Style TargetType="TextBlock" BasedOn="{StaticResource {x:Type TextBlock}}">
+                                    <Style.Triggers>
+                                        <DataTrigger Binding="{Binding PortText, Mode=OneWay, TargetNullValue=''}"
+                                                     Value=""
+                                                     AutomationProperties.AutomationId="DataTrigger36_BE4D994">
+                                            <Setter Property="Text"
+                                                    Value="{lex:BLoc NotAvailable}" />
+                                        </DataTrigger>
+                                    </Style.Triggers>
+                                    <Setter Property="Text" Value="{Binding PortText, Mode=OneWay}" />
+                                </Style>
+                            </TextBlock.Style>
+                        </TextBlock>
+                        <Label Grid.Row="4"
+                               Grid.Column="0"
+                               Content="{lex:Loc SerialNumberLabel}"
+                               AutomationProperties.AutomationId="Label37_BE4D994" />
+                        <TextBlock Grid.Row="4"
+                                   Grid.Column="1"
+                                   AutomationProperties.AutomationId="TextBlock38_BE4D994">
+                            <TextBlock.Style>
+                                <Style TargetType="TextBlock" BasedOn="{StaticResource {x:Type TextBlock}}">
+                                    <Style.Triggers>
+                                        <DataTrigger Binding="{Binding SerialNumberText, Mode=OneWay, TargetNullValue=''}"
+                                                     Value=""
+                                                     AutomationProperties.AutomationId="DataTrigger39_BE4D994">
+                                            <Setter Property="Text"
+                                                    Value="{lex:BLoc NotAvailable}" />
+                                        </DataTrigger>
+                                    </Style.Triggers>
+                                    <Setter Property="Text" Value="{Binding SerialNumberText, Mode=OneWay}" />
+                                </Style>
+                            </TextBlock.Style>
+                        </TextBlock>
+                        <Label Grid.Row="5"
+                               Grid.Column="0"
+                               Content="{lex:Loc FirmwareVersionLabel}"
+                               AutomationProperties.AutomationId="Label40_BE4D994" />
+                        <TextBlock Grid.Row="5"
+                                   Grid.Column="1"
+                                   AutomationProperties.AutomationId="TextBlock41_BE4D994">
+                            <TextBlock.Style>
+                                <Style TargetType="TextBlock" BasedOn="{StaticResource {x:Type TextBlock}}">
+                                    <Style.Triggers>
+                                        <DataTrigger Binding="{Binding FirmwareVersionText, Mode=OneWay, TargetNullValue=''}"
+                                                     Value=""
+                                                     AutomationProperties.AutomationId="DataTrigger42_BE4D994">
+                                            <Setter Property="Text"
+                                                    Value="{lex:BLoc NotAvailable}" />
+                                        </DataTrigger>
+                                    </Style.Triggers>
+                                    <Setter Property="Text" Value="{Binding FirmwareVersionText, Mode=OneWay}" />
+                                </Style>
+                            </TextBlock.Style>
+                        </TextBlock>
+                        <Label Grid.Row="6"
+                               Grid.Column="0"
+                               Content="{lex:Loc FirmwareRevisionLabel}"
+                               AutomationProperties.AutomationId="Label43_BE4D994" />
+                        <TextBlock Grid.Row="6"
+                                   Grid.Column="1"
+                                   AutomationProperties.AutomationId="TextBlock44_BE4D994">
+                            <TextBlock.Style>
+                                <Style TargetType="TextBlock" BasedOn="{StaticResource {x:Type TextBlock}}">
+                                    <Style.Triggers>
+                                        <DataTrigger Binding="{Binding FirmwareRevisionText, Mode=OneWay, TargetNullValue=''}"
+                                                     Value=""
+                                                     AutomationProperties.AutomationId="DataTrigger45_BE4D994">
+                                            <Setter Property="Text"
+                                                    Value="{lex:BLoc NotAvailable}" />
+                                        </DataTrigger>
+                                    </Style.Triggers>
+                                    <Setter Property="Text" Value="{Binding FirmwareRevisionText, Mode=OneWay}" />
+                                </Style>
+                            </TextBlock.Style>
+                        </TextBlock>
+                        <Label Grid.Row="7"
+                               Grid.Column="0"
+                               Content="{lex:Loc FirmwareCRCLabel}"
+                               AutomationProperties.AutomationId="Label46_BE4D994" />
+                        <TextBlock Grid.Row="7"
+                                   Grid.Column="1"
+                                   AutomationProperties.AutomationId="TextBlock47_BE4D994">
+                            <TextBlock.Style>
+                                <Style TargetType="TextBlock" BasedOn="{StaticResource {x:Type TextBlock}}">
+                                    <Style.Triggers>
+                                        <DataTrigger Binding="{Binding FirmwareCrcText, Mode=OneWay, TargetNullValue=''}"
+                                                     Value=""
+                                                     AutomationProperties.AutomationId="DataTrigger48_BE4D994">
+                                            <Setter Property="Text"
+                                                    Value="{lex:BLoc NotAvailable}" />
+                                        </DataTrigger>
+                                    </Style.Triggers>
+                                    <Setter Property="Text" Value="{Binding FirmwareCrcText, Mode=OneWay}" />
+                                </Style>
+                            </TextBlock.Style>
+                        </TextBlock>
+                        <Label Grid.Row="8"
+                               Grid.Column="0"
+                               Content="{lex:Loc VariantNameLabel}"
+                               AutomationProperties.AutomationId="Label49_BE4D994" />
+                        <TextBlock Grid.Row="8"
+                                   Grid.Column="1"
+                                   AutomationProperties.AutomationId="TextBlock50_BE4D994">
+                            <TextBlock.Style>
+                                <Style TargetType="TextBlock" BasedOn="{StaticResource {x:Type TextBlock}}">
+                                    <Style.Triggers>
+                                        <DataTrigger Binding="{Binding VariantNameText, Mode=OneWay, TargetNullValue=''}"
+                                                     Value=""
+                                                     AutomationProperties.AutomationId="DataTrigger51_BE4D994">
+                                            <Setter Property="Text"
+                                                    Value="{lex:BLoc NotAvailable}" />
+                                        </DataTrigger>
+                                    </Style.Triggers>
+                                    <Setter Property="Text" Value="{Binding VariantNameText, Mode=OneWay}" />
+                                </Style>
+                            </TextBlock.Style>
+                        </TextBlock>
+                        <Label Grid.Row="9"
+                               Grid.Column="0"
+                               Content="{lex:Loc VariantVersionLabel}"
+                               AutomationProperties.AutomationId="Label52_BE4D994" />
+                        <TextBlock Grid.Row="9"
+                                   Grid.Column="1"
+                                   AutomationProperties.AutomationId="TextBlock53_BE4D994">
+                            <TextBlock.Style>
+                                <Style TargetType="TextBlock" BasedOn="{StaticResource {x:Type TextBlock}}">
+                                    <Style.Triggers>
+                                        <DataTrigger Binding="{Binding VariantVersionText, Mode=OneWay, TargetNullValue=''}"
+                                                     Value=""
+                                                     AutomationProperties.AutomationId="DataTrigger54_BE4D994">
+                                            <Setter Property="Text"
+                                                    Value="{lex:BLoc NotAvailable}" />
+                                        </DataTrigger>
+                                    </Style.Triggers>
+                                    <Setter Property="Text" Value="{Binding VariantVersionText, Mode=OneWay}" />
+                                </Style>
+                            </TextBlock.Style>
+                        </TextBlock>
+                    </Grid>
+                    <!-- Right properties column -->
+                    <Grid Grid.Row="0"
+                          Grid.Column="1"
+                          AutomationProperties.AutomationId="Grid55_BE4D994">
+                        <Grid.RowDefinitions>
+                            <RowDefinition Height="Auto" AutomationProperties.AutomationId="RowDefinition56_BE4D994" />
+                            <RowDefinition Height="Auto" AutomationProperties.AutomationId="RowDefinition57_BE4D994" />
+                            <RowDefinition Height="Auto" AutomationProperties.AutomationId="RowDefinition58_BE4D994" />
+                            <RowDefinition Height="Auto" AutomationProperties.AutomationId="RowDefinition59_BE4D994" />
+                            <RowDefinition Height="Auto" AutomationProperties.AutomationId="RowDefinition60_BE4D994" />
+                            <RowDefinition Height="Auto" AutomationProperties.AutomationId="RowDefinition61_BE4D994" />
+                            <RowDefinition Height="Auto" AutomationProperties.AutomationId="RowDefinition62_BE4D994" />
+                            <RowDefinition Height="Auto" AutomationProperties.AutomationId="RowDefinition63_BE4D994" />
+                            <RowDefinition Height="Auto" AutomationProperties.AutomationId="RowDefinition64_BE4D994" />
+                            <RowDefinition Height="Auto" AutomationProperties.AutomationId="RowDefinition65_BE4D994" />
+                            <RowDefinition Height="Auto" AutomationProperties.AutomationId="RowDefinition66_BE4D994" />
+                        </Grid.RowDefinitions>
+                        <Grid.ColumnDefinitions>
+                            <ColumnDefinition Width="Auto" AutomationProperties.AutomationId="ColumnDefinition67_BE4D994" />
+                            <ColumnDefinition Width="*" AutomationProperties.AutomationId="ColumnDefinition68_BE4D994" />
+                        </Grid.ColumnDefinitions>
+                        <Label Grid.Row="0"
+                               Grid.Column="0"
+                               Content="{lex:Loc StateLabel}"
+                               AutomationProperties.AutomationId="Label0_DAD8FC1B" />
+                        <TextBlock Grid.Row="0"
+                                   Grid.Column="1"
+                                   Text="{Binding StateText}"
+                                   Foreground="{Binding StateForeground}"
+                                   AutomationProperties.AutomationId="TextBlock1_DAD8FC1B" />
+                        <Label Grid.Row="1"
+                               Grid.Column="0"
+                               Content="{lex:Loc LastDocumentResultLabel}"
+                               AutomationProperties.AutomationId="Label2_DAD8FC1B" />
+                        <TextBlock Grid.Row="1"
+                                   Grid.Column="1"
+                                   Text="{Binding LastDocumentResultText}"
+                                   AutomationProperties.AutomationId="TextBlock3_DAD8FC1B" />
+                        <Label Grid.Row="2"
+                               Grid.Column="0"
+                               Content="{lex:Loc StackerLabel}"
+                               AutomationProperties.AutomationId="Label4_DAD8FC1B" />
+                        <TextBlock Grid.Row="2"
+                                   Grid.Column="1"
+                                   Text="{Binding StackerStateText}"
+                                   AutomationProperties.AutomationId="TextBlock5_DAD8FC1B" />
+                        <Label Grid.Row="3"
+                               Grid.Column="0"
+                               Content="{lex:Loc SelfTestLabel}"
+                               AutomationProperties.AutomationId="Label6_DAD8FC1B" />
+                        <TextBlock Grid.Row="3"
+                                   Grid.Column="1"
+                                   Text="{Binding SelfTestText}"
+                                   Visibility="{Binding SelfTestStatusVisible, Converter={StaticResource TrueVisibleFalseCollapsed}, FallbackValue=Hidden}"
+                                   Foreground="{Binding SelfTestForeground}"
+                                   AutomationProperties.AutomationId="TextBlock7_DAD8FC1B" />
+                        <Label Grid.Row="4"
+                               Grid.Column="0"
+                               Content="{lex:Loc ActivationTimeLabel}"
+                               Visibility="{Binding ActivationVisible, Converter={StaticResource TrueVisibleFalseCollapsed}}"
+                               AutomationProperties.AutomationId="Label8_DAD8FC1B" />
+                        <TextBlock Grid.Row="4"
+                                   Grid.Column="1"
+                                   Text="{Binding ActivationTime}"
+                                   Visibility="{Binding ActivationVisible, Converter={StaticResource TrueVisibleFalseCollapsed}}"
+                                   AutomationProperties.AutomationId="TextBlock9_DAD8FC1B" />
+                        <Label Grid.Row="5"
+                               Grid.Column="0"
+                               Content="{lex:Loc StatusLabel}"
+                               VerticalAlignment="Top"
+                               AutomationProperties.AutomationId="Label10_DAD8FC1B" />
+                        <TextBlock Grid.Row="5"
+                                   Grid.Column="1"
+                                   Text="{Binding StatusTextLocalized}"
+                                   VerticalAlignment="Top"
+                                   Foreground="{Binding StatusForeground}"
+                                   AutomationProperties.AutomationId="TextBlock11_DAD8FC1B" />
+                        <Label Grid.Row="6"
+                               Grid.Column="0"
+                               Content="{lex:Loc VoucherIn}"
+                               AutomationProperties.AutomationId="Label12_DAD8FC1B" />
+                        <TextBlock Grid.Row="6"
+                                   Grid.Column="1"
+                                   Text="{Binding VoucherInEnabledText}"
+                                   AutomationProperties.AutomationId="TextBlock13_DAD8FC1B" />
+                        <Label Grid.Row="7"
+                               Grid.Column="0"
+                               Content="{lex:Loc AcceptanceRate}"
+                               AutomationProperties.AutomationId="Label14_DAD8FC1B" />
+                        <TextBlock Grid.Row="7"
+                                   Grid.Column="1"
+                                   AutomationProperties.AutomationId="TextBlock15_DAD8FC1B">
+                            <TextBlock.Style>
+                                <Style TargetType="TextBlock" BasedOn="{StaticResource {x:Type TextBlock}}">
+                                    <Style.Triggers>
+                                        <DataTrigger Binding="{Binding BillAcceptanceRate, Mode=OneWay, TargetNullValue=''}"
+                                                     Value=""
+                                                     AutomationProperties.AutomationId="DataTrigger16_DAD8FC1B">
+                                            <Setter Property="Text" Value="{lex:BLoc NotAvailable}" />
+                                        </DataTrigger>
+                                    </Style.Triggers>
+                                    <Setter Property="Text" Value="{Binding BillAcceptanceRate, Mode=OneWay}" />
+                                </Style>
+                            </TextBlock.Style>
+                        </TextBlock>
+                        <Label Grid.Row="8"
+                               Grid.Column="0"
+                               Margin="0 20 10 0"
+                               Content="{lex:Loc BillAcceptanceLimit}"
+                               Visibility="{Binding HideBillAcceptorLimitField, Converter={StaticResource TrueCollapsedFalseVisible}}"
+                               AutomationProperties.AutomationId="Label17_DAD8FC1B" />
+                        <StackPanel Grid.Row="8"
+                                    Grid.Column="1"
+                                    Orientation="Horizontal"
+                                    Margin="0 0 10 0"
+                                    HorizontalAlignment="Left"
+                                    Visibility="{Binding HideBillAcceptorLimitField, Converter={StaticResource TrueCollapsedFalseVisible}}"
+                                    AutomationProperties.AutomationId="StackPanel18_DAD8FC1B">
+                            <CheckBox IsChecked="{Binding BillAcceptanceLimitIsChecked, Mode=TwoWay}"
+                                      VerticalAlignment="Center"
+                                      AutomationProperties.AutomationId="CheckBox19_DAD8FC1B">
+                                <CheckBox.IsEnabled>
+                                    <MultiBinding Converter="{StaticResource BoolAndConverter}">
+                                        <Binding Path="InputEnabled" />
+                                        <Binding Path="CanEditBillAcceptanceLimit" />
+                                    </MultiBinding>
+                                </CheckBox.IsEnabled>
+                            </CheckBox>
+                            <helpers:CurrencyTextBox Number="{Binding Path=BillAcceptanceLimit, Mode=TwoWay, UpdateSourceTrigger=PropertyChanged, ValidatesOnDataErrors=True, NotifyOnValidationError=True}"
+                                                     Margin="0 10 0 0"
+                                                     Width="200"
+                                                     VerticalAlignment="Center"
+                                                     PreventNegatives="True"
+                                                     Culture="{Binding CurrentCurrencyFormat}"
+                                                     Visibility="{Binding BillAcceptanceLimitIsChecked, Converter={StaticResource TrueVisibleFalseCollapsed}, UpdateSourceTrigger=PropertyChanged}">
+                                <helpers:CurrencyTextBox.IsEnabled>
+                                    <MultiBinding Converter="{StaticResource BoolAndConverter}">
+                                        <Binding Path="InputEnabled" />
+                                        <Binding Path="CanEditBillAcceptanceLimit" />
+                                    </MultiBinding>
+                                </helpers:CurrencyTextBox.IsEnabled>
+                            </helpers:CurrencyTextBox>
+                            <TextBlock Margin="0 30 0 20"
+                                       VerticalAlignment="Center"
+                                       Text="{lex:Loc NoLimit}"
+                                       Visibility="{Binding BillAcceptanceLimitIsChecked, Converter={StaticResource TrueHiddenFalseVisible}, UpdateSourceTrigger=PropertyChanged}"
+                                       AutomationProperties.AutomationId="TextBlock86_BE4D994" />
+                        </StackPanel>
+                        <Label Grid.Row="9"
+                               Grid.Column="0"
+                               Margin="0 15 10 0"
+                               Content="{lex:Loc ExcessiveRejectDisable}"
+                               Visibility="{Binding ExcessiveRejectDisableIsVisible, Converter={StaticResource TrueVisibleFalseCollapsed}}"
+                               AutomationProperties.AutomationId="Label87_BE4D994" />
+                        <controls:ToggleSwitch Grid.Row="9"
+                                               Grid.Column="1"
+                                               Margin="0 15 0 0"
+                                               Visibility="{Binding ExcessiveRejectDisableIsVisible, Converter={StaticResource TrueVisibleFalseCollapsed}}"
+                                               IsOn="{Binding ExcessiveRejectDisable}"
+                                               controls:ControlsHelper.ContentCharacterCasing="Upper"
+                                               controls:ControlsHelper.CornerRadius="0"
+                                               helpers:ToggleSwitchButtonHelper.OffContent="{lex:Loc Off}"
+                                               helpers:ToggleSwitchButtonHelper.OnContent="{lex:Loc On}">
+                            <controls:ToggleSwitch.IsEnabled>
+                                <MultiBinding Converter="{StaticResource BoolAndConverter}">
+                                    <Binding Path="IsNoteAcceptorConnected" />
+                                    <Binding Path="InputEnabledByRuleOverride" />
+                                </MultiBinding>
+                            </controls:ToggleSwitch.IsEnabled>
+                        </controls:ToggleSwitch>
+                    </Grid>
+                </Grid>
+            </ScrollViewer>
+            <!-- Enabled Denoms -->
+            <Grid Grid.Row="1"
+                  Grid.Column="0"
+                  Margin="0 20 0 0"
+                  AutomationProperties.AutomationId="Grid88_BE4D994">
+                <Grid.RowDefinitions>
+                    <RowDefinition Height="Auto" AutomationProperties.AutomationId="RowDefinition89_BE4D994" />
+                    <RowDefinition Height="Auto" AutomationProperties.AutomationId="RowDefinition90_BE4D994" />
+                    <RowDefinition Height="Auto" AutomationProperties.AutomationId="RowDefinition91_BE4D994" />
+                </Grid.RowDefinitions>
+                <Label Grid.Row="0"
+                       Content="{lex:Loc EnabledDenominationsLabel}"
+                       AutomationProperties.AutomationId="Label92_BE4D994" />
+                <CheckBox Grid.Row="1"
+                          Name="CheckBoxAllDenomsSelection"
+                          IsChecked="{Binding AllowBillIn}"
+                          Margin="21 10 0 0"
+                          Content="{lex:Loc AllowBillInLabel}"
+                          AutomationProperties.AutomationId="CheckBox93_BE4D994">
+                    <CheckBox.IsEnabled>
+                        <MultiBinding Converter="{StaticResource BoolAndConverter}">
+                            <Binding Path="AllowBillInEnabled" />
+                            <Binding ElementName="NoteAcceptorInfo" Path="DataContext.CanEgmModifyDenominations" />
+                        </MultiBinding>
+                    </CheckBox.IsEnabled>
+                </CheckBox>
+                <ListBox Grid.Row="2"
+                         ItemsSource="{Binding Denominations}"
+                         Style="{StaticResource MonacoListBox}"
+                         Visibility="{Binding IsChecked, ElementName=CheckBoxAllDenomsSelection, Converter={StaticResource TrueVisibleFalseCollapsed}, FallbackValue=Collapsed}"
+                         Margin="0 10 0 0"
+                         ItemContainerStyle="{StaticResource MonacoUnselectableListBoxItem}"
+                         AutomationProperties.AutomationId="ListBox94_BE4D994">
+                    <ListBox.ItemsPanel>
+                        <ItemsPanelTemplate>
+                            <StackPanel Orientation="Horizontal" AutomationProperties.AutomationId="StackPanel95_BE4D994" />
+                        </ItemsPanelTemplate>
+                    </ListBox.ItemsPanel>
+                    <ListBox.ItemTemplate>
+                        <DataTemplate>
+                            <CheckBox HorizontalAlignment="Center"
+                                      Visibility="{Binding Visible, Converter={StaticResource TrueVisibleFalseCollapsed}, FallbackValue=Collapsed}"
+                                      IsChecked="{Binding Selected}"
+                                      Content="{Binding DisplayValue}"
+                                      AutomationProperties.AutomationId="CheckBox96_BE4D994"
+                                      loc:Localizer.For="Operator">
+                                <CheckBox.IsEnabled>
+                                    <MultiBinding Converter="{StaticResource BoolAndConverter}">
+                                        <Binding Path="Enabled" />
+                                        <Binding ElementName="NoteAcceptorInfo" Path="DataContext.CanEgmModifyDenominations" />
+                                    </MultiBinding>
+                                </CheckBox.IsEnabled>
+                            </CheckBox>
+                        </DataTemplate>
+                    </ListBox.ItemTemplate>
+                </ListBox>
+            </Grid>
+            <!-- Main grid row 2 consists of 4 rows of buttons. -->
+            <Grid Grid.Row="2"
+                  Grid.Column="0"
+                  Margin="0 15 0 0"
+                  VerticalAlignment="Bottom"
+                  AutomationProperties.AutomationId="Grid97_BE4D994">
+                <Grid.RowDefinitions>
+                    <RowDefinition Height="Auto" AutomationProperties.AutomationId="RowDefinition98_BE4D994" />
+                    <RowDefinition Height="Auto" AutomationProperties.AutomationId="RowDefinition99_BE4D994" />
+                    <RowDefinition Height="Auto" AutomationProperties.AutomationId="RowDefinition100_BE4D994" />
+                    <RowDefinition Height="Auto" AutomationProperties.AutomationId="RowDefinition101_BE4D994" />
+                </Grid.RowDefinitions>
+                <Grid.ColumnDefinitions>
+                    <ColumnDefinition Width="Auto" AutomationProperties.AutomationId="ColumnDefinition102_BE4D994" />
+                    <ColumnDefinition Width="Auto" AutomationProperties.AutomationId="ColumnDefinition103_BE4D994" />
+                </Grid.ColumnDefinitions>
+                <Button Grid.Row="0"
+                        Grid.Column="0"
+                        Name="SelfTestButton"
+                        Content="{lex:Loc SelfTestLabel}"
+                        Visibility="{Binding SelfTestButtonVisible, Converter={StaticResource TrueVisibleFalseCollapsed}}"
+                        IsEnabled="{Binding SelfTestButtonEnabled}"
+                        Command="{Binding SelfTestButtonCommand}"
+                        AutomationProperties.AutomationId="Button104_BE4D994" />
+                <Button Grid.Row="0"
+                        Grid.Column="1"
+                        Width="Auto"
+                        Content="{lex:Loc SelfTestClearNVM}"
+                        Visibility="{Binding SelfTestClearNvmButtonVisible, Converter={StaticResource TrueVisibleFalseCollapsed}}"
+                        IsEnabled="{Binding SelfTestButtonEnabled}"
+                        Command="{Binding SelfTestClearButtonCommand}"
+                        AutomationProperties.AutomationId="Button105_BE4D994" />
+                <Button Grid.Row="1"
+                        Grid.Column="0"
+                        Content="{lex:Loc InspectButton}"
+                        Visibility="{Binding InspectButtonVisible, Converter={StaticResource TrueVisibleFalseCollapsed}}"
+                        extensions:FocusExtension.IsFocused="{Binding InspectButtonFocused}"
+                        Command="{Binding InspectButtonCommand}"
+                        AutomationProperties.AutomationId="Button106_BE4D994" />
+                <Button Grid.Row="2"
+                        Grid.Column="0"
+                        IsEnabled="{Binding ReturnButtonEnabled}"
+                        Content="{lex:Loc ReturnButton}"
+                        Visibility="{Binding ReturnButtonVisible, Converter={StaticResource TrueVisibleFalseCollapsed}}"
+                        Command="{Binding ReturnButtonCommand}"
+                        AutomationProperties.AutomationId="Button107_BE4D994" />
+                <Button Grid.Row="2"
+                        Grid.Column="1"
+                        IsEnabled="{Binding StackButtonEnabled}"
+                        Command="{Binding StackButtonCommand}"
+                        Visibility="{Binding StackButtonVisible, Converter={StaticResource TrueVisibleFalseCollapsed}}"
+                        Content="{lex:Loc StackButton}"
+                        AutomationProperties.AutomationId="Button108_BE4D994" />
+                <StackPanel Grid.Row="3"
+                            Grid.Column="0"
+                            Orientation="Horizontal"
+                            HorizontalAlignment="Left"
+                            AutomationProperties.AutomationId="StackPanel109_BE4D994">
+                    <Button Content="{lex:Loc NoteAcceptorTest}"
+                            Command="{Binding NoteAcceptorTestCommand}"
+                            Width="Auto"
+                            IsEnabled="{Binding TestModeEnabled, UpdateSourceTrigger=PropertyChanged}"
+                            AutomationProperties.AutomationId="Button110_BE4D994" />
+                    <Button Margin="0 15 0 0"
+                            HorizontalAlignment="Left"
+                            Name="WarningButton"
+                            Style="{StaticResource MonacoWarningButton}"
+                            Command="{Binding ShowInfoPopupCommand}"
+                            Visibility="{Binding TestModeToolTipDisabled, Converter={StaticResource TrueHiddenFalseVisible}}"
+                            AutomationProperties.AutomationId="Button111_BE4D994">
+                        <Button.CommandParameter>
+                            <MultiBinding Converter="{StaticResource MultiValueConverter}">
+                                <Binding ElementName="WarningButton" />
+                                <Binding RelativeSource="{RelativeSource Mode=FindAncestor, AncestorType=Control}" Path="DataContext.TestWarningText" />
+                            </MultiBinding>
+                        </Button.CommandParameter>
+                    </Button>
+                </StackPanel>
+            </Grid>
+        </Grid>
+    </AdornerDecorator>
 </operatorMenu:OperatorMenuPage>