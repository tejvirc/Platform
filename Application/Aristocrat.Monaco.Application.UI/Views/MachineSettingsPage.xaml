--- conflicted
+++ resolved
@@ -1,534 +1,504 @@
-﻿<operatorMenu:OperatorMenuPage x:Class="Aristocrat.Monaco.Application.UI.Views.MachineSettingsPage"
-                              xmlns="http://schemas.microsoft.com/winfx/2006/xaml/presentation"
-                              xmlns:x="http://schemas.microsoft.com/winfx/2006/xaml"
-                              xmlns:d="http://schemas.microsoft.com/expression/blend/2008"
-                              xmlns:viewModels="clr-namespace:Aristocrat.Monaco.Application.UI.ViewModels"
-                              xmlns:mc="http://schemas.openxmlformats.org/markup-compatibility/2006"
-                              xmlns:operatorMenu="clr-namespace:Aristocrat.Monaco.Application.UI.OperatorMenu"
-                              xmlns:i="http://schemas.microsoft.com/expression/2010/interactivity"
-                              xmlns:helpers="http://monaco.aristocrat.com/common"
-                              xmlns:uiconverters="clr-namespace:Aristocrat.Monaco.UI.Common.Converters;assembly=Aristocrat.Monaco.UI.Common"
-                              xmlns:lex="http://wpflocalizeextension.codeplex.com"
-                              xmlns:loc="http://monaco.aristocrat.com/localization"
-                              lex:ResxLocalizationProvider.DefaultAssembly="Aristocrat.Monaco.Localization"
-                              lex:ResxLocalizationProvider.DefaultDictionary="Resources" 
-                              xmlns:b="http://schemas.microsoft.com/xaml/behaviors"
-                              mc:Ignorable="d"
-                              d:DataContext="{d:DesignInstance viewModels:MachineSettingsPageViewModel}">
-
-    <UserControl.Resources>
-        <ResourceDictionary>
-            <ResourceDictionary.MergedDictionaries>
-                <ResourceDictionary Source="/Aristocrat.Monaco.UI.Common;component/Skins/OperatorMenu.xaml"/>
-                <ResourceDictionary Source="/Aristocrat.Monaco.UI.Common;component/Controls/LiveSetting.xaml"/>
-            </ResourceDictionary.MergedDictionaries>
-
-            <uiconverters:DateTimeFormatConverter x:Key="DateTimeFormatConverter"/>
-
-            <Style TargetType="Label" BasedOn="{StaticResource MonacoLabel}">
-                <Setter Property="Margin" Value="0 0 10 10" />
-                <Setter Property="VerticalAlignment" Value="Center" />
-            </Style>
-
-            <Style TargetType="TextBlock" BasedOn="{StaticResource MonacoTextBlock}">
-                <Setter Property="Margin" Value="0 0 0 10" />
-                <Setter Property="VerticalAlignment" Value="Center" />
-            </Style>
-
-            <Style TargetType="helpers:AlphaNumericTextBox" BasedOn="{StaticResource {x:Type TextBox}}">
-                <Setter Property="Margin" Value="0 0 0 10" />
-                <Setter Property="VerticalAlignment" Value="Center" />
-            </Style>
-
-            <Thickness x:Key="LabelMargin">0,0,40,0</Thickness>
-        </ResourceDictionary>
-    </UserControl.Resources>
-
-    <b:Interaction.Triggers>
-        <b:EventTrigger EventName="VisibilityChanged">
-            <b:InvokeCommandAction Command="{Binding VisibilityChangedCommand}"/>
-        </b:EventTrigger>
-    </b:Interaction.Triggers>
-
-    <Grid x:Name="MainGrid">
-        <Grid.ColumnDefinitions>
-            <ColumnDefinition Width="*"/>
-            <ColumnDefinition Width="*"/>
-        </Grid.ColumnDefinitions>
-        <Grid.RowDefinitions>
-            <RowDefinition Height="Auto"/>
-            <RowDefinition Height="*"/>
-        </Grid.RowDefinitions>
-
-        <Grid x:Name="LeftSideGrid" 
-              Grid.Row="0" 
-              Grid.Column="0" 
-              HorizontalAlignment="Left"
-              loc:Localizer.For="Operator">
-            <Grid.RowDefinitions>
-                <RowDefinition Height="Auto"/>
-                <RowDefinition Height="Auto"/>
-            </Grid.RowDefinitions>
-            <Grid Grid.Row="0">
-                <Grid.RowDefinitions>
-                    <RowDefinition Height="Auto"/>
-                    <RowDefinition Height="Auto"/>
-                    <RowDefinition Height="Auto"/>
-                    <RowDefinition Height="Auto"/>
-                    <RowDefinition Height="Auto"/>
-                    <RowDefinition Height="Auto"/>
-                    <RowDefinition Height="Auto"/>
-                    <RowDefinition Height="Auto"/>
-                </Grid.RowDefinitions>
-                <Grid.ColumnDefinitions>
-                    <ColumnDefinition Width="Auto"/>
-                    <ColumnDefinition Width="*" MinWidth="300"/>
-                </Grid.ColumnDefinitions>
-
-                <!-- Serial Number Section -->
-                <Label x:Name="SerialNumberLabel" 
-                   Grid.Row="0" 
-                   Grid.Column="0" 
-                   Margin="{StaticResource LabelMargin}"
-                   Content="{lex:Loc SerialNumberLabel}"/>
-                <Grid x:Name="SerialNumberGrid" 
-                  Grid.Row="0" 
-                  Grid.Column="1">
-                    <Grid.ColumnDefinitions>
-                        <ColumnDefinition Width="*"/>
-                        <ColumnDefinition Width="Auto"/>
-                    </Grid.ColumnDefinitions>
-
-                    <ContentControl Grid.Column="0" IsTabStop="False"
-                        ContentTemplate="{StaticResource LiveStringSettingTextBoxEditor}"
-                        Content="{Binding SerialNumber}"/>
-
-                    <Button x:Name="SerialNumberWarningButton" IsTabStop="False"
-                        Grid.Column="1"
-                        Style="{StaticResource MonacoWarningButton}"
-                        Command="{Binding ShowInfoPopupCommand}"
-                        Margin="10 0 0 0"
-                        Visibility="{
-                            Binding SerialNumberWarningEnabled, 
-                            Mode=OneWay, 
-                            Converter={StaticResource TrueVisibleFalseCollapsed}}">
-                        <Button.CommandParameter>
-                            <MultiBinding Converter="{StaticResource MultiValueConverter}">
-                                <Binding ElementName="SerialNumberWarningButton"/>
-                                <Binding RelativeSource="{RelativeSource Mode=FindAncestor, AncestorType=Control}" 
-                                     Path="DataContext.TestWarningText"/>
-                            </MultiBinding>
-                        </Button.CommandParameter>
-                    </Button>
-                </Grid>
-
-                <!-- Asset Number Section -->
-                <Label x:Name="AssetNumberLabel" 
-                   Grid.Row="1" 
-                   Grid.Column="0" 
-                   Margin="{StaticResource LabelMargin}"
-                   Content="{lex:Loc AssetNumber}" />
-                <Grid x:Name="AssetNumberGrid" 
-                  Grid.Row="1" 
-                  Grid.Column="1">
-                    <Grid.ColumnDefinitions>
-                        <ColumnDefinition Width="*"/>
-                        <ColumnDefinition Width="Auto"/>
-                    </Grid.ColumnDefinitions>
-
-                    <ContentControl Grid.Column="0" IsTabStop="False"
-                        ContentTemplate="{StaticResource LiveStringSettingTextBoxEditor}"
-                        Content="{Binding AssetNumber}"/>
-
-                    <Button x:Name="AssetNumberWarningButton" IsTabStop="False"
-                        Grid.Column="1"
-                        Style="{StaticResource MonacoWarningButton}"
-                        Command="{Binding ShowInfoPopupCommand}"
-                        Margin="10 0 0 0"
-                        Visibility="{
-                            Binding AssetNumberWarningEnabled, 
-                            Mode=OneWay, 
-                            Converter={StaticResource TrueVisibleFalseCollapsed}}">
-                        <Button.CommandParameter>
-                            <MultiBinding Converter="{StaticResource MultiValueConverter}">
-                                <Binding ElementName="AssetNumberWarningButton"/>
-                                <Binding RelativeSource="{RelativeSource Mode=FindAncestor, AncestorType=Control}" 
-                                     Path="DataContext.TestWarningText"/>
-                            </MultiBinding>
-                        </Button.CommandParameter>
-                    </Button>
-                </Grid>
-
-                <!-- Area Section -->
-                <Label
-                    Grid.Row="2" 
-                    Grid.Column="0" 
-                    Margin="{StaticResource LabelMargin}"
-<<<<<<< HEAD
-                    Content="{lex:Loc AreaLabel}"
-                    Visibility="{Binding Area.IsVisible, Converter={StaticResource BoolToVisConverter}}"/>
-=======
-                    Content="{lex:Loc Key={x:Static loc:ResourceKeys.AreaLabel}}"
-                    Visibility="{Binding Area.IsVisible, Converter={StaticResource TrueVisibleFalseCollapsed}}"/>
->>>>>>> 5dd0dcf5
-                <ContentControl Grid.Row="2" Grid.Column="1" IsTabStop="False"
-                    ContentTemplate="{StaticResource LiveStringSettingTextBoxEditor}"
-                    Content="{Binding Area}"/>
-
-                <!-- Zone Section -->
-                <Label
-                    Grid.Row="3" 
-                    Grid.Column="0" 
-                    Margin="{StaticResource LabelMargin}"
-<<<<<<< HEAD
-                    Content="{lex:Loc ZoneText}" 
-                    Visibility="{Binding Zone.IsVisible, Converter={StaticResource BoolToVisConverter}}"/>
-=======
-                    Content="{lex:Loc Key={x:Static loc:ResourceKeys.ZoneText}}" 
-                    Visibility="{Binding Zone.IsVisible, Converter={StaticResource TrueVisibleFalseCollapsed}}"/>
->>>>>>> 5dd0dcf5
-                <ContentControl Grid.Row="3" Grid.Column="1" IsTabStop="False"
-                    ContentTemplate="{StaticResource LiveStringSettingTextBoxEditor}"
-                    Content="{Binding Zone}"/>
-
-                <!-- Bank Section -->
-                <Label
-                    Grid.Row="4" 
-                    Grid.Column="0" 
-                    Margin="{StaticResource LabelMargin}"
-<<<<<<< HEAD
-                    Content="{lex:Loc BankText}" 
-                    Visibility="{Binding Bank.IsVisible, Converter={StaticResource BoolToVisConverter}}" />
-=======
-                    Content="{lex:Loc Key={x:Static loc:ResourceKeys.BankText}}" 
-                    Visibility="{Binding Bank.IsVisible, Converter={StaticResource TrueVisibleFalseCollapsed}}" />
->>>>>>> 5dd0dcf5
-                <ContentControl Grid.Row="4" Grid.Column="1" IsTabStop="False"
-                    ContentTemplate="{StaticResource LiveStringSettingTextBoxEditor}"
-                    Content="{Binding Bank}"/>
-
-                <!-- Position Section -->
-                <Label
-                    Grid.Row="5" 
-                    Grid.Column="0" 
-                    Margin="{StaticResource LabelMargin}"
-<<<<<<< HEAD
-                    Content="{lex:Loc PositionText}" 
-                    Visibility="{Binding Position.IsVisible, Converter={StaticResource BoolToVisConverter}}" />
-=======
-                    Content="{lex:Loc Key={x:Static loc:ResourceKeys.PositionText}}" 
-                    Visibility="{Binding Position.IsVisible, Converter={StaticResource TrueVisibleFalseCollapsed}}" />
->>>>>>> 5dd0dcf5
-                <ContentControl Grid.Row="5" Grid.Column="1" IsTabStop="False"
-                    ContentTemplate="{StaticResource LiveStringSettingTextBoxEditor}"
-                    Content="{Binding Position}"/>
-
-                <!-- Location Section -->
-                <Label
-                    Grid.Row="6" 
-                    Grid.Column="0" 
-                    Margin="{StaticResource LabelMargin}"
-<<<<<<< HEAD
-                    Content="{lex:Loc Location}" 
-                    Visibility="{Binding Location.IsVisible, Converter={StaticResource BoolToVisConverter}}" />
-=======
-                    Content="{lex:Loc Key={x:Static loc:ResourceKeys.Location}}" 
-                    Visibility="{Binding Location.IsVisible, Converter={StaticResource TrueVisibleFalseCollapsed}}" />
->>>>>>> 5dd0dcf5
-                <ContentControl Grid.Row="6" Grid.Column="1" IsTabStop="False"
-                    ContentTemplate="{StaticResource LiveStringSettingTextBoxEditor}"
-                    Content="{Binding Location}"/>
-
-                <!-- DeviceName Section -->
-                <Label
-                    Grid.Row="7" 
-                    Grid.Column="0" 
-                    Margin="{StaticResource LabelMargin}"
-<<<<<<< HEAD
-                    Content="{lex:Loc DeviceName}" 
-                    Visibility="{Binding DeviceName.IsVisible, Converter={StaticResource BoolToVisConverter}}" />
-=======
-                    Content="{lex:Loc Key={x:Static loc:ResourceKeys.DeviceName}}" 
-                    Visibility="{Binding DeviceName.IsVisible, Converter={StaticResource TrueVisibleFalseCollapsed}}" />
->>>>>>> 5dd0dcf5
-                <ContentControl Grid.Row="7" Grid.Column="1" IsTabStop="False"
-                    ContentTemplate="{StaticResource LiveStringSettingTextBoxEditor}"
-                    Content="{Binding DeviceName}"/>
-
-            </Grid>
-            <Grid Grid.Row="1" Margin="0,20,0,0">
-                <Grid.RowDefinitions>
-                    <RowDefinition Height="Auto"/>
-                    <RowDefinition Height="Auto"/>
-                    <RowDefinition Height="Auto"/>
-                    <RowDefinition Height="Auto"/>
-                </Grid.RowDefinitions>
-                <Grid.ColumnDefinitions>
-                    <ColumnDefinition Width="Auto"/>
-                    <ColumnDefinition Width="*" MinWidth="300"/>
-                </Grid.ColumnDefinitions>
-
-                <!-- Hard Boot Time Section -->
-                <Label x:Name="HardBootLabel" 
-                       Grid.Row="0" 
-                       Grid.Column="0" 
-                       Content="{lex:Loc HardBootTimeLabel}" />
-                <TextBlock x:Name="HardBootTextBlock" 
-                           Grid.Row="0" 
-                           Grid.Column="1"
-                           Text="{Binding HardBootTime, 
-                            Mode=OneWay, 
-                            UpdateSourceTrigger=PropertyChanged,
-                            Converter={StaticResource DateTimeFormatConverter}}"/>
-                
-                <!-- Soft Boot Time Section -->
-                <Label x:Name="SoftBootLabel" 
-                       Grid.Row="1" 
-                       Grid.Column="0" 
-                       Content="{lex:Loc SoftBootTimeLabel}" />
-                <TextBlock x:Name="SoftBootTextBlock" 
-                           Grid.Row="1" 
-                           Grid.Column="1" 
-                           Text="{Binding SoftBootTime, 
-                            Mode=OneWay, 
-                            UpdateSourceTrigger=PropertyChanged,
-                            Converter={StaticResource DateTimeFormatConverter}}"/>
-                
-                <!-- IP Address Section -->
-                <Label x:Name="IpAddressLabel" 
-                       Grid.Row="2" 
-                       Grid.Column="0" 
-                       Content="{lex:Loc IPAddressesLabel}"/>
-                <TextBlock x:Name="IpAddressTextBlock" 
-                           Grid.Row="2" 
-                           Grid.Column="1" 
-                           Text="{Binding IpAddress, Mode=OneWay}" />
-                
-                <!-- Physical Address Section -->
-                <Label x:Name="PhysicalAddressLabel" 
-                       Grid.Row="3" 
-                       Grid.Column="0" 
-                       Content="{lex:Loc MacAddressLabel}" />
-                <TextBlock x:Name="PhysicalAddressTextBlock" 
-                           Grid.Row="3" 
-                           Grid.Column="1" 
-                           Text="{Binding PhysicalAddress, Mode=OneWay}" />
-            </Grid>
-        </Grid>
-
-        <Grid x:Name="RightSideGrid" 
-              Grid.Row="0"
-              Grid.Column="1" 
-              HorizontalAlignment="Left">
-            <Grid.RowDefinitions>
-                <RowDefinition Height="Auto"/>
-                <RowDefinition Height="Auto"/>
-                <RowDefinition Height="Auto"/>
-                <RowDefinition Height="Auto"/>
-                <RowDefinition Height="Auto"/>
-                <RowDefinition Height="Auto"/>
-                <RowDefinition Height="Auto"/>
-                <RowDefinition Height="Auto"/>
-                <RowDefinition Height="Auto"/>
-                <RowDefinition Height="Auto"/>
-                <RowDefinition Height="Auto"/>
-                <RowDefinition Height="Auto"/>
-                <RowDefinition Height="Auto"/>
-                <RowDefinition Height="Auto"/>
-            </Grid.RowDefinitions>
-            <Grid.ColumnDefinitions>
-                <ColumnDefinition Width="Auto"/>
-                <ColumnDefinition Width="*"/>
-            </Grid.ColumnDefinitions>
-
-            <!-- Model Section -->
-            <Label x:Name="ModelLabel" 
-                   Grid.Row="0" 
-                   Grid.Column="0" 
-                   Content="{lex:Loc ModelLabel}" />
-            <TextBlock x:Name="ModelTextBlock" 
-                       Grid.Row="0" 
-                       Grid.Column="1" 
-                       Text="{Binding ModelText, Mode=OneWay}"/>
-
-            <!-- Electronics Section -->
-            <Label x:Name="Electronics" 
-                   Grid.Row="1" 
-                   Grid.Column="0" 
-                   loc:Localizer.For="Operator"
-                   Content="{lex:Loc Electronics}" />
-            <TextBlock x:Name="ElectronicsTextBlock" 
-                       Grid.Row="1" 
-                       Grid.Column="1" 
-                       Text="{Binding Electronics, Mode=OneWay}" />
-
-            <!-- Graphics Card Section -->
-            <Label x:Name="GraphicsCardLabel" 
-                   Grid.Row="2" 
-                   Grid.Column="0" 
-                   loc:Localizer.For="Operator"
-                   Content="{lex:Loc GraphicsCard}" />
-            <TextBlock x:Name="GraphicsCardTextBlock" 
-                       Grid.Row="2" 
-                       Grid.Column="1" 
-                       Text="{Binding GraphicsCard, Mode=OneWay}" />
-
-            <!-- Button Deck Section -->
-            <Label x:Name="ButtonDeckLabel" 
-                   Grid.Row="3" 
-                   Grid.Column="0" 
-                   loc:Localizer.For="Operator"
-                   Content="{lex:Loc ButtonDeck}" />
-            <TextBlock x:Name="ButtonDeckTextBlock" 
-                       Grid.Row="3" 
-                       Grid.Column="1" 
-                       Text="{Binding ButtonDeck, Mode=OneWay}" />
-
-            <!-- Touch Screen Section -->
-            <Label x:Name="TouchScreenLabel" 
-                   Grid.Row="4" 
-                   Grid.Column="0" 
-                   loc:Localizer.For="Operator"
-                   Content="{lex:Loc TouchScreen}" />
-            <TextBlock x:Name="TouchScreenTextBlock" 
-                       Grid.Row="4" 
-                       Grid.Column="1" 
-                       Text="{Binding TouchScreens, Mode=OneWay}" />
-
-            <!-- Lighting Section -->
-            <Label x:Name="LightingLabel" 
-                   Grid.Row="5" 
-                   Grid.Column="0" 
-                   loc:Localizer.For="Operator"
-                   Content="{lex:Loc EdgeLighting}" />
-            <TextBlock x:Name="LightingTextBlock" 
-                       Grid.Row="5" 
-                       Grid.Column="1" 
-                       Text="{Binding Lighting, Mode=OneWay}" />
-
-            <!-- Note Acceptor Section -->
-            <Label x:Name="NoteAcceptorLabel" 
-                   Grid.Row="6" 
-                   Grid.Column="0" 
-                   Content="{lex:Loc NoteAcceptorLabel}" />
-            <TextBlock x:Name="NoteAcceptorTextBlock" 
-                       Grid.Row="6" 
-                       Grid.Column="1">
-                <TextBlock.Style>
-                    <Style TargetType="TextBlock" BasedOn="{StaticResource {x:Type TextBlock}}">
-                        <Style.Triggers>
-                            <DataTrigger Binding="{Binding NoteAcceptorModel, Mode=OneWay, TargetNullValue=''}" Value="">
-                                <Setter Property="Text" Value="{lex:BLoc NotAvailable}"/>
-                            </DataTrigger>
-                        </Style.Triggers>
-                        <Setter Property="Text" Value="{Binding NoteAcceptorModel, Mode=OneWay}"/>
-                    </Style>
-                </TextBlock.Style>
-            </TextBlock>
-            
-            <!-- Printer Section -->
-            <Label x:Name="PrinterLabel" 
-                   Grid.Row="7" 
-                   Grid.Column="0" 
-                   Content="{lex:Loc PrinterLabel}" />
-            <TextBlock x:Name="PrinterTextBlock" 
-                       Grid.Row="7" 
-                       Grid.Column="1">
-                <TextBlock.Style>
-                    <Style TargetType="TextBlock" BasedOn="{StaticResource {x:Type TextBlock}}">
-                        <Style.Triggers>
-                            <DataTrigger Binding="{Binding PrinterModel, Mode=OneWay, TargetNullValue=''}" Value="">
-                                <Setter Property="Text" Value="{lex:BLoc NotAvailable}"/>
-                            </DataTrigger>
-                        </Style.Triggers>
-                        <Setter Property="Text" Value="{Binding PrinterModel, Mode=OneWay}"/>
-                    </Style>
-                </TextBlock.Style>
-            </TextBlock>
-
-            <!-- Reels Section -->
-            <Label x:Name="ReelControllerLabel" 
-                   Grid.Row="8" 
-                   Grid.Column="0" 
-                   loc:Localizer.For="Operator"
-                   Content="{lex:Loc ReelControllerLabel}" />
-            <TextBlock x:Name="ReelControllerTextBlock" 
-                       Grid.Row="8" 
-                       Grid.Column="1" 
-                       Text="{Binding ReelController, Mode=OneWay}" />
-
-            <!-- Bios Version Section -->
-            <Label x:Name="BiosVersionLabel" 
-                   Grid.Row="9" 
-                   Grid.Column="0" 
-                   Content="{lex:Loc BiosVersion}" />
-            <TextBlock x:Name="BiosVersionTextBlock" 
-                       Grid.Row="9" 
-                       Grid.Column="1">
-                <TextBlock.Style>
-                    <Style TargetType="TextBlock" BasedOn="{StaticResource {x:Type TextBlock}}">
-                        <Style.Triggers>
-                            <DataTrigger Binding="{Binding BiosVersion, Mode=OneWay, TargetNullValue=''}" Value="">
-                                <Setter Property="Text" Value="{lex:BLoc NotAvailable}"/>
-                            </DataTrigger>
-                        </Style.Triggers>
-                        <Setter Property="Text" Value="{Binding BiosVersion, Mode=OneWay}"/>
-                    </Style>
-                </TextBlock.Style>
-            </TextBlock>
-
-            <!-- Fpga Version Section -->
-            <Label x:Name="FpgaVersionLabel" 
-                   Grid.Row="10" 
-                   Grid.Column="0" 
-                   Content="{lex:Loc FpgaVersion}" />
-            <TextBlock x:Name="FpgaVersionTextBlock" 
-                       Grid.Row="10" 
-                       Grid.Column="1">
-                <TextBlock.Style>
-                    <Style TargetType="TextBlock" BasedOn="{StaticResource {x:Type TextBlock}}">
-                        <Style.Triggers>
-                            <DataTrigger Binding="{Binding FpgaVersion, Mode=OneWay, TargetNullValue=''}" Value="">
-                                <Setter Property="Text" Value="{lex:BLoc NotAvailable}"/>
-                            </DataTrigger>
-                        </Style.Triggers>
-                        <Setter Property="Text" Value="{Binding FpgaVersion, Mode=OneWay}"/>
-                    </Style>
-                </TextBlock.Style>
-            </TextBlock>
-
-            <!-- Windows Version Section -->
-            <Label x:Name="WindowsLabel" 
-                   Grid.Row="11" 
-                   Grid.Column="0" 
-                   Content="{lex:Loc WindowsVersionLabel}" />
-            <TextBlock x:Name="WindowsTextBlock" 
-                       Grid.Row="11" 
-                       Grid.Column="1" 
-                       Text="{Binding WindowsVersion, Mode=OneWay}" />
-
-            <!-- OS Image Section -->
-            <Label x:Name="OsImageLabel" 
-                   Grid.Row="12" 
-                   Grid.Column="0" 
-                   Content="{lex:Loc OSImageVersionLabel}" />
-            <TextBlock x:Name="OsImageTextBlock" 
-                       Grid.Row="12" 
-                       Grid.Column="1" 
-                       Text="{Binding OsImageVersion, Mode=OneWay}" />
-
-            <!-- Platform Version Section -->
-            <Label x:Name="PlatformLabel" 
-                   Grid.Row="13" 
-                   Grid.Column="0" 
-                   Content="{lex:Loc PlatformVersionLabel}" />
-            <TextBlock x:Name="PlatformTextBlock" 
-                       Grid.Row="13" 
-                       Grid.Column="1" 
-                       Text="{Binding PlatformVersion, Mode=OneWay}" />
-
-            <!-- TODO Coin Acceptor, Hopper, Card Reader, Wheel when these are supported -->
-        </Grid>
-    </Grid>
-</operatorMenu:OperatorMenuPage>
-
+﻿<operatorMenu:OperatorMenuPage x:Class="Aristocrat.Monaco.Application.UI.Views.MachineSettingsPage"
+                              xmlns="http://schemas.microsoft.com/winfx/2006/xaml/presentation"
+                              xmlns:x="http://schemas.microsoft.com/winfx/2006/xaml"
+                              xmlns:d="http://schemas.microsoft.com/expression/blend/2008"
+                              xmlns:viewModels="clr-namespace:Aristocrat.Monaco.Application.UI.ViewModels"
+                              xmlns:mc="http://schemas.openxmlformats.org/markup-compatibility/2006"
+                              xmlns:operatorMenu="clr-namespace:Aristocrat.Monaco.Application.UI.OperatorMenu"
+                              xmlns:i="http://schemas.microsoft.com/expression/2010/interactivity"
+                              xmlns:helpers="http://monaco.aristocrat.com/common"
+                              xmlns:uiconverters="clr-namespace:Aristocrat.Monaco.UI.Common.Converters;assembly=Aristocrat.Monaco.UI.Common"
+                              xmlns:lex="http://wpflocalizeextension.codeplex.com"
+                              xmlns:loc="http://monaco.aristocrat.com/localization"
+                              lex:ResxLocalizationProvider.DefaultAssembly="Aristocrat.Monaco.Localization"
+                              lex:ResxLocalizationProvider.DefaultDictionary="Resources" 
+                              xmlns:b="http://schemas.microsoft.com/xaml/behaviors"
+                              mc:Ignorable="d"
+                              d:DataContext="{d:DesignInstance viewModels:MachineSettingsPageViewModel}">
+
+    <UserControl.Resources>
+        <ResourceDictionary>
+            <ResourceDictionary.MergedDictionaries>
+                <ResourceDictionary Source="/Aristocrat.Monaco.UI.Common;component/Skins/OperatorMenu.xaml"/>
+                <ResourceDictionary Source="/Aristocrat.Monaco.UI.Common;component/Controls/LiveSetting.xaml"/>
+            </ResourceDictionary.MergedDictionaries>
+
+            <uiconverters:DateTimeFormatConverter x:Key="DateTimeFormatConverter"/>
+
+            <Style TargetType="Label" BasedOn="{StaticResource MonacoLabel}">
+                <Setter Property="Margin" Value="0 0 10 10" />
+                <Setter Property="VerticalAlignment" Value="Center" />
+            </Style>
+
+            <Style TargetType="TextBlock" BasedOn="{StaticResource MonacoTextBlock}">
+                <Setter Property="Margin" Value="0 0 0 10" />
+                <Setter Property="VerticalAlignment" Value="Center" />
+            </Style>
+
+            <Style TargetType="helpers:AlphaNumericTextBox" BasedOn="{StaticResource {x:Type TextBox}}">
+                <Setter Property="Margin" Value="0 0 0 10" />
+                <Setter Property="VerticalAlignment" Value="Center" />
+            </Style>
+
+            <Thickness x:Key="LabelMargin">0,0,40,0</Thickness>
+        </ResourceDictionary>
+    </UserControl.Resources>
+
+    <b:Interaction.Triggers>
+        <b:EventTrigger EventName="VisibilityChanged">
+            <b:InvokeCommandAction Command="{Binding VisibilityChangedCommand}"/>
+        </b:EventTrigger>
+    </b:Interaction.Triggers>
+
+    <Grid x:Name="MainGrid">
+        <Grid.ColumnDefinitions>
+            <ColumnDefinition Width="*"/>
+            <ColumnDefinition Width="*"/>
+        </Grid.ColumnDefinitions>
+        <Grid.RowDefinitions>
+            <RowDefinition Height="Auto"/>
+            <RowDefinition Height="*"/>
+        </Grid.RowDefinitions>
+
+        <Grid x:Name="LeftSideGrid" 
+              Grid.Row="0" 
+              Grid.Column="0" 
+              HorizontalAlignment="Left"
+              loc:Localizer.For="Operator">
+            <Grid.RowDefinitions>
+                <RowDefinition Height="Auto"/>
+                <RowDefinition Height="Auto"/>
+            </Grid.RowDefinitions>
+            <Grid Grid.Row="0">
+                <Grid.RowDefinitions>
+                    <RowDefinition Height="Auto"/>
+                    <RowDefinition Height="Auto"/>
+                    <RowDefinition Height="Auto"/>
+                    <RowDefinition Height="Auto"/>
+                    <RowDefinition Height="Auto"/>
+                    <RowDefinition Height="Auto"/>
+                    <RowDefinition Height="Auto"/>
+                    <RowDefinition Height="Auto"/>
+                </Grid.RowDefinitions>
+                <Grid.ColumnDefinitions>
+                    <ColumnDefinition Width="Auto"/>
+                    <ColumnDefinition Width="*" MinWidth="300"/>
+                </Grid.ColumnDefinitions>
+
+                <!-- Serial Number Section -->
+                <Label x:Name="SerialNumberLabel" 
+                   Grid.Row="0" 
+                   Grid.Column="0" 
+                   Margin="{StaticResource LabelMargin}"
+                   Content="{lex:Loc SerialNumberLabel}"/>
+                <Grid x:Name="SerialNumberGrid" 
+                  Grid.Row="0" 
+                  Grid.Column="1">
+                    <Grid.ColumnDefinitions>
+                        <ColumnDefinition Width="*"/>
+                        <ColumnDefinition Width="Auto"/>
+                    </Grid.ColumnDefinitions>
+
+                    <ContentControl Grid.Column="0" IsTabStop="False"
+                        ContentTemplate="{StaticResource LiveStringSettingTextBoxEditor}"
+                        Content="{Binding SerialNumber}"/>
+
+                    <Button x:Name="SerialNumberWarningButton" IsTabStop="False"
+                        Grid.Column="1"
+                        Style="{StaticResource MonacoWarningButton}"
+                        Command="{Binding ShowInfoPopupCommand}"
+                        Margin="10 0 0 0"
+                        Visibility="{
+                            Binding SerialNumberWarningEnabled, 
+                            Mode=OneWay, 
+                            Converter={StaticResource TrueVisibleFalseCollapsed}}">
+                        <Button.CommandParameter>
+                            <MultiBinding Converter="{StaticResource MultiValueConverter}">
+                                <Binding ElementName="SerialNumberWarningButton"/>
+                                <Binding RelativeSource="{RelativeSource Mode=FindAncestor, AncestorType=Control}" 
+                                     Path="DataContext.TestWarningText"/>
+                            </MultiBinding>
+                        </Button.CommandParameter>
+                    </Button>
+                </Grid>
+
+                <!-- Asset Number Section -->
+                <Label x:Name="AssetNumberLabel" 
+                   Grid.Row="1" 
+                   Grid.Column="0" 
+                   Margin="{StaticResource LabelMargin}"
+                   Content="{lex:Loc AssetNumber}" />
+                <Grid x:Name="AssetNumberGrid" 
+                  Grid.Row="1" 
+                  Grid.Column="1">
+                    <Grid.ColumnDefinitions>
+                        <ColumnDefinition Width="*"/>
+                        <ColumnDefinition Width="Auto"/>
+                    </Grid.ColumnDefinitions>
+
+                    <ContentControl Grid.Column="0" IsTabStop="False"
+                        ContentTemplate="{StaticResource LiveStringSettingTextBoxEditor}"
+                        Content="{Binding AssetNumber}"/>
+
+                    <Button x:Name="AssetNumberWarningButton" IsTabStop="False"
+                        Grid.Column="1"
+                        Style="{StaticResource MonacoWarningButton}"
+                        Command="{Binding ShowInfoPopupCommand}"
+                        Margin="10 0 0 0"
+                        Visibility="{
+                            Binding AssetNumberWarningEnabled, 
+                            Mode=OneWay, 
+                            Converter={StaticResource TrueVisibleFalseCollapsed}}">
+                        <Button.CommandParameter>
+                            <MultiBinding Converter="{StaticResource MultiValueConverter}">
+                                <Binding ElementName="AssetNumberWarningButton"/>
+                                <Binding RelativeSource="{RelativeSource Mode=FindAncestor, AncestorType=Control}" 
+                                     Path="DataContext.TestWarningText"/>
+                            </MultiBinding>
+                        </Button.CommandParameter>
+                    </Button>
+                </Grid>
+
+                <!-- Area Section -->
+                <Label
+                    Grid.Row="2" 
+                    Grid.Column="0" 
+                    Margin="{StaticResource LabelMargin}"
+                    Content="{lex:Loc AreaLabel}"
+                    Visibility="{Binding Area.IsVisible, Converter={StaticResource TrueVisibleFalseCollapsed}}"/>
+                <ContentControl Grid.Row="2" Grid.Column="1" IsTabStop="False"
+                    ContentTemplate="{StaticResource LiveStringSettingTextBoxEditor}"
+                    Content="{Binding Area}"/>
+
+                <!-- Zone Section -->
+                <Label
+                    Grid.Row="3" 
+                    Grid.Column="0" 
+                    Margin="{StaticResource LabelMargin}"
+                    Content="{lex:Loc ZoneText}" 
+                    Visibility="{Binding Zone.IsVisible, Converter={StaticResource TrueVisibleFalseCollapsed}}"/>
+                <ContentControl Grid.Row="3" Grid.Column="1" IsTabStop="False"
+                    ContentTemplate="{StaticResource LiveStringSettingTextBoxEditor}"
+                    Content="{Binding Zone}"/>
+
+                <!-- Bank Section -->
+                <Label
+                    Grid.Row="4" 
+                    Grid.Column="0" 
+                    Margin="{StaticResource LabelMargin}"
+                    Content="{lex:Loc BankText}" 
+                    Visibility="{Binding Bank.IsVisible, Converter={StaticResource TrueVisibleFalseCollapsed}}" />
+                <ContentControl Grid.Row="4" Grid.Column="1" IsTabStop="False"
+                    ContentTemplate="{StaticResource LiveStringSettingTextBoxEditor}"
+                    Content="{Binding Bank}"/>
+
+                <!-- Position Section -->
+                <Label
+                    Grid.Row="5" 
+                    Grid.Column="0" 
+                    Margin="{StaticResource LabelMargin}"
+                    Content="{lex:Loc PositionText}" 
+                    Visibility="{Binding Position.IsVisible, Converter={StaticResource TrueVisibleFalseCollapsed}}" />
+                <ContentControl Grid.Row="5" Grid.Column="1" IsTabStop="False"
+                    ContentTemplate="{StaticResource LiveStringSettingTextBoxEditor}"
+                    Content="{Binding Position}"/>
+
+                <!-- Location Section -->
+                <Label
+                    Grid.Row="6" 
+                    Grid.Column="0" 
+                    Margin="{StaticResource LabelMargin}"
+                    Content="{lex:Loc Location}" 
+                    Visibility="{Binding Location.IsVisible, Converter={StaticResource TrueVisibleFalseCollapsed}}" />
+                <ContentControl Grid.Row="6" Grid.Column="1" IsTabStop="False"
+                    ContentTemplate="{StaticResource LiveStringSettingTextBoxEditor}"
+                    Content="{Binding Location}"/>
+
+                <!-- DeviceName Section -->
+                <Label
+                    Grid.Row="7" 
+                    Grid.Column="0" 
+                    Margin="{StaticResource LabelMargin}"
+                    Content="{lex:Loc DeviceName}" 
+                    Visibility="{Binding DeviceName.IsVisible, Converter={StaticResource TrueVisibleFalseCollapsed}}" />
+                <ContentControl Grid.Row="7" Grid.Column="1" IsTabStop="False"
+                    ContentTemplate="{StaticResource LiveStringSettingTextBoxEditor}"
+                    Content="{Binding DeviceName}"/>
+
+            </Grid>
+            <Grid Grid.Row="1" Margin="0,20,0,0">
+                <Grid.RowDefinitions>
+                    <RowDefinition Height="Auto"/>
+                    <RowDefinition Height="Auto"/>
+                    <RowDefinition Height="Auto"/>
+                    <RowDefinition Height="Auto"/>
+                </Grid.RowDefinitions>
+                <Grid.ColumnDefinitions>
+                    <ColumnDefinition Width="Auto"/>
+                    <ColumnDefinition Width="*" MinWidth="300"/>
+                </Grid.ColumnDefinitions>
+
+                <!-- Hard Boot Time Section -->
+                <Label x:Name="HardBootLabel" 
+                       Grid.Row="0" 
+                       Grid.Column="0" 
+                       Content="{lex:Loc HardBootTimeLabel}" />
+                <TextBlock x:Name="HardBootTextBlock" 
+                           Grid.Row="0" 
+                           Grid.Column="1"
+                           Text="{Binding HardBootTime, 
+                            Mode=OneWay, 
+                            UpdateSourceTrigger=PropertyChanged,
+                            Converter={StaticResource DateTimeFormatConverter}}"/>
+                
+                <!-- Soft Boot Time Section -->
+                <Label x:Name="SoftBootLabel" 
+                       Grid.Row="1" 
+                       Grid.Column="0" 
+                       Content="{lex:Loc SoftBootTimeLabel}" />
+                <TextBlock x:Name="SoftBootTextBlock" 
+                           Grid.Row="1" 
+                           Grid.Column="1" 
+                           Text="{Binding SoftBootTime, 
+                            Mode=OneWay, 
+                            UpdateSourceTrigger=PropertyChanged,
+                            Converter={StaticResource DateTimeFormatConverter}}"/>
+                
+                <!-- IP Address Section -->
+                <Label x:Name="IpAddressLabel" 
+                       Grid.Row="2" 
+                       Grid.Column="0" 
+                       Content="{lex:Loc IPAddressesLabel}"/>
+                <TextBlock x:Name="IpAddressTextBlock" 
+                           Grid.Row="2" 
+                           Grid.Column="1" 
+                           Text="{Binding IpAddress, Mode=OneWay}" />
+                
+                <!-- Physical Address Section -->
+                <Label x:Name="PhysicalAddressLabel" 
+                       Grid.Row="3" 
+                       Grid.Column="0" 
+                       Content="{lex:Loc MacAddressLabel}" />
+                <TextBlock x:Name="PhysicalAddressTextBlock" 
+                           Grid.Row="3" 
+                           Grid.Column="1" 
+                           Text="{Binding PhysicalAddress, Mode=OneWay}" />
+            </Grid>
+        </Grid>
+
+        <Grid x:Name="RightSideGrid" 
+              Grid.Row="0"
+              Grid.Column="1" 
+              HorizontalAlignment="Left">
+            <Grid.RowDefinitions>
+                <RowDefinition Height="Auto"/>
+                <RowDefinition Height="Auto"/>
+                <RowDefinition Height="Auto"/>
+                <RowDefinition Height="Auto"/>
+                <RowDefinition Height="Auto"/>
+                <RowDefinition Height="Auto"/>
+                <RowDefinition Height="Auto"/>
+                <RowDefinition Height="Auto"/>
+                <RowDefinition Height="Auto"/>
+                <RowDefinition Height="Auto"/>
+                <RowDefinition Height="Auto"/>
+                <RowDefinition Height="Auto"/>
+                <RowDefinition Height="Auto"/>
+                <RowDefinition Height="Auto"/>
+            </Grid.RowDefinitions>
+            <Grid.ColumnDefinitions>
+                <ColumnDefinition Width="Auto"/>
+                <ColumnDefinition Width="*"/>
+            </Grid.ColumnDefinitions>
+
+            <!-- Model Section -->
+            <Label x:Name="ModelLabel" 
+                   Grid.Row="0" 
+                   Grid.Column="0" 
+                   Content="{lex:Loc ModelLabel}" />
+            <TextBlock x:Name="ModelTextBlock" 
+                       Grid.Row="0" 
+                       Grid.Column="1" 
+                       Text="{Binding ModelText, Mode=OneWay}"/>
+
+            <!-- Electronics Section -->
+            <Label x:Name="Electronics" 
+                   Grid.Row="1" 
+                   Grid.Column="0" 
+                   loc:Localizer.For="Operator"
+                   Content="{lex:Loc Electronics}" />
+            <TextBlock x:Name="ElectronicsTextBlock" 
+                       Grid.Row="1" 
+                       Grid.Column="1" 
+                       Text="{Binding Electronics, Mode=OneWay}" />
+
+            <!-- Graphics Card Section -->
+            <Label x:Name="GraphicsCardLabel" 
+                   Grid.Row="2" 
+                   Grid.Column="0" 
+                   loc:Localizer.For="Operator"
+                   Content="{lex:Loc GraphicsCard}" />
+            <TextBlock x:Name="GraphicsCardTextBlock" 
+                       Grid.Row="2" 
+                       Grid.Column="1" 
+                       Text="{Binding GraphicsCard, Mode=OneWay}" />
+
+            <!-- Button Deck Section -->
+            <Label x:Name="ButtonDeckLabel" 
+                   Grid.Row="3" 
+                   Grid.Column="0" 
+                   loc:Localizer.For="Operator"
+                   Content="{lex:Loc ButtonDeck}" />
+            <TextBlock x:Name="ButtonDeckTextBlock" 
+                       Grid.Row="3" 
+                       Grid.Column="1" 
+                       Text="{Binding ButtonDeck, Mode=OneWay}" />
+
+            <!-- Touch Screen Section -->
+            <Label x:Name="TouchScreenLabel" 
+                   Grid.Row="4" 
+                   Grid.Column="0" 
+                   loc:Localizer.For="Operator"
+                   Content="{lex:Loc TouchScreen}" />
+            <TextBlock x:Name="TouchScreenTextBlock" 
+                       Grid.Row="4" 
+                       Grid.Column="1" 
+                       Text="{Binding TouchScreens, Mode=OneWay}" />
+
+            <!-- Lighting Section -->
+            <Label x:Name="LightingLabel" 
+                   Grid.Row="5" 
+                   Grid.Column="0" 
+                   loc:Localizer.For="Operator"
+                   Content="{lex:Loc EdgeLighting}" />
+            <TextBlock x:Name="LightingTextBlock" 
+                       Grid.Row="5" 
+                       Grid.Column="1" 
+                       Text="{Binding Lighting, Mode=OneWay}" />
+
+            <!-- Note Acceptor Section -->
+            <Label x:Name="NoteAcceptorLabel" 
+                   Grid.Row="6" 
+                   Grid.Column="0" 
+                   Content="{lex:Loc NoteAcceptorLabel}" />
+            <TextBlock x:Name="NoteAcceptorTextBlock" 
+                       Grid.Row="6" 
+                       Grid.Column="1">
+                <TextBlock.Style>
+                    <Style TargetType="TextBlock" BasedOn="{StaticResource {x:Type TextBlock}}">
+                        <Style.Triggers>
+                            <DataTrigger Binding="{Binding NoteAcceptorModel, Mode=OneWay, TargetNullValue=''}" Value="">
+                                <Setter Property="Text" Value="{lex:BLoc NotAvailable}"/>
+                            </DataTrigger>
+                        </Style.Triggers>
+                        <Setter Property="Text" Value="{Binding NoteAcceptorModel, Mode=OneWay}"/>
+                    </Style>
+                </TextBlock.Style>
+            </TextBlock>
+            
+            <!-- Printer Section -->
+            <Label x:Name="PrinterLabel" 
+                   Grid.Row="7" 
+                   Grid.Column="0" 
+                   Content="{lex:Loc PrinterLabel}" />
+            <TextBlock x:Name="PrinterTextBlock" 
+                       Grid.Row="7" 
+                       Grid.Column="1">
+                <TextBlock.Style>
+                    <Style TargetType="TextBlock" BasedOn="{StaticResource {x:Type TextBlock}}">
+                        <Style.Triggers>
+                            <DataTrigger Binding="{Binding PrinterModel, Mode=OneWay, TargetNullValue=''}" Value="">
+                                <Setter Property="Text" Value="{lex:BLoc NotAvailable}"/>
+                            </DataTrigger>
+                        </Style.Triggers>
+                        <Setter Property="Text" Value="{Binding PrinterModel, Mode=OneWay}"/>
+                    </Style>
+                </TextBlock.Style>
+            </TextBlock>
+
+            <!-- Reels Section -->
+            <Label x:Name="ReelControllerLabel" 
+                   Grid.Row="8" 
+                   Grid.Column="0" 
+                   loc:Localizer.For="Operator"
+                   Content="{lex:Loc ReelControllerLabel}" />
+            <TextBlock x:Name="ReelControllerTextBlock" 
+                       Grid.Row="8" 
+                       Grid.Column="1" 
+                       Text="{Binding ReelController, Mode=OneWay}" />
+
+            <!-- Bios Version Section -->
+            <Label x:Name="BiosVersionLabel" 
+                   Grid.Row="9" 
+                   Grid.Column="0" 
+                   Content="{lex:Loc BiosVersion}" />
+            <TextBlock x:Name="BiosVersionTextBlock" 
+                       Grid.Row="9" 
+                       Grid.Column="1">
+                <TextBlock.Style>
+                    <Style TargetType="TextBlock" BasedOn="{StaticResource {x:Type TextBlock}}">
+                        <Style.Triggers>
+                            <DataTrigger Binding="{Binding BiosVersion, Mode=OneWay, TargetNullValue=''}" Value="">
+                                <Setter Property="Text" Value="{lex:BLoc NotAvailable}"/>
+                            </DataTrigger>
+                        </Style.Triggers>
+                        <Setter Property="Text" Value="{Binding BiosVersion, Mode=OneWay}"/>
+                    </Style>
+                </TextBlock.Style>
+            </TextBlock>
+
+            <!-- Fpga Version Section -->
+            <Label x:Name="FpgaVersionLabel" 
+                   Grid.Row="10" 
+                   Grid.Column="0" 
+                   Content="{lex:Loc FpgaVersion}" />
+            <TextBlock x:Name="FpgaVersionTextBlock" 
+                       Grid.Row="10" 
+                       Grid.Column="1">
+                <TextBlock.Style>
+                    <Style TargetType="TextBlock" BasedOn="{StaticResource {x:Type TextBlock}}">
+                        <Style.Triggers>
+                            <DataTrigger Binding="{Binding FpgaVersion, Mode=OneWay, TargetNullValue=''}" Value="">
+                                <Setter Property="Text" Value="{lex:BLoc NotAvailable}"/>
+                            </DataTrigger>
+                        </Style.Triggers>
+                        <Setter Property="Text" Value="{Binding FpgaVersion, Mode=OneWay}"/>
+                    </Style>
+                </TextBlock.Style>
+            </TextBlock>
+
+            <!-- Windows Version Section -->
+            <Label x:Name="WindowsLabel" 
+                   Grid.Row="11" 
+                   Grid.Column="0" 
+                   Content="{lex:Loc WindowsVersionLabel}" />
+            <TextBlock x:Name="WindowsTextBlock" 
+                       Grid.Row="11" 
+                       Grid.Column="1" 
+                       Text="{Binding WindowsVersion, Mode=OneWay}" />
+
+            <!-- OS Image Section -->
+            <Label x:Name="OsImageLabel" 
+                   Grid.Row="12" 
+                   Grid.Column="0" 
+                   Content="{lex:Loc OSImageVersionLabel}" />
+            <TextBlock x:Name="OsImageTextBlock" 
+                       Grid.Row="12" 
+                       Grid.Column="1" 
+                       Text="{Binding OsImageVersion, Mode=OneWay}" />
+
+            <!-- Platform Version Section -->
+            <Label x:Name="PlatformLabel" 
+                   Grid.Row="13" 
+                   Grid.Column="0" 
+                   Content="{lex:Loc PlatformVersionLabel}" />
+            <TextBlock x:Name="PlatformTextBlock" 
+                       Grid.Row="13" 
+                       Grid.Column="1" 
+                       Text="{Binding PlatformVersion, Mode=OneWay}" />
+
+            <!-- TODO Coin Acceptor, Hopper, Card Reader, Wheel when these are supported -->
+        </Grid>
+    </Grid>
+</operatorMenu:OperatorMenuPage>
+