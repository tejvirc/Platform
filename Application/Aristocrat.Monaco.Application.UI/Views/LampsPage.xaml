--- conflicted
+++ resolved
@@ -1,256 +1,246 @@
-﻿<operatorMenu:OperatorMenuPage x:Class="Aristocrat.Monaco.Application.UI.Views.LampsPage"
-                               xmlns="http://schemas.microsoft.com/winfx/2006/xaml/presentation"
-                               xmlns:x="http://schemas.microsoft.com/winfx/2006/xaml"
-                               xmlns:mc="http://schemas.openxmlformats.org/markup-compatibility/2006" 
-                               xmlns:d="http://schemas.microsoft.com/expression/blend/2008" 
-                               xmlns:common="http://monaco.aristocrat.com/common"
-                               xmlns:controls="http://metro.mahapps.com/winfx/xaml/controls"
-                               xmlns:operatorMenu="clr-namespace:Aristocrat.Monaco.Application.UI.OperatorMenu"
-                               xmlns:viewModels="clr-namespace:Aristocrat.Monaco.Application.UI.ViewModels"
-                               xmlns:lex="http://wpflocalizeextension.codeplex.com"
-                               xmlns:loc="http://monaco.aristocrat.com/localization"
-                               lex:ResxLocalizationProvider.DefaultAssembly="Aristocrat.Monaco.Localization"
-                               lex:ResxLocalizationProvider.DefaultDictionary="Resources"
-                               mc:Ignorable="d" 
-                               d:DataContext="{d:DesignInstance {x:Type viewModels:LampsPageViewModel}}">
-
-    <UserControl.Resources>
-        <ResourceDictionary>
-            <ResourceDictionary.MergedDictionaries>
-                <ResourceDictionary Source="/Aristocrat.Monaco.UI.Common;component/Skins/OperatorMenu.xaml"/>
-            </ResourceDictionary.MergedDictionaries>
-
-            <common:EnumDescriptionConverter x:Key="EnumDescriptionConverter"/>
-
-            <Style x:Key="ToggleSwitchButtonStyle"
-                   TargetType="controls:ToggleSwitch"
-                   BasedOn="{StaticResource MonacoToggleSwitchButton}">
-                <Setter Property="Height" Value="40"/>
-                <Setter Property="HorizontalAlignment" Value="Center"/>
-                <Setter Property="Margin" Value="0"/>
-                <!--<Setter Property="ThumbIndicatorWidth" Value="75"/>-->
-                <Setter Property="VerticalAlignment" Value="Center"/>
-                <Setter Property="Width" Value="150"/>
-            </Style>
-
-            <Style x:Key="LampButtonListBoxItemStyle" 
-                   TargetType="{x:Type ListBoxItem}"
-                   BasedOn="{StaticResource MonacoListBoxItem}">
-                <Setter Property="Template">
-                    <Setter.Value>
-                        <ControlTemplate TargetType="{x:Type ListBoxItem}">
-                            <Grid>
-                                <Grid.ColumnDefinitions>
-                                    <ColumnDefinition Width="Auto" />
-                                    <ColumnDefinition Width="Auto" />
-                                </Grid.ColumnDefinitions>
-
-                                <Border Grid.Column="0">
-                                    <controls:ToggleSwitch Style="{StaticResource ToggleSwitchButtonStyle}"/>
-                                </Border>
-                                <Border Grid.Column="1"
-                                        Margin="10 0 0 0">
-                                    <TextBlock VerticalAlignment="Center" IsHitTestVisible="False" Style="{StaticResource MonacoTextBlock}">
-                                        <TextBlock.Text>
-                                            <MultiBinding StringFormat="{}{0}">
-                                                <Binding Path="DataContext" 
-                                                         RelativeSource="{RelativeSource TemplatedParent}" />
-                                            </MultiBinding>
-                                        </TextBlock.Text>
-                                    </TextBlock>
-                                </Border>
-
-                            </Grid>
-                        </ControlTemplate>
-                    </Setter.Value>
-                </Setter>
-            </Style>
-
-            <Style x:Key="LampButtonListBoxStyle" 
-                   TargetType="{x:Type ListBox}"
-                   BasedOn="{StaticResource MonacoListBox}">
-                <Setter Property="BorderThickness" Value="0" />
-                <Setter Property="Focusable" Value="False" />
-                <Setter Property="ItemContainerStyle" Value="{StaticResource LampButtonListBoxItemStyle}" />
-                <Setter Property="ItemsPanel">
-                    <Setter.Value>
-                        <ItemsPanelTemplate>
-                            <WrapPanel Orientation="Vertical"
-                                       ItemHeight="60"/>
-                        </ItemsPanelTemplate>
-                    </Setter.Value>
-                </Setter>
-                <Setter Property="Margin" Value="0" />
-                <Setter Property="VirtualizingStackPanel.IsVirtualizing" Value="False"/>
-            </Style>
-
-            <Style x:Key="IntervalButtonListBoxItemStyle" 
-                   TargetType="{x:Type ListBoxItem}"
-                   BasedOn="{StaticResource MonacoListBoxItem}">
-                <Setter Property="Margin" Value="0 0 50 0" />
-                <Setter Property="Template">
-                    <Setter.Value>
-                        <ControlTemplate TargetType="{x:Type ListBoxItem}">
-                            <Grid>
-                                <Grid.ColumnDefinitions>
-                                    <ColumnDefinition Width="Auto" />
-                                    <ColumnDefinition Width="Auto" />
-                                </Grid.ColumnDefinitions>
-
-                                <Border Grid.Column="0">
-                                    <controls:ToggleSwitch IsOn="{Binding IsSelected, Mode=TwoWay, RelativeSource={RelativeSource TemplatedParent}}" 
-                                                           Style="{StaticResource ToggleSwitchButtonStyle}"/>
-                                </Border>
-
-                                <Border Grid.Column="1"
-                                        Margin="10 0 0 0">
-                                    <TextBlock VerticalAlignment="Center" IsHitTestVisible="False" Style="{StaticResource MonacoTextBlock}">
-                                        <TextBlock.Text>
-                                            <MultiBinding StringFormat="{}{0} {1}">
-                                                <Binding Path="DataContext" 
-                                                         RelativeSource="{RelativeSource TemplatedParent}" />
-                                                <Binding Source="{lex:Loc MillisecondIntervalText}"/>
-                                            </MultiBinding>
-                                        </TextBlock.Text>
-                                    </TextBlock>
-                                </Border>
-                            </Grid>
-                        </ControlTemplate>
-                    </Setter.Value>
-                </Setter>
-            </Style>
-
-            <Style x:Key="IntervalButtonListBoxStyle" 
-                   TargetType="{x:Type ListBox}"
-                   BasedOn="{StaticResource MonacoListBox}">
-                <Setter Property="BorderThickness" Value="0" />
-                <Setter Property="Focusable" Value="False" />
-                <Setter Property="ItemsPanel">
-                    <Setter.Value>
-                        <ItemsPanelTemplate>
-                            <WrapPanel Orientation="Horizontal" />
-                        </ItemsPanelTemplate>
-                    </Setter.Value>
-                </Setter>
-                <Setter Property="ItemContainerStyle" Value="{StaticResource IntervalButtonListBoxItemStyle}" />
-                <Setter Property="Margin" Value="0" />
-                <Setter Property="VirtualizingStackPanel.IsVirtualizing" Value="False"/>
-            </Style>
-
-            <Style TargetType="GroupBox" BasedOn="{StaticResource MonacoGroupBox}">
-                <Setter Property="Margin" Value="0 10 0 0"/>
-                <Setter Property="Padding" Value="10 0 10 0"/>
-            </Style>
-
-        </ResourceDictionary>
-    </UserControl.Resources>
-
-    <Grid>
-        <Grid.RowDefinitions>
-            <RowDefinition Height="Auto" />
-            <RowDefinition Height="Auto" />
-            <RowDefinition Height="Auto" />
-            <RowDefinition Height="*" />
-        </Grid.RowDefinitions>
-
-        <Grid.ColumnDefinitions>
-            <ColumnDefinition Width="*"/>
-        </Grid.ColumnDefinitions>
-
-        <GroupBox Grid.Row="0" 
-                  Grid.Column="0"
-                  Margin="0"
-                  Header="{lex:Loc TestButtonLamps}"
-                  IsEnabled="{Binding TestModeEnabled}"
-                  Visibility="{Binding ButtonLampsAvailable, Converter={StaticResource TrueVisibleFalseCollapsed}}">
-            <StackPanel>
-                <ListBox ItemsSource="{Binding ButtonLamps}"
-                         SelectedItem="{Binding SelectedButtonLamp}"
-                         SelectionMode="Single"
-                         Style="{StaticResource LampButtonListBoxStyle}"
-<<<<<<< HEAD
-                         Visibility="{Binding ButtonLampsAvailable, Converter={StaticResource BoolToVisConverter}}" />
-                <Label Content="{lex:Loc FlashIntervals}" Margin="0 20 0 10" />
-=======
-                         Visibility="{Binding ButtonLampsAvailable, Converter={StaticResource TrueVisibleFalseCollapsed}}" />
-                <Label Content="{lex:Loc Key={x:Static loc:ResourceKeys.FlashIntervals}}" Margin="0 20 0 10" />
->>>>>>> 5dd0dcf5
-                <ListBox ItemsSource="{Binding Intervals}"
-                         SelectedItem="{Binding SelectedInterval}"
-                         SelectionMode="Single"
-                         Style="{StaticResource IntervalButtonListBoxStyle}" />
-            </StackPanel>
-        </GroupBox>
-
-        <GroupBox Grid.Row="2"
-                  Grid.Column="0"
-                  IsEnabled="{Binding TestModeEnabled}"
-<<<<<<< HEAD
-                  Header="{lex:Loc TestTowerLights}"
-                  Visibility="{Binding TowerLightsEnabled, Converter={StaticResource BoolToVisConverter}}">
-=======
-                  Header="{lex:Loc Key={x:Static loc:ResourceKeys.TestTowerLights}}"
-                  Visibility="{Binding TowerLightsEnabled, Converter={StaticResource TrueVisibleFalseCollapsed}}">
->>>>>>> 5dd0dcf5
-            <Grid Margin="4" VerticalAlignment="Top">
-                <Grid.RowDefinitions>
-                    <RowDefinition Height="Auto"/>
-                </Grid.RowDefinitions>
-                <Grid.ColumnDefinitions>
-                    <ColumnDefinition Width="Auto"/>
-                    <ColumnDefinition Width="Auto"/>
-                    <ColumnDefinition Width="Auto"/>
-                    <ColumnDefinition Width="100"/>
-                    <ColumnDefinition Width="Auto"/>
-                </Grid.ColumnDefinitions>
-                <ComboBox Grid.Column="0" 
-                          ItemsSource="{Binding TowerLights}" 
-                          SelectedItem="{Binding SelectedTowerLight}"
-                          DisplayMemberPath="Name"
-                          MinWidth="140" 
-                          MaxHeight="45"/>
-                <ComboBox Grid.Column="1" 
-                          ItemsSource="{Binding FlashStates}" 
-                          SelectedItem="{Binding SelectedFlashState}"
-                          MinWidth="240" 
-                          MaxHeight="45"
-                          Margin="15 0 0 0">
-                    <ComboBox.ItemTemplate>
-                        <DataTemplate>
-                            <TextBlock Text="{Binding Converter={StaticResource EnumDescriptionConverter}}"/>
-                        </DataTemplate>
-                    </ComboBox.ItemTemplate>
-                </ComboBox>
-                <Button Grid.Column="2"
-                        Content="{lex:Loc Set}"
-                        Command="{Binding SetTowerLightFlashStateCommand}"
-                        MaxHeight="45"
-                        Margin="15 0 0 0"/>
-                <ListBox Grid.Column="4" 
-                         ItemsSource="{Binding TowerLights}" 
-                         ItemContainerStyle="{StaticResource MonacoUnselectableListBoxItem}"
-                         MinWidth="275"
-                         BorderBrush="{DynamicResource MahApps.Brushes.Gray9}"
-                         Style="{StaticResource MonacoListBox}">
-                    <ListBox.ItemTemplate>
-                        <DataTemplate>
-                            <Grid>
-                                <Grid.ColumnDefinitions>
-                                    <ColumnDefinition Width="Auto" MinWidth="80"/>
-                                    <ColumnDefinition Width="*"/>
-                                </Grid.ColumnDefinitions>
-                                <TextBlock Grid.Column="0" Text="{Binding Name}"/>
-                                <RadioButton Grid.Column="1"
-                                             IsChecked="{Binding State}" 
-                                             Content="{Binding FlashStateName}" 
-                                             IsEnabled="False" 
-                                             Margin="15 0 0 0"/>
-                            </Grid>
-                        </DataTemplate>
-                    </ListBox.ItemTemplate>
-                </ListBox>
-            </Grid>
-        </GroupBox>
-    </Grid>
-
+﻿<operatorMenu:OperatorMenuPage x:Class="Aristocrat.Monaco.Application.UI.Views.LampsPage"
+                               xmlns="http://schemas.microsoft.com/winfx/2006/xaml/presentation"
+                               xmlns:x="http://schemas.microsoft.com/winfx/2006/xaml"
+                               xmlns:mc="http://schemas.openxmlformats.org/markup-compatibility/2006" 
+                               xmlns:d="http://schemas.microsoft.com/expression/blend/2008" 
+                               xmlns:common="http://monaco.aristocrat.com/common"
+                               xmlns:controls="http://metro.mahapps.com/winfx/xaml/controls"
+                               xmlns:operatorMenu="clr-namespace:Aristocrat.Monaco.Application.UI.OperatorMenu"
+                               xmlns:viewModels="clr-namespace:Aristocrat.Monaco.Application.UI.ViewModels"
+                               xmlns:lex="http://wpflocalizeextension.codeplex.com"
+                               xmlns:loc="http://monaco.aristocrat.com/localization"
+                               lex:ResxLocalizationProvider.DefaultAssembly="Aristocrat.Monaco.Localization"
+                               lex:ResxLocalizationProvider.DefaultDictionary="Resources"
+                               mc:Ignorable="d" 
+                               d:DataContext="{d:DesignInstance {x:Type viewModels:LampsPageViewModel}}">
+
+    <UserControl.Resources>
+        <ResourceDictionary>
+            <ResourceDictionary.MergedDictionaries>
+                <ResourceDictionary Source="/Aristocrat.Monaco.UI.Common;component/Skins/OperatorMenu.xaml"/>
+            </ResourceDictionary.MergedDictionaries>
+
+            <common:EnumDescriptionConverter x:Key="EnumDescriptionConverter"/>
+
+            <Style x:Key="ToggleSwitchButtonStyle"
+                   TargetType="controls:ToggleSwitch"
+                   BasedOn="{StaticResource MonacoToggleSwitchButton}">
+                <Setter Property="Height" Value="40"/>
+                <Setter Property="HorizontalAlignment" Value="Center"/>
+                <Setter Property="Margin" Value="0"/>
+                <!--<Setter Property="ThumbIndicatorWidth" Value="75"/>-->
+                <Setter Property="VerticalAlignment" Value="Center"/>
+                <Setter Property="Width" Value="150"/>
+            </Style>
+
+            <Style x:Key="LampButtonListBoxItemStyle" 
+                   TargetType="{x:Type ListBoxItem}"
+                   BasedOn="{StaticResource MonacoListBoxItem}">
+                <Setter Property="Template">
+                    <Setter.Value>
+                        <ControlTemplate TargetType="{x:Type ListBoxItem}">
+                            <Grid>
+                                <Grid.ColumnDefinitions>
+                                    <ColumnDefinition Width="Auto" />
+                                    <ColumnDefinition Width="Auto" />
+                                </Grid.ColumnDefinitions>
+
+                                <Border Grid.Column="0">
+                                    <controls:ToggleSwitch Style="{StaticResource ToggleSwitchButtonStyle}"/>
+                                </Border>
+                                <Border Grid.Column="1"
+                                        Margin="10 0 0 0">
+                                    <TextBlock VerticalAlignment="Center" IsHitTestVisible="False" Style="{StaticResource MonacoTextBlock}">
+                                        <TextBlock.Text>
+                                            <MultiBinding StringFormat="{}{0}">
+                                                <Binding Path="DataContext" 
+                                                         RelativeSource="{RelativeSource TemplatedParent}" />
+                                            </MultiBinding>
+                                        </TextBlock.Text>
+                                    </TextBlock>
+                                </Border>
+
+                            </Grid>
+                        </ControlTemplate>
+                    </Setter.Value>
+                </Setter>
+            </Style>
+
+            <Style x:Key="LampButtonListBoxStyle" 
+                   TargetType="{x:Type ListBox}"
+                   BasedOn="{StaticResource MonacoListBox}">
+                <Setter Property="BorderThickness" Value="0" />
+                <Setter Property="Focusable" Value="False" />
+                <Setter Property="ItemContainerStyle" Value="{StaticResource LampButtonListBoxItemStyle}" />
+                <Setter Property="ItemsPanel">
+                    <Setter.Value>
+                        <ItemsPanelTemplate>
+                            <WrapPanel Orientation="Vertical"
+                                       ItemHeight="60"/>
+                        </ItemsPanelTemplate>
+                    </Setter.Value>
+                </Setter>
+                <Setter Property="Margin" Value="0" />
+                <Setter Property="VirtualizingStackPanel.IsVirtualizing" Value="False"/>
+            </Style>
+
+            <Style x:Key="IntervalButtonListBoxItemStyle" 
+                   TargetType="{x:Type ListBoxItem}"
+                   BasedOn="{StaticResource MonacoListBoxItem}">
+                <Setter Property="Margin" Value="0 0 50 0" />
+                <Setter Property="Template">
+                    <Setter.Value>
+                        <ControlTemplate TargetType="{x:Type ListBoxItem}">
+                            <Grid>
+                                <Grid.ColumnDefinitions>
+                                    <ColumnDefinition Width="Auto" />
+                                    <ColumnDefinition Width="Auto" />
+                                </Grid.ColumnDefinitions>
+
+                                <Border Grid.Column="0">
+                                    <controls:ToggleSwitch IsOn="{Binding IsSelected, Mode=TwoWay, RelativeSource={RelativeSource TemplatedParent}}" 
+                                                           Style="{StaticResource ToggleSwitchButtonStyle}"/>
+                                </Border>
+
+                                <Border Grid.Column="1"
+                                        Margin="10 0 0 0">
+                                    <TextBlock VerticalAlignment="Center" IsHitTestVisible="False" Style="{StaticResource MonacoTextBlock}">
+                                        <TextBlock.Text>
+                                            <MultiBinding StringFormat="{}{0} {1}">
+                                                <Binding Path="DataContext" 
+                                                         RelativeSource="{RelativeSource TemplatedParent}" />
+                                                <Binding Source="{lex:Loc MillisecondIntervalText}"/>
+                                            </MultiBinding>
+                                        </TextBlock.Text>
+                                    </TextBlock>
+                                </Border>
+                            </Grid>
+                        </ControlTemplate>
+                    </Setter.Value>
+                </Setter>
+            </Style>
+
+            <Style x:Key="IntervalButtonListBoxStyle" 
+                   TargetType="{x:Type ListBox}"
+                   BasedOn="{StaticResource MonacoListBox}">
+                <Setter Property="BorderThickness" Value="0" />
+                <Setter Property="Focusable" Value="False" />
+                <Setter Property="ItemsPanel">
+                    <Setter.Value>
+                        <ItemsPanelTemplate>
+                            <WrapPanel Orientation="Horizontal" />
+                        </ItemsPanelTemplate>
+                    </Setter.Value>
+                </Setter>
+                <Setter Property="ItemContainerStyle" Value="{StaticResource IntervalButtonListBoxItemStyle}" />
+                <Setter Property="Margin" Value="0" />
+                <Setter Property="VirtualizingStackPanel.IsVirtualizing" Value="False"/>
+            </Style>
+
+            <Style TargetType="GroupBox" BasedOn="{StaticResource MonacoGroupBox}">
+                <Setter Property="Margin" Value="0 10 0 0"/>
+                <Setter Property="Padding" Value="10 0 10 0"/>
+            </Style>
+
+        </ResourceDictionary>
+    </UserControl.Resources>
+
+    <Grid>
+        <Grid.RowDefinitions>
+            <RowDefinition Height="Auto" />
+            <RowDefinition Height="Auto" />
+            <RowDefinition Height="Auto" />
+            <RowDefinition Height="*" />
+        </Grid.RowDefinitions>
+
+        <Grid.ColumnDefinitions>
+            <ColumnDefinition Width="*"/>
+        </Grid.ColumnDefinitions>
+
+        <GroupBox Grid.Row="0" 
+                  Grid.Column="0"
+                  Margin="0"
+                  Header="{lex:Loc TestButtonLamps}"
+                  IsEnabled="{Binding TestModeEnabled}"
+                  Visibility="{Binding ButtonLampsAvailable, Converter={StaticResource TrueVisibleFalseCollapsed}}">
+            <StackPanel>
+                <ListBox ItemsSource="{Binding ButtonLamps}"
+                         SelectedItem="{Binding SelectedButtonLamp}"
+                         SelectionMode="Single"
+                         Style="{StaticResource LampButtonListBoxStyle}"
+                         Visibility="{Binding ButtonLampsAvailable, Converter={StaticResource TrueVisibleFalseCollapsed}}" />
+                <Label Content="{lex:Loc FlashIntervals}" Margin="0 20 0 10" />
+                <ListBox ItemsSource="{Binding Intervals}"
+                         SelectedItem="{Binding SelectedInterval}"
+                         SelectionMode="Single"
+                         Style="{StaticResource IntervalButtonListBoxStyle}" />
+            </StackPanel>
+        </GroupBox>
+
+        <GroupBox Grid.Row="2"
+                  Grid.Column="0"
+                  IsEnabled="{Binding TestModeEnabled}"
+                  Header="{lex:Loc TestTowerLights}"
+                  Visibility="{Binding TowerLightsEnabled, Converter={StaticResource TrueVisibleFalseCollapsed}}">
+            <Grid Margin="4" VerticalAlignment="Top">
+                <Grid.RowDefinitions>
+                    <RowDefinition Height="Auto"/>
+                </Grid.RowDefinitions>
+                <Grid.ColumnDefinitions>
+                    <ColumnDefinition Width="Auto"/>
+                    <ColumnDefinition Width="Auto"/>
+                    <ColumnDefinition Width="Auto"/>
+                    <ColumnDefinition Width="100"/>
+                    <ColumnDefinition Width="Auto"/>
+                </Grid.ColumnDefinitions>
+                <ComboBox Grid.Column="0" 
+                          ItemsSource="{Binding TowerLights}" 
+                          SelectedItem="{Binding SelectedTowerLight}"
+                          DisplayMemberPath="Name"
+                          MinWidth="140" 
+                          MaxHeight="45"/>
+                <ComboBox Grid.Column="1" 
+                          ItemsSource="{Binding FlashStates}" 
+                          SelectedItem="{Binding SelectedFlashState}"
+                          MinWidth="240" 
+                          MaxHeight="45"
+                          Margin="15 0 0 0">
+                    <ComboBox.ItemTemplate>
+                        <DataTemplate>
+                            <TextBlock Text="{Binding Converter={StaticResource EnumDescriptionConverter}}"/>
+                        </DataTemplate>
+                    </ComboBox.ItemTemplate>
+                </ComboBox>
+                <Button Grid.Column="2"
+                        Content="{lex:Loc Set}"
+                        Command="{Binding SetTowerLightFlashStateCommand}"
+                        MaxHeight="45"
+                        Margin="15 0 0 0"/>
+                <ListBox Grid.Column="4" 
+                         ItemsSource="{Binding TowerLights}" 
+                         ItemContainerStyle="{StaticResource MonacoUnselectableListBoxItem}"
+                         MinWidth="275"
+                         BorderBrush="{DynamicResource MahApps.Brushes.Gray9}"
+                         Style="{StaticResource MonacoListBox}">
+                    <ListBox.ItemTemplate>
+                        <DataTemplate>
+                            <Grid>
+                                <Grid.ColumnDefinitions>
+                                    <ColumnDefinition Width="Auto" MinWidth="80"/>
+                                    <ColumnDefinition Width="*"/>
+                                </Grid.ColumnDefinitions>
+                                <TextBlock Grid.Column="0" Text="{Binding Name}"/>
+                                <RadioButton Grid.Column="1"
+                                             IsChecked="{Binding State}" 
+                                             Content="{Binding FlashStateName}" 
+                                             IsEnabled="False" 
+                                             Margin="15 0 0 0"/>
+                            </Grid>
+                        </DataTemplate>
+                    </ListBox.ItemTemplate>
+                </ListBox>
+            </Grid>
+        </GroupBox>
+    </Grid>
+
 </operatorMenu:OperatorMenuPage>