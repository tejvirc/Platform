--- conflicted
+++ resolved
@@ -1,464 +1,444 @@
-﻿<operatorMenu:OperatorMenuPage x:Class="Aristocrat.Monaco.Application.UI.Views.MechanicalReelsPage"
-                               xmlns="http://schemas.microsoft.com/winfx/2006/xaml/presentation"
-                               xmlns:x="http://schemas.microsoft.com/winfx/2006/xaml"
-                               xmlns:d="http://schemas.microsoft.com/expression/blend/2008"
-                               xmlns:mc="http://schemas.openxmlformats.org/markup-compatibility/2006"
-                               xmlns:operatorMenu="clr-namespace:Aristocrat.Monaco.Application.UI.OperatorMenu"
-                               xmlns:viewModels="clr-namespace:Aristocrat.Monaco.Application.UI.ViewModels"
-                               xmlns:lex="http://wpflocalizeextension.codeplex.com"
-                               xmlns:loc="http://monaco.aristocrat.com/localization"
-                               xmlns:models="clr-namespace:Aristocrat.Monaco.Application.UI.Models"
-                               xmlns:views="clr-namespace:Aristocrat.Monaco.Application.UI.Views"
-                               xmlns:xctk="http://schemas.xceed.com/wpf/xaml/toolkit"
-                               mc:Ignorable="d"
-                               Background="Transparent"
-                               d:DataContext="{d:DesignInstance {x:Type viewModels:MechanicalReelsPageViewModel}}">
-    <UserControl.Resources>
-        <ResourceDictionary>
-            <ResourceDictionary.MergedDictionaries>
-                <ResourceDictionary Source="/Aristocrat.Monaco.UI.Common;component/Skins/OperatorMenu.xaml" />
-                <ResourceDictionary Source="/Aristocrat.Monaco.UI.Common;component/Skins/Styles.xaml" />
-            </ResourceDictionary.MergedDictionaries>
-            <Style TargetType="Label"
-                   BasedOn="{StaticResource MonacoLabel}">
-                <Setter Property="Margin"
-                        Value="0 0 10 10" />
-                <Setter Property="VerticalAlignment"
-                        Value="Center" />
-            </Style>
-            <Style TargetType="TextBlock"
-                   BasedOn="{StaticResource MonacoTextBlock}">
-                <Setter Property="Margin"
-                        Value="0 0 0 10" />
-                <Setter Property="VerticalAlignment"
-                        Value="Center" />
-            </Style>
-            <Style TargetType="CheckBox"
-                   BasedOn="{StaticResource MonacoCheckBox}">
-                <Setter Property="Margin"
-                        Value="16 0 0 5" />
-            </Style>
-            <Style TargetType="Button"
-                   BasedOn="{StaticResource MonacoButton}">
-                <Setter Property="Margin"
-                        Value="5 5 5 5" />
-                <Setter Property="HorizontalAlignment"
-                        Value="Left" />
-                <Setter Property="Width"
-                        Value="200" />
-            </Style>
-            <Style TargetType="TextBox"
-                   BasedOn="{StaticResource MonacoTextBox}">
-                <Setter Property="HorizontalAlignment"
-                        Value="Left" />
-                <Setter Property="MinWidth"
-                        Value="40" />
-                <Setter Property="Margin"
-                        Value="16 5 0 5" />
-            </Style>
-        </ResourceDictionary>
-    </UserControl.Resources>
-    <Grid AutomationProperties.AutomationId="Grid0_EA876383">
-        <Grid.RowDefinitions>
-            <RowDefinition Height="Auto"
-                           AutomationProperties.AutomationId="RowDefinition1_EA876383" />
-            <RowDefinition Height="*"
-                           AutomationProperties.AutomationId="RowDefinition2_EA876383" />
-        </Grid.RowDefinitions>
-        <Grid.ColumnDefinitions>
-            <ColumnDefinition Width="Auto"
-                              AutomationProperties.AutomationId="ColumnDefinition3_EA876383" />
-        </Grid.ColumnDefinitions>
-        <StackPanel Grid.Row="0"
-                    AutomationProperties.AutomationId="StackPanel4_EA876383">
-            <!-- Main Page -->
-            <StackPanel
-                    Visibility="{Binding SettingsScreenHidden, Converter={StaticResource TrueCollapsedFalseVisible}}"
-                        AutomationProperties.AutomationId="StackPanel5_EA876383">
-                <!-- Device information -->
-                <Grid AutomationProperties.AutomationId="Grid6_EA876383">
-                    <Grid.ColumnDefinitions>
-                        <ColumnDefinition Width="Auto"
-                                          AutomationProperties.AutomationId="ColumnDefinition7_EA876383" />
-                        <ColumnDefinition Width="*"
-                                          AutomationProperties.AutomationId="ColumnDefinition8_EA876383" />
-                    </Grid.ColumnDefinitions>
-                    <Border Grid.Row="0"
-                            Grid.Column="0"
-                            AutomationProperties.AutomationId="Border9_EA876383">
-                        <Grid Name="MechanicalReelsInfo"
-                              AutomationProperties.AutomationId="Grid10_EA876383">
-                            <Grid.RowDefinitions>
-                                <RowDefinition Height="Auto"
-                                               AutomationProperties.AutomationId="RowDefinition11_EA876383" />
-                                <RowDefinition Height="Auto"
-                                               AutomationProperties.AutomationId="RowDefinition12_EA876383" />
-                                <RowDefinition Height="Auto"
-                                               AutomationProperties.AutomationId="RowDefinition13_EA876383" />
-                                <RowDefinition Height="Auto"
-                                               AutomationProperties.AutomationId="RowDefinition14_EA876383" />
-                                <RowDefinition Height="Auto"
-                                               AutomationProperties.AutomationId="RowDefinition15_EA876383" />
-                            </Grid.RowDefinitions>
-                            <Grid.ColumnDefinitions>
-                                <ColumnDefinition Width="Auto"
-                                                  AutomationProperties.AutomationId="ColumnDefinition16_EA876383" />
-                                <ColumnDefinition Width="*"
-                                                  AutomationProperties.AutomationId="ColumnDefinition17_EA876383" />
-                            </Grid.ColumnDefinitions>
-                            <Label Grid.Row="0"
-                                   Grid.Column="0"
-                                   Content="{lex:Loc Key={x:Static loc:ResourceKeys.ManufacturerLabel}}"
-                                   AutomationProperties.AutomationId="Label18_EA876383" />
-                            <TextBlock Grid.Row="0"
-                                       Grid.Column="1"
-<<<<<<< HEAD
-                                       Foreground="{Binding ManufacturerForeground}"
-=======
-                                       Foreground="{Binding InfoForeground}"
->>>>>>> 3c393e04
-                                       Margin="10 0 0 0"
-                                       AutomationProperties.AutomationId="TextBlock19_EA876383">
-                                <TextBlock.Style>
-                                    <Style TargetType="TextBlock"
-                                           BasedOn="{StaticResource {x:Type TextBlock}}">
-                                        <Style.Triggers>
-                                            <DataTrigger
-                                                    Binding="{Binding ManufacturerText, Mode=OneWay, TargetNullValue=''}"
-                                                         Value=""
-                                                         AutomationProperties.AutomationId="DataTrigger20_EA876383">
-                                                <Setter Property="Text"
-                                                        Value="{lex:BLoc Key={x:Static loc:ResourceKeys.NotAvailable}}" />
-                                            </DataTrigger>
-                                        </Style.Triggers>
-                                        <Setter Property="Text"
-                                                Value="{Binding ManufacturerText, Mode=OneWay}" />
-                                    </Style>
-                                </TextBlock.Style>
-                            </TextBlock>
-                            <Label Grid.Row="1"
-                                   Grid.Column="0"
-                                   Content="{lex:Loc Key={x:Static loc:ResourceKeys.ModelLabel}}"
-                                   AutomationProperties.AutomationId="Label21_EA876383" />
-                            <TextBlock Grid.Row="1"
-                                       Grid.Column="1"
-<<<<<<< HEAD
-                                       Foreground="{Binding ModelForeground}"
-=======
-                                       Foreground="{Binding InfoForeground}"
->>>>>>> 3c393e04
-                                       Margin="10 0 0 0"
-                                       AutomationProperties.AutomationId="TextBlock22_EA876383">
-                                <TextBlock.Style>
-                                    <Style TargetType="TextBlock"
-                                           BasedOn="{StaticResource {x:Type TextBlock}}">
-                                        <Style.Triggers>
-                                            <DataTrigger Binding="{Binding ModelText, Mode=OneWay, TargetNullValue=''}"
-                                                         Value=""
-                                                         AutomationProperties.AutomationId="DataTrigger23_EA876383">
-                                                <Setter Property="Text"
-                                                        Value="{lex:BLoc Key={x:Static loc:ResourceKeys.NotAvailable}}" />
-                                            </DataTrigger>
-                                        </Style.Triggers>
-                                        <Setter Property="Text"
-                                                Value="{Binding ModelText, Mode=OneWay}" />
-                                    </Style>
-                                </TextBlock.Style>
-                            </TextBlock>
-                            <Label Grid.Row="2"
-                                   Grid.Column="0"
-                                   Content="{lex:Loc Key={x:Static loc:ResourceKeys.FirmwareVersionLabel}}"
-                                   AutomationProperties.AutomationId="Label24_EA876383" />
-                            <TextBlock Grid.Row="2"
-                                       Grid.Column="1"
-<<<<<<< HEAD
-                                       Foreground="{Binding FirmwareVersionForeground}"
-=======
-                                       Foreground="{Binding InfoForeground}"
->>>>>>> 3c393e04
-                                       Margin="10 0 0 0"
-                                       AutomationProperties.AutomationId="TextBlock25_EA876383">
-                                <TextBlock.Style>
-                                    <Style TargetType="TextBlock"
-                                           BasedOn="{StaticResource {x:Type TextBlock}}">
-                                        <Style.Triggers>
-                                            <DataTrigger
-                                                    Binding="{Binding FirmwareVersionText, Mode=OneWay, TargetNullValue=''}"
-                                                         Value=""
-                                                         AutomationProperties.AutomationId="DataTrigger26_EA876383">
-                                                <Setter Property="Text"
-                                                        Value="{lex:BLoc Key={x:Static loc:ResourceKeys.NotAvailable}}" />
-                                            </DataTrigger>
-                                        </Style.Triggers>
-                                        <Setter Property="Text"
-                                                Value="{Binding FirmwareVersionText, Mode=OneWay}" />
-                                    </Style>
-                                </TextBlock.Style>
-                            </TextBlock>
-                            <Label Grid.Row="3"
-                                   Grid.Column="0"
-                                   Content="{lex:Loc Key={x:Static loc:ResourceKeys.MechanicalReels_ReelCountLabel}}"
-                                   AutomationProperties.AutomationId="Label27_EA876383" />
-                            <TextBlock Grid.Row="3"
-                                       Grid.Column="1"
-<<<<<<< HEAD
-                                       Foreground="{Binding ReelCountForeground}"
-=======
-                                       Foreground="{Binding InfoForeground}"
->>>>>>> 3c393e04
-                                       Margin="10 0 0 0"
-                                       AutomationProperties.AutomationId="TextBlock28_EA876383">
-                                <TextBlock.Style>
-                                    <Style TargetType="TextBlock"
-                                           BasedOn="{StaticResource {x:Type TextBlock}}">
-                                        <Style.Triggers>
-                                            <DataTrigger Binding="{Binding ReelCount, Mode=OneWay, TargetNullValue=''}"
-                                                         Value=""
-                                                         AutomationProperties.AutomationId="DataTrigger29_EA876383">
-                                                <Setter Property="Text"
-                                                        Value="{lex:BLoc Key={x:Static loc:ResourceKeys.NotAvailable}}" />
-                                            </DataTrigger>
-                                        </Style.Triggers>
-                                        <Setter Property="Text"
-                                                Value="{Binding ReelCount, Mode=OneWay}" />
-                                    </Style>
-                                </TextBlock.Style>
-                            </TextBlock>
-                            <Label Grid.Row="4"
-                                   Grid.Column="0"
-                                   Content="{lex:Loc Key={x:Static loc:ResourceKeys.StatusLabel}}"
-                                   AutomationProperties.AutomationId="Label30_EA876383" />
-                            <TextBlock Grid.Row="4"
-                                       Grid.Column="1"
-<<<<<<< HEAD
-                                       Foreground="{Binding StateForeground}"
-=======
-                                       Foreground="{Binding InfoForeground}"
->>>>>>> 3c393e04
-                                       Margin="10 0 0 0"
-                                       AutomationProperties.AutomationId="TextBlock31_EA876383">
-                                <TextBlock.Style>
-                                    <Style TargetType="TextBlock"
-                                           BasedOn="{StaticResource {x:Type TextBlock}}">
-                                        <Style.Triggers>
-                                            <DataTrigger Binding="{Binding StatusText, Mode=OneWay, TargetNullValue=''}"
-                                                         Value=""
-                                                         AutomationProperties.AutomationId="DataTrigger32_EA876383">
-                                                <Setter Property="Text"
-                                                        Value="{lex:BLoc Key={x:Static loc:ResourceKeys.NotAvailable}}" />
-                                            </DataTrigger>
-                                        </Style.Triggers>
-                                        <Setter Property="Text"
-                                                Value="{Binding StatusText, Mode=OneWay}" />
-                                    </Style>
-                                </TextBlock.Style>
-                            </TextBlock>
-                        </Grid>
-                    </Border>
-                </Grid>
-                <!-- Settings -->
-                <Grid Margin="0 20 0 0"
-                      AutomationProperties.AutomationId="Grid33_EA876383">
-                    <Grid.RowDefinitions>
-                        <RowDefinition Height="50"
-                                       AutomationProperties.AutomationId="RowDefinition34_EA876383" />
-                        <RowDefinition Height="100"
-                                       AutomationProperties.AutomationId="RowDefinition35_EA876383" />
-                    </Grid.RowDefinitions>
-                    <Grid.ColumnDefinitions>
-                        <ColumnDefinition Width="200"
-                                          AutomationProperties.AutomationId="ColumnDefinition36_EA876383" />
-                        <ColumnDefinition Width="Auto"
-                                          AutomationProperties.AutomationId="ColumnDefinition37_EA876383" />
-                    </Grid.ColumnDefinitions>
-                    <Grid.IsEnabled>
-                        <MultiBinding Converter="{StaticResource BoolAndConverter}">
-                            <Binding Path="InputEnabled" />
-                            <Binding Path="ReelsEnabled" />
-                        </MultiBinding>
-                    </Grid.IsEnabled>
-                    <Label Grid.Row="0"
-                           Grid.Column="0"
-                           Content="{lex:Loc Key={x:Static loc:ResourceKeys.OffsetText}}"
-                           Margin="5 0 0 0"
-                           VerticalAlignment="Center"
-                           AutomationProperties.AutomationId="Label38_EA876383" />
-                    <Label Grid.Row="1"
-                           Grid.Column="0"
-                           Content="{lex:Loc Key={x:Static loc:ResourceKeys.MechanicalReels_ReelBrightnessLabel}}"
-                           Margin="5 0 0 0"
-                           VerticalAlignment="Center"
-                           AutomationProperties.AutomationId="Label39_EA876383" />
-                    <ItemsControl Grid.Row="0"
-                                  Grid.Column="1"
-                                  x:Name="ReelInfo"
-                                  ItemsSource="{Binding ReelInfo}"
-                                  AutomationProperties.AutomationId="ItemsControl40_EA876383">
-                        <ItemsControl.ItemsPanel>
-                            <ItemsPanelTemplate>
-                                <StackPanel Orientation="Horizontal"
-                                            AutomationProperties.AutomationId="StackPanel41_EA876383" />
-                            </ItemsPanelTemplate>
-                        </ItemsControl.ItemsPanel>
-                        <ItemsControl.ItemTemplate>
-                            <DataTemplate DataType="{x:Type models:ReelInfoItem}">
-                                <StackPanel Orientation="Horizontal"
-                                            AutomationProperties.AutomationId="StackPanel42_EA876383">
-                                    <Label Content="{Binding Name}"
-                                           Margin="10 0 0 0"
-                                           AutomationProperties.AutomationId="Label43_EA876383" />
-                                    <xctk:IntegerUpDown Style="{StaticResource MonacoIntegerUpDown}"
-                                                        Margin="10 0 0 0"
-                                                        VerticalAlignment="Center"
-                                                        Value="{Binding OffsetSteps}"
-                                                        Minimum="{Binding MinReelOffset}"
-                                                        Maximum="{Binding MaxReelOffset}"
-                                                        Increment="1"
-                                                        AllowSpin="True"
-                                                        FontSize="18"
-                                                        Width="130"
-                                                        Height="45"></xctk:IntegerUpDown>
-                                </StackPanel>
-                            </DataTemplate>
-                        </ItemsControl.ItemTemplate>
-                    </ItemsControl>
-                    <StackPanel Grid.Row="1"
-                                Grid.Column="1"
-                                Orientation="Horizontal"
-                                VerticalAlignment="Center"
-                                AutomationProperties.AutomationId="StackPanel44_EA876383">
-                        <Slider Width="250"
-                                Style="{StaticResource MonacoSlider}"
-                                TickFrequency="1"
-                                IsSnapToTickEnabled="True"
-                                Minimum="{Binding MinimumBrightness, Mode=OneWay}"
-                                Maximum="{Binding MaximumBrightness, Mode=OneWay}"
-                                Value="{Binding Brightness}"
-                                IsEnabled="{Binding BrightnessChanging, Converter={StaticResource InverseBoolConverter}}"
-                                AutomationProperties.AutomationId="Slider45_EA876383" />
-                        <Button Content="{lex:Loc Key={x:Static loc:ResourceKeys.ApplyLabel}}"
-                                IsEnabled="{Binding BrightnessChangePending}"
-                                Command="{Binding ApplyBrightnessCommand}"
-                                Margin="10 0 0 0"
-                                VerticalAlignment="Center"
-                                Height="50"
-                                Width="150"
-                                AutomationProperties.AutomationId="Button46_EA876383" />
-                    </StackPanel>
-                </Grid>
-            </StackPanel>
-            <StackPanel AutomationProperties.AutomationId="StackPanel47_EA876383">
-                <StackPanel.IsEnabled>
-                    <MultiBinding Converter="{StaticResource BoolAndConverter}">
-                        <Binding
-                                RelativeSource="{RelativeSource FindAncestor, AncestorType={x:Type operatorMenu:OperatorMenuPage}}"
-                                 Path="DataContext.TestModeEnabled" />
-                        <Binding
-                                RelativeSource="{RelativeSource FindAncestor, AncestorType={x:Type operatorMenu:OperatorMenuPage}}"
-                                 Path="DataContext.ReelsEnabled" />
-                    </MultiBinding>
-                </StackPanel.IsEnabled>
-                <!-- Reels -->
-                <StackPanel
-                    Visibility="{Binding ReelAnimationTestScreenHidden, Converter={StaticResource TrueCollapsedFalseVisible}}"
-                    AutomationProperties.AutomationId="StackPanel0_A06673F2">
-                    <views:MechanicalReelsAnimationTestControl x:Name="ReelAnimationTestControl"
-                                                               DataContext="{Binding ReelAnimationTestViewModel}"/>
-                </StackPanel>
-                <StackPanel
-                        Visibility="{Binding ReelTestScreenHidden, Converter={StaticResource TrueCollapsedFalseVisible}}"
-                            AutomationProperties.AutomationId="StackPanel48_EA876383">
-                    <views:MechanicalReelsTestControl x:Name="ReelTestControl"
-                                                      DataContext="{Binding ReelTestViewModel}" />
-                </StackPanel>
-                <!-- Lights -->
-                <StackPanel
-                    Visibility="{Binding LightAnimationTestScreenHidden, Converter={StaticResource TrueCollapsedFalseVisible}}"
-                    AutomationProperties.AutomationId="StackPanel1_A06673F2">
-                    <views:MechanicalReelsLightAnimationTestControl x:Name="LightAnimationTestControl"
-                                                                    DataContext="{Binding LightAnimationTestViewModel}"/>
-                </StackPanel>
-                <StackPanel
-                        Visibility="{Binding LightTestScreenHidden, Converter={StaticResource TrueCollapsedFalseVisible}}"
-                            AutomationProperties.AutomationId="StackPanel49_EA876383">
-                    <views:MechanicalReelsLightTestControl x:Name="LightTestControl"
-                                                           DataContext="{Binding LightTestViewModel}" />
-                </StackPanel>
-            </StackPanel>
-        </StackPanel>
-        <Border Grid.Row="1"
-                Margin="0 15 0 0"
-                VerticalAlignment="Bottom"
-                AutomationProperties.AutomationId="Border50_EA876383">
-            <StackPanel Orientation="Horizontal"
-                        AutomationProperties.AutomationId="StackPanel51_EA876383">
-                <Button Content="{lex:Loc Key={x:Static loc:ResourceKeys.MechanicalReels_ReelSettingsText}}"
-                        Command="{Binding ShowSettingsCommand}"
-                        Visibility="{Binding SettingsButtonHidden, Converter={StaticResource TrueCollapsedFalseVisible}}"
-                        Margin="0 10 10 10"
-                        VerticalAlignment="Center"
-                        Height="50"
-                        Width="150"
-                        AutomationProperties.AutomationId="Button52_EA876383" />
-                <StackPanel Orientation="Horizontal"
-                            AutomationProperties.AutomationId="StackPanel53_EA876383">
-                    <StackPanel.IsEnabled>
-                        <MultiBinding Converter="{StaticResource BoolAndConverter}">
-                            <Binding Path="TestModeEnabled" />
-                        </MultiBinding>
-                    </StackPanel.IsEnabled>
-                    <Button Content="{lex:Loc Key={x:Static loc:ResourceKeys.MechanicalReels_TestReelsText}}"
-                            Command="{Binding ShowReelTestCommand}"
-                            Name="TestReelsButton"
-                            Visibility="{Binding ReelTestButtonHidden, Converter={StaticResource TrueCollapsedFalseVisible}}"
-                            Margin="0 10 10 10"
-                            VerticalAlignment="Center"
-                            Height="50"
-                            Width="150"
-                            AutomationProperties.AutomationId="Button54_EA876383" />
-                    <Button Content="{lex:Loc Key={x:Static loc:ResourceKeys.MechanicalReels_TestLightsText}}"
-                            Command="{Binding ShowLightTestCommand}"
-                            Name="TestLightsButton"
-                            Visibility="{Binding LightTestButtonHidden, Converter={StaticResource TrueCollapsedFalseVisible}}"
-                            Margin="0 10 10 10"
-                            VerticalAlignment="Center"
-                            Height="50"
-                            Width="150"
-                            AutomationProperties.AutomationId="Button55_EA876383" />
-                    <Button Content="{lex:Loc Key={x:Static loc:ResourceKeys.SelfTestLabel}}"
-                            Command="{Binding SelfTestCommand}"
-                            Name="SelfTestButton"
-                            Visibility="{Binding SettingsScreenHidden, Converter={StaticResource TrueCollapsedFalseVisible}}"
-                            Margin="0 10 0 10"
-                            VerticalAlignment="Center"
-                            Height="50"
-                            Width="150"
-                            AutomationProperties.AutomationId="Button56_EA876383" />
-                    <Button Content="{lex:Loc Key={x:Static loc:ResourceKeys.SelfTestClearNVM}}"
-                            Command="{Binding SelfTestClearCommand}"
-                            Visibility="{Binding SettingsScreenHidden, Converter={StaticResource TrueCollapsedFalseVisible}}"
-                            Margin="10 10 10 10"
-                            VerticalAlignment="Center"
-                            Height="50"
-                            Width="250"
-                            AutomationProperties.AutomationId="Button57_EA876383" />
-                </StackPanel>
-                <Button Name="WarningButton"
-                        Style="{StaticResource MonacoWarningButton}"
-                        Command="{Binding ShowInfoPopupCommand}"
-                        Visibility="{Binding TestModeToolTipDisabled, Converter={StaticResource TrueHiddenFalseVisible}}"
-                        Margin="0 10 10 10"
-                        VerticalAlignment="Center"
-                        AutomationProperties.AutomationId="Button58_EA876383">
-                    <Button.CommandParameter>
-                        <MultiBinding Converter="{StaticResource MultiValueConverter}">
-                            <Binding ElementName="WarningButton" />
-                            <Binding RelativeSource="{RelativeSource Mode=FindAncestor, AncestorType=Control}"
-                                     Path="DataContext.TestWarningText" />
-                        </MultiBinding>
-                    </Button.CommandParameter>
-                </Button>
-            </StackPanel>
-        </Border>
-    </Grid>
+﻿<operatorMenu:OperatorMenuPage x:Class="Aristocrat.Monaco.Application.UI.Views.MechanicalReelsPage"
+                               xmlns="http://schemas.microsoft.com/winfx/2006/xaml/presentation"
+                               xmlns:x="http://schemas.microsoft.com/winfx/2006/xaml"
+                               xmlns:d="http://schemas.microsoft.com/expression/blend/2008"
+                               xmlns:mc="http://schemas.openxmlformats.org/markup-compatibility/2006"
+                               xmlns:operatorMenu="clr-namespace:Aristocrat.Monaco.Application.UI.OperatorMenu"
+                               xmlns:viewModels="clr-namespace:Aristocrat.Monaco.Application.UI.ViewModels"
+                               xmlns:lex="http://wpflocalizeextension.codeplex.com"
+                               xmlns:loc="http://monaco.aristocrat.com/localization"
+                               xmlns:models="clr-namespace:Aristocrat.Monaco.Application.UI.Models"
+                               xmlns:views="clr-namespace:Aristocrat.Monaco.Application.UI.Views"
+                               xmlns:xctk="http://schemas.xceed.com/wpf/xaml/toolkit"
+                               mc:Ignorable="d"
+                               Background="Transparent"
+                               d:DataContext="{d:DesignInstance {x:Type viewModels:MechanicalReelsPageViewModel}}">
+    <UserControl.Resources>
+        <ResourceDictionary>
+            <ResourceDictionary.MergedDictionaries>
+                <ResourceDictionary Source="/Aristocrat.Monaco.UI.Common;component/Skins/OperatorMenu.xaml" />
+                <ResourceDictionary Source="/Aristocrat.Monaco.UI.Common;component/Skins/Styles.xaml" />
+            </ResourceDictionary.MergedDictionaries>
+            <Style TargetType="Label"
+                   BasedOn="{StaticResource MonacoLabel}">
+                <Setter Property="Margin"
+                        Value="0 0 10 10" />
+                <Setter Property="VerticalAlignment"
+                        Value="Center" />
+            </Style>
+            <Style TargetType="TextBlock"
+                   BasedOn="{StaticResource MonacoTextBlock}">
+                <Setter Property="Margin"
+                        Value="0 0 0 10" />
+                <Setter Property="VerticalAlignment"
+                        Value="Center" />
+            </Style>
+            <Style TargetType="CheckBox"
+                   BasedOn="{StaticResource MonacoCheckBox}">
+                <Setter Property="Margin"
+                        Value="16 0 0 5" />
+            </Style>
+            <Style TargetType="Button"
+                   BasedOn="{StaticResource MonacoButton}">
+                <Setter Property="Margin"
+                        Value="5 5 5 5" />
+                <Setter Property="HorizontalAlignment"
+                        Value="Left" />
+                <Setter Property="Width"
+                        Value="200" />
+            </Style>
+            <Style TargetType="TextBox"
+                   BasedOn="{StaticResource MonacoTextBox}">
+                <Setter Property="HorizontalAlignment"
+                        Value="Left" />
+                <Setter Property="MinWidth"
+                        Value="40" />
+                <Setter Property="Margin"
+                        Value="16 5 0 5" />
+            </Style>
+        </ResourceDictionary>
+    </UserControl.Resources>
+    <Grid AutomationProperties.AutomationId="Grid0_EA876383">
+        <Grid.RowDefinitions>
+            <RowDefinition Height="Auto"
+                           AutomationProperties.AutomationId="RowDefinition1_EA876383" />
+            <RowDefinition Height="*"
+                           AutomationProperties.AutomationId="RowDefinition2_EA876383" />
+        </Grid.RowDefinitions>
+        <Grid.ColumnDefinitions>
+            <ColumnDefinition Width="Auto"
+                              AutomationProperties.AutomationId="ColumnDefinition3_EA876383" />
+        </Grid.ColumnDefinitions>
+        <StackPanel Grid.Row="0"
+                    AutomationProperties.AutomationId="StackPanel4_EA876383">
+            <!-- Main Page -->
+            <StackPanel
+                    Visibility="{Binding SettingsScreenHidden, Converter={StaticResource TrueCollapsedFalseVisible}}"
+                        AutomationProperties.AutomationId="StackPanel5_EA876383">
+                <!-- Device information -->
+                <Grid AutomationProperties.AutomationId="Grid6_EA876383">
+                    <Grid.ColumnDefinitions>
+                        <ColumnDefinition Width="Auto"
+                                          AutomationProperties.AutomationId="ColumnDefinition7_EA876383" />
+                        <ColumnDefinition Width="*"
+                                          AutomationProperties.AutomationId="ColumnDefinition8_EA876383" />
+                    </Grid.ColumnDefinitions>
+                    <Border Grid.Row="0"
+                            Grid.Column="0"
+                            AutomationProperties.AutomationId="Border9_EA876383">
+                        <Grid Name="MechanicalReelsInfo"
+                              AutomationProperties.AutomationId="Grid10_EA876383">
+                            <Grid.RowDefinitions>
+                                <RowDefinition Height="Auto"
+                                               AutomationProperties.AutomationId="RowDefinition11_EA876383" />
+                                <RowDefinition Height="Auto"
+                                               AutomationProperties.AutomationId="RowDefinition12_EA876383" />
+                                <RowDefinition Height="Auto"
+                                               AutomationProperties.AutomationId="RowDefinition13_EA876383" />
+                                <RowDefinition Height="Auto"
+                                               AutomationProperties.AutomationId="RowDefinition14_EA876383" />
+                                <RowDefinition Height="Auto"
+                                               AutomationProperties.AutomationId="RowDefinition15_EA876383" />
+                            </Grid.RowDefinitions>
+                            <Grid.ColumnDefinitions>
+                                <ColumnDefinition Width="Auto"
+                                                  AutomationProperties.AutomationId="ColumnDefinition16_EA876383" />
+                                <ColumnDefinition Width="*"
+                                                  AutomationProperties.AutomationId="ColumnDefinition17_EA876383" />
+                            </Grid.ColumnDefinitions>
+                            <Label Grid.Row="0"
+                                   Grid.Column="0"
+                                   Content="{lex:Loc Key={x:Static loc:ResourceKeys.ManufacturerLabel}}"
+                                   AutomationProperties.AutomationId="Label18_EA876383" />
+                            <TextBlock Grid.Row="0"
+                                       Grid.Column="1"
+                                       Foreground="{Binding InfoForeground}"
+                                       Margin="10 0 0 0"
+                                       AutomationProperties.AutomationId="TextBlock19_EA876383">
+                                <TextBlock.Style>
+                                    <Style TargetType="TextBlock"
+                                           BasedOn="{StaticResource {x:Type TextBlock}}">
+                                        <Style.Triggers>
+                                            <DataTrigger
+                                                    Binding="{Binding ManufacturerText, Mode=OneWay, TargetNullValue=''}"
+                                                         Value=""
+                                                         AutomationProperties.AutomationId="DataTrigger20_EA876383">
+                                                <Setter Property="Text"
+                                                        Value="{lex:BLoc Key={x:Static loc:ResourceKeys.NotAvailable}}" />
+                                            </DataTrigger>
+                                        </Style.Triggers>
+                                        <Setter Property="Text"
+                                                Value="{Binding ManufacturerText, Mode=OneWay}" />
+                                    </Style>
+                                </TextBlock.Style>
+                            </TextBlock>
+                            <Label Grid.Row="1"
+                                   Grid.Column="0"
+                                   Content="{lex:Loc Key={x:Static loc:ResourceKeys.ModelLabel}}"
+                                   AutomationProperties.AutomationId="Label21_EA876383" />
+                            <TextBlock Grid.Row="1"
+                                       Grid.Column="1"
+                                       Foreground="{Binding InfoForeground}"
+                                       Margin="10 0 0 0"
+                                       AutomationProperties.AutomationId="TextBlock22_EA876383">
+                                <TextBlock.Style>
+                                    <Style TargetType="TextBlock"
+                                           BasedOn="{StaticResource {x:Type TextBlock}}">
+                                        <Style.Triggers>
+                                            <DataTrigger Binding="{Binding ModelText, Mode=OneWay, TargetNullValue=''}"
+                                                         Value=""
+                                                         AutomationProperties.AutomationId="DataTrigger23_EA876383">
+                                                <Setter Property="Text"
+                                                        Value="{lex:BLoc Key={x:Static loc:ResourceKeys.NotAvailable}}" />
+                                            </DataTrigger>
+                                        </Style.Triggers>
+                                        <Setter Property="Text"
+                                                Value="{Binding ModelText, Mode=OneWay}" />
+                                    </Style>
+                                </TextBlock.Style>
+                            </TextBlock>
+                            <Label Grid.Row="2"
+                                   Grid.Column="0"
+                                   Content="{lex:Loc Key={x:Static loc:ResourceKeys.FirmwareVersionLabel}}"
+                                   AutomationProperties.AutomationId="Label24_EA876383" />
+                            <TextBlock Grid.Row="2"
+                                       Grid.Column="1"
+                                       Foreground="{Binding InfoForeground}"
+                                       Margin="10 0 0 0"
+                                       AutomationProperties.AutomationId="TextBlock25_EA876383">
+                                <TextBlock.Style>
+                                    <Style TargetType="TextBlock"
+                                           BasedOn="{StaticResource {x:Type TextBlock}}">
+                                        <Style.Triggers>
+                                            <DataTrigger
+                                                    Binding="{Binding FirmwareVersionText, Mode=OneWay, TargetNullValue=''}"
+                                                         Value=""
+                                                         AutomationProperties.AutomationId="DataTrigger26_EA876383">
+                                                <Setter Property="Text"
+                                                        Value="{lex:BLoc Key={x:Static loc:ResourceKeys.NotAvailable}}" />
+                                            </DataTrigger>
+                                        </Style.Triggers>
+                                        <Setter Property="Text"
+                                                Value="{Binding FirmwareVersionText, Mode=OneWay}" />
+                                    </Style>
+                                </TextBlock.Style>
+                            </TextBlock>
+                            <Label Grid.Row="3"
+                                   Grid.Column="0"
+                                   Content="{lex:Loc Key={x:Static loc:ResourceKeys.MechanicalReels_ReelCountLabel}}"
+                                   AutomationProperties.AutomationId="Label27_EA876383" />
+                            <TextBlock Grid.Row="3"
+                                       Grid.Column="1"
+                                       Foreground="{Binding InfoForeground}"
+                                       Margin="10 0 0 0"
+                                       AutomationProperties.AutomationId="TextBlock28_EA876383">
+                                <TextBlock.Style>
+                                    <Style TargetType="TextBlock"
+                                           BasedOn="{StaticResource {x:Type TextBlock}}">
+                                        <Style.Triggers>
+                                            <DataTrigger Binding="{Binding ReelCount, Mode=OneWay, TargetNullValue=''}"
+                                                         Value=""
+                                                         AutomationProperties.AutomationId="DataTrigger29_EA876383">
+                                                <Setter Property="Text"
+                                                        Value="{lex:BLoc Key={x:Static loc:ResourceKeys.NotAvailable}}" />
+                                            </DataTrigger>
+                                        </Style.Triggers>
+                                        <Setter Property="Text"
+                                                Value="{Binding ReelCount, Mode=OneWay}" />
+                                    </Style>
+                                </TextBlock.Style>
+                            </TextBlock>
+                            <Label Grid.Row="4"
+                                   Grid.Column="0"
+                                   Content="{lex:Loc Key={x:Static loc:ResourceKeys.StatusLabel}}"
+                                   AutomationProperties.AutomationId="Label30_EA876383" />
+                            <TextBlock Grid.Row="4"
+                                       Grid.Column="1"
+                                       Foreground="{Binding InfoForeground}"
+                                       Margin="10 0 0 0"
+                                       AutomationProperties.AutomationId="TextBlock31_EA876383">
+                                <TextBlock.Style>
+                                    <Style TargetType="TextBlock"
+                                           BasedOn="{StaticResource {x:Type TextBlock}}">
+                                        <Style.Triggers>
+                                            <DataTrigger Binding="{Binding StatusText, Mode=OneWay, TargetNullValue=''}"
+                                                         Value=""
+                                                         AutomationProperties.AutomationId="DataTrigger32_EA876383">
+                                                <Setter Property="Text"
+                                                        Value="{lex:BLoc Key={x:Static loc:ResourceKeys.NotAvailable}}" />
+                                            </DataTrigger>
+                                        </Style.Triggers>
+                                        <Setter Property="Text"
+                                                Value="{Binding StatusText, Mode=OneWay}" />
+                                    </Style>
+                                </TextBlock.Style>
+                            </TextBlock>
+                        </Grid>
+                    </Border>
+                </Grid>
+                <!-- Settings -->
+                <Grid Margin="0 20 0 0"
+                      AutomationProperties.AutomationId="Grid33_EA876383">
+                    <Grid.RowDefinitions>
+                        <RowDefinition Height="50"
+                                       AutomationProperties.AutomationId="RowDefinition34_EA876383" />
+                        <RowDefinition Height="100"
+                                       AutomationProperties.AutomationId="RowDefinition35_EA876383" />
+                    </Grid.RowDefinitions>
+                    <Grid.ColumnDefinitions>
+                        <ColumnDefinition Width="200"
+                                          AutomationProperties.AutomationId="ColumnDefinition36_EA876383" />
+                        <ColumnDefinition Width="Auto"
+                                          AutomationProperties.AutomationId="ColumnDefinition37_EA876383" />
+                    </Grid.ColumnDefinitions>
+                    <Grid.IsEnabled>
+                        <MultiBinding Converter="{StaticResource BoolAndConverter}">
+                            <Binding Path="InputEnabled" />
+                            <Binding Path="ReelsEnabled" />
+                        </MultiBinding>
+                    </Grid.IsEnabled>
+                    <Label Grid.Row="0"
+                           Grid.Column="0"
+                           Content="{lex:Loc Key={x:Static loc:ResourceKeys.OffsetText}}"
+                           Margin="5 0 0 0"
+                           VerticalAlignment="Center"
+                           AutomationProperties.AutomationId="Label38_EA876383" />
+                    <Label Grid.Row="1"
+                           Grid.Column="0"
+                           Content="{lex:Loc Key={x:Static loc:ResourceKeys.MechanicalReels_ReelBrightnessLabel}}"
+                           Margin="5 0 0 0"
+                           VerticalAlignment="Center"
+                           AutomationProperties.AutomationId="Label39_EA876383" />
+                    <ItemsControl Grid.Row="0"
+                                  Grid.Column="1"
+                                  x:Name="ReelInfo"
+                                  ItemsSource="{Binding ReelInfo}"
+                                  AutomationProperties.AutomationId="ItemsControl40_EA876383">
+                        <ItemsControl.ItemsPanel>
+                            <ItemsPanelTemplate>
+                                <StackPanel Orientation="Horizontal"
+                                            AutomationProperties.AutomationId="StackPanel41_EA876383" />
+                            </ItemsPanelTemplate>
+                        </ItemsControl.ItemsPanel>
+                        <ItemsControl.ItemTemplate>
+                            <DataTemplate DataType="{x:Type models:ReelInfoItem}">
+                                <StackPanel Orientation="Horizontal"
+                                            AutomationProperties.AutomationId="StackPanel42_EA876383">
+                                    <Label Content="{Binding Name}"
+                                           Margin="10 0 0 0"
+                                           AutomationProperties.AutomationId="Label43_EA876383" />
+                                    <xctk:IntegerUpDown Style="{StaticResource MonacoIntegerUpDown}"
+                                                        Margin="10 0 0 0"
+                                                        VerticalAlignment="Center"
+                                                        Value="{Binding OffsetSteps}"
+                                                        Minimum="{Binding MinReelOffset}"
+                                                        Maximum="{Binding MaxReelOffset}"
+                                                        Increment="1"
+                                                        AllowSpin="True"
+                                                        FontSize="18"
+                                                        Width="130"
+                                                        Height="45"></xctk:IntegerUpDown>
+                                </StackPanel>
+                            </DataTemplate>
+                        </ItemsControl.ItemTemplate>
+                    </ItemsControl>
+                    <StackPanel Grid.Row="1"
+                                Grid.Column="1"
+                                Orientation="Horizontal"
+                                VerticalAlignment="Center"
+                                AutomationProperties.AutomationId="StackPanel44_EA876383">
+                        <Slider Width="250"
+                                Style="{StaticResource MonacoSlider}"
+                                TickFrequency="1"
+                                IsSnapToTickEnabled="True"
+                                Minimum="{Binding MinimumBrightness, Mode=OneWay}"
+                                Maximum="{Binding MaximumBrightness, Mode=OneWay}"
+                                Value="{Binding Brightness}"
+                                IsEnabled="{Binding BrightnessChanging, Converter={StaticResource InverseBoolConverter}}"
+                                AutomationProperties.AutomationId="Slider45_EA876383" />
+                        <Button Content="{lex:Loc Key={x:Static loc:ResourceKeys.ApplyLabel}}"
+                                IsEnabled="{Binding BrightnessChangePending}"
+                                Command="{Binding ApplyBrightnessCommand}"
+                                Margin="10 0 0 0"
+                                VerticalAlignment="Center"
+                                Height="50"
+                                Width="150"
+                                AutomationProperties.AutomationId="Button46_EA876383" />
+                    </StackPanel>
+                </Grid>
+            </StackPanel>
+            <StackPanel AutomationProperties.AutomationId="StackPanel47_EA876383">
+                <StackPanel.IsEnabled>
+                    <MultiBinding Converter="{StaticResource BoolAndConverter}">
+                        <Binding
+                                RelativeSource="{RelativeSource FindAncestor, AncestorType={x:Type operatorMenu:OperatorMenuPage}}"
+                                 Path="DataContext.TestModeEnabled" />
+                        <Binding
+                                RelativeSource="{RelativeSource FindAncestor, AncestorType={x:Type operatorMenu:OperatorMenuPage}}"
+                                 Path="DataContext.ReelsEnabled" />
+                    </MultiBinding>
+                </StackPanel.IsEnabled>
+                <!-- Reels -->
+                <StackPanel
+                    Visibility="{Binding ReelAnimationTestScreenHidden, Converter={StaticResource TrueCollapsedFalseVisible}}"
+                    AutomationProperties.AutomationId="StackPanel0_A06673F2">
+                    <views:MechanicalReelsAnimationTestControl x:Name="ReelAnimationTestControl"
+                                                               DataContext="{Binding ReelAnimationTestViewModel}"/>
+                </StackPanel>
+                <StackPanel
+                        Visibility="{Binding ReelTestScreenHidden, Converter={StaticResource TrueCollapsedFalseVisible}}"
+                            AutomationProperties.AutomationId="StackPanel48_EA876383">
+                    <views:MechanicalReelsTestControl x:Name="ReelTestControl"
+                                                      DataContext="{Binding ReelTestViewModel}" />
+                </StackPanel>
+                <!-- Lights -->
+                <StackPanel
+                    Visibility="{Binding LightAnimationTestScreenHidden, Converter={StaticResource TrueCollapsedFalseVisible}}"
+                    AutomationProperties.AutomationId="StackPanel1_A06673F2">
+                    <views:MechanicalReelsLightAnimationTestControl x:Name="LightAnimationTestControl"
+                                                                    DataContext="{Binding LightAnimationTestViewModel}"/>
+                </StackPanel>
+                <StackPanel
+                        Visibility="{Binding LightTestScreenHidden, Converter={StaticResource TrueCollapsedFalseVisible}}"
+                            AutomationProperties.AutomationId="StackPanel49_EA876383">
+                    <views:MechanicalReelsLightTestControl x:Name="LightTestControl"
+                                                           DataContext="{Binding LightTestViewModel}" />
+                </StackPanel>
+            </StackPanel>
+        </StackPanel>
+        <Border Grid.Row="1"
+                Margin="0 15 0 0"
+                VerticalAlignment="Bottom"
+                AutomationProperties.AutomationId="Border50_EA876383">
+            <StackPanel Orientation="Horizontal"
+                        AutomationProperties.AutomationId="StackPanel51_EA876383">
+                <Button Content="{lex:Loc Key={x:Static loc:ResourceKeys.MechanicalReels_ReelSettingsText}}"
+                        Command="{Binding ShowSettingsCommand}"
+                        Visibility="{Binding SettingsButtonHidden, Converter={StaticResource TrueCollapsedFalseVisible}}"
+                        Margin="0 10 10 10"
+                        VerticalAlignment="Center"
+                        Height="50"
+                        Width="150"
+                        AutomationProperties.AutomationId="Button52_EA876383" />
+                <StackPanel Orientation="Horizontal"
+                            AutomationProperties.AutomationId="StackPanel53_EA876383">
+                    <StackPanel.IsEnabled>
+                        <MultiBinding Converter="{StaticResource BoolAndConverter}">
+                            <Binding Path="TestModeEnabled" />
+                        </MultiBinding>
+                    </StackPanel.IsEnabled>
+                    <Button Content="{lex:Loc Key={x:Static loc:ResourceKeys.MechanicalReels_TestReelsText}}"
+                            Command="{Binding ShowReelTestCommand}"
+                            Name="TestReelsButton"
+                            Visibility="{Binding ReelTestButtonHidden, Converter={StaticResource TrueCollapsedFalseVisible}}"
+                            Margin="0 10 10 10"
+                            VerticalAlignment="Center"
+                            Height="50"
+                            Width="150"
+                            AutomationProperties.AutomationId="Button54_EA876383" />
+                    <Button Content="{lex:Loc Key={x:Static loc:ResourceKeys.MechanicalReels_TestLightsText}}"
+                            Command="{Binding ShowLightTestCommand}"
+                            Name="TestLightsButton"
+                            Visibility="{Binding LightTestButtonHidden, Converter={StaticResource TrueCollapsedFalseVisible}}"
+                            Margin="0 10 10 10"
+                            VerticalAlignment="Center"
+                            Height="50"
+                            Width="150"
+                            AutomationProperties.AutomationId="Button55_EA876383" />
+                    <Button Content="{lex:Loc Key={x:Static loc:ResourceKeys.SelfTestLabel}}"
+                            Command="{Binding SelfTestCommand}"
+                            Name="SelfTestButton"
+                            Visibility="{Binding SettingsScreenHidden, Converter={StaticResource TrueCollapsedFalseVisible}}"
+                            Margin="0 10 0 10"
+                            VerticalAlignment="Center"
+                            Height="50"
+                            Width="150"
+                            AutomationProperties.AutomationId="Button56_EA876383" />
+                    <Button Content="{lex:Loc Key={x:Static loc:ResourceKeys.SelfTestClearNVM}}"
+                            Command="{Binding SelfTestClearCommand}"
+                            Visibility="{Binding SettingsScreenHidden, Converter={StaticResource TrueCollapsedFalseVisible}}"
+                            Margin="10 10 10 10"
+                            VerticalAlignment="Center"
+                            Height="50"
+                            Width="250"
+                            AutomationProperties.AutomationId="Button57_EA876383" />
+                </StackPanel>
+                <Button Name="WarningButton"
+                        Style="{StaticResource MonacoWarningButton}"
+                        Command="{Binding ShowInfoPopupCommand}"
+                        Visibility="{Binding TestModeToolTipDisabled, Converter={StaticResource TrueHiddenFalseVisible}}"
+                        Margin="0 10 10 10"
+                        VerticalAlignment="Center"
+                        AutomationProperties.AutomationId="Button58_EA876383">
+                    <Button.CommandParameter>
+                        <MultiBinding Converter="{StaticResource MultiValueConverter}">
+                            <Binding ElementName="WarningButton" />
+                            <Binding RelativeSource="{RelativeSource Mode=FindAncestor, AncestorType=Control}"
+                                     Path="DataContext.TestWarningText" />
+                        </MultiBinding>
+                    </Button.CommandParameter>
+                </Button>
+            </StackPanel>
+        </Border>
+    </Grid>
 </operatorMenu:OperatorMenuPage>