﻿<operatorMenu:OperatorMenuPage x:Class="Aristocrat.Monaco.Application.UI.Views.SerialGatPage"
                              xmlns="http://schemas.microsoft.com/winfx/2006/xaml/presentation"
                              xmlns:x="http://schemas.microsoft.com/winfx/2006/xaml"
                              xmlns:mc="http://schemas.openxmlformats.org/markup-compatibility/2006"
                              mc:Ignorable="d"
                              xmlns:d="http://schemas.microsoft.com/expression/blend/2008"
                              xmlns:viewModels="clr-namespace:Aristocrat.Monaco.Application.UI.ViewModels"
                              xmlns:operatorMenu="clr-namespace:Aristocrat.Monaco.Application.UI.OperatorMenu"
                              xmlns:lex="http://wpflocalizeextension.codeplex.com"
                               lex:ResxLocalizationProvider.DefaultAssembly="Aristocrat.Monaco.Localization"
                               lex:ResxLocalizationProvider.DefaultDictionary="Resources" 
                               xmlns:loc="http://monaco.aristocrat.com/localization"
                               d:DataContext="{d:DesignInstance {x:Type viewModels:SerialGatPageViewModel}, IsDesignTimeCreatable=False}">
    <UserControl.Resources>
        <ResourceDictionary>
            <ResourceDictionary.MergedDictionaries>
                <ResourceDictionary Source="/Aristocrat.Monaco.UI.Common;component/Skins/OperatorMenu.xaml" />
            </ResourceDictionary.MergedDictionaries>
        </ResourceDictionary>
    </UserControl.Resources>
    <Grid AutomationProperties.AutomationId="Grid0_D6DAA136">
        <Grid.ColumnDefinitions>
            <ColumnDefinition Width="Auto"
                              AutomationProperties.AutomationId="ColumnDefinition1_D6DAA136" />
        </Grid.ColumnDefinitions>
        <Grid.RowDefinitions>
            <RowDefinition Height="Auto"
                           AutomationProperties.AutomationId="RowDefinition2_D6DAA136" />
            <RowDefinition Height="Auto"
                           AutomationProperties.AutomationId="RowDefinition3_D6DAA136" />
            <RowDefinition Height="Auto"
                           AutomationProperties.AutomationId="RowDefinition4_D6DAA136" />
        </Grid.RowDefinitions>
        <Label Grid.Column="0"
               Grid.Row="0"
               VerticalAlignment="Bottom"
               Style="{DynamicResource MonacoLabel}"
<<<<<<< HEAD
               Content="{lex:Loc VersionText}"
=======
               Content="{lex:Loc Key={x:Static loc:ResourceKeys.Version}}"
>>>>>>> 27c3461f
               AutomationProperties.AutomationId="Label5_D6DAA136" />
        <ComboBox Grid.Column="0"
                  Grid.Row="1"
                  Name="VersionComboBox"
                  Style="{DynamicResource MonacoComboBox}"
                  MinWidth="200"
                  Width="Auto"
                  ItemsSource="{Binding Versions}"
                  SelectedItem="{Binding GatVersion}"
                  AutomationProperties.AutomationId="ComboBox6_D6DAA136" />
        <Label Grid.Column="0"
               Grid.Row="2"
               VerticalAlignment="Bottom"
               Style="{DynamicResource MonacoLabel}"
               Content="{Binding Status, UpdateSourceTrigger=PropertyChanged}"
               AutomationProperties.AutomationId="Label7_D6DAA136" />
    </Grid>
</operatorMenu:OperatorMenuPage><|MERGE_RESOLUTION|>--- conflicted
+++ resolved
@@ -1,60 +1,56 @@
-﻿<operatorMenu:OperatorMenuPage x:Class="Aristocrat.Monaco.Application.UI.Views.SerialGatPage"
-                              xmlns="http://schemas.microsoft.com/winfx/2006/xaml/presentation"
-                              xmlns:x="http://schemas.microsoft.com/winfx/2006/xaml"
-                              xmlns:mc="http://schemas.openxmlformats.org/markup-compatibility/2006"
-                              mc:Ignorable="d"
-                              xmlns:d="http://schemas.microsoft.com/expression/blend/2008"
-                              xmlns:viewModels="clr-namespace:Aristocrat.Monaco.Application.UI.ViewModels"
-                              xmlns:operatorMenu="clr-namespace:Aristocrat.Monaco.Application.UI.OperatorMenu"
-                              xmlns:lex="http://wpflocalizeextension.codeplex.com"
-                               lex:ResxLocalizationProvider.DefaultAssembly="Aristocrat.Monaco.Localization"
-                               lex:ResxLocalizationProvider.DefaultDictionary="Resources" 
-                               xmlns:loc="http://monaco.aristocrat.com/localization"
-                               d:DataContext="{d:DesignInstance {x:Type viewModels:SerialGatPageViewModel}, IsDesignTimeCreatable=False}">
-    <UserControl.Resources>
-        <ResourceDictionary>
-            <ResourceDictionary.MergedDictionaries>
-                <ResourceDictionary Source="/Aristocrat.Monaco.UI.Common;component/Skins/OperatorMenu.xaml" />
-            </ResourceDictionary.MergedDictionaries>
-        </ResourceDictionary>
-    </UserControl.Resources>
-    <Grid AutomationProperties.AutomationId="Grid0_D6DAA136">
-        <Grid.ColumnDefinitions>
-            <ColumnDefinition Width="Auto"
-                              AutomationProperties.AutomationId="ColumnDefinition1_D6DAA136" />
-        </Grid.ColumnDefinitions>
-        <Grid.RowDefinitions>
-            <RowDefinition Height="Auto"
-                           AutomationProperties.AutomationId="RowDefinition2_D6DAA136" />
-            <RowDefinition Height="Auto"
-                           AutomationProperties.AutomationId="RowDefinition3_D6DAA136" />
-            <RowDefinition Height="Auto"
-                           AutomationProperties.AutomationId="RowDefinition4_D6DAA136" />
-        </Grid.RowDefinitions>
-        <Label Grid.Column="0"
-               Grid.Row="0"
-               VerticalAlignment="Bottom"
-               Style="{DynamicResource MonacoLabel}"
-<<<<<<< HEAD
-               Content="{lex:Loc VersionText}"
-=======
-               Content="{lex:Loc Key={x:Static loc:ResourceKeys.Version}}"
->>>>>>> 27c3461f
-               AutomationProperties.AutomationId="Label5_D6DAA136" />
-        <ComboBox Grid.Column="0"
-                  Grid.Row="1"
-                  Name="VersionComboBox"
-                  Style="{DynamicResource MonacoComboBox}"
-                  MinWidth="200"
-                  Width="Auto"
-                  ItemsSource="{Binding Versions}"
-                  SelectedItem="{Binding GatVersion}"
-                  AutomationProperties.AutomationId="ComboBox6_D6DAA136" />
-        <Label Grid.Column="0"
-               Grid.Row="2"
-               VerticalAlignment="Bottom"
-               Style="{DynamicResource MonacoLabel}"
-               Content="{Binding Status, UpdateSourceTrigger=PropertyChanged}"
-               AutomationProperties.AutomationId="Label7_D6DAA136" />
-    </Grid>
+﻿<operatorMenu:OperatorMenuPage x:Class="Aristocrat.Monaco.Application.UI.Views.SerialGatPage"
+                              xmlns="http://schemas.microsoft.com/winfx/2006/xaml/presentation"
+                              xmlns:x="http://schemas.microsoft.com/winfx/2006/xaml"
+                              xmlns:mc="http://schemas.openxmlformats.org/markup-compatibility/2006"
+                              mc:Ignorable="d"
+                              xmlns:d="http://schemas.microsoft.com/expression/blend/2008"
+                              xmlns:viewModels="clr-namespace:Aristocrat.Monaco.Application.UI.ViewModels"
+                              xmlns:operatorMenu="clr-namespace:Aristocrat.Monaco.Application.UI.OperatorMenu"
+                              xmlns:lex="http://wpflocalizeextension.codeplex.com"
+                               lex:ResxLocalizationProvider.DefaultAssembly="Aristocrat.Monaco.Localization"
+                               lex:ResxLocalizationProvider.DefaultDictionary="Resources" 
+                               xmlns:loc="http://monaco.aristocrat.com/localization"
+                               d:DataContext="{d:DesignInstance {x:Type viewModels:SerialGatPageViewModel}, IsDesignTimeCreatable=False}">
+    <UserControl.Resources>
+        <ResourceDictionary>
+            <ResourceDictionary.MergedDictionaries>
+                <ResourceDictionary Source="/Aristocrat.Monaco.UI.Common;component/Skins/OperatorMenu.xaml" />
+            </ResourceDictionary.MergedDictionaries>
+        </ResourceDictionary>
+    </UserControl.Resources>
+    <Grid AutomationProperties.AutomationId="Grid0_D6DAA136">
+        <Grid.ColumnDefinitions>
+            <ColumnDefinition Width="Auto"
+                              AutomationProperties.AutomationId="ColumnDefinition1_D6DAA136" />
+        </Grid.ColumnDefinitions>
+        <Grid.RowDefinitions>
+            <RowDefinition Height="Auto"
+                           AutomationProperties.AutomationId="RowDefinition2_D6DAA136" />
+            <RowDefinition Height="Auto"
+                           AutomationProperties.AutomationId="RowDefinition3_D6DAA136" />
+            <RowDefinition Height="Auto"
+                           AutomationProperties.AutomationId="RowDefinition4_D6DAA136" />
+        </Grid.RowDefinitions>
+        <Label Grid.Column="0"
+               Grid.Row="0"
+               VerticalAlignment="Bottom"
+               Style="{DynamicResource MonacoLabel}"
+               Content="{lex:Loc VersionText}"
+               AutomationProperties.AutomationId="Label5_D6DAA136" />
+        <ComboBox Grid.Column="0"
+                  Grid.Row="1"
+                  Name="VersionComboBox"
+                  Style="{DynamicResource MonacoComboBox}"
+                  MinWidth="200"
+                  Width="Auto"
+                  ItemsSource="{Binding Versions}"
+                  SelectedItem="{Binding GatVersion}"
+                  AutomationProperties.AutomationId="ComboBox6_D6DAA136" />
+        <Label Grid.Column="0"
+               Grid.Row="2"
+               VerticalAlignment="Bottom"
+               Style="{DynamicResource MonacoLabel}"
+               Content="{Binding Status, UpdateSourceTrigger=PropertyChanged}"
+               AutomationProperties.AutomationId="Label7_D6DAA136" />
+    </Grid>
 </operatorMenu:OperatorMenuPage>