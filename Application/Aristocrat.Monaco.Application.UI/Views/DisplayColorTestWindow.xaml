--- conflicted
+++ resolved
@@ -1,80 +1,76 @@
-﻿<common:BaseWindow x:Class="Aristocrat.Monaco.Application.UI.Views.DisplayColorTestWindow"
-             xmlns="http://schemas.microsoft.com/winfx/2006/xaml/presentation"
-             xmlns:x="http://schemas.microsoft.com/winfx/2006/xaml"
-             xmlns:mc="http://schemas.openxmlformats.org/markup-compatibility/2006" 
-             xmlns:d="http://schemas.microsoft.com/expression/blend/2008"
-             xmlns:lex="http://wpflocalizeextension.codeplex.com"
-             lex:ResxLocalizationProvider.DefaultAssembly="Aristocrat.Monaco.Localization"
-             lex:ResxLocalizationProvider.DefaultDictionary="Resources" 
-             xmlns:loc="http://monaco.aristocrat.com/localization"
-             xmlns:common="http://monaco.aristocrat.com/common"
-             xmlns:viewModels="clr-namespace:Aristocrat.Monaco.Application.UI.ViewModels"
-             xmlns:b="http://schemas.microsoft.com/xaml/behaviors"
-             d:DataContext="{d:DesignInstance Type=viewModels:DisplayColorTestsViewModel, IsDesignTimeCreatable=True}"
-             mc:Ignorable="d" BorderThickness="0" WindowStyle="None" ResizeMode="NoResize" x:Name="ColorTestWindow" Height="720" Width="1024" >
-    <common:BaseWindow.Resources>
-        <ResourceDictionary>
-            <ResourceDictionary.MergedDictionaries>
-                <ResourceDictionary Source="/Aristocrat.Monaco.UI.Common;component/Skins/OperatorMenu.xaml" />
-            </ResourceDictionary.MergedDictionaries>
-        </ResourceDictionary>
-    </common:BaseWindow.Resources>
-    <b:Interaction.Behaviors>
-        <common:TouchWindowBehavior />
-        <common:HighDpiWindowBehavior />
-    </b:Interaction.Behaviors>
-    <Grid AutomationProperties.AutomationId="Grid0_E1990149">
-        <Grid.RowDefinitions>
-            <RowDefinition Height="*"
-                           AutomationProperties.AutomationId="RowDefinition1_E1990149" />
-            <RowDefinition Height="Auto"
-                           AutomationProperties.AutomationId="RowDefinition2_E1990149" />
-        </Grid.RowDefinitions>
-        <ItemsControl Grid.Row="0"
-                      ItemsSource="{Binding SelectedTest.Colors}"
-                      AutomationProperties.AutomationId="ItemsControl3_E1990149">
-            <ItemsControl.ItemsPanel>
-                <ItemsPanelTemplate>
-                    <UniformGrid Columns="{Binding SelectedTest.Cols}"
-                                 Rows="{Binding SelectedTest.Rows}"
-                                 AutomationProperties.AutomationId="UniformGrid4_E1990149" />
-                </ItemsPanelTemplate>
-            </ItemsControl.ItemsPanel>
-            <ItemsControl.ItemTemplate>
-                <DataTemplate>
-                    <Rectangle AutomationProperties.AutomationId="Rectangle5_E1990149">
-                        <Rectangle.Fill>
-                            <SolidColorBrush Color="{Binding}"
-                                             AutomationProperties.AutomationId="SolidColorBrush6_E1990149" />
-                        </Rectangle.Fill>
-                    </Rectangle>
-                </DataTemplate>
-            </ItemsControl.ItemTemplate>
-        </ItemsControl>
-        <StackPanel Grid.Row="1"
-                    HorizontalAlignment="Stretch"
-                    Orientation="Horizontal"
-                    Name="ControlsPanel"
-                    Background="{StaticResource Brush1}"
-                    AutomationProperties.AutomationId="StackPanel7_E1990149">
-            <ComboBox Margin="100 10 10 10"
-                      ItemsSource="{Binding ColorTests}"
-                      DisplayMemberPath="Name"
-                      SelectedItem="{Binding SelectedTest}"
-                      SelectedIndex="0"
-                      Name="ColorTestsComboBox"
-                      AutomationProperties.AutomationId="ComboBox8_E1990149" />
-            <Button Padding="10 0 10 0"
-                    Margin="10"
-                    Name="ExitButton"
-<<<<<<< HEAD
-                    Content="{lex:Loc ExitText}"
-=======
-                    loc:Localizer.For="Operator"
-                    Content="{lex:Loc Key={x:Static loc:ResourceKeys.ExitText}}"
->>>>>>> 8eb716dc
-                    Click="OnExitButtonPressed"
-                    AutomationProperties.AutomationId="Button9_E1990149" />
-        </StackPanel>
-    </Grid>
+﻿<common:BaseWindow x:Class="Aristocrat.Monaco.Application.UI.Views.DisplayColorTestWindow"
+             xmlns="http://schemas.microsoft.com/winfx/2006/xaml/presentation"
+             xmlns:x="http://schemas.microsoft.com/winfx/2006/xaml"
+             xmlns:mc="http://schemas.openxmlformats.org/markup-compatibility/2006" 
+             xmlns:d="http://schemas.microsoft.com/expression/blend/2008"
+             xmlns:lex="http://wpflocalizeextension.codeplex.com"
+             lex:ResxLocalizationProvider.DefaultAssembly="Aristocrat.Monaco.Localization"
+             lex:ResxLocalizationProvider.DefaultDictionary="Resources" 
+             xmlns:loc="http://monaco.aristocrat.com/localization"
+             xmlns:common="http://monaco.aristocrat.com/common"
+             xmlns:viewModels="clr-namespace:Aristocrat.Monaco.Application.UI.ViewModels"
+             xmlns:b="http://schemas.microsoft.com/xaml/behaviors"
+             d:DataContext="{d:DesignInstance Type=viewModels:DisplayColorTestsViewModel, IsDesignTimeCreatable=True}"
+             mc:Ignorable="d" BorderThickness="0" WindowStyle="None" ResizeMode="NoResize" x:Name="ColorTestWindow" Height="720" Width="1024" >
+    <common:BaseWindow.Resources>
+        <ResourceDictionary>
+            <ResourceDictionary.MergedDictionaries>
+                <ResourceDictionary Source="/Aristocrat.Monaco.UI.Common;component/Skins/OperatorMenu.xaml" />
+            </ResourceDictionary.MergedDictionaries>
+        </ResourceDictionary>
+    </common:BaseWindow.Resources>
+    <b:Interaction.Behaviors>
+        <common:TouchWindowBehavior />
+        <common:HighDpiWindowBehavior />
+    </b:Interaction.Behaviors>
+    <Grid AutomationProperties.AutomationId="Grid0_E1990149">
+        <Grid.RowDefinitions>
+            <RowDefinition Height="*"
+                           AutomationProperties.AutomationId="RowDefinition1_E1990149" />
+            <RowDefinition Height="Auto"
+                           AutomationProperties.AutomationId="RowDefinition2_E1990149" />
+        </Grid.RowDefinitions>
+        <ItemsControl Grid.Row="0"
+                      ItemsSource="{Binding SelectedTest.Colors}"
+                      AutomationProperties.AutomationId="ItemsControl3_E1990149">
+            <ItemsControl.ItemsPanel>
+                <ItemsPanelTemplate>
+                    <UniformGrid Columns="{Binding SelectedTest.Cols}"
+                                 Rows="{Binding SelectedTest.Rows}"
+                                 AutomationProperties.AutomationId="UniformGrid4_E1990149" />
+                </ItemsPanelTemplate>
+            </ItemsControl.ItemsPanel>
+            <ItemsControl.ItemTemplate>
+                <DataTemplate>
+                    <Rectangle AutomationProperties.AutomationId="Rectangle5_E1990149">
+                        <Rectangle.Fill>
+                            <SolidColorBrush Color="{Binding}"
+                                             AutomationProperties.AutomationId="SolidColorBrush6_E1990149" />
+                        </Rectangle.Fill>
+                    </Rectangle>
+                </DataTemplate>
+            </ItemsControl.ItemTemplate>
+        </ItemsControl>
+        <StackPanel Grid.Row="1"
+                    HorizontalAlignment="Stretch"
+                    Orientation="Horizontal"
+                    Name="ControlsPanel"
+                    Background="{StaticResource Brush1}"
+                    AutomationProperties.AutomationId="StackPanel7_E1990149">
+            <ComboBox Margin="100 10 10 10"
+                      ItemsSource="{Binding ColorTests}"
+                      DisplayMemberPath="Name"
+                      SelectedItem="{Binding SelectedTest}"
+                      SelectedIndex="0"
+                      Name="ColorTestsComboBox"
+                      AutomationProperties.AutomationId="ComboBox8_E1990149" />
+            <Button Padding="10 0 10 0"
+                    Margin="10"
+                    Name="ExitButton"
+                    loc:Localizer.For="Operator"
+                    Content="{lex:Loc ExitText}"
+                    Click="OnExitButtonPressed"
+                    AutomationProperties.AutomationId="Button9_E1990149" />
+        </StackPanel>
+    </Grid>
 </common:BaseWindow>