--- conflicted
+++ resolved
@@ -1,136 +1,121 @@
-﻿<operatorMenu:OperatorMenuPage x:Class="Aristocrat.Monaco.Application.UI.Views.DiagnosticResourcesPage"
-                               xmlns="http://schemas.microsoft.com/winfx/2006/xaml/presentation"
-                               xmlns:x="http://schemas.microsoft.com/winfx/2006/xaml"
-                               xmlns:mc="http://schemas.openxmlformats.org/markup-compatibility/2006"
-                               xmlns:d="http://schemas.microsoft.com/expression/blend/2008"
-                               xmlns:operatorMenu="clr-namespace:Aristocrat.Monaco.Application.UI.OperatorMenu"
-                               xmlns:viewModels="clr-namespace:Aristocrat.Monaco.Application.UI.ViewModels"
-                               xmlns:local="clr-namespace:Aristocrat.Monaco.Application.UI.Views"
-                               common:DialogParticipation.Register="{Binding}"
-                               xmlns:lvcwpf="clr-namespace:LiveCharts.Wpf;assembly=LiveCharts.Wpf"
-                               xmlns:common="clr-namespace:Aristocrat.Monaco.UI.Common;assembly=Aristocrat.Monaco.UI.Common"
-                               xmlns:lex="http://wpflocalizeextension.codeplex.com"
-                               xmlns:loc="http://monaco.aristocrat.com/localization"
-                               mc:Ignorable="d"
-                               d:DataContext="{d:DesignInstance viewModels:DiagnosticResourcesViewModel}">
-    <UserControl.Resources>
-        <ResourceDictionary>
-            <ResourceDictionary.MergedDictionaries>
-                <ResourceDictionary Source="/Aristocrat.Monaco.UI.Common;component/Skins/OperatorMenu.xaml" />
-            </ResourceDictionary.MergedDictionaries>
-        </ResourceDictionary>
-    </UserControl.Resources>
-    <Grid AutomationProperties.AutomationId="Grid0_73D1C618">
-        <Grid.RowDefinitions>
-            <RowDefinition Height="*"
-                           AutomationProperties.AutomationId="RowDefinition1_73D1C618" />
-            <!-- graph area -->
-            <RowDefinition Height="Auto"
-                           AutomationProperties.AutomationId="RowDefinition2_73D1C618" />
-            <!-- navigation buttons -->
-        </Grid.RowDefinitions>
-        <!-- graph area -->
-        <Grid Grid.Row="0"
-              AutomationProperties.AutomationId="Grid3_73D1C618">
-            <Grid.RowDefinitions>
-                <RowDefinition Height="*"
-                               AutomationProperties.AutomationId="RowDefinition4_73D1C618" />
-                <!-- graph or details (mutually exclusive) -->
-                <RowDefinition Height="Auto"
-                               AutomationProperties.AutomationId="RowDefinition5_73D1C618" />
-                <!-- legend -->
-            </Grid.RowDefinitions>
-            <!-- graph -->
-            <GroupBox Grid.Row="0"
-                      Header="{lex:Loc Key={x:Static loc:ResourceKeys.ApplicationPerformance}}"
-                      Background="Transparent"
-                      Visibility="{Binding Visibility, ElementName=EnterDiagnosticChartModeButton}"
-                      AutomationProperties.AutomationId="GroupBox6_73D1C618">
-                <lvcwpf:CartesianChart x:Name="Chart"
-                                       Content="{Binding MonacoChart, Mode=TwoWay}" />
-            </GroupBox>
-            <!-- legend -->
-            <ItemsControl Grid.Row="1"
-                          ItemsSource="{Binding Metrics}"
-                          Margin="0 10 0 0"
-                          Visibility="{Binding Visibility, ElementName=EnterDiagnosticChartModeButton}"
-                          AutomationProperties.AutomationId="ItemsControl7_73D1C618">
-                <ItemsControl.ItemsPanel>
-                    <ItemsPanelTemplate>
-                        <WrapPanel IsItemsHost="True"
-                                   AutomationProperties.AutomationId="WrapPanel8_73D1C618" />
-                    </ItemsPanelTemplate>
-                </ItemsControl.ItemsPanel>
-                <ItemsControl.ItemTemplate>
-                    <DataTemplate>
-                        <StackPanel Orientation="Horizontal"
-                                    Margin="4"
-                                    AutomationProperties.AutomationId="StackPanel9_73D1C618">
-                            <CheckBox IsChecked="{Binding MetricEnabled, Mode=TwoWay}"
-                                      AutomationProperties.AutomationId="CheckBox10_73D1C618" />
-                            <TextBox MinWidth="350"
-                                     Text="{Binding Label, Mode=OneWay}"
-                                     IsHitTestVisible="False"
-                                     Focusable="False"
-                                     IsReadOnly="True"
-                                     BorderThickness="1"
-                                     Foreground="{Binding MetricColor}"
-                                     AutomationProperties.AutomationId="TextBox11_73D1C618" />
-                            <TextBox Width="80"
-                                     Text="{Binding CurrentValue, Mode=OneWay}"
-                                     IsHitTestVisible="False"
-                                     Focusable="False"
-                                     IsReadOnly="True"
-                                     BorderThickness="0 1 1 1"
-                                     Foreground="{Binding MetricColor}"
-                                     AutomationProperties.AutomationId="TextBox12_73D1C618" />
-                        </StackPanel>
-                    </DataTemplate>
-                </ItemsControl.ItemTemplate>
-            </ItemsControl>
-            <!-- details -->
-            <local:DiagnosticViewDetailChart Grid.Row="0"
-                                             x:Name="TestControl"
-                                             DataContext="{Binding TestDiagnosticPerformanceCounterChartViewModel}"
-                                             Visibility="{Binding Visibility, ElementName=ExitDiagnosticChartModeButton}" />
-        </Grid>
-        <!-- navigation buttons -->
-<<<<<<< HEAD
-        <StackPanel Grid.Row="1" Orientation="Horizontal" Margin="0 10 0 0">
-            <Button HorizontalAlignment="Left" 
-                    Content="{lex:Loc Key={x:Static loc:ResourceKeys.ViewMemory}}"
-                    Command="{Binding ViewMemoryCommand}"
-                    Visibility="{Binding InDiagnosticViewChartMode, Converter={StaticResource TrueCollapsedFalseVisible}}"/>
-            <Button Name="EnterDiagnosticChartModeButton" 
-                    Content="{lex:Loc Key={x:Static loc:ResourceKeys.ViewPerformanceDetails}}" 
-=======
-        <StackPanel Grid.Row="1"
-                    Orientation="Horizontal"
-                    Margin="0 10 0 0"
-                    AutomationProperties.AutomationId="StackPanel13_73D1C618">
-            <Button HorizontalAlignment="Left"
-                    Content="View Memory"
-                    Command="{Binding ViewMemoryCommand}"
-                    Visibility="{Binding InDiagnosticViewChartMode, Converter={StaticResource TrueCollapsedFalseVisible}}"
-                    AutomationProperties.AutomationId="Button14_73D1C618" />
-            <Button Name="EnterDiagnosticChartModeButton"
-                    Content="View Performance Details"
->>>>>>> 82e4897c
-                    HorizontalAlignment="Center"
-                    Visibility="{Binding InDiagnosticViewChartMode, Converter={StaticResource TrueCollapsedFalseVisible}}"
-                    Command="{Binding ToggleDiagnosticChartViewModeCommand}"
-                    AutomationProperties.AutomationId="Button15_73D1C618" />
-            <Button Name="ExitDiagnosticChartModeButton"
-                    Visibility="{Binding InDiagnosticViewChartMode, Converter={StaticResource TrueVisibleFalseCollapsed}}"
-                    Command="{Binding ToggleDiagnosticChartViewModeCommand}"
-<<<<<<< HEAD
-                    Content="{lex:Loc Key={x:Static loc:ResourceKeys.EndPerformanceDetails}}"
-                    HorizontalAlignment="Center"/>
-=======
-                    Content="End Performance Details"
-                    HorizontalAlignment="Center"
-                    AutomationProperties.AutomationId="Button16_73D1C618" />
->>>>>>> 82e4897c
-        </StackPanel>
-    </Grid>
+﻿<operatorMenu:OperatorMenuPage x:Class="Aristocrat.Monaco.Application.UI.Views.DiagnosticResourcesPage"
+                               xmlns="http://schemas.microsoft.com/winfx/2006/xaml/presentation"
+                               xmlns:x="http://schemas.microsoft.com/winfx/2006/xaml"
+                               xmlns:mc="http://schemas.openxmlformats.org/markup-compatibility/2006"
+                               xmlns:d="http://schemas.microsoft.com/expression/blend/2008"
+                               xmlns:operatorMenu="clr-namespace:Aristocrat.Monaco.Application.UI.OperatorMenu"
+                               xmlns:viewModels="clr-namespace:Aristocrat.Monaco.Application.UI.ViewModels"
+                               xmlns:local="clr-namespace:Aristocrat.Monaco.Application.UI.Views"
+                               common:DialogParticipation.Register="{Binding}"
+                               xmlns:lvcwpf="clr-namespace:LiveCharts.Wpf;assembly=LiveCharts.Wpf"
+                               xmlns:common="clr-namespace:Aristocrat.Monaco.UI.Common;assembly=Aristocrat.Monaco.UI.Common"
+                               xmlns:lex="http://wpflocalizeextension.codeplex.com"
+                               xmlns:loc="http://monaco.aristocrat.com/localization"
+                               mc:Ignorable="d"
+                               d:DataContext="{d:DesignInstance viewModels:DiagnosticResourcesViewModel}">
+    <UserControl.Resources>
+        <ResourceDictionary>
+            <ResourceDictionary.MergedDictionaries>
+                <ResourceDictionary Source="/Aristocrat.Monaco.UI.Common;component/Skins/OperatorMenu.xaml" />
+            </ResourceDictionary.MergedDictionaries>
+        </ResourceDictionary>
+    </UserControl.Resources>
+    <Grid AutomationProperties.AutomationId="Grid0_73D1C618">
+        <Grid.RowDefinitions>
+            <RowDefinition Height="*"
+                           AutomationProperties.AutomationId="RowDefinition1_73D1C618" />
+            <!-- graph area -->
+            <RowDefinition Height="Auto"
+                           AutomationProperties.AutomationId="RowDefinition2_73D1C618" />
+            <!-- navigation buttons -->
+        </Grid.RowDefinitions>
+        <!-- graph area -->
+        <Grid Grid.Row="0"
+              AutomationProperties.AutomationId="Grid3_73D1C618">
+            <Grid.RowDefinitions>
+                <RowDefinition Height="*"
+                               AutomationProperties.AutomationId="RowDefinition4_73D1C618" />
+                <!-- graph or details (mutually exclusive) -->
+                <RowDefinition Height="Auto"
+                               AutomationProperties.AutomationId="RowDefinition5_73D1C618" />
+                <!-- legend -->
+            </Grid.RowDefinitions>
+            <!-- graph -->
+            <GroupBox Grid.Row="0"
+                      Header="{lex:Loc Key={x:Static loc:ResourceKeys.ApplicationPerformance}}"
+                      Background="Transparent"
+                      Visibility="{Binding Visibility, ElementName=EnterDiagnosticChartModeButton}"
+                      AutomationProperties.AutomationId="GroupBox6_73D1C618">
+                <lvcwpf:CartesianChart x:Name="Chart"
+                                       Content="{Binding MonacoChart, Mode=TwoWay}" />
+            </GroupBox>
+            <!-- legend -->
+            <ItemsControl Grid.Row="1"
+                          ItemsSource="{Binding Metrics}"
+                          Margin="0 10 0 0"
+                          Visibility="{Binding Visibility, ElementName=EnterDiagnosticChartModeButton}"
+                          AutomationProperties.AutomationId="ItemsControl7_73D1C618">
+                <ItemsControl.ItemsPanel>
+                    <ItemsPanelTemplate>
+                        <WrapPanel IsItemsHost="True"
+                                   AutomationProperties.AutomationId="WrapPanel8_73D1C618" />
+                    </ItemsPanelTemplate>
+                </ItemsControl.ItemsPanel>
+                <ItemsControl.ItemTemplate>
+                    <DataTemplate>
+                        <StackPanel Orientation="Horizontal"
+                                    Margin="4"
+                                    AutomationProperties.AutomationId="StackPanel9_73D1C618">
+                            <CheckBox IsChecked="{Binding MetricEnabled, Mode=TwoWay}"
+                                      AutomationProperties.AutomationId="CheckBox10_73D1C618" />
+                            <TextBox MinWidth="350"
+                                     Text="{Binding Label, Mode=OneWay}"
+                                     IsHitTestVisible="False"
+                                     Focusable="False"
+                                     IsReadOnly="True"
+                                     BorderThickness="1"
+                                     Foreground="{Binding MetricColor}"
+                                     AutomationProperties.AutomationId="TextBox11_73D1C618" />
+                            <TextBox Width="80"
+                                     Text="{Binding CurrentValue, Mode=OneWay}"
+                                     IsHitTestVisible="False"
+                                     Focusable="False"
+                                     IsReadOnly="True"
+                                     BorderThickness="0 1 1 1"
+                                     Foreground="{Binding MetricColor}"
+                                     AutomationProperties.AutomationId="TextBox12_73D1C618" />
+                        </StackPanel>
+                    </DataTemplate>
+                </ItemsControl.ItemTemplate>
+            </ItemsControl>
+            <!-- details -->
+            <local:DiagnosticViewDetailChart Grid.Row="0"
+                                             x:Name="TestControl"
+                                             DataContext="{Binding TestDiagnosticPerformanceCounterChartViewModel}"
+                                             Visibility="{Binding Visibility, ElementName=ExitDiagnosticChartModeButton}" />
+        </Grid>
+        <!-- navigation buttons -->
+        <StackPanel Grid.Row="1"
+                    Orientation="Horizontal"
+                    Margin="0 10 0 0"
+                    AutomationProperties.AutomationId="StackPanel13_73D1C618">
+            <Button HorizontalAlignment="Left"
+                    Content="{lex:Loc Key={x:Static loc:ResourceKeys.ViewMemory}}"
+                    Command="{Binding ViewMemoryCommand}"
+                    Visibility="{Binding InDiagnosticViewChartMode, Converter={StaticResource TrueCollapsedFalseVisible}}"
+                    AutomationProperties.AutomationId="Button14_73D1C618" />
+            <Button Name="EnterDiagnosticChartModeButton"
+                    Content="{lex:Loc Key={x:Static loc:ResourceKeys.ViewPerformanceDetails}}" 
+                    HorizontalAlignment="Center"
+                    Visibility="{Binding InDiagnosticViewChartMode, Converter={StaticResource TrueCollapsedFalseVisible}}"
+                    Command="{Binding ToggleDiagnosticChartViewModeCommand}"
+                    AutomationProperties.AutomationId="Button15_73D1C618" />
+            <Button Name="ExitDiagnosticChartModeButton"
+                    Visibility="{Binding InDiagnosticViewChartMode, Converter={StaticResource TrueVisibleFalseCollapsed}}"
+                    Command="{Binding ToggleDiagnosticChartViewModeCommand}"
+                    Content="{lex:Loc Key={x:Static loc:ResourceKeys.EndPerformanceDetails}}"
+                    HorizontalAlignment="Center"
+                    AutomationProperties.AutomationId="Button16_73D1C618" />
+        </StackPanel>
+    </Grid>
 </operatorMenu:OperatorMenuPage>