﻿<operatorMenu:OperatorMenuPage x:Class="Aristocrat.Monaco.Application.UI.Views.KeyPage"
                               xmlns="http://schemas.microsoft.com/winfx/2006/xaml/presentation"
                               xmlns:x="http://schemas.microsoft.com/winfx/2006/xaml"
                               xmlns:mc="http://schemas.openxmlformats.org/markup-compatibility/2006"
                               xmlns:d="http://schemas.microsoft.com/expression/blend/2008"
                               xmlns:converter="clr-namespace:Aristocrat.Monaco.Application.UI.Converters"
                               xmlns:operatorMenu="clr-namespace:Aristocrat.Monaco.Application.UI.OperatorMenu"
                               xmlns:viewModels="clr-namespace:Aristocrat.Monaco.Application.UI.ViewModels"
                               xmlns:lex="http://wpflocalizeextension.codeplex.com"
                               lex:ResxLocalizationProvider.DefaultAssembly="Aristocrat.Monaco.Localization"
                               lex:ResxLocalizationProvider.DefaultDictionary="Resources" 
                               xmlns:loc="http://monaco.aristocrat.com/localization"
                               mc:Ignorable="d"
                               d:DesignHeight="300"
                               d:DesignWidth="300"
                               d:DataContext="{d:DesignInstance {x:Type viewModels:KeyPageViewModel}}">
    <UserControl.Resources>
        <ResourceDictionary>
            <ResourceDictionary.MergedDictionaries>
                <ResourceDictionary Source="/Aristocrat.Monaco.UI.Common;component/Skins/OperatorMenu.xaml" />
            </ResourceDictionary.MergedDictionaries>
        </ResourceDictionary>
    </UserControl.Resources>
    <Grid AutomationProperties.AutomationId="Grid0_BD483096">
        <Grid.Resources>
            <converter:KeyNameActionConverter x:Key="KeyNameActionConverter" />
        </Grid.Resources>
        <DataGrid ItemsSource="{Binding Keys}"
                  AutoGenerateColumns="False"
                  CanUserResizeColumns="False"
                  CanUserReorderColumns="False"
                  CanUserSortColumns="False"
                  IsReadOnly="True"
                  AutomationProperties.AutomationId="DataGrid1_BD483096">
            <DataGrid.Columns>
                <DataGridTextColumn Header="{lex:Loc NameLabel}"
                                    MinWidth="250"
                                    Binding="{Binding Name, Mode=OneWay, Converter={StaticResource KeyNameActionConverter}}"
<<<<<<< HEAD
                                    AutomationProperties.AutomationId="DataGridTextColumn2_BD483096" />
                <DataGridTextColumn Header="{lex:Loc ActionLabel}"
                                    MinWidth="150"
                                    Binding="{Binding Action, Mode=OneWay, Converter={StaticResource KeyNameActionConverter}}"
                                    AutomationProperties.AutomationId="DataGridTextColumn3_BD483096" />
=======
                                    AutomationProperties.AutomationId="DataGridTextColumn2_BD483096"
                                    loc:Localizer.For="Operator" />
                <DataGridTextColumn Header="{lex:Loc Key={x:Static loc:ResourceKeys.ActionLabel}}"
                                    MinWidth="150"
                                    Binding="{Binding Action, Mode=OneWay,  Converter={StaticResource KeyNameActionConverter}}"
                                    AutomationProperties.AutomationId="DataGridTextColumn3_BD483096"
                                    loc:Localizer.For="Operator" />
>>>>>>> 27c3461f
            </DataGrid.Columns>
        </DataGrid>
    </Grid>
</operatorMenu:OperatorMenuPage><|MERGE_RESOLUTION|>--- conflicted
+++ resolved
@@ -1,57 +1,49 @@
-﻿<operatorMenu:OperatorMenuPage x:Class="Aristocrat.Monaco.Application.UI.Views.KeyPage"
-                               xmlns="http://schemas.microsoft.com/winfx/2006/xaml/presentation"
-                               xmlns:x="http://schemas.microsoft.com/winfx/2006/xaml"
-                               xmlns:mc="http://schemas.openxmlformats.org/markup-compatibility/2006"
-                               xmlns:d="http://schemas.microsoft.com/expression/blend/2008"
-                               xmlns:converter="clr-namespace:Aristocrat.Monaco.Application.UI.Converters"
-                               xmlns:operatorMenu="clr-namespace:Aristocrat.Monaco.Application.UI.OperatorMenu"
-                               xmlns:viewModels="clr-namespace:Aristocrat.Monaco.Application.UI.ViewModels"
-                               xmlns:lex="http://wpflocalizeextension.codeplex.com"
-                               lex:ResxLocalizationProvider.DefaultAssembly="Aristocrat.Monaco.Localization"
-                               lex:ResxLocalizationProvider.DefaultDictionary="Resources" 
-                               xmlns:loc="http://monaco.aristocrat.com/localization"
-                               mc:Ignorable="d"
-                               d:DesignHeight="300"
-                               d:DesignWidth="300"
-                               d:DataContext="{d:DesignInstance {x:Type viewModels:KeyPageViewModel}}">
-    <UserControl.Resources>
-        <ResourceDictionary>
-            <ResourceDictionary.MergedDictionaries>
-                <ResourceDictionary Source="/Aristocrat.Monaco.UI.Common;component/Skins/OperatorMenu.xaml" />
-            </ResourceDictionary.MergedDictionaries>
-        </ResourceDictionary>
-    </UserControl.Resources>
-    <Grid AutomationProperties.AutomationId="Grid0_BD483096">
-        <Grid.Resources>
-            <converter:KeyNameActionConverter x:Key="KeyNameActionConverter" />
-        </Grid.Resources>
-        <DataGrid ItemsSource="{Binding Keys}"
-                  AutoGenerateColumns="False"
-                  CanUserResizeColumns="False"
-                  CanUserReorderColumns="False"
-                  CanUserSortColumns="False"
-                  IsReadOnly="True"
-                  AutomationProperties.AutomationId="DataGrid1_BD483096">
-            <DataGrid.Columns>
-                <DataGridTextColumn Header="{lex:Loc NameLabel}"
-                                    MinWidth="250"
-                                    Binding="{Binding Name, Mode=OneWay, Converter={StaticResource KeyNameActionConverter}}"
-<<<<<<< HEAD
-                                    AutomationProperties.AutomationId="DataGridTextColumn2_BD483096" />
-                <DataGridTextColumn Header="{lex:Loc ActionLabel}"
-                                    MinWidth="150"
-                                    Binding="{Binding Action, Mode=OneWay, Converter={StaticResource KeyNameActionConverter}}"
-                                    AutomationProperties.AutomationId="DataGridTextColumn3_BD483096" />
-=======
-                                    AutomationProperties.AutomationId="DataGridTextColumn2_BD483096"
-                                    loc:Localizer.For="Operator" />
-                <DataGridTextColumn Header="{lex:Loc Key={x:Static loc:ResourceKeys.ActionLabel}}"
-                                    MinWidth="150"
-                                    Binding="{Binding Action, Mode=OneWay,  Converter={StaticResource KeyNameActionConverter}}"
-                                    AutomationProperties.AutomationId="DataGridTextColumn3_BD483096"
-                                    loc:Localizer.For="Operator" />
->>>>>>> 27c3461f
-            </DataGrid.Columns>
-        </DataGrid>
-    </Grid>
+﻿<operatorMenu:OperatorMenuPage x:Class="Aristocrat.Monaco.Application.UI.Views.KeyPage"
+                               xmlns="http://schemas.microsoft.com/winfx/2006/xaml/presentation"
+                               xmlns:x="http://schemas.microsoft.com/winfx/2006/xaml"
+                               xmlns:mc="http://schemas.openxmlformats.org/markup-compatibility/2006"
+                               xmlns:d="http://schemas.microsoft.com/expression/blend/2008"
+                               xmlns:converter="clr-namespace:Aristocrat.Monaco.Application.UI.Converters"
+                               xmlns:operatorMenu="clr-namespace:Aristocrat.Monaco.Application.UI.OperatorMenu"
+                               xmlns:viewModels="clr-namespace:Aristocrat.Monaco.Application.UI.ViewModels"
+                               xmlns:lex="http://wpflocalizeextension.codeplex.com"
+                               lex:ResxLocalizationProvider.DefaultAssembly="Aristocrat.Monaco.Localization"
+                               lex:ResxLocalizationProvider.DefaultDictionary="Resources" 
+                               xmlns:loc="http://monaco.aristocrat.com/localization"
+                               mc:Ignorable="d"
+                               d:DesignHeight="300"
+                               d:DesignWidth="300"
+                               d:DataContext="{d:DesignInstance {x:Type viewModels:KeyPageViewModel}}">
+    <UserControl.Resources>
+        <ResourceDictionary>
+            <ResourceDictionary.MergedDictionaries>
+                <ResourceDictionary Source="/Aristocrat.Monaco.UI.Common;component/Skins/OperatorMenu.xaml" />
+            </ResourceDictionary.MergedDictionaries>
+        </ResourceDictionary>
+    </UserControl.Resources>
+    <Grid AutomationProperties.AutomationId="Grid0_BD483096">
+        <Grid.Resources>
+            <converter:KeyNameActionConverter x:Key="KeyNameActionConverter" />
+        </Grid.Resources>
+        <DataGrid ItemsSource="{Binding Keys}"
+                  AutoGenerateColumns="False"
+                  CanUserResizeColumns="False"
+                  CanUserReorderColumns="False"
+                  CanUserSortColumns="False"
+                  IsReadOnly="True"
+                  AutomationProperties.AutomationId="DataGrid1_BD483096">
+            <DataGrid.Columns>
+                <DataGridTextColumn Header="{lex:Loc NameLabel}"
+                                    MinWidth="250"
+                                    Binding="{Binding Name, Mode=OneWay, Converter={StaticResource KeyNameActionConverter}}"
+                                    AutomationProperties.AutomationId="DataGridTextColumn2_BD483096"
+                                    loc:Localizer.For="Operator"/>
+                <DataGridTextColumn Header="{lex:Loc ActionLabel}"
+                                    MinWidth="150"
+                                    Binding="{Binding Action, Mode=OneWay, Converter={StaticResource KeyNameActionConverter}}"
+                                    AutomationProperties.AutomationId="DataGridTextColumn3_BD483096"
+                                    loc:Localizer.For="Operator"/>
+            </DataGrid.Columns>
+        </DataGrid>
+    </Grid>
 </operatorMenu:OperatorMenuPage>