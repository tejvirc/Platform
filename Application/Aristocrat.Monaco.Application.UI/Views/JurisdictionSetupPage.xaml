--- conflicted
+++ resolved
@@ -1,74 +1,69 @@
-﻿<operatorMenu:OperatorMenuPage x:Class="Aristocrat.Monaco.Application.UI.Views.JurisdictionSetupPage"
-                               xmlns="http://schemas.microsoft.com/winfx/2006/xaml/presentation"
-                               xmlns:x="http://schemas.microsoft.com/winfx/2006/xaml"
-                               xmlns:mc="http://schemas.openxmlformats.org/markup-compatibility/2006" 
-                               xmlns:d="http://schemas.microsoft.com/expression/blend/2008" 
-                               xmlns:operatorMenu="clr-namespace:Aristocrat.Monaco.Application.UI.OperatorMenu"
-                               xmlns:viewModels="clr-namespace:Aristocrat.Monaco.Application.UI.ViewModels"
-                               xmlns:lex="http://wpflocalizeextension.codeplex.com"
-                               lex:ResxLocalizationProvider.DefaultAssembly="Aristocrat.Monaco.Localization"
-                               lex:ResxLocalizationProvider.DefaultDictionary="Resources" 
-                               xmlns:loc="http://monaco.aristocrat.com/localization"
-                               xmlns:common="http://monaco.aristocrat.com/common"
-                               mc:Ignorable="d"
-                               d:DataContext="{d:DesignInstance viewModels:JurisdictionSetupPageViewModel, IsDesignTimeCreatable=True}"
-                               common:DialogParticipation.Register="{Binding}">
-
-    <UserControl.Resources>
-        <ResourceDictionary>
-            <ResourceDictionary.MergedDictionaries>
-                <ResourceDictionary Source="/Aristocrat.Monaco.UI.Common;component/Skins/OperatorMenu.xaml"/>
-            </ResourceDictionary.MergedDictionaries>
-        </ResourceDictionary>
-    </UserControl.Resources>
-
-    <Grid>
-        <Grid.ColumnDefinitions>
-            <ColumnDefinition Width="Auto"/>
-            <ColumnDefinition Width="*" />
-        </Grid.ColumnDefinitions>
-        <Grid.RowDefinitions>
-            <RowDefinition Height="Auto"/>
-            <RowDefinition Height="Auto"/>
-            <RowDefinition Height="Auto"/>
-            <RowDefinition Height="Auto"/>
-            <RowDefinition Height="*"/>
-        </Grid.RowDefinitions>
-
-        <Label Grid.Column="0" Grid.Row="0" Content="{lex:Loc AddinJurisdictionSelection}"/>
-
-        <ComboBox Grid.Column="0" Grid.Row="1" Width="Auto" MinWidth="300"
-                  ItemsSource="{Binding Jurisdictions}" 
-                  SelectedItem="{Binding SelectedJurisdiction}"
-                  IsEnabled="{Binding IsJurisdictionSelectionEnabled}"
-                  ScrollViewer.CanContentScroll="True"
-                  MaxDropDownHeight="350"/>
-
-        <CheckBox Grid.Column="0" Grid.Row="2" Margin="0 30 0 0"
-                  Visibility="{Binding ShowModeVisible, Converter={StaticResource TrueVisibleFalseHidden}}"
-                  IsEnabled="{Binding IsJurisdictionSelectionEnabled}"
-                  Content="{lex:Loc EnableShowMode}"
-                  IsChecked="{Binding IsShowModeChecked}"/>
-
-        <CheckBox Grid.Column="0" Grid.Row="3" Margin="0 10 0 0"
-                  IsEnabled="{Binding GameRulesEditable}"
-<<<<<<< HEAD
-                  Visibility="{Binding GameRulesVisible, Converter={StaticResource BoolToVisHiddenConverter}}"
-                  Content="{lex:Loc ShowGameRules}"
-=======
-                  Visibility="{Binding GameRulesVisible, Converter={StaticResource TrueVisibleFalseHidden}}"
-                  Content="{lex:Loc Key={x:Static loc:ResourceKeys.ShowGameRules}}"
->>>>>>> 5dd0dcf5
-                  IsChecked="{Binding IsGameRulesChecked}"/>
-
-        <StackPanel Grid.Column="0" Grid.Row="4" Grid.ColumnSpan="2" Orientation="Vertical" VerticalAlignment="Top"
-                    Margin="0 20 0 0">
-            <TextBlock TextWrapping="Wrap"
-                       Text="{Binding ImportSettingLabel}" />
-            <StackPanel Orientation="Horizontal" Margin="0 10 0 0">
-                <Button Content="{lex:Loc ImportMachineSettingsLabel}"
-                        Command="{Binding ImportCommand}" />
-            </StackPanel>
-        </StackPanel>
-    </Grid>
+﻿<operatorMenu:OperatorMenuPage x:Class="Aristocrat.Monaco.Application.UI.Views.JurisdictionSetupPage"
+                               xmlns="http://schemas.microsoft.com/winfx/2006/xaml/presentation"
+                               xmlns:x="http://schemas.microsoft.com/winfx/2006/xaml"
+                               xmlns:mc="http://schemas.openxmlformats.org/markup-compatibility/2006" 
+                               xmlns:d="http://schemas.microsoft.com/expression/blend/2008" 
+                               xmlns:operatorMenu="clr-namespace:Aristocrat.Monaco.Application.UI.OperatorMenu"
+                               xmlns:viewModels="clr-namespace:Aristocrat.Monaco.Application.UI.ViewModels"
+                               xmlns:lex="http://wpflocalizeextension.codeplex.com"
+                               lex:ResxLocalizationProvider.DefaultAssembly="Aristocrat.Monaco.Localization"
+                               lex:ResxLocalizationProvider.DefaultDictionary="Resources" 
+                               xmlns:loc="http://monaco.aristocrat.com/localization"
+                               xmlns:common="http://monaco.aristocrat.com/common"
+                               mc:Ignorable="d"
+                               d:DataContext="{d:DesignInstance viewModels:JurisdictionSetupPageViewModel, IsDesignTimeCreatable=True}"
+                               common:DialogParticipation.Register="{Binding}">
+
+    <UserControl.Resources>
+        <ResourceDictionary>
+            <ResourceDictionary.MergedDictionaries>
+                <ResourceDictionary Source="/Aristocrat.Monaco.UI.Common;component/Skins/OperatorMenu.xaml"/>
+            </ResourceDictionary.MergedDictionaries>
+        </ResourceDictionary>
+    </UserControl.Resources>
+
+    <Grid>
+        <Grid.ColumnDefinitions>
+            <ColumnDefinition Width="Auto"/>
+            <ColumnDefinition Width="*" />
+        </Grid.ColumnDefinitions>
+        <Grid.RowDefinitions>
+            <RowDefinition Height="Auto"/>
+            <RowDefinition Height="Auto"/>
+            <RowDefinition Height="Auto"/>
+            <RowDefinition Height="Auto"/>
+            <RowDefinition Height="*"/>
+        </Grid.RowDefinitions>
+
+        <Label Grid.Column="0" Grid.Row="0" Content="{lex:Loc AddinJurisdictionSelection}"/>
+
+        <ComboBox Grid.Column="0" Grid.Row="1" Width="Auto" MinWidth="300"
+                  ItemsSource="{Binding Jurisdictions}" 
+                  SelectedItem="{Binding SelectedJurisdiction}"
+                  IsEnabled="{Binding IsJurisdictionSelectionEnabled}"
+                  ScrollViewer.CanContentScroll="True"
+                  MaxDropDownHeight="350"/>
+
+        <CheckBox Grid.Column="0" Grid.Row="2" Margin="0 30 0 0"
+                  Visibility="{Binding ShowModeVisible, Converter={StaticResource TrueVisibleFalseHidden}}"
+                  IsEnabled="{Binding IsJurisdictionSelectionEnabled}"
+                  Content="{lex:Loc EnableShowMode}"
+                  IsChecked="{Binding IsShowModeChecked}"/>
+
+        <CheckBox Grid.Column="0" Grid.Row="3" Margin="0 10 0 0"
+                  IsEnabled="{Binding GameRulesEditable}"
+                  Visibility="{Binding GameRulesVisible, Converter={StaticResource TrueVisibleFalseHidden}}"
+                  Content="{lex:Loc ShowGameRules}"
+                  IsChecked="{Binding IsGameRulesChecked}"/>
+
+        <StackPanel Grid.Column="0" Grid.Row="4" Grid.ColumnSpan="2" Orientation="Vertical" VerticalAlignment="Top"
+                    Margin="0 20 0 0">
+            <TextBlock TextWrapping="Wrap"
+                       Text="{Binding ImportSettingLabel}" />
+            <StackPanel Orientation="Horizontal" Margin="0 10 0 0">
+                <Button Content="{lex:Loc ImportMachineSettingsLabel}"
+                        Command="{Binding ImportCommand}" />
+            </StackPanel>
+        </StackPanel>
+    </Grid>
 </operatorMenu:OperatorMenuPage>