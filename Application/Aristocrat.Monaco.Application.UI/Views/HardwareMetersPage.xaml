--- conflicted
+++ resolved
@@ -1,102 +1,82 @@
-﻿<operatorMenu:OperatorMenuPage x:Class="Aristocrat.Monaco.Application.UI.Views.HardwareMetersPage"
-                               xmlns="http://schemas.microsoft.com/winfx/2006/xaml/presentation"
-                               xmlns:x="http://schemas.microsoft.com/winfx/2006/xaml"
-                               xmlns:mc="http://schemas.openxmlformats.org/markup-compatibility/2006"
-                               xmlns:d="http://schemas.microsoft.com/expression/blend/2008"
-                               xmlns:operatorMenu="clr-namespace:Aristocrat.Monaco.Application.UI.OperatorMenu"
-                               xmlns:viewModels="clr-namespace:Aristocrat.Monaco.Application.UI.ViewModels"
-                               xmlns:lex="http://wpflocalizeextension.codeplex.com"
-                               lex:ResxLocalizationProvider.DefaultAssembly="Aristocrat.Monaco.Localization"
-                               lex:ResxLocalizationProvider.DefaultDictionary="Resources" 
-                               xmlns:loc="http://monaco.aristocrat.com/localization"
-                               xmlns:common="http://monaco.aristocrat.com/common"
-                               mc:Ignorable="d"
-                               d:DataContext="{d:DesignInstance {x:Type viewModels:HardwareMetersPageViewModel}}"
-                               common:DialogParticipation.Register="{Binding}">
-    <UserControl.Resources>
-        <ResourceDictionary>
-            <ResourceDictionary.MergedDictionaries>
-                <ResourceDictionary Source="/Aristocrat.Monaco.UI.Common;component/Skins/OperatorMenu.xaml" />
-            </ResourceDictionary.MergedDictionaries>
-        </ResourceDictionary>
-    </UserControl.Resources>
-    <Grid AutomationProperties.AutomationId="Grid0_8109713E">
-        <Grid.RowDefinitions>
-            <RowDefinition Height="*"
-                           AutomationProperties.AutomationId="RowDefinition1_8109713E" />
-        </Grid.RowDefinitions>
-        <Grid.ColumnDefinitions>
-            <ColumnDefinition Width="Auto"
-                              AutomationProperties.AutomationId="ColumnDefinition2_8109713E" />
-            <ColumnDefinition Width="Auto"
-                              AutomationProperties.AutomationId="ColumnDefinition3_8109713E" />
-        </Grid.ColumnDefinitions>
-        <DataGrid Grid.Column="0"
-                  Grid.Row="0"
-                  HorizontalAlignment="Stretch"
-                  VerticalAlignment="Stretch"
-                  ItemsSource="{Binding MetersLeftColumn}"
-                  Margin="0 -20 0 0"
-                  AutomationProperties.AutomationId="DataGrid4_8109713E">
-            <DataGrid.Columns>
-<<<<<<< HEAD
-                <DataGridTextColumn Header="{lex:Loc Meter}" 
-                                    Width="360" 
-                                    Binding="{Binding Name}" 
-                                    AutomationProperties.AutomationId="DataGridTextColumn5_8109713E" />
-                <DataGridTextColumn Header="{lex:Loc Count}" 
-                                    Width="200" 
-                                    Binding="{Binding Value, UpdateSourceTrigger=PropertyChanged}" 
-=======
-                <DataGridTextColumn Header="{lex:Loc Key={x:Static loc:ResourceKeys.Meter}}"
-                                    loc:Localizer.For="Operator"
-                                    Width="360"
-                                    Binding="{Binding Name}"
-                                    AutomationProperties.AutomationId="DataGridTextColumn5_8109713E" />
-                <DataGridTextColumn Header="{lex:Loc Key={x:Static loc:ResourceKeys.Count}}"
-                                    loc:Localizer.For="Operator"
-                                    Width="200"
-                                    Binding="{Binding Value, UpdateSourceTrigger=PropertyChanged}"
->>>>>>> 27c3461f
-                                    HeaderStyle="{StaticResource DataGridColumnHeaderRight}"
-                                    CellStyle="{StaticResource DataGridCellRight}"
-                                    AutomationProperties.AutomationId="DataGridTextColumn6_8109713E" />
-            </DataGrid.Columns>
-        </DataGrid>
-        <DataGrid DockPanel.Dock="Top"
-                  Grid.Row="0"
-                  Grid.Column="1"
-                  HorizontalAlignment="Stretch"
-                  VerticalAlignment="Stretch"
-                  ItemsSource="{Binding MetersRightColumn}"
-                  Margin="60 -20 0 0"
-                  Width="650"
-                  Visibility="{Binding ShowRightColumn, Converter={StaticResource TrueVisibleFalseHidden}}"
-                  AutomationProperties.AutomationId="DataGrid7_8109713E">
-            <DataGrid.Columns>
-<<<<<<< HEAD
-                <DataGridTextColumn Header="{lex:Loc Meter}" 
-                                    Width="380" 
-                                    Binding="{Binding Name}" 
-                                    AutomationProperties.AutomationId="DataGridTextColumn8_8109713E" />
-                <DataGridTextColumn Header="{lex:Loc Count}" 
-                                    Width="200" 
-                                    Binding="{Binding Value, UpdateSourceTrigger=PropertyChanged}" 
-=======
-                <DataGridTextColumn Header="{lex:Loc Key={x:Static loc:ResourceKeys.Meter}}"
-                                    loc:Localizer.For="Operator"
-                                    Width="380"
-                                    Binding="{Binding Name}"
-                                    AutomationProperties.AutomationId="DataGridTextColumn8_8109713E" />
-                <DataGridTextColumn Header="{lex:Loc Key={x:Static loc:ResourceKeys.Count}}"
-                                    loc:Localizer.For="Operator"
-                                    Width="200"
-                                    Binding="{Binding Value, UpdateSourceTrigger=PropertyChanged}"
->>>>>>> 27c3461f
-                                    HeaderStyle="{StaticResource DataGridColumnHeaderRight}"
-                                    CellStyle="{StaticResource DataGridCellRight}"
-                                    AutomationProperties.AutomationId="DataGridTextColumn9_8109713E" />
-            </DataGrid.Columns>
-        </DataGrid>
-    </Grid>
+﻿<operatorMenu:OperatorMenuPage x:Class="Aristocrat.Monaco.Application.UI.Views.HardwareMetersPage"
+                               xmlns="http://schemas.microsoft.com/winfx/2006/xaml/presentation"
+                               xmlns:x="http://schemas.microsoft.com/winfx/2006/xaml"
+                               xmlns:mc="http://schemas.openxmlformats.org/markup-compatibility/2006"
+                               xmlns:d="http://schemas.microsoft.com/expression/blend/2008"
+                               xmlns:operatorMenu="clr-namespace:Aristocrat.Monaco.Application.UI.OperatorMenu"
+                               xmlns:viewModels="clr-namespace:Aristocrat.Monaco.Application.UI.ViewModels"
+                               xmlns:lex="http://wpflocalizeextension.codeplex.com"
+                               lex:ResxLocalizationProvider.DefaultAssembly="Aristocrat.Monaco.Localization"
+                               lex:ResxLocalizationProvider.DefaultDictionary="Resources" 
+                               xmlns:loc="http://monaco.aristocrat.com/localization"
+                               xmlns:common="http://monaco.aristocrat.com/common"
+                               mc:Ignorable="d"
+                               d:DataContext="{d:DesignInstance {x:Type viewModels:HardwareMetersPageViewModel}}"
+                               common:DialogParticipation.Register="{Binding}">
+    <UserControl.Resources>
+        <ResourceDictionary>
+            <ResourceDictionary.MergedDictionaries>
+                <ResourceDictionary Source="/Aristocrat.Monaco.UI.Common;component/Skins/OperatorMenu.xaml" />
+            </ResourceDictionary.MergedDictionaries>
+        </ResourceDictionary>
+    </UserControl.Resources>
+    <Grid AutomationProperties.AutomationId="Grid0_8109713E">
+        <Grid.RowDefinitions>
+            <RowDefinition Height="*"
+                           AutomationProperties.AutomationId="RowDefinition1_8109713E" />
+        </Grid.RowDefinitions>
+        <Grid.ColumnDefinitions>
+            <ColumnDefinition Width="Auto"
+                              AutomationProperties.AutomationId="ColumnDefinition2_8109713E" />
+            <ColumnDefinition Width="Auto"
+                              AutomationProperties.AutomationId="ColumnDefinition3_8109713E" />
+        </Grid.ColumnDefinitions>
+        <DataGrid Grid.Column="0"
+                  Grid.Row="0"
+                  HorizontalAlignment="Stretch"
+                  VerticalAlignment="Stretch"
+                  ItemsSource="{Binding MetersLeftColumn}"
+                  Margin="0 -20 0 0"
+                  AutomationProperties.AutomationId="DataGrid4_8109713E">
+            <DataGrid.Columns>
+                <DataGridTextColumn Header="{lex:Loc Meter}" 
+                                    loc:Localizer.For="Operator"
+                                    Width="360" 
+                                    Binding="{Binding Name}" 
+                                    AutomationProperties.AutomationId="DataGridTextColumn5_8109713E" />
+                <DataGridTextColumn Header="{lex:Loc Count}" 
+                                    loc:Localizer.For="Operator"
+                                    Width="200" 
+                                    Binding="{Binding Value, UpdateSourceTrigger=PropertyChanged}" 
+                                    HeaderStyle="{StaticResource DataGridColumnHeaderRight}"
+                                    CellStyle="{StaticResource DataGridCellRight}"
+                                    AutomationProperties.AutomationId="DataGridTextColumn6_8109713E" />
+            </DataGrid.Columns>
+        </DataGrid>
+        <DataGrid DockPanel.Dock="Top"
+                  Grid.Row="0"
+                  Grid.Column="1"
+                  HorizontalAlignment="Stretch"
+                  VerticalAlignment="Stretch"
+                  ItemsSource="{Binding MetersRightColumn}"
+                  Margin="60 -20 0 0"
+                  Width="650"
+                  Visibility="{Binding ShowRightColumn, Converter={StaticResource TrueVisibleFalseHidden}}"
+                  AutomationProperties.AutomationId="DataGrid7_8109713E">
+            <DataGrid.Columns>
+                <DataGridTextColumn Header="{lex:Loc Meter}" 
+                                    loc:Localizer.For="Operator"
+                                    Width="380" 
+                                    Binding="{Binding Name}" 
+                                    AutomationProperties.AutomationId="DataGridTextColumn8_8109713E" />
+                <DataGridTextColumn Header="{lex:Loc Count}" 
+                                    loc:Localizer.For="Operator"
+                                    Width="200" 
+                                    Binding="{Binding Value, UpdateSourceTrigger=PropertyChanged}" 
+                                    HeaderStyle="{StaticResource DataGridColumnHeaderRight}"
+                                    CellStyle="{StaticResource DataGridCellRight}"
+                                    AutomationProperties.AutomationId="DataGridTextColumn9_8109713E" />
+            </DataGrid.Columns>
+        </DataGrid>
+    </Grid>
 </operatorMenu:OperatorMenuPage>