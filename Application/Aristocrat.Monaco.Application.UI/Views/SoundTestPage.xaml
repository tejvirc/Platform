--- conflicted
+++ resolved
@@ -1,301 +1,288 @@
-﻿<UserControl x:Class="Aristocrat.Monaco.Application.UI.Views.SoundTestPage"
-                               xmlns="http://schemas.microsoft.com/winfx/2006/xaml/presentation"
-                               xmlns:x="http://schemas.microsoft.com/winfx/2006/xaml"
-                               xmlns:mc="http://schemas.openxmlformats.org/markup-compatibility/2006" 
-                               xmlns:d="http://schemas.microsoft.com/expression/blend/2008" 
-                               xmlns:viewModels="clr-namespace:Aristocrat.Monaco.Application.UI.ViewModels"
-                               xmlns:lex="http://wpflocalizeextension.codeplex.com"
-                               xmlns:loc="http://monaco.aristocrat.com/localization"
-                               lex:ResxLocalizationProvider.DefaultAssembly="Aristocrat.Monaco.Localization"
-                               lex:ResxLocalizationProvider.DefaultDictionary="Resources" 
-                               xmlns:iconPacks="http://metro.mahapps.com/winfx/xaml/iconpacks"
-                               xmlns:controls="http://metro.mahapps.com/winfx/xaml/controls"
-                               xmlns:common="http://monaco.aristocrat.com/common"
-                               xmlns:audio="clr-namespace:Aristocrat.Monaco.Hardware.Contracts.Audio;assembly=Aristocrat.Monaco.Hardware.Contracts"
-                               mc:Ignorable="d" 
-                               Height="Auto" Width="Auto"
-                               d:DataContext="{d:DesignInstance {x:Type viewModels:SoundTestPageViewModel}}">
-
-    <UserControl.Resources>
-        <ResourceDictionary>
-            <ResourceDictionary.MergedDictionaries>
-                <ResourceDictionary Source="/Aristocrat.Monaco.UI.Common;component/Skins/OperatorMenu.xaml"/>
-            </ResourceDictionary.MergedDictionaries>
-
-            <Style x:Key="SoundButtonStyle" TargetType="Button" BasedOn="{StaticResource MonacoButton1}">
-                <Setter Property="Margin" Value="20 0 0 0" />
-                <Setter Property="Height" Value="40" />
-                <Setter Property="Width" Value="40" />
-                <Setter Property="VerticalAlignment" Value="Center" />
-            </Style>
-
-            <Style TargetType="TextBlock" BasedOn="{StaticResource MonacoTextBlock}">
-                <Setter Property="HorizontalAlignment" Value="Center" />
-                <Setter Property="Foreground" Value="White" />
-                <Style.Triggers>
-                    <Trigger Property="IsEnabled" Value="False">
-                        <Setter Property="Opacity" Value=".1" />
-                    </Trigger>
-                </Style.Triggers>
-            </Style>
-
-            <Style x:Key="OptionComboStyle" TargetType="ComboBox" BasedOn="{StaticResource {x:Type ComboBox}}">
-                <Setter Property="VerticalAlignment" Value="Center" />
-                <Setter Property="Padding" Value="5" />
-                <Setter Property="MinWidth" Value="150" />
-                <Setter Property="IsEnabled">
-                    <Setter.Value>
-                        <MultiBinding Converter="{StaticResource BoolAndConverter}">
-                            <Binding Path="IsAudioDisabled" Converter="{StaticResource InverseBoolConverter}"/>
-                            <Binding Path="IsPlaying" Converter="{StaticResource InverseBoolConverter}"/>
-                        </MultiBinding>
-                    </Setter.Value>
-                </Setter>
-            </Style>
-
-            <Style x:Key="SpeakerButtonStyle" TargetType="Button">
-                <Setter Property="Foreground">
-                    <Setter.Value>
-                        <LinearGradientBrush StartPoint=".5,1" EndPoint=".5,0" >
-                            <GradientStop Color="{StaticResource MahApps.Colors.Gray5}" Offset="0" />
-                            <GradientStop Color="{StaticResource MahApps.Colors.ThemeBackground}" Offset=".5" />
-                        </LinearGradientBrush>
-                    </Setter.Value>
-                </Setter>
-                <Setter Property="Opacity" Value="1" />
-                <Setter Property="HorizontalAlignment" Value="Center" />
-                <Setter Property="IsEnabled">
-                    <Setter.Value>
-                        <MultiBinding Converter="{StaticResource BoolAndConverter}">
-                            <Binding Path="IsAudioDisabled" Converter="{StaticResource InverseBoolConverter}"/>
-                            <Binding Path="IsPlaying" Converter="{StaticResource InverseBoolConverter}"/>
-                        </MultiBinding>
-                    </Setter.Value>
-                </Setter>
-                <Setter Property="FontSize" Value="13" />
-                <Style.Triggers>
-                    <Trigger Property="IsEnabled" Value="False">
-                        <Setter Property="Opacity" Value=".1" />
-                    </Trigger>
-                </Style.Triggers>
-            </Style>
-        </ResourceDictionary>
-    </UserControl.Resources>
-
-<<<<<<< HEAD
-    <StackPanel HorizontalAlignment="Left" VerticalAlignment="Top">
-        <Label Content="{lex:Loc SampleSoundTest}"/>
-=======
-    <StackPanel HorizontalAlignment="Center" VerticalAlignment="Center">
-        <Label Content="{lex:Loc Key={x:Static loc:ResourceKeys.SampleSoundTest}}"/>
->>>>>>> 379a95ed
-        <StackPanel Orientation="Horizontal">
-            <ComboBox ItemsSource="{Binding SoundFiles}"
-                      DisplayMemberPath="Name"
-                      SelectedIndex="0"
-                      SelectedItem="{Binding Sound}"
-                      Style="{StaticResource OptionComboStyle}"/>
-<<<<<<< HEAD
-            <Button Content="{iconPacks:PackIcon Play, Width=10, Height=10}" 
-=======
-            <Button Content="{iconPacks:PackIconMaterial Kind=Play, Width=10, Height=10}" 
->>>>>>> 379a95ed
-                    Command="{Binding PlayCommand}">
-                <Button.Style>
-                    <Style TargetType="Button"
-                                   BasedOn="{StaticResource SoundButtonStyle}">
-                        <Style.Triggers>
-                            <DataTrigger Binding="{Binding IsAudioDisabled}"
-                                                 Value="True">
-                                <Setter Property="ToolTip"
-                                                Value="{lex:BLoc ServiceNotAvailableText}" />
-                            </DataTrigger>
-                        </Style.Triggers>
-                    </Style>
-                </Button.Style>
-            </Button>
-<<<<<<< HEAD
-            <Button Content="{iconPacks:PackIcon Stop, Width=10, Height=10}" 
-=======
-            <Button Content="{iconPacks:PackIconMaterial Kind=Stop, Width=10, Height=10}" 
->>>>>>> 379a95ed
-                    Command="{Binding StopCommand}"
-                    Style="{StaticResource SoundButtonStyle}"
-                    RenderTransformOrigin="1.48,0.567"/>
-        </StackPanel>
-
-        <Label HorizontalAlignment="Left" Margin="0 20 0 0" Content="{lex:Loc SoundVolumeTest}"/>
-        <ComboBox ItemsSource="{common:Enumeration {x:Type audio:VolumeLevel}}"
-                  SelectedIndex="0"
-                  DisplayMemberPath="Description"
-                  SelectedValuePath="Value"
-                  SelectedValue="{Binding SoundLevel}"
-                  Style="{StaticResource OptionComboStyle}"/>
-
-        <Label HorizontalAlignment="Left" Margin="0 20 0 0" Content="{lex:Loc SoundSpeakerTest}"/>
-        <GroupBox HorizontalAlignment="Stretch" VerticalAlignment="Top" MinWidth="400" MinHeight="400" Margin="0 5 0 0">
-            <Grid Margin="5 0 ">
-                <Grid.RowDefinitions>
-                    <RowDefinition Height="*" />
-                    <RowDefinition Height="*" />
-                    <RowDefinition Height="*" />
-                    <RowDefinition Height="*" />
-                    <RowDefinition Height="*" />
-                </Grid.RowDefinitions>
-                <Grid.ColumnDefinitions>
-                    <ColumnDefinition Width="*" />
-                    <ColumnDefinition Width="*" />
-                    <ColumnDefinition Width="*" />
-                    <ColumnDefinition Width="*" />
-                    <ColumnDefinition Width="*" />
-                </Grid.ColumnDefinitions>
-
-                <StackPanel Grid.Row="0" Grid.Column="1" IsEnabled="{Binding FrontLeftSpeaker, Mode=TwoWay}">
-                    <TextBlock Text="{lex:Loc FrontLeftText}"/>
-                    <Button Command="{Binding PlayCommandOnFrontLeftSpeaker}" CommandParameter="{DynamicResource FrontLeft}" >
-                        <Button.Style>
-                            <Style TargetType="Button"
-                                   BasedOn="{StaticResource SpeakerButtonStyle}">
-                                <Setter Property="Template">
-                                    <Setter.Value>
-                                        <ControlTemplate TargetType="Button">
-                                            <Border Background="Transparent" HorizontalAlignment="Center" VerticalAlignment="Center">
-                                                <iconPacks:PackIconFontAwesome FontSize="6" Kind="VolumeUpSolid" Height="40" RotationAngle="90" Width="40" />
-                                            </Border>
-                                        </ControlTemplate>
-                                    </Setter.Value>
-                                </Setter>
-                            </Style>
-                        </Button.Style>
-                    </Button>
-                </StackPanel>
-
-                <StackPanel  Grid.Row="1" Grid.Column="2" IsEnabled="{Binding CenterSpeaker, Mode=TwoWay}">
-                    <TextBlock Text="{lex:Loc CenterText}"/>
-                    <Button Command="{Binding PlayCommandOnCenterSpeaker}" CommandParameter="{DynamicResource Center}">
-                        <Button.Style>
-                            <Style TargetType="Button"
-                                   BasedOn="{StaticResource SpeakerButtonStyle}">
-                                <Setter Property="Template">
-                                    <Setter.Value>
-                                        <ControlTemplate TargetType="Button">
-                                            <Border Background="Transparent" HorizontalAlignment="Center" VerticalAlignment="Center">
-                                                <iconPacks:PackIconFontAwesome FontSize="6" Kind="VolumeUpSolid" Height="40" RotationAngle="90" Width="40" />
-                                            </Border>
-                                        </ControlTemplate>
-                                    </Setter.Value>
-                                </Setter>
-                            </Style>
-                        </Button.Style>
-                    </Button>
-                </StackPanel>
-
-                <StackPanel Grid.Row="0" Grid.Column="3" IsEnabled="{Binding FrontRightSpeaker, Mode=TwoWay}">
-                    <TextBlock Text="{lex:Loc FrontRightText}"/>
-                    <Button Command="{Binding PlayCommandOnFrontRightSpeaker}" CommandParameter="{DynamicResource FrontRight}">
-                        <Button.Style>
-                            <Style TargetType="Button"
-                               BasedOn="{StaticResource SpeakerButtonStyle}">
-                                <Setter Property="Template">
-                                    <Setter.Value>
-                                        <ControlTemplate TargetType="Button">
-                                            <Border Background="Transparent" HorizontalAlignment="Center" VerticalAlignment="Center">
-                                                <iconPacks:PackIconFontAwesome FontSize="6" Kind="VolumeUpSolid" Height="40" RotationAngle="90" Width="40" />
-                                            </Border>
-                                        </ControlTemplate>
-                                    </Setter.Value>
-                                </Setter>
-                            </Style>
-                        </Button.Style>
-                    </Button>
-                </StackPanel>
-
-                <StackPanel Grid.Row="2" Grid.Column="0" IsEnabled="{Binding SideLeftSpeaker, Mode=TwoWay}">
-                    <Button Command="{Binding PlayCommandOnSideLeftSpeaker}" CommandParameter="{DynamicResource SideLeft}">
-                        <Button.Style>
-                            <Style TargetType="Button"
-                                   BasedOn="{StaticResource SpeakerButtonStyle}">
-                                <Setter Property="Template">
-                                    <Setter.Value>
-                                        <ControlTemplate TargetType="Button">
-                                            <Border Background="Transparent" HorizontalAlignment="Center" VerticalAlignment="Center">
-                                                <iconPacks:PackIconFontAwesome FontSize="6" Kind="VolumeUpSolid" Height="40" RotationAngle="0" Width="40" />
-                                            </Border>
-                                        </ControlTemplate>
-                                    </Setter.Value>
-                                </Setter>
-                            </Style>
-                        </Button.Style>
-                    </Button>
-                    <TextBlock Text="{lex:Loc SideLeftText}"/>
-                </StackPanel>
-
-                <StackPanel Grid.Row="2" Grid.Column="4" IsEnabled="{Binding SideRightSpeaker, Mode=TwoWay}">
-                    <Button Command="{Binding PlayCommandOnSideRightSpeaker}" CommandParameter="{DynamicResource SideRight}" >
-                        <Button.Style>
-                            <Style TargetType="Button"
-                               BasedOn="{StaticResource SpeakerButtonStyle}">
-                                <Setter Property="Template">
-                                    <Setter.Value>
-                                        <ControlTemplate TargetType="Button">
-                                            <Border Background="Transparent" HorizontalAlignment="Center" VerticalAlignment="Center">
-                                                <iconPacks:PackIconFontAwesome FontSize="6" Kind="VolumeUpSolid" Height="40" RotationAngle="180" Width="40" />
-                                            </Border>
-                                        </ControlTemplate>
-                                    </Setter.Value>
-                                </Setter>
-                            </Style>
-                        </Button.Style>
-                    </Button>
-                    <TextBlock Text="{lex:Loc SideRightText}"/>
-                </StackPanel>
-
-                <Button Grid.Row="3" Grid.Column="2"
-                        IsEnabled="{Binding LowFrequencySpeaker, Mode=TwoWay}"
-                        Command="{Binding PlayCommandOnLowFrequencySpeaker}"
-                        Content="{lex:Loc LowFrequencyText}" 
-                        CommandParameter="{DynamicResource LowFrequency}" Width="35" Height="20" MinWidth="0" MinHeight="0" Padding="0" ScrollViewer.CanContentScroll="True" Margin="0" Grid.IsSharedSizeScope="True"/>
-
-                <StackPanel Grid.Row="4" Grid.Column="1" IsEnabled="{Binding RearLeftSpeaker, Mode=TwoWay}">
-                    <Button Command="{Binding PlayCommandOnRearLeftSpeaker}" CommandParameter="{DynamicResource RearLeft}" >
-                        <Button.Style>
-                            <Style TargetType="Button"
-                               BasedOn="{StaticResource SpeakerButtonStyle}">
-                                <Setter Property="Template">
-                                    <Setter.Value>
-                                        <ControlTemplate TargetType="Button">
-                                            <Border Background="Transparent" HorizontalAlignment="Center" VerticalAlignment="Center">
-                                                <iconPacks:PackIconFontAwesome FontSize="6" Kind="VolumeUpSolid" Height="40" RotationAngle="270" Width="40" />
-                                            </Border>
-                                        </ControlTemplate>
-                                    </Setter.Value>
-                                </Setter>
-                            </Style>
-                        </Button.Style>
-                    </Button>
-                    <TextBlock Text="{lex:Loc RearLeftText}"/>
-                </StackPanel>
-
-                <StackPanel Grid.Row="4" Grid.Column="3" IsEnabled="{Binding RearRightSpeaker, Mode=TwoWay}">
-                    <Button Command="{Binding PlayCommandOnRearRightSpeaker}" CommandParameter="{DynamicResource RearRight}" >
-                        <Button.Style>
-                            <Style TargetType="Button"
-                               BasedOn="{StaticResource SpeakerButtonStyle}">
-                                <Setter Property="Template">
-                                    <Setter.Value>
-                                        <ControlTemplate TargetType="Button">
-                                            <Border Background="Transparent" HorizontalAlignment="Center" VerticalAlignment="Center">
-                                                <iconPacks:PackIconFontAwesome FontSize="6" Kind="VolumeUpSolid" Height="40" RotationAngle="270" Width="40" />
-                                            </Border>
-                                        </ControlTemplate>
-                                    </Setter.Value>
-                                </Setter>
-                            </Style>
-                        </Button.Style>
-                    </Button>
-                    <TextBlock Text="{lex:Loc RearRightText}"/>
-                </StackPanel>
-            </Grid>
-        </GroupBox>
-    </StackPanel>
+﻿<UserControl x:Class="Aristocrat.Monaco.Application.UI.Views.SoundTestPage"
+                               xmlns="http://schemas.microsoft.com/winfx/2006/xaml/presentation"
+                               xmlns:x="http://schemas.microsoft.com/winfx/2006/xaml"
+                               xmlns:mc="http://schemas.openxmlformats.org/markup-compatibility/2006" 
+                               xmlns:d="http://schemas.microsoft.com/expression/blend/2008" 
+                               xmlns:viewModels="clr-namespace:Aristocrat.Monaco.Application.UI.ViewModels"
+                               xmlns:lex="http://wpflocalizeextension.codeplex.com"
+                               xmlns:loc="http://monaco.aristocrat.com/localization"
+                               lex:ResxLocalizationProvider.DefaultAssembly="Aristocrat.Monaco.Localization"
+                               lex:ResxLocalizationProvider.DefaultDictionary="Resources" 
+                               xmlns:iconPacks="http://metro.mahapps.com/winfx/xaml/iconpacks"
+                               xmlns:controls="http://metro.mahapps.com/winfx/xaml/controls"
+                               xmlns:common="http://monaco.aristocrat.com/common"
+                               xmlns:audio="clr-namespace:Aristocrat.Monaco.Hardware.Contracts.Audio;assembly=Aristocrat.Monaco.Hardware.Contracts"
+                               mc:Ignorable="d" 
+                               Height="Auto" Width="Auto"
+                               d:DataContext="{d:DesignInstance {x:Type viewModels:SoundTestPageViewModel}}">
+
+    <UserControl.Resources>
+        <ResourceDictionary>
+            <ResourceDictionary.MergedDictionaries>
+                <ResourceDictionary Source="/Aristocrat.Monaco.UI.Common;component/Skins/OperatorMenu.xaml"/>
+            </ResourceDictionary.MergedDictionaries>
+
+            <Style x:Key="SoundButtonStyle" TargetType="Button" BasedOn="{StaticResource MonacoButton1}">
+                <Setter Property="Margin" Value="20 0 0 0" />
+                <Setter Property="Height" Value="40" />
+                <Setter Property="Width" Value="40" />
+                <Setter Property="VerticalAlignment" Value="Center" />
+            </Style>
+
+            <Style TargetType="TextBlock" BasedOn="{StaticResource MonacoTextBlock}">
+                <Setter Property="HorizontalAlignment" Value="Center" />
+                <Setter Property="Foreground" Value="White" />
+                <Style.Triggers>
+                    <Trigger Property="IsEnabled" Value="False">
+                        <Setter Property="Opacity" Value=".1" />
+                    </Trigger>
+                </Style.Triggers>
+            </Style>
+
+            <Style x:Key="OptionComboStyle" TargetType="ComboBox" BasedOn="{StaticResource {x:Type ComboBox}}">
+                <Setter Property="VerticalAlignment" Value="Center" />
+                <Setter Property="Padding" Value="5" />
+                <Setter Property="MinWidth" Value="150" />
+                <Setter Property="IsEnabled">
+                    <Setter.Value>
+                        <MultiBinding Converter="{StaticResource BoolAndConverter}">
+                            <Binding Path="IsAudioDisabled" Converter="{StaticResource InverseBoolConverter}"/>
+                            <Binding Path="IsPlaying" Converter="{StaticResource InverseBoolConverter}"/>
+                        </MultiBinding>
+                    </Setter.Value>
+                </Setter>
+            </Style>
+
+            <Style x:Key="SpeakerButtonStyle" TargetType="Button">
+                <Setter Property="Foreground">
+                    <Setter.Value>
+                        <LinearGradientBrush StartPoint=".5,1" EndPoint=".5,0" >
+                            <GradientStop Color="{StaticResource MahApps.Colors.Gray5}" Offset="0" />
+                            <GradientStop Color="{StaticResource MahApps.Colors.ThemeBackground}" Offset=".5" />
+                        </LinearGradientBrush>
+                    </Setter.Value>
+                </Setter>
+                <Setter Property="Opacity" Value="1" />
+                <Setter Property="HorizontalAlignment" Value="Center" />
+                <Setter Property="IsEnabled">
+                    <Setter.Value>
+                        <MultiBinding Converter="{StaticResource BoolAndConverter}">
+                            <Binding Path="IsAudioDisabled" Converter="{StaticResource InverseBoolConverter}"/>
+                            <Binding Path="IsPlaying" Converter="{StaticResource InverseBoolConverter}"/>
+                        </MultiBinding>
+                    </Setter.Value>
+                </Setter>
+                <Setter Property="FontSize" Value="13" />
+                <Style.Triggers>
+                    <Trigger Property="IsEnabled" Value="False">
+                        <Setter Property="Opacity" Value=".1" />
+                    </Trigger>
+                </Style.Triggers>
+            </Style>
+        </ResourceDictionary>
+    </UserControl.Resources>
+
+    <StackPanel HorizontalAlignment="Center" VerticalAlignment="Center">
+        <Label Content="{lex:Loc SampleSoundTest}"/>
+        <StackPanel Orientation="Horizontal">
+            <ComboBox ItemsSource="{Binding SoundFiles}"
+                      DisplayMemberPath="Name"
+                      SelectedIndex="0"
+                      SelectedItem="{Binding Sound}"
+                      Style="{StaticResource OptionComboStyle}"/>
+            <Button Content="{iconPacks:PackIcon Kind=Play, Width=10, Height=10}" 
+                    Command="{Binding PlayCommand}">
+                <Button.Style>
+                    <Style TargetType="Button"
+                                   BasedOn="{StaticResource SoundButtonStyle}">
+                        <Style.Triggers>
+                            <DataTrigger Binding="{Binding IsAudioDisabled}"
+                                                 Value="True">
+                                <Setter Property="ToolTip"
+                                                Value="{lex:BLoc ServiceNotAvailableText}" />
+                            </DataTrigger>
+                        </Style.Triggers>
+                    </Style>
+                </Button.Style>
+            </Button>
+            <Button Content="{iconPacks:PackIcon Kind=Stop, Width=10, Height=10}" 
+                    Command="{Binding StopCommand}"
+                    Style="{StaticResource SoundButtonStyle}"
+                    RenderTransformOrigin="1.48,0.567"/>
+        </StackPanel>
+
+        <Label HorizontalAlignment="Left" Margin="0 20 0 0" Content="{lex:Loc SoundVolumeTest}"/>
+        <ComboBox ItemsSource="{common:Enumeration {x:Type audio:VolumeLevel}}"
+                  SelectedIndex="0"
+                  DisplayMemberPath="Description"
+                  SelectedValuePath="Value"
+                  SelectedValue="{Binding SoundLevel}"
+                  Style="{StaticResource OptionComboStyle}"/>
+
+        <Label HorizontalAlignment="Left" Margin="0 20 0 0" Content="{lex:Loc SoundSpeakerTest}"/>
+        <GroupBox HorizontalAlignment="Stretch" VerticalAlignment="Top" MinWidth="400" MinHeight="400" Margin="0 5 0 0">
+            <Grid Margin="5 0 ">
+                <Grid.RowDefinitions>
+                    <RowDefinition Height="*" />
+                    <RowDefinition Height="*" />
+                    <RowDefinition Height="*" />
+                    <RowDefinition Height="*" />
+                    <RowDefinition Height="*" />
+                </Grid.RowDefinitions>
+                <Grid.ColumnDefinitions>
+                    <ColumnDefinition Width="*" />
+                    <ColumnDefinition Width="*" />
+                    <ColumnDefinition Width="*" />
+                    <ColumnDefinition Width="*" />
+                    <ColumnDefinition Width="*" />
+                </Grid.ColumnDefinitions>
+
+                <StackPanel Grid.Row="0" Grid.Column="1" IsEnabled="{Binding FrontLeftSpeaker, Mode=TwoWay}">
+                    <TextBlock Text="{lex:Loc FrontLeftText}"/>
+                    <Button Command="{Binding PlayCommandOnFrontLeftSpeaker}" CommandParameter="{DynamicResource FrontLeft}" >
+                        <Button.Style>
+                            <Style TargetType="Button"
+                                   BasedOn="{StaticResource SpeakerButtonStyle}">
+                                <Setter Property="Template">
+                                    <Setter.Value>
+                                        <ControlTemplate TargetType="Button">
+                                            <Border Background="Transparent" HorizontalAlignment="Center" VerticalAlignment="Center">
+                                                <iconPacks:PackIconFontAwesome FontSize="6" Kind="VolumeUpSolid" Height="40" RotationAngle="90" Width="40" />
+                                            </Border>
+                                        </ControlTemplate>
+                                    </Setter.Value>
+                                </Setter>
+                            </Style>
+                        </Button.Style>
+                    </Button>
+                </StackPanel>
+
+                <StackPanel  Grid.Row="1" Grid.Column="2" IsEnabled="{Binding CenterSpeaker, Mode=TwoWay}">
+                    <TextBlock Text="{lex:Loc CenterText}"/>
+                    <Button Command="{Binding PlayCommandOnCenterSpeaker}" CommandParameter="{DynamicResource Center}">
+                        <Button.Style>
+                            <Style TargetType="Button"
+                                   BasedOn="{StaticResource SpeakerButtonStyle}">
+                                <Setter Property="Template">
+                                    <Setter.Value>
+                                        <ControlTemplate TargetType="Button">
+                                            <Border Background="Transparent" HorizontalAlignment="Center" VerticalAlignment="Center">
+                                                <iconPacks:PackIconFontAwesome FontSize="6" Kind="VolumeUpSolid" Height="40" RotationAngle="90" Width="40" />
+                                            </Border>
+                                        </ControlTemplate>
+                                    </Setter.Value>
+                                </Setter>
+                            </Style>
+                        </Button.Style>
+                    </Button>
+                </StackPanel>
+
+                <StackPanel Grid.Row="0" Grid.Column="3" IsEnabled="{Binding FrontRightSpeaker, Mode=TwoWay}">
+                    <TextBlock Text="{lex:Loc FrontRightText}"/>
+                    <Button Command="{Binding PlayCommandOnFrontRightSpeaker}" CommandParameter="{DynamicResource FrontRight}">
+                        <Button.Style>
+                            <Style TargetType="Button"
+                               BasedOn="{StaticResource SpeakerButtonStyle}">
+                                <Setter Property="Template">
+                                    <Setter.Value>
+                                        <ControlTemplate TargetType="Button">
+                                            <Border Background="Transparent" HorizontalAlignment="Center" VerticalAlignment="Center">
+                                                <iconPacks:PackIconFontAwesome FontSize="6" Kind="VolumeUpSolid" Height="40" RotationAngle="90" Width="40" />
+                                            </Border>
+                                        </ControlTemplate>
+                                    </Setter.Value>
+                                </Setter>
+                            </Style>
+                        </Button.Style>
+                    </Button>
+                </StackPanel>
+
+                <StackPanel Grid.Row="2" Grid.Column="0" IsEnabled="{Binding SideLeftSpeaker, Mode=TwoWay}">
+                    <Button Command="{Binding PlayCommandOnSideLeftSpeaker}" CommandParameter="{DynamicResource SideLeft}">
+                        <Button.Style>
+                            <Style TargetType="Button"
+                                   BasedOn="{StaticResource SpeakerButtonStyle}">
+                                <Setter Property="Template">
+                                    <Setter.Value>
+                                        <ControlTemplate TargetType="Button">
+                                            <Border Background="Transparent" HorizontalAlignment="Center" VerticalAlignment="Center">
+                                                <iconPacks:PackIconFontAwesome FontSize="6" Kind="VolumeUpSolid" Height="40" RotationAngle="0" Width="40" />
+                                            </Border>
+                                        </ControlTemplate>
+                                    </Setter.Value>
+                                </Setter>
+                            </Style>
+                        </Button.Style>
+                    </Button>
+                    <TextBlock Text="{lex:Loc SideLeftText}"/>
+                </StackPanel>
+
+                <StackPanel Grid.Row="2" Grid.Column="4" IsEnabled="{Binding SideRightSpeaker, Mode=TwoWay}">
+                    <Button Command="{Binding PlayCommandOnSideRightSpeaker}" CommandParameter="{DynamicResource SideRight}" >
+                        <Button.Style>
+                            <Style TargetType="Button"
+                               BasedOn="{StaticResource SpeakerButtonStyle}">
+                                <Setter Property="Template">
+                                    <Setter.Value>
+                                        <ControlTemplate TargetType="Button">
+                                            <Border Background="Transparent" HorizontalAlignment="Center" VerticalAlignment="Center">
+                                                <iconPacks:PackIconFontAwesome FontSize="6" Kind="VolumeUpSolid" Height="40" RotationAngle="180" Width="40" />
+                                            </Border>
+                                        </ControlTemplate>
+                                    </Setter.Value>
+                                </Setter>
+                            </Style>
+                        </Button.Style>
+                    </Button>
+                    <TextBlock Text="{lex:Loc SideRightText}"/>
+                </StackPanel>
+
+                <Button Grid.Row="3" Grid.Column="2"
+                        IsEnabled="{Binding LowFrequencySpeaker, Mode=TwoWay}"
+                        Command="{Binding PlayCommandOnLowFrequencySpeaker}"
+                        Content="{lex:Loc LowFrequencyText}" 
+                        CommandParameter="{DynamicResource LowFrequency}" Width="35" Height="20" MinWidth="0" MinHeight="0" Padding="0" ScrollViewer.CanContentScroll="True" Margin="0" Grid.IsSharedSizeScope="True"/>
+
+                <StackPanel Grid.Row="4" Grid.Column="1" IsEnabled="{Binding RearLeftSpeaker, Mode=TwoWay}">
+                    <Button Command="{Binding PlayCommandOnRearLeftSpeaker}" CommandParameter="{DynamicResource RearLeft}" >
+                        <Button.Style>
+                            <Style TargetType="Button"
+                               BasedOn="{StaticResource SpeakerButtonStyle}">
+                                <Setter Property="Template">
+                                    <Setter.Value>
+                                        <ControlTemplate TargetType="Button">
+                                            <Border Background="Transparent" HorizontalAlignment="Center" VerticalAlignment="Center">
+                                                <iconPacks:PackIconFontAwesome FontSize="6" Kind="VolumeUpSolid" Height="40" RotationAngle="270" Width="40" />
+                                            </Border>
+                                        </ControlTemplate>
+                                    </Setter.Value>
+                                </Setter>
+                            </Style>
+                        </Button.Style>
+                    </Button>
+                    <TextBlock Text="{lex:Loc RearLeftText}"/>
+                </StackPanel>
+
+                <StackPanel Grid.Row="4" Grid.Column="3" IsEnabled="{Binding RearRightSpeaker, Mode=TwoWay}">
+                    <Button Command="{Binding PlayCommandOnRearRightSpeaker}" CommandParameter="{DynamicResource RearRight}" >
+                        <Button.Style>
+                            <Style TargetType="Button"
+                               BasedOn="{StaticResource SpeakerButtonStyle}">
+                                <Setter Property="Template">
+                                    <Setter.Value>
+                                        <ControlTemplate TargetType="Button">
+                                            <Border Background="Transparent" HorizontalAlignment="Center" VerticalAlignment="Center">
+                                                <iconPacks:PackIconFontAwesome FontSize="6" Kind="VolumeUpSolid" Height="40" RotationAngle="270" Width="40" />
+                                            </Border>
+                                        </ControlTemplate>
+                                    </Setter.Value>
+                                </Setter>
+                            </Style>
+                        </Button.Style>
+                    </Button>
+                    <TextBlock Text="{lex:Loc RearRightText}"/>
+                </StackPanel>
+            </Grid>
+        </GroupBox>
+    </StackPanel>
 </UserControl>