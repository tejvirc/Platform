--- conflicted
+++ resolved
@@ -1,258 +1,232 @@
-﻿<operatorMenu:OperatorMenuPage x:Class="Aristocrat.Monaco.Application.UI.Views.DiagnosticNetworkPage"
-<<<<<<< HEAD
-                              xmlns="http://schemas.microsoft.com/winfx/2006/xaml/presentation"
-                              xmlns:x="http://schemas.microsoft.com/winfx/2006/xaml"
-                              xmlns:mc="http://schemas.openxmlformats.org/markup-compatibility/2006"
-                              mc:Ignorable="d"
-                              xmlns:d="http://schemas.microsoft.com/expression/blend/2008"
-                              xmlns:viewModels="clr-namespace:Aristocrat.Monaco.Application.UI.ViewModels"
-                              xmlns:operatorMenu="clr-namespace:Aristocrat.Monaco.Application.UI.OperatorMenu"
-                              xmlns:lex="http://wpflocalizeextension.codeplex.com"
-                              lex:ResxLocalizationProvider.DefaultAssembly="Aristocrat.Monaco.Localization"
-                              lex:ResxLocalizationProvider.DefaultDictionary="Resources" 
-                              xmlns:controls="http://metro.mahapps.com/winfx/xaml/controls"
-                              xmlns:helpers="http://monaco.aristocrat.com/common"
-                              Background="Transparent" 
-                              d:DataContext="{d:DesignInstance {x:Type viewModels:DiagnosticNetworkPageViewModel}}">
-
-=======
-                               xmlns="http://schemas.microsoft.com/winfx/2006/xaml/presentation"
-                               xmlns:x="http://schemas.microsoft.com/winfx/2006/xaml"
-                               xmlns:mc="http://schemas.openxmlformats.org/markup-compatibility/2006"
-                               mc:Ignorable="d"
-                               xmlns:d="http://schemas.microsoft.com/expression/blend/2008"
-                               xmlns:viewModels="clr-namespace:Aristocrat.Monaco.Application.UI.ViewModels"
-                               xmlns:operatorMenu="clr-namespace:Aristocrat.Monaco.Application.UI.OperatorMenu"
-                               xmlns:lex="http://wpflocalizeextension.codeplex.com"
-                               xmlns:loc="http://monaco.aristocrat.com/localization"
-                               xmlns:common="http://monaco.aristocrat.com/common"
-                               d:DataContext="{d:DesignInstance {x:Type viewModels:DiagnosticNetworkPageViewModel}}">
->>>>>>> 27c3461f
-    <UserControl.Resources>
-        <ResourceDictionary>
-            <ResourceDictionary.MergedDictionaries>
-                <ResourceDictionary Source="/Aristocrat.Monaco.UI.Common;component/Skins/OperatorMenu.xaml" />
-                <ResourceDictionary Source="../Resources/Templates.NetworkEditor.xaml" />
-            </ResourceDictionary.MergedDictionaries>
-            <Style TargetType="Label"
-                   BasedOn="{StaticResource MonacoLabel}">
-                <Setter Property="Margin"
-                        Value="0 0 20 10" />
-                <Setter Property="VerticalAlignment"
-                        Value="Center" />
-            </Style>
-            <Style TargetType="TextBlock"
-                   BasedOn="{StaticResource MonacoTextBlock}">
-                <Setter Property="Margin"
-                        Value="0 0 0 10" />
-                <Setter Property="VerticalAlignment"
-                        Value="Center" />
-            </Style>
-        </ResourceDictionary>
-    </UserControl.Resources>
-    <Grid AutomationProperties.AutomationId="Grid0_E1958C7">
-        <Grid.ColumnDefinitions>
-            <ColumnDefinition Width="Auto"
-                              AutomationProperties.AutomationId="ColumnDefinition1_E1958C7" />
-            <ColumnDefinition Width="*"
-                              AutomationProperties.AutomationId="ColumnDefinition2_E1958C7" />
-        </Grid.ColumnDefinitions>
-        <Grid AutomationProperties.AutomationId="Grid3_E1958C7">
-            <Grid.RowDefinitions>
-                <RowDefinition Height="Auto"
-                               AutomationProperties.AutomationId="RowDefinition4_E1958C7" />
-                <RowDefinition Height="Auto"
-                               AutomationProperties.AutomationId="RowDefinition5_E1958C7" />
-                <RowDefinition Height="Auto"
-                               AutomationProperties.AutomationId="RowDefinition6_E1958C7" />
-                <RowDefinition Height="Auto"
-                               AutomationProperties.AutomationId="RowDefinition7_E1958C7" />
-                <RowDefinition Height="Auto"
-                               AutomationProperties.AutomationId="RowDefinition8_E1958C7" />
-                <RowDefinition Height="Auto"
-                               AutomationProperties.AutomationId="RowDefinition9_E1958C7" />
-                <RowDefinition Height="Auto"
-                               AutomationProperties.AutomationId="RowDefinition10_E1958C7" />
-            </Grid.RowDefinitions>
-            <Grid.ColumnDefinitions>
-                <ColumnDefinition Width="Auto"
-                                  AutomationProperties.AutomationId="ColumnDefinition11_E1958C7" />
-                <ColumnDefinition Width="*"
-                                  AutomationProperties.AutomationId="ColumnDefinition12_E1958C7" />
-            </Grid.ColumnDefinitions>
-            <Label Grid.Row="0"
-                   Grid.Column="0"
-                   Content="{lex:Loc IPAddressesLabel}"
-                   AutomationProperties.AutomationId="Label13_E1958C7" />
-            <TextBlock Grid.Row="0"
-                       Grid.Column="1"
-                       Text="{Binding IpAddress}"
-                       AutomationProperties.AutomationId="TextBlock14_E1958C7" />
-            <Label Grid.Row="1"
-                   Grid.Column="0"
-                   Content="{lex:Loc BytesReceivedLabel}"
-                   AutomationProperties.AutomationId="Label15_E1958C7" />
-            <TextBlock Grid.Row="1"
-                       Grid.Column="1"
-                       Text="{Binding ReceivedBytes}"
-                       AutomationProperties.AutomationId="TextBlock16_E1958C7" />
-            <Label Grid.Row="2"
-                   Grid.Column="0"
-                   Content="{lex:Loc BytesSentLabel}"
-                   AutomationProperties.AutomationId="Label17_E1958C7" />
-            <TextBlock Grid.Row="2"
-                       Grid.Column="1"
-                       Text="{Binding SentBytes}"
-                       AutomationProperties.AutomationId="TextBlock18_E1958C7" />
-            <Label Grid.Row="3"
-                   Grid.Column="0"
-                   Content="{lex:Loc InterfaceTypeLabel}"
-                   AutomationProperties.AutomationId="Label19_E1958C7" />
-            <TextBlock Grid.Row="3"
-                       Grid.Column="1"
-                       Text="{Binding InterfaceType}"
-                       AutomationProperties.AutomationId="TextBlock20_E1958C7" />
-            <Label Grid.Row="4"
-                   Grid.Column="0"
-                   Content="{lex:Loc MacAddressLabel}"
-                   AutomationProperties.AutomationId="Label21_E1958C7" />
-            <TextBlock Grid.Row="4"
-                       Grid.Column="1"
-                       Text="{Binding PhysicalAddress}"
-                       AutomationProperties.AutomationId="TextBlock22_E1958C7" />
-            <Label Grid.Row="5"
-                   Grid.Column="0"
-                   Content="{lex:Loc OperationalStatusLabel}"
-                   AutomationProperties.AutomationId="Label23_E1958C7" />
-            <TextBlock Grid.Row="5"
-                       Grid.Column="1"
-                       Text="{Binding OperationalStatus}"
-                       AutomationProperties.AutomationId="TextBlock24_E1958C7" />
-            <GroupBox Grid.Column="0"
-                      Grid.ColumnSpan="2"
-                      Grid.Row="6"
-                      Margin="0 20 0 0"
-                      Padding="0 -20 0 0"
-                      AutomationProperties.AutomationId="GroupBox25_E1958C7">
-                <Grid AutomationProperties.AutomationId="Grid26_E1958C7">
-                    <Grid.ColumnDefinitions>
-                        <ColumnDefinition Width="Auto"
-                                          AutomationProperties.AutomationId="ColumnDefinition27_E1958C7" />
-                        <ColumnDefinition Width="Auto"
-                                          AutomationProperties.AutomationId="ColumnDefinition28_E1958C7" />
-                    </Grid.ColumnDefinitions>
-                    <Grid.RowDefinitions>
-                        <RowDefinition Height="Auto"
-                                       AutomationProperties.AutomationId="RowDefinition29_E1958C7" />
-                        <RowDefinition Height="Auto"
-                                       AutomationProperties.AutomationId="RowDefinition30_E1958C7" />
-                        <RowDefinition Height="Auto"
-                                       AutomationProperties.AutomationId="RowDefinition31_E1958C7" />
-                    </Grid.RowDefinitions>
-
-                    <Label Grid.Column="0" Grid.Row="0" Content="{lex:Loc PingIPAddressText}"
-                           AutomationProperties.AutomationId="Label32_E1958C7" />
-                    <helpers:AlphaNumericTextBox Grid.Column="0" Grid.Row="1" 
-                                                Margin="0 5 0 0"
-                                                MaxWidth="172"
-                                                Text="{Binding PingIpAddress, Mode=TwoWay, UpdateSourceTrigger=PropertyChanged}"
-                                                InputScope="Number"
-                                                IsAlphaNumeric="True"
-                                                SkipRegexCheck="True" />
-                    <Button Grid.Column="0"
-                            Grid.Row="2"
-                            Margin="0 15 0 0"
-                            HorizontalAlignment="Left"
-                            Width="100"
-                            Content="{lex:Loc Key={x:Static loc:ResourceKeys.Ping}}"
-                            Command="{Binding PingCommand}"
-                            AutomationProperties.AutomationId="Button33_E1958C7" />
-                    <Label Grid.Column="1"
-                           Grid.Row="0"
-                           Content="{lex:Loc PingResultText}"
-                           Margin="15 0 0 0"
-                           AutomationProperties.AutomationId="Label34_E1958C7" />
-                    <TextBox Grid.Column="1"
-                             Grid.Row="1"
-                             Grid.RowSpan="2"
-                             Margin="15,5,0,0"
-                             Text="{Binding PingResult}"
-                             TextWrapping="Wrap"
-                             IsReadOnly="True"
-                             MinHeight="100"
-                             MinWidth="250"
-                             IsHitTestVisible="False"
-                             AutomationProperties.AutomationId="TextBox35_E1958C7" />
-                    <Grid Grid.Column="1"
-                          Grid.Row="1"
-                          Grid.RowSpan="2"
-                          Margin="15,5,0,0"
-                          Visibility="{Binding Path=ShowStatus, Converter={StaticResource TrueVisibleFalseCollapsed}}"
-                          AutomationProperties.AutomationId="Grid36_E1958C7">
-                        <Border Background="{DynamicResource DarkBrush1}"
-                                Opacity=".1"
-                                AutomationProperties.AutomationId="Border37_E1958C7" />
-                        <Label Margin="10"
-                               Content="{lex:Loc PingingNetworkText}"
-                               VerticalAlignment="Center"
-                               HorizontalAlignment="Center"
-                               Foreground="{DynamicResource YellowBrush}"
-                               AutomationProperties.AutomationId="Label38_E1958C7" />
-                    </Grid>
-                </Grid>
-            </GroupBox>
-        </Grid>
-        <!-- active connections -->
-        <GroupBox Grid.Column="1"
-                  VerticalAlignment="Stretch"
-                  Margin="10,0,0,0"
-                  Header="{lex:Loc Key={x:Static loc:ResourceKeys.ActiveConnections}}"
-                  AutomationProperties.AutomationId="GroupBox39_E1958C7">
-            <DataGrid ItemsSource="{Binding NetstatResultSet}"
-                      MinHeight="400"
-                      MinWidth="660"
-                      Margin="0,0,0,-10"
-                      ColumnHeaderHeight="40"
-                      Height="Auto"
-                      ScrollViewer.HorizontalScrollBarVisibility="Auto"
-                      VirtualizingPanel.ScrollUnit="Pixel"
-                      AutomationProperties.AutomationId="DataGrid40_E1958C7">
-                <DataGrid.Columns>
-                    <DataGridTextColumn Header="{lex:Loc ProtocolLabel}"
-                                        Width="120"
-                                        Binding="{Binding Protocol}"
-<<<<<<< HEAD
-                                        AutomationProperties.AutomationId="DataGridTextColumn41_E1958C7" />
-                    <DataGridTextColumn Header="{lex:Loc LocalAddressText}"
-                                        Width="300"
-                                        Binding="{Binding LocalAddress}"
-                                        AutomationProperties.AutomationId="DataGridTextColumn42_E1958C7" />
-                    <DataGridTextColumn Header="{lex:Loc ForeignAddressText}"
-                                        Width="300"
-                                        Binding="{Binding ForeignAddress}"
-                                        AutomationProperties.AutomationId="DataGridTextColumn43_E1958C7" />
-                    <DataGridTextColumn Header="{lex:Loc StateLabel}"
-=======
-                                        AutomationProperties.AutomationId="DataGridTextColumn41_E1958C7"
-                                        loc:Localizer.For="Operator" />
-                    <DataGridTextColumn Header="{lex:Loc Key={x:Static loc:ResourceKeys.LocalAddressText}}"
-                                        Width="300"
-                                        Binding="{Binding LocalAddress}"
-                                        AutomationProperties.AutomationId="DataGridTextColumn42_E1958C7"
-                                        loc:Localizer.For="Operator" />
-                    <DataGridTextColumn Header="{lex:Loc Key={x:Static loc:ResourceKeys.ForeignAddressText}}"
-                                        Width="300"
-                                        Binding="{Binding ForeignAddress}"
-                                        AutomationProperties.AutomationId="DataGridTextColumn43_E1958C7"
-                                        loc:Localizer.For="Operator" />
-                    <DataGridTextColumn Header="{lex:Loc Key={x:Static loc:ResourceKeys.StateLabel}}"
->>>>>>> 27c3461f
-                                        Width="160"
-                                        Binding="{Binding State}"
-                                        AutomationProperties.AutomationId="DataGridTextColumn44_E1958C7"
-                                        loc:Localizer.For="Operator" />
-                </DataGrid.Columns>
-            </DataGrid>
-        </GroupBox>
-    </Grid>
+﻿<operatorMenu:OperatorMenuPage x:Class="Aristocrat.Monaco.Application.UI.Views.DiagnosticNetworkPage"
+                              xmlns="http://schemas.microsoft.com/winfx/2006/xaml/presentation"
+                              xmlns:x="http://schemas.microsoft.com/winfx/2006/xaml"
+                              xmlns:mc="http://schemas.openxmlformats.org/markup-compatibility/2006"
+                              mc:Ignorable="d"
+                              xmlns:d="http://schemas.microsoft.com/expression/blend/2008"
+                              xmlns:viewModels="clr-namespace:Aristocrat.Monaco.Application.UI.ViewModels"
+                              xmlns:operatorMenu="clr-namespace:Aristocrat.Monaco.Application.UI.OperatorMenu"
+                              xmlns:lex="http://wpflocalizeextension.codeplex.com"
+                              lex:ResxLocalizationProvider.DefaultAssembly="Aristocrat.Monaco.Localization"
+                              lex:ResxLocalizationProvider.DefaultDictionary="Resources" 
+                              xmlns:controls="http://metro.mahapps.com/winfx/xaml/controls"
+                              xmlns:helpers="http://monaco.aristocrat.com/common"
+                              Background="Transparent" 
+                              xmlns:loc="http://monaco.aristocrat.com/localization"
+                              d:DataContext="{d:DesignInstance {x:Type viewModels:DiagnosticNetworkPageViewModel}}">
+
+    <UserControl.Resources>
+        <ResourceDictionary>
+            <ResourceDictionary.MergedDictionaries>
+                <ResourceDictionary Source="/Aristocrat.Monaco.UI.Common;component/Skins/OperatorMenu.xaml" />
+                <ResourceDictionary Source="../Resources/Templates.NetworkEditor.xaml" />
+            </ResourceDictionary.MergedDictionaries>
+            <Style TargetType="Label"
+                   BasedOn="{StaticResource MonacoLabel}">
+                <Setter Property="Margin"
+                        Value="0 0 20 10" />
+                <Setter Property="VerticalAlignment"
+                        Value="Center" />
+            </Style>
+            <Style TargetType="TextBlock"
+                   BasedOn="{StaticResource MonacoTextBlock}">
+                <Setter Property="Margin"
+                        Value="0 0 0 10" />
+                <Setter Property="VerticalAlignment"
+                        Value="Center" />
+            </Style>
+        </ResourceDictionary>
+    </UserControl.Resources>
+    <Grid AutomationProperties.AutomationId="Grid0_E1958C7">
+        <Grid.ColumnDefinitions>
+            <ColumnDefinition Width="Auto"
+                              AutomationProperties.AutomationId="ColumnDefinition1_E1958C7" />
+            <ColumnDefinition Width="*"
+                              AutomationProperties.AutomationId="ColumnDefinition2_E1958C7" />
+        </Grid.ColumnDefinitions>
+        <Grid AutomationProperties.AutomationId="Grid3_E1958C7">
+            <Grid.RowDefinitions>
+                <RowDefinition Height="Auto"
+                               AutomationProperties.AutomationId="RowDefinition4_E1958C7" />
+                <RowDefinition Height="Auto"
+                               AutomationProperties.AutomationId="RowDefinition5_E1958C7" />
+                <RowDefinition Height="Auto"
+                               AutomationProperties.AutomationId="RowDefinition6_E1958C7" />
+                <RowDefinition Height="Auto"
+                               AutomationProperties.AutomationId="RowDefinition7_E1958C7" />
+                <RowDefinition Height="Auto"
+                               AutomationProperties.AutomationId="RowDefinition8_E1958C7" />
+                <RowDefinition Height="Auto"
+                               AutomationProperties.AutomationId="RowDefinition9_E1958C7" />
+                <RowDefinition Height="Auto"
+                               AutomationProperties.AutomationId="RowDefinition10_E1958C7" />
+            </Grid.RowDefinitions>
+            <Grid.ColumnDefinitions>
+                <ColumnDefinition Width="Auto"
+                                  AutomationProperties.AutomationId="ColumnDefinition11_E1958C7" />
+                <ColumnDefinition Width="*"
+                                  AutomationProperties.AutomationId="ColumnDefinition12_E1958C7" />
+            </Grid.ColumnDefinitions>
+            <Label Grid.Row="0"
+                   Grid.Column="0"
+                   Content="{lex:Loc IPAddressesLabel}"
+                   AutomationProperties.AutomationId="Label13_E1958C7" />
+            <TextBlock Grid.Row="0"
+                       Grid.Column="1"
+                       Text="{Binding IpAddress}"
+                       AutomationProperties.AutomationId="TextBlock14_E1958C7" />
+            <Label Grid.Row="1"
+                   Grid.Column="0"
+                   Content="{lex:Loc BytesReceivedLabel}"
+                   AutomationProperties.AutomationId="Label15_E1958C7" />
+            <TextBlock Grid.Row="1"
+                       Grid.Column="1"
+                       Text="{Binding ReceivedBytes}"
+                       AutomationProperties.AutomationId="TextBlock16_E1958C7" />
+            <Label Grid.Row="2"
+                   Grid.Column="0"
+                   Content="{lex:Loc BytesSentLabel}"
+                   AutomationProperties.AutomationId="Label17_E1958C7" />
+            <TextBlock Grid.Row="2"
+                       Grid.Column="1"
+                       Text="{Binding SentBytes}"
+                       AutomationProperties.AutomationId="TextBlock18_E1958C7" />
+            <Label Grid.Row="3"
+                   Grid.Column="0"
+                   Content="{lex:Loc InterfaceTypeLabel}"
+                   AutomationProperties.AutomationId="Label19_E1958C7" />
+            <TextBlock Grid.Row="3"
+                       Grid.Column="1"
+                       Text="{Binding InterfaceType}"
+                       AutomationProperties.AutomationId="TextBlock20_E1958C7" />
+            <Label Grid.Row="4"
+                   Grid.Column="0"
+                   Content="{lex:Loc MacAddressLabel}"
+                   AutomationProperties.AutomationId="Label21_E1958C7" />
+            <TextBlock Grid.Row="4"
+                       Grid.Column="1"
+                       Text="{Binding PhysicalAddress}"
+                       AutomationProperties.AutomationId="TextBlock22_E1958C7" />
+            <Label Grid.Row="5"
+                   Grid.Column="0"
+                   Content="{lex:Loc OperationalStatusLabel}"
+                   AutomationProperties.AutomationId="Label23_E1958C7" />
+            <TextBlock Grid.Row="5"
+                       Grid.Column="1"
+                       Text="{Binding OperationalStatus}"
+                       AutomationProperties.AutomationId="TextBlock24_E1958C7" />
+            <GroupBox Grid.Column="0"
+                      Grid.ColumnSpan="2"
+                      Grid.Row="6"
+                      Margin="0 20 0 0"
+                      Padding="0 -20 0 0"
+                      AutomationProperties.AutomationId="GroupBox25_E1958C7">
+                <Grid AutomationProperties.AutomationId="Grid26_E1958C7">
+                    <Grid.ColumnDefinitions>
+                        <ColumnDefinition Width="Auto"
+                                          AutomationProperties.AutomationId="ColumnDefinition27_E1958C7" />
+                        <ColumnDefinition Width="Auto"
+                                          AutomationProperties.AutomationId="ColumnDefinition28_E1958C7" />
+                    </Grid.ColumnDefinitions>
+                    <Grid.RowDefinitions>
+                        <RowDefinition Height="Auto"
+                                       AutomationProperties.AutomationId="RowDefinition29_E1958C7" />
+                        <RowDefinition Height="Auto"
+                                       AutomationProperties.AutomationId="RowDefinition30_E1958C7" />
+                        <RowDefinition Height="Auto"
+                                       AutomationProperties.AutomationId="RowDefinition31_E1958C7" />
+                    </Grid.RowDefinitions>
+
+                    <Label Grid.Column="0" Grid.Row="0" Content="{lex:Loc PingIPAddressText}"
+                           AutomationProperties.AutomationId="Label32_E1958C7" />
+                    <helpers:AlphaNumericTextBox Grid.Column="0" Grid.Row="1" 
+                                                Margin="0 5 0 0"
+                                                MaxWidth="172"
+                                                Text="{Binding PingIpAddress, Mode=TwoWay, UpdateSourceTrigger=PropertyChanged}"
+                                                InputScope="Number"
+                                                IsAlphaNumeric="True"
+                                                SkipRegexCheck="True" />
+                    <Button Grid.Column="0"
+                            Grid.Row="2"
+                            Margin="0 15 0 0"
+                            HorizontalAlignment="Left"
+                            Width="100"
+                            Content="{lex:Loc Key={x:Static loc:ResourceKeys.Ping}}"
+                            Command="{Binding PingCommand}"
+                            AutomationProperties.AutomationId="Button33_E1958C7" />
+                    <Label Grid.Column="1"
+                           Grid.Row="0"
+                           Content="{lex:Loc PingResultText}"
+                           Margin="15 0 0 0"
+                           AutomationProperties.AutomationId="Label34_E1958C7" />
+                    <TextBox Grid.Column="1"
+                             Grid.Row="1"
+                             Grid.RowSpan="2"
+                             Margin="15,5,0,0"
+                             Text="{Binding PingResult}"
+                             TextWrapping="Wrap"
+                             IsReadOnly="True"
+                             MinHeight="100"
+                             MinWidth="250"
+                             IsHitTestVisible="False"
+                             AutomationProperties.AutomationId="TextBox35_E1958C7" />
+                    <Grid Grid.Column="1"
+                          Grid.Row="1"
+                          Grid.RowSpan="2"
+                          Margin="15,5,0,0"
+                          Visibility="{Binding Path=ShowStatus, Converter={StaticResource TrueVisibleFalseCollapsed}}"
+                          AutomationProperties.AutomationId="Grid36_E1958C7">
+                        <Border Background="{DynamicResource DarkBrush1}"
+                                Opacity=".1"
+                                AutomationProperties.AutomationId="Border37_E1958C7" />
+                        <Label Margin="10"
+                               Content="{lex:Loc PingingNetworkText}"
+                               VerticalAlignment="Center"
+                               HorizontalAlignment="Center"
+                               Foreground="{DynamicResource YellowBrush}"
+                               AutomationProperties.AutomationId="Label38_E1958C7" />
+                    </Grid>
+                </Grid>
+            </GroupBox>
+        </Grid>
+        <!-- active connections -->
+        <GroupBox Grid.Column="1"
+                  VerticalAlignment="Stretch"
+                  Margin="10,0,0,0"
+                  Header="{lex:Loc Key={x:Static loc:ResourceKeys.ActiveConnections}}"
+                  AutomationProperties.AutomationId="GroupBox39_E1958C7">
+            <DataGrid ItemsSource="{Binding NetstatResultSet}"
+                      MinHeight="400"
+                      MinWidth="660"
+                      Margin="0,0,0,-10"
+                      ColumnHeaderHeight="40"
+                      Height="Auto"
+                      ScrollViewer.HorizontalScrollBarVisibility="Auto"
+                      VirtualizingPanel.ScrollUnit="Pixel"
+                      AutomationProperties.AutomationId="DataGrid40_E1958C7">
+                <DataGrid.Columns>
+                    <DataGridTextColumn Header="{lex:Loc ProtocolLabel}"
+                                        Width="120"
+                                        Binding="{Binding Protocol}"
+                                        AutomationProperties.AutomationId="DataGridTextColumn41_E1958C7" 
+                                        loc:Localizer.For="Operator"/>
+                    <DataGridTextColumn Header="{lex:Loc LocalAddressText}"
+                                        Width="300"
+                                        Binding="{Binding LocalAddress}"
+                                        AutomationProperties.AutomationId="DataGridTextColumn42_E1958C7"
+                                        loc:Localizer.For="Operator"/>
+                    <DataGridTextColumn Header="{lex:Loc ForeignAddressText}"
+                                        Width="300"
+                                        Binding="{Binding ForeignAddress}"
+                                        AutomationProperties.AutomationId="DataGridTextColumn43_E1958C7" 
+                                        loc:Localizer.For="Operator"/>
+                    <DataGridTextColumn Header="{lex:Loc StateLabel}"
+                                        Width="160"
+                                        Binding="{Binding State}"
+                                        AutomationProperties.AutomationId="DataGridTextColumn44_E1958C7"
+                                        loc:Localizer.For="Operator" />
+                </DataGrid.Columns>
+            </DataGrid>
+        </GroupBox>
+    </Grid>
 </operatorMenu:OperatorMenuPage>