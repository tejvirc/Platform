--- conflicted
+++ resolved
@@ -1,554 +1,335 @@
-<<<<<<< HEAD
-﻿<operatorMenu:OperatorMenuPage x:Class="Aristocrat.Monaco.Application.UI.Views.IdReaderPage"
-                              xmlns="http://schemas.microsoft.com/winfx/2006/xaml/presentation"
-                              xmlns:x="http://schemas.microsoft.com/winfx/2006/xaml"
-                              xmlns:mc="http://schemas.openxmlformats.org/markup-compatibility/2006" 
-                              xmlns:d="http://schemas.microsoft.com/expression/blend/2008" 
-                              xmlns:viewModels="clr-namespace:Aristocrat.Monaco.Application.UI.ViewModels"
-                              xmlns:operatorMenu="clr-namespace:Aristocrat.Monaco.Application.UI.OperatorMenu"
-                              xmlns:lex="http://wpflocalizeextension.codeplex.com"
-                              xmlns:loc="http://monaco.aristocrat.com/localization"
-                              lex:ResxLocalizationProvider.DefaultAssembly="Aristocrat.Monaco.Localization"
-                              lex:ResxLocalizationProvider.DefaultDictionary="Resources" 
-                              mc:Ignorable="d" 
-                              d:DesignHeight="600" d:DesignWidth="900" 
-                              d:DataContext="{d:DesignInstance viewModels:IdReaderPageViewModel}">
-
-=======
-<operatorMenu:OperatorMenuPage x:Class="Aristocrat.Monaco.Application.UI.Views.IdReaderPage"
-                               xmlns="http://schemas.microsoft.com/winfx/2006/xaml/presentation"
-                               xmlns:x="http://schemas.microsoft.com/winfx/2006/xaml"
-                               xmlns:mc="http://schemas.openxmlformats.org/markup-compatibility/2006"
-                               xmlns:d="http://schemas.microsoft.com/expression/blend/2008"
-                               xmlns:viewModels="clr-namespace:Aristocrat.Monaco.Application.UI.ViewModels"
-                               xmlns:operatorMenu="clr-namespace:Aristocrat.Monaco.Application.UI.OperatorMenu"
-                               xmlns:lex="http://wpflocalizeextension.codeplex.com"
-                               xmlns:loc="http://monaco.aristocrat.com/localization"
-                               mc:Ignorable="d"
-                               d:DesignHeight="600"
-                               d:DesignWidth="900"
-                               d:DataContext="{d:DesignInstance viewModels:IdReaderPageViewModel}">
->>>>>>> 27c3461f
-    <UserControl.Resources>
-        <ResourceDictionary>
-            <ResourceDictionary.MergedDictionaries>
-                <ResourceDictionary Source="/Aristocrat.Monaco.UI.Common;component/Skins/OperatorMenu.xaml" />
-                <ResourceDictionary Source="/Aristocrat.Monaco.UI.Common;component/Skins/Converters.xaml" />
-            </ResourceDictionary.MergedDictionaries>
-            <Style TargetType="Label"
-                   BasedOn="{StaticResource MonacoLabel}">
-                <Setter Property="Margin"
-                        Value="0 0 10 10" />
-                <Setter Property="VerticalAlignment"
-                        Value="Center" />
-            </Style>
-            <Style x:Key="TextBlockStyle"
-                   TargetType="TextBlock"
-                   BasedOn="{StaticResource MonacoTextBlock}">
-                <Setter Property="Margin"
-                        Value="0 0 0 10" />
-                <Setter Property="VerticalAlignment"
-                        Value="Center" />
-            </Style>
-            <Style TargetType="Button"
-                   BasedOn="{StaticResource MonacoButton}">
-                <Setter Property="Width"
-                        Value="200" />
-            </Style>
-            <Style TargetType="{x:Type CheckBox}"
-                   BasedOn="{StaticResource MonacoCheckBoxGeneral}">
-                <Setter Property="HorizontalAlignment"
-                        Value="Center" />
-            </Style>
-        </ResourceDictionary>
-    </UserControl.Resources>
-    <Grid AutomationProperties.AutomationId="Grid0_B32EFF41">
-        <Grid.RowDefinitions>
-            <RowDefinition Height="Auto"
-                           AutomationProperties.AutomationId="RowDefinition1_B32EFF41" />
-            <RowDefinition Height="*"
-                           AutomationProperties.AutomationId="RowDefinition2_B32EFF41" />
-        </Grid.RowDefinitions>
-        <Border Grid.Row="0"
-                AutomationProperties.AutomationId="Border3_B32EFF41">
-            <Grid AutomationProperties.AutomationId="Grid4_B32EFF41">
-                <Grid.ColumnDefinitions>
-                    <ColumnDefinition Width="*"
-                                      AutomationProperties.AutomationId="ColumnDefinition5_B32EFF41" />
-                    <ColumnDefinition Width="*"
-                                      AutomationProperties.AutomationId="ColumnDefinition6_B32EFF41" />
-                </Grid.ColumnDefinitions>
-                <Grid Grid.Row="0"
-                      Grid.Column="0"
-                      AutomationProperties.AutomationId="Grid7_B32EFF41">
-                    <Grid.ColumnDefinitions>
-                        <ColumnDefinition Width="Auto"
-                                          AutomationProperties.AutomationId="ColumnDefinition8_B32EFF41" />
-                        <ColumnDefinition Width="*"
-                                          AutomationProperties.AutomationId="ColumnDefinition9_B32EFF41" />
-                    </Grid.ColumnDefinitions>
-                    <Grid.RowDefinitions>
-                        <RowDefinition Height="Auto"
-                                       AutomationProperties.AutomationId="RowDefinition10_B32EFF41" />
-                        <RowDefinition Height="Auto"
-                                       AutomationProperties.AutomationId="RowDefinition11_B32EFF41" />
-                        <RowDefinition Height="Auto"
-                                       AutomationProperties.AutomationId="RowDefinition12_B32EFF41" />
-                        <RowDefinition Height="Auto"
-                                       AutomationProperties.AutomationId="RowDefinition13_B32EFF41" />
-                        <RowDefinition Height="Auto"
-                                       AutomationProperties.AutomationId="RowDefinition14_B32EFF41" />
-                        <RowDefinition Height="Auto"
-                                       AutomationProperties.AutomationId="RowDefinition15_B32EFF41" />
-                        <RowDefinition Height="Auto"
-                                       AutomationProperties.AutomationId="RowDefinition16_B32EFF41" />
-                        <RowDefinition Height="Auto"
-                                       AutomationProperties.AutomationId="RowDefinition17_B32EFF41" />
-                        <RowDefinition Height="Auto"
-                                       AutomationProperties.AutomationId="RowDefinition18_B32EFF41" />
-                    </Grid.RowDefinitions>
-                    <Label Grid.Row="0"
-                           Grid.Column="0"
-                           Content="{lex:Loc ManufacturerLabel}"
-                           AutomationProperties.AutomationId="Label19_B32EFF41" />
-<<<<<<< HEAD
-                    <TextBlock Grid.Row="0"
-                               Grid.Column="1"
-                               Name="Manufacturer"
-                               VerticalAlignment="Center"
-                               Foreground="{Binding ManufacturerForeground}"
-                               AutomationProperties.AutomationId="TextBlock20_B32EFF41">
-                        <TextBlock.Style>
-                            <Style TargetType="TextBlock"
-                                   BasedOn="{StaticResource TextBlockStyle}">
-                                <Style.Triggers>
-                                    <DataTrigger Binding="{Binding ManufacturerText, Mode=OneWay, TargetNullValue=''}"
-                                                 Value=""
-                                                 AutomationProperties.AutomationId="DataTrigger21_B32EFF41">
-                                        <Setter Property="Text"
-                                                Value="{lex:BLoc NotAvailable}" />
-                                    </DataTrigger>
-                                </Style.Triggers>
-                                <Setter Property="Text"
-                                        Value="{Binding ManufacturerText, Mode=OneWay}" />
-                            </Style>
-                        </TextBlock.Style>
-                    </TextBlock>
-=======
-                    <StackPanel Grid.Row="0"
-                                Grid.Column="1"
-                                Orientation="Vertical"
-                                AutomationProperties.AutomationId="StackPanel0_FB07E67B">
-                        <TextBlock Name="Manufacturer"
-                                   VerticalAlignment="Center"
-                                   AutomationProperties.AutomationId="TextBlock20_B32EFF41"
-                                   Text="{Binding ManufacturerText}"
-                                   Visibility="{Binding ManufacturerText, Converter={StaticResource EmptyStringIsCollapsedConverter}}"/>
-
-                        <TextBlock Name="ManufacturerNA"
-                                   VerticalAlignment="Center"
-                                   AutomationProperties.AutomationId="TextBlock21_B32EFF41"
-                                   Text="{lex:Loc Key={x:Static loc:ResourceKeys.NotAvailable}}"
-                                   Visibility="{Binding ManufacturerText, Converter={StaticResource EmptyStringIsVisibleConverter}}"/>
-                    </StackPanel>
->>>>>>> 27c3461f
-                    <Label Grid.Row="1"
-                           Grid.Column="0"
-                           Content="{lex:Loc ModelLabel}"
-                           AutomationProperties.AutomationId="Label22_B32EFF41" />
-<<<<<<< HEAD
-                    <TextBlock Grid.Row="1"
-                               Grid.Column="1"
-                               Name="Model"
-                               VerticalAlignment="Center"
-                               Foreground="{Binding ModelForeground}"
-                               AutomationProperties.AutomationId="TextBlock23_B32EFF41">
-                        <TextBlock.Style>
-                            <Style TargetType="TextBlock"
-                                   BasedOn="{StaticResource TextBlockStyle}">
-                                <Style.Triggers>
-                                    <DataTrigger Binding="{Binding ModelText, Mode=OneWay, TargetNullValue=''}"
-                                                 Value=""
-                                                 AutomationProperties.AutomationId="DataTrigger24_B32EFF41">
-                                        <Setter Property="Text"
-                                                Value="{lex:BLoc NotAvailable}" />
-                                    </DataTrigger>
-                                </Style.Triggers>
-                                <Setter Property="Text"
-                                        Value="{Binding ModelText, Mode=OneWay}" />
-                            </Style>
-                        </TextBlock.Style>
-                    </TextBlock>
-=======
-                    <StackPanel Grid.Row="1"
-                                Grid.Column="1"
-                                Orientation="Vertical"
-                                AutomationProperties.AutomationId="StackPanel1_FB07E67B">
-                        <TextBlock Name="Model"
-                                   VerticalAlignment="Center"
-                                   AutomationProperties.AutomationId="TextBlock22_B32EFF41"
-                                   Text="{Binding ModelText}"
-                                   Visibility="{Binding ModelText, Converter={StaticResource EmptyStringIsCollapsedConverter}}"/>
-
-                        <TextBlock Name="ModelNA"
-                                   VerticalAlignment="Center"
-                                   AutomationProperties.AutomationId="TextBlock23_B32EFF41"
-                                   Text="{lex:Loc Key={x:Static loc:ResourceKeys.NotAvailable}}"
-                                   Visibility="{Binding ModelText, Converter={StaticResource EmptyStringIsVisibleConverter}}"/>
-                    </StackPanel>
->>>>>>> 27c3461f
-                    <Label Grid.Row="2"
-                           Grid.Column="0"
-                           Content="{lex:Loc Key={x:Static loc:ResourceKeys.ProtocolLabel}}"
-                           AutomationProperties.AutomationId="Label25_B32EFF41" />
-<<<<<<< HEAD
-                    <TextBlock Grid.Row="2"
-                               Grid.Column="1"
-                               Name="Protocol"
-                               VerticalAlignment="Center"
-                               Foreground="{Binding ProtocolForeground}"
-                               AutomationProperties.AutomationId="TextBlock26_B32EFF41">
-                        <TextBlock.Style>
-                            <Style TargetType="TextBlock"
-                                   BasedOn="{StaticResource TextBlockStyle}">
-                                <Style.Triggers>
-                                    <DataTrigger Binding="{Binding ProtocolText, Mode=OneWay, TargetNullValue=''}"
-                                                 Value=""
-                                                 AutomationProperties.AutomationId="DataTrigger27_B32EFF41">
-                                        <Setter Property="Text"
-                                                Value="{lex:BLoc NotAvailable}" />
-                                    </DataTrigger>
-                                </Style.Triggers>
-                                <Setter Property="Text"
-                                        Value="{Binding ProtocolText, Mode=OneWay}" />
-                            </Style>
-                        </TextBlock.Style>
-                    </TextBlock>
-=======
-                    <StackPanel Grid.Row="2"
-                                Grid.Column="1"
-                                Orientation="Vertical"
-                                AutomationProperties.AutomationId="StackPanel2_FB07E67B">
-                        <TextBlock Name="Protocol"
-                                   VerticalAlignment="Center"
-                                   AutomationProperties.AutomationId="TextBlock24_B32EFF41"
-                                   Text="{Binding ProtocolText}"
-                                   Visibility="{Binding ProtocolText, Converter={StaticResource EmptyStringIsCollapsedConverter}}"/>
-
-                        <TextBlock Name="ProtocolNA"
-                                   VerticalAlignment="Center"
-                                   AutomationProperties.AutomationId="TextBlock25_B32EFF41"
-                                   Text="{lex:Loc Key={x:Static loc:ResourceKeys.NotAvailable}}"
-                                   Visibility="{Binding ProtocolText, Converter={StaticResource EmptyStringIsVisibleConverter}}"/>
-
-                    </StackPanel>
->>>>>>> 27c3461f
-                    <Label Grid.Row="3"
-                           Grid.Column="0"
-                           Name="PortLabel"
-                           Content="{lex:Loc Port}"
-                           Visibility="{Binding PortVisible, Converter={StaticResource TrueVisibleFalseCollapsed}}"
-                           AutomationProperties.AutomationId="Label28_B32EFF41" />
-<<<<<<< HEAD
-                    <TextBlock Grid.Row="3"
-                               Grid.Column="1"
-                               Name="Port"
-                               VerticalAlignment="Center"
-                               Foreground="{Binding PortForeground}"
-                               Visibility="{Binding PortVisible, Converter={StaticResource TrueVisibleFalseCollapsed}}"
-                               AutomationProperties.AutomationId="TextBlock29_B32EFF41">
-                        <TextBlock.Style>
-                            <Style TargetType="TextBlock"
-                                   BasedOn="{StaticResource TextBlockStyle}">
-                                <Style.Triggers>
-                                    <DataTrigger Binding="{Binding PortText, Mode=OneWay, TargetNullValue=''}"
-                                                 Value=""
-                                                 AutomationProperties.AutomationId="DataTrigger30_B32EFF41">
-                                        <Setter Property="Text"
-                                                Value="{lex:BLoc NotAvailable}" />
-                                    </DataTrigger>
-                                </Style.Triggers>
-                                <Setter Property="Text"
-                                        Value="{Binding PortText, Mode=OneWay}" />
-                            </Style>
-                        </TextBlock.Style>
-                    </TextBlock>
-=======
-                    <StackPanel Grid.Row="3"
-                                Grid.Column="1"
-                                Orientation="Vertical"
-                                Visibility="{Binding PortVisible, Converter={StaticResource TrueVisibleFalseCollapsed}}"
-                                AutomationProperties.AutomationId="StackPanel3_FB07E67B">
-                        <TextBlock Name="Port"
-                                   VerticalAlignment="Center"
-                                   AutomationProperties.AutomationId="TextBlock26_B32EFF41"
-                                   Text="{Binding PortText}"
-                                   Visibility="{Binding PortText, Converter={StaticResource EmptyStringIsCollapsedConverter}}"/>
-                        <TextBlock Name="PortNA"
-                                   VerticalAlignment="Center"
-                                   AutomationProperties.AutomationId="TextBlock27_B32EFF41"
-                                   Text="{lex:Loc Key={x:Static loc:ResourceKeys.NotAvailable}}"
-                                   Visibility="{Binding PortText, Converter={StaticResource EmptyStringIsVisibleConverter}}"/>
-                    </StackPanel>
->>>>>>> 27c3461f
-                    <Label Grid.Row="4"
-                           Grid.Column="0"
-                           Content="{lex:Loc SerialNumberLabel}"
-                           AutomationProperties.AutomationId="Label31_B32EFF41" />
-<<<<<<< HEAD
-                    <TextBlock Grid.Row="4"
-                               Grid.Column="1"
-                               Name="SerialNumber"
-                               VerticalAlignment="Center"
-                               Foreground="{Binding SerialNumberForeground}"
-                               AutomationProperties.AutomationId="TextBlock32_B32EFF41">
-                        <TextBlock.Style>
-                            <Style TargetType="TextBlock"
-                                   BasedOn="{StaticResource TextBlockStyle}">
-                                <Style.Triggers>
-                                    <DataTrigger Binding="{Binding SerialNumberText, Mode=OneWay, TargetNullValue=''}"
-                                                 Value=""
-                                                 AutomationProperties.AutomationId="DataTrigger33_B32EFF41">
-                                        <Setter Property="Text"
-                                                Value="{lex:BLoc NotAvailable}" />
-                                    </DataTrigger>
-                                </Style.Triggers>
-                                <Setter Property="Text"
-                                        Value="{Binding SerialNumberText, Mode=OneWay}" />
-                            </Style>
-                        </TextBlock.Style>
-                    </TextBlock>
-=======
-                    <StackPanel Grid.Row="4"
-                                Grid.Column="1"
-                                Orientation="Vertical"
-                                AutomationProperties.AutomationId="StackPanel4_FB07E67B">
-                        <TextBlock Name="SerialNumber"
-                                   VerticalAlignment="Center"
-                                   AutomationProperties.AutomationId="TextBlock28_B32EFF41"
-                                   Text="{Binding SerialNumberText}"
-                                   Visibility="{Binding SerialNumberText, Converter={StaticResource EmptyStringIsCollapsedConverter}}"/>
-                        <TextBlock Name="SerialNumberNA"
-                                   VerticalAlignment="Center"
-                                   AutomationProperties.AutomationId="TextBlock29_B32EFF41"
-                                   Text="{lex:Loc Key={x:Static loc:ResourceKeys.NotAvailable}}"
-                                   Visibility="{Binding SerialNumberText, Converter={StaticResource EmptyStringIsVisibleConverter}}"/>
-                    </StackPanel>
->>>>>>> 27c3461f
-                    <Label Grid.Row="5"
-                           Grid.Column="0"
-                           Content="{lex:Loc FirmwareVersionLabel}"
-                           AutomationProperties.AutomationId="Label34_B32EFF41" />
-<<<<<<< HEAD
-                    <TextBlock Grid.Row="5"
-                               Grid.Column="1"
-                               Name="FirmwareVersion"
-                               VerticalAlignment="Center"
-                               Foreground="{Binding FirmwareVersionForeground}"
-                               AutomationProperties.AutomationId="TextBlock35_B32EFF41">
-                        <TextBlock.Style>
-                            <Style TargetType="TextBlock"
-                                   BasedOn="{StaticResource TextBlockStyle}">
-                                <Style.Triggers>
-                                    <DataTrigger
-                                            Binding="{Binding FirmwareVersionText, Mode=OneWay, TargetNullValue=''}"
-                                                 Value=""
-                                                 AutomationProperties.AutomationId="DataTrigger36_B32EFF41">
-                                        <Setter Property="Text"
-                                                Value="{lex:BLoc NotAvailable}" />
-                                    </DataTrigger>
-                                </Style.Triggers>
-                                <Setter Property="Text"
-                                        Value="{Binding FirmwareVersionText, Mode=OneWay}" />
-                            </Style>
-                        </TextBlock.Style>
-                    </TextBlock>
-=======
-                    <StackPanel Grid.Row="5"
-                                Grid.Column="1"
-                                Orientation="Vertical"
-                                AutomationProperties.AutomationId="StackPanel5_FB07E67B">
-                        <TextBlock Name="FirmwareVersion"
-                                   VerticalAlignment="Center"
-                                   AutomationProperties.AutomationId="TextBlock30_B32EFF41"
-                                   Text="{Binding FirmwareVersionText}"
-                                   Visibility="{Binding FirmwareVersionText, Converter={StaticResource EmptyStringIsCollapsedConverter}}"/>
-                        <TextBlock Name="FirmwareVersionNA"
-                                   VerticalAlignment="Center"
-                                   AutomationProperties.AutomationId="TextBlock31_B32EFF41"
-                                   Text="{lex:Loc Key={x:Static loc:ResourceKeys.NotAvailable}}"
-                                   Visibility="{Binding FirmwareVersionText, Converter={StaticResource EmptyStringIsVisibleConverter}}"/>
-                    </StackPanel>
->>>>>>> 27c3461f
-                    <Label Grid.Row="6"
-                           Grid.Column="0"
-                           Content="{lex:Loc FirmwareRevisionLabel}"
-                           AutomationProperties.AutomationId="Label37_B32EFF41" />
-<<<<<<< HEAD
-                    <TextBlock Grid.Row="6"
-                               Grid.Column="1"
-                               Name="FirmwareRevision"
-                               VerticalAlignment="Center"
-                               Foreground="{Binding FirmwareRevisionForeground}"
-                               AutomationProperties.AutomationId="TextBlock38_B32EFF41">
-                        <TextBlock.Style>
-                            <Style TargetType="TextBlock"
-                                   BasedOn="{StaticResource TextBlockStyle}">
-                                <Style.Triggers>
-                                    <DataTrigger
-                                            Binding="{Binding FirmwareRevisionText, Mode=OneWay, TargetNullValue=''}"
-                                                 Value=""
-                                                 AutomationProperties.AutomationId="DataTrigger39_B32EFF41">
-                                        <Setter Property="Text"
-                                                Value="{lex:BLoc NotAvailable}" />
-                                    </DataTrigger>
-                                </Style.Triggers>
-                                <Setter Property="Text"
-                                        Value="{Binding FirmwareRevisionText, Mode=OneWay}" />
-                            </Style>
-                        </TextBlock.Style>
-                    </TextBlock>
-=======
-                    <StackPanel Grid.Row="6"
-                                Grid.Column="1"
-                                Orientation="Vertical"
-                                AutomationProperties.AutomationId="StackPanel6_FB07E67B">
-                        <TextBlock Name="FirmwareRevision"
-                                   VerticalAlignment="Center"
-                                   AutomationProperties.AutomationId="TextBlock32_B32EFF41"
-                                   Text="{Binding FirmwareRevisionText}"
-                                   Visibility="{Binding FirmwareRevisionText, Converter={StaticResource EmptyStringIsCollapsedConverter}}"/>
-                        <TextBlock Name="FirmwareRevisionNA"
-                                   VerticalAlignment="Center"
-                                   AutomationProperties.AutomationId="TextBlock33_B32EFF41"
-                                   Text="{lex:Loc Key={x:Static loc:ResourceKeys.NotAvailable}}"
-                                   Visibility="{Binding FirmwareRevisionText, Converter={StaticResource EmptyStringIsVisibleConverter}}"/>
-                    </StackPanel>
->>>>>>> 27c3461f
-                    <Label Grid.Row="7"
-                           Grid.Column="0"
-                           Content="{lex:Loc FirmwareCRCLabel}"
-                           AutomationProperties.AutomationId="Label40_B32EFF41" />
-<<<<<<< HEAD
-                    <TextBlock Grid.Row="7"
-                               Grid.Column="1"
-                               Name="FirmwareCrc"
-                               VerticalAlignment="Center"
-                               Foreground="{Binding FirmwareCrcForeground}"
-                               AutomationProperties.AutomationId="TextBlock41_B32EFF41">
-                        <TextBlock.Style>
-                            <Style TargetType="TextBlock"
-                                   BasedOn="{StaticResource TextBlockStyle}">
-                                <Style.Triggers>
-                                    <DataTrigger Binding="{Binding FirmwareCrcText, Mode=OneWay, TargetNullValue=''}"
-                                                 Value=""
-                                                 AutomationProperties.AutomationId="DataTrigger42_B32EFF41">
-                                        <Setter Property="Text"
-                                                Value="{lex:BLoc NotAvailable}" />
-                                    </DataTrigger>
-                                </Style.Triggers>
-                                <Setter Property="Text"
-                                        Value="{Binding FirmwareCrcText, Mode=OneWay}" />
-                            </Style>
-                        </TextBlock.Style>
-                    </TextBlock>
-=======
-                    <StackPanel Grid.Row="7"
-                                Grid.Column="1"
-                                Orientation="Vertical"
-                                AutomationProperties.AutomationId="StackPanel7_FB07E67B">
-                        <TextBlock Name="FirmwareCrc"
-                                   VerticalAlignment="Center"
-                                   AutomationProperties.AutomationId="TextBlock34_B32EFF41"
-                                   Text="{Binding FirmwareCrcText}"
-                                   Visibility="{Binding FirmwareCrcText, Converter={StaticResource EmptyStringIsCollapsedConverter}}"/>
-                        <TextBlock Name="FirmwareCrcNA"
-                                   VerticalAlignment="Center"
-                                   AutomationProperties.AutomationId="TextBlock35_B32EFF41"
-                                   Text="{lex:Loc Key={x:Static loc:ResourceKeys.NotAvailable}}"
-                                   Visibility="{Binding FirmwareCrcText, Converter={StaticResource EmptyStringIsVisibleConverter}}"/>
-                    </StackPanel>
->>>>>>> 27c3461f
-                </Grid>
-                <Grid Grid.Row="0"
-                      Grid.Column="1"
-                      AutomationProperties.AutomationId="Grid43_B32EFF41">
-                    <Grid.ColumnDefinitions>
-                        <ColumnDefinition Width="Auto"
-                                          AutomationProperties.AutomationId="ColumnDefinition44_B32EFF41" />
-                        <ColumnDefinition Width="*"
-                                          AutomationProperties.AutomationId="ColumnDefinition45_B32EFF41" />
-                    </Grid.ColumnDefinitions>
-                    <Grid.RowDefinitions>
-                        <RowDefinition Height="Auto"
-                                       AutomationProperties.AutomationId="RowDefinition46_B32EFF41" />
-                        <RowDefinition Height="Auto"
-                                       AutomationProperties.AutomationId="RowDefinition47_B32EFF41" />
-                        <RowDefinition Height="Auto"
-                                       AutomationProperties.AutomationId="RowDefinition48_B32EFF41" />
-                        <RowDefinition Height="Auto"
-                                       AutomationProperties.AutomationId="RowDefinition49_B32EFF41" />
-                    </Grid.RowDefinitions>
-                    <Label Grid.Row="3"
-                           Grid.Column="0"
-                           Name="IdCardReadLabel"
-                           Content="{lex:Loc DataFromIdCardLabel}"
-                           AutomationProperties.AutomationId="Label50_B32EFF41" />
-                    <TextBlock Grid.Row="3"
-                               Grid.Column="1"
-                               Name="IdCardReadData"
-                               Text="{Binding IdCardReadData}"
-                               AutomationProperties.AutomationId="TextBlock51_B32EFF41" />
-                    <Label Grid.Row="0"
-                           Grid.Column="0"
-                           Content="{lex:Loc StateLabel}"
-                           AutomationProperties.AutomationId="Label52_B32EFF41" />
-                    <TextBlock Grid.Row="0"
-                               Grid.Column="1"
-                               Name="State"
-                               Text="{Binding StateTextLocalized}"
-                               AutomationProperties.AutomationId="TextBlock53_B32EFF41" />
-                    <Label Grid.Row="1"
-                           Grid.Column="0"
-                           Content="{lex:Loc SelfTestLabel}"
-                           AutomationProperties.AutomationId="Label54_B32EFF41" />
-                    <TextBlock Grid.Row="1"
-                               Grid.Column="1"
-                               Name="SelfTestStatus"
-                               Text="{Binding SelfTestText}"
-                               AutomationProperties.AutomationId="TextBlock55_B32EFF41" />
-                    <Label Grid.Row="2"
-                           Grid.Column="0"
-                           Content="{lex:Loc StatusLabel}"
-                           AutomationProperties.AutomationId="Label56_B32EFF41" />
-                    <TextBlock Grid.Row="2"
-                               Grid.Column="1"
-                               Name="Status"
-                               Text="{Binding StatusText}"
-                               AutomationProperties.AutomationId="TextBlock57_B32EFF41" />
-                </Grid>
-            </Grid>
-        </Border>
-        <Border Grid.Row="1"
-                Margin="0 10 0 0"
-                VerticalAlignment="Bottom"
-                AutomationProperties.AutomationId="Border58_B32EFF41">
-            <StackPanel Orientation="Horizontal"
-                        AutomationProperties.AutomationId="StackPanel59_B32EFF41">
-                <Button Name="SelfTestButton"
-                        Margin="0 0 20 0"
-                        Content="{lex:Loc SelfTestLabel}"
-                        Command="{Binding SelfTestButtonCommand}"
-                        Visibility="{Binding PortVisible, Converter={StaticResource TrueVisibleFalseCollapsed}}"
-                        IsEnabled="{Binding SelfTestButtonEnabled}"
-                        AutomationProperties.AutomationId="Button60_B32EFF41" />
-                <Button Name="SelfTestClearNvmButton"
-                        Content="{lex:Loc SelfTestClearNVM}"
-                        Command="{Binding SelfTestClearButtonCommand}"
-                        Visibility="{Binding PortVisible, Converter={StaticResource TrueVisibleFalseCollapsed}}"
-                        IsEnabled="{Binding SelfTestButtonEnabled}"
-                        AutomationProperties.AutomationId="Button61_B32EFF41" />
-            </StackPanel>
-        </Border>
-    </Grid>
+<operatorMenu:OperatorMenuPage x:Class="Aristocrat.Monaco.Application.UI.Views.IdReaderPage"
+                              xmlns="http://schemas.microsoft.com/winfx/2006/xaml/presentation"
+                              xmlns:x="http://schemas.microsoft.com/winfx/2006/xaml"
+                              xmlns:mc="http://schemas.openxmlformats.org/markup-compatibility/2006" 
+                              xmlns:d="http://schemas.microsoft.com/expression/blend/2008" 
+                              xmlns:viewModels="clr-namespace:Aristocrat.Monaco.Application.UI.ViewModels"
+                              xmlns:operatorMenu="clr-namespace:Aristocrat.Monaco.Application.UI.OperatorMenu"
+                              xmlns:lex="http://wpflocalizeextension.codeplex.com"
+                              xmlns:loc="http://monaco.aristocrat.com/localization"
+                              lex:ResxLocalizationProvider.DefaultAssembly="Aristocrat.Monaco.Localization"
+                              lex:ResxLocalizationProvider.DefaultDictionary="Resources" 
+                              mc:Ignorable="d" 
+                              d:DesignHeight="600" d:DesignWidth="900" 
+                              d:DataContext="{d:DesignInstance viewModels:IdReaderPageViewModel}">
+
+    <UserControl.Resources>
+        <ResourceDictionary>
+            <ResourceDictionary.MergedDictionaries>
+                <ResourceDictionary Source="/Aristocrat.Monaco.UI.Common;component/Skins/OperatorMenu.xaml" />
+                <ResourceDictionary Source="/Aristocrat.Monaco.UI.Common;component/Skins/Converters.xaml" />
+            </ResourceDictionary.MergedDictionaries>
+            <Style TargetType="Label"
+                   BasedOn="{StaticResource MonacoLabel}">
+                <Setter Property="Margin"
+                        Value="0 0 10 10" />
+                <Setter Property="VerticalAlignment"
+                        Value="Center" />
+            </Style>
+            <Style x:Key="TextBlockStyle"
+                   TargetType="TextBlock"
+                   BasedOn="{StaticResource MonacoTextBlock}">
+                <Setter Property="Margin"
+                        Value="0 0 0 10" />
+                <Setter Property="VerticalAlignment"
+                        Value="Center" />
+            </Style>
+            <Style TargetType="Button"
+                   BasedOn="{StaticResource MonacoButton}">
+                <Setter Property="Width"
+                        Value="200" />
+            </Style>
+            <Style TargetType="{x:Type CheckBox}"
+                   BasedOn="{StaticResource MonacoCheckBoxGeneral}">
+                <Setter Property="HorizontalAlignment"
+                        Value="Center" />
+            </Style>
+        </ResourceDictionary>
+    </UserControl.Resources>
+    <Grid AutomationProperties.AutomationId="Grid0_B32EFF41">
+        <Grid.RowDefinitions>
+            <RowDefinition Height="Auto"
+                           AutomationProperties.AutomationId="RowDefinition1_B32EFF41" />
+            <RowDefinition Height="*"
+                           AutomationProperties.AutomationId="RowDefinition2_B32EFF41" />
+        </Grid.RowDefinitions>
+        <Border Grid.Row="0"
+                AutomationProperties.AutomationId="Border3_B32EFF41">
+            <Grid AutomationProperties.AutomationId="Grid4_B32EFF41">
+                <Grid.ColumnDefinitions>
+                    <ColumnDefinition Width="*"
+                                      AutomationProperties.AutomationId="ColumnDefinition5_B32EFF41" />
+                    <ColumnDefinition Width="*"
+                                      AutomationProperties.AutomationId="ColumnDefinition6_B32EFF41" />
+                </Grid.ColumnDefinitions>
+                <Grid Grid.Row="0"
+                      Grid.Column="0"
+                      AutomationProperties.AutomationId="Grid7_B32EFF41">
+                    <Grid.ColumnDefinitions>
+                        <ColumnDefinition Width="Auto"
+                                          AutomationProperties.AutomationId="ColumnDefinition8_B32EFF41" />
+                        <ColumnDefinition Width="*"
+                                          AutomationProperties.AutomationId="ColumnDefinition9_B32EFF41" />
+                    </Grid.ColumnDefinitions>
+                    <Grid.RowDefinitions>
+                        <RowDefinition Height="Auto"
+                                       AutomationProperties.AutomationId="RowDefinition10_B32EFF41" />
+                        <RowDefinition Height="Auto"
+                                       AutomationProperties.AutomationId="RowDefinition11_B32EFF41" />
+                        <RowDefinition Height="Auto"
+                                       AutomationProperties.AutomationId="RowDefinition12_B32EFF41" />
+                        <RowDefinition Height="Auto"
+                                       AutomationProperties.AutomationId="RowDefinition13_B32EFF41" />
+                        <RowDefinition Height="Auto"
+                                       AutomationProperties.AutomationId="RowDefinition14_B32EFF41" />
+                        <RowDefinition Height="Auto"
+                                       AutomationProperties.AutomationId="RowDefinition15_B32EFF41" />
+                        <RowDefinition Height="Auto"
+                                       AutomationProperties.AutomationId="RowDefinition16_B32EFF41" />
+                        <RowDefinition Height="Auto"
+                                       AutomationProperties.AutomationId="RowDefinition17_B32EFF41" />
+                        <RowDefinition Height="Auto"
+                                       AutomationProperties.AutomationId="RowDefinition18_B32EFF41" />
+                    </Grid.RowDefinitions>
+                    <Label Grid.Row="0"
+                           Grid.Column="0"
+                           Content="{lex:Loc ManufacturerLabel}"
+                           AutomationProperties.AutomationId="Label19_B32EFF41" />
+                    <StackPanel Grid.Row="0"
+                                Grid.Column="1"
+                                Orientation="Vertical"
+                                AutomationProperties.AutomationId="StackPanel0_FB07E67B">
+                        <TextBlock Name="Manufacturer"
+                                   VerticalAlignment="Center"
+                                   AutomationProperties.AutomationId="TextBlock20_B32EFF41"
+                                   Text="{Binding ManufacturerText}"
+                                   Visibility="{Binding ManufacturerText, Converter={StaticResource EmptyStringIsCollapsedConverter}}"/>
+
+                        <TextBlock Name="ManufacturerNA"
+                                   VerticalAlignment="Center"
+                                   AutomationProperties.AutomationId="TextBlock21_B32EFF41"
+                                   Text="{lex:Loc NotAvailable}"
+                                   Visibility="{Binding ManufacturerText, Converter={StaticResource EmptyStringIsVisibleConverter}}"/>
+                    </StackPanel>
+                    <Label Grid.Row="1"
+                           Grid.Column="0"
+                           Content="{lex:Loc ModelLabel}"
+                           AutomationProperties.AutomationId="Label22_B32EFF41" />
+                    <StackPanel Grid.Row="1"
+                                Grid.Column="1"
+                                Orientation="Vertical"
+                                AutomationProperties.AutomationId="StackPanel1_FB07E67B">
+                        <TextBlock Name="Model"
+                                   VerticalAlignment="Center"
+                                   AutomationProperties.AutomationId="TextBlock22_B32EFF41"
+                                   Text="{Binding ModelText}"
+                                   Visibility="{Binding ModelText, Converter={StaticResource EmptyStringIsCollapsedConverter}}"/>
+
+                        <TextBlock Name="ModelNA"
+                                   VerticalAlignment="Center"
+                                   AutomationProperties.AutomationId="TextBlock23_B32EFF41"
+                                   Text="{lex:Loc NotAvailable}"
+                                   Visibility="{Binding ModelText, Converter={StaticResource EmptyStringIsVisibleConverter}}"/>
+                    </StackPanel>
+                    <Label Grid.Row="2"
+                           Grid.Column="0"
+                           Content="{lex:Loc Key={x:Static loc:ResourceKeys.ProtocolLabel}}"
+                           AutomationProperties.AutomationId="Label25_B32EFF41" />
+                    <StackPanel Grid.Row="2"
+                                Grid.Column="1"
+                                Orientation="Vertical"
+                                AutomationProperties.AutomationId="StackPanel2_FB07E67B">
+                        <TextBlock Name="Protocol"
+                                   VerticalAlignment="Center"
+                                   AutomationProperties.AutomationId="TextBlock24_B32EFF41"
+                                   Text="{Binding ProtocolText}"
+                                   Visibility="{Binding ProtocolText, Converter={StaticResource EmptyStringIsCollapsedConverter}}"/>
+
+                        <TextBlock Name="ProtocolNA"
+                                   VerticalAlignment="Center"
+                                   AutomationProperties.AutomationId="TextBlock25_B32EFF41"
+                                   Text="{lex:Loc NotAvailable}"
+                                   Visibility="{Binding ProtocolText, Converter={StaticResource EmptyStringIsVisibleConverter}}"/>
+
+                    </StackPanel>
+                    <Label Grid.Row="3"
+                           Grid.Column="0"
+                           Name="PortLabel"
+                           Content="{lex:Loc Port}"
+                           Visibility="{Binding PortVisible, Converter={StaticResource TrueVisibleFalseCollapsed}}"
+                           AutomationProperties.AutomationId="Label28_B32EFF41" />
+                    <StackPanel Grid.Row="3"
+                                Grid.Column="1"
+                                Orientation="Vertical"
+                                Visibility="{Binding PortVisible, Converter={StaticResource TrueVisibleFalseCollapsed}}"
+                                AutomationProperties.AutomationId="StackPanel3_FB07E67B">
+                        <TextBlock Name="Port"
+                                   VerticalAlignment="Center"
+                                   AutomationProperties.AutomationId="TextBlock26_B32EFF41"
+                                   Text="{Binding PortText}"
+                                   Visibility="{Binding PortText, Converter={StaticResource EmptyStringIsCollapsedConverter}}"/>
+                        <TextBlock Name="PortNA"
+                                   VerticalAlignment="Center"
+                                   AutomationProperties.AutomationId="TextBlock27_B32EFF41"
+                                   Text="{lex:Loc NotAvailable}"
+                                   Visibility="{Binding PortText, Converter={StaticResource EmptyStringIsVisibleConverter}}"/>
+                    </StackPanel>
+                    <Label Grid.Row="4"
+                           Grid.Column="0"
+                           Content="{lex:Loc SerialNumberLabel}"
+                           AutomationProperties.AutomationId="Label31_B32EFF41" />
+                    <StackPanel Grid.Row="4"
+                                Grid.Column="1"
+                                Orientation="Vertical"
+                                AutomationProperties.AutomationId="StackPanel4_FB07E67B">
+                        <TextBlock Name="SerialNumber"
+                                   VerticalAlignment="Center"
+                                   AutomationProperties.AutomationId="TextBlock28_B32EFF41"
+                                   Text="{Binding SerialNumberText}"
+                                   Visibility="{Binding SerialNumberText, Converter={StaticResource EmptyStringIsCollapsedConverter}}"/>
+                        <TextBlock Name="SerialNumberNA"
+                                   VerticalAlignment="Center"
+                                   AutomationProperties.AutomationId="TextBlock29_B32EFF41"
+                                   Text="{lex:Loc NotAvailable}"
+                                   Visibility="{Binding SerialNumberText, Converter={StaticResource EmptyStringIsVisibleConverter}}"/>
+                    </StackPanel>
+                    <Label Grid.Row="5"
+                           Grid.Column="0"
+                           Content="{lex:Loc FirmwareVersionLabel}"
+                           AutomationProperties.AutomationId="Label34_B32EFF41" />
+                    <StackPanel Grid.Row="5"
+                                Grid.Column="1"
+                                Orientation="Vertical"
+                                AutomationProperties.AutomationId="StackPanel5_FB07E67B">
+                        <TextBlock Name="FirmwareVersion"
+                                   VerticalAlignment="Center"
+                                   AutomationProperties.AutomationId="TextBlock30_B32EFF41"
+                                   Text="{Binding FirmwareVersionText}"
+                                   Visibility="{Binding FirmwareVersionText, Converter={StaticResource EmptyStringIsCollapsedConverter}}"/>
+                        <TextBlock Name="FirmwareVersionNA"
+                                   VerticalAlignment="Center"
+                                   AutomationProperties.AutomationId="TextBlock31_B32EFF41"
+                                   Text="{lex:Loc NotAvailable}"
+                                   Visibility="{Binding FirmwareVersionText, Converter={StaticResource EmptyStringIsVisibleConverter}}"/>
+                    </StackPanel>
+                    <Label Grid.Row="6"
+                           Grid.Column="0"
+                           Content="{lex:Loc FirmwareRevisionLabel}"
+                           AutomationProperties.AutomationId="Label37_B32EFF41" />
+                    <StackPanel Grid.Row="6"
+                                Grid.Column="1"
+                                Orientation="Vertical"
+                                AutomationProperties.AutomationId="StackPanel6_FB07E67B">
+                        <TextBlock Name="FirmwareRevision"
+                                   VerticalAlignment="Center"
+                                   AutomationProperties.AutomationId="TextBlock32_B32EFF41"
+                                   Text="{Binding FirmwareRevisionText}"
+                                   Visibility="{Binding FirmwareRevisionText, Converter={StaticResource EmptyStringIsCollapsedConverter}}"/>
+                        <TextBlock Name="FirmwareRevisionNA"
+                                   VerticalAlignment="Center"
+                                   AutomationProperties.AutomationId="TextBlock33_B32EFF41"
+                                   Text="{lex:Loc NotAvailable}"
+                                   Visibility="{Binding FirmwareRevisionText, Converter={StaticResource EmptyStringIsVisibleConverter}}"/>
+                    </StackPanel>
+                    <Label Grid.Row="7"
+                           Grid.Column="0"
+                           Content="{lex:Loc FirmwareCRCLabel}"
+                           AutomationProperties.AutomationId="Label40_B32EFF41" />
+                    <StackPanel Grid.Row="7"
+                                Grid.Column="1"
+                                Orientation="Vertical"
+                                AutomationProperties.AutomationId="StackPanel7_FB07E67B">
+                        <TextBlock Name="FirmwareCrc"
+                                   VerticalAlignment="Center"
+                                   AutomationProperties.AutomationId="TextBlock34_B32EFF41"
+                                   Text="{Binding FirmwareCrcText}"
+                                   Visibility="{Binding FirmwareCrcText, Converter={StaticResource EmptyStringIsCollapsedConverter}}"/>
+                        <TextBlock Name="FirmwareCrcNA"
+                                   VerticalAlignment="Center"
+                                   AutomationProperties.AutomationId="TextBlock35_B32EFF41"
+                                   Text="{lex:Loc NotAvailable}"
+                                   Visibility="{Binding FirmwareCrcText, Converter={StaticResource EmptyStringIsVisibleConverter}}"/>
+                    </StackPanel>
+                </Grid>
+                <Grid Grid.Row="0"
+                      Grid.Column="1"
+                      AutomationProperties.AutomationId="Grid43_B32EFF41">
+                    <Grid.ColumnDefinitions>
+                        <ColumnDefinition Width="Auto"
+                                          AutomationProperties.AutomationId="ColumnDefinition44_B32EFF41" />
+                        <ColumnDefinition Width="*"
+                                          AutomationProperties.AutomationId="ColumnDefinition45_B32EFF41" />
+                    </Grid.ColumnDefinitions>
+                    <Grid.RowDefinitions>
+                        <RowDefinition Height="Auto"
+                                       AutomationProperties.AutomationId="RowDefinition46_B32EFF41" />
+                        <RowDefinition Height="Auto"
+                                       AutomationProperties.AutomationId="RowDefinition47_B32EFF41" />
+                        <RowDefinition Height="Auto"
+                                       AutomationProperties.AutomationId="RowDefinition48_B32EFF41" />
+                        <RowDefinition Height="Auto"
+                                       AutomationProperties.AutomationId="RowDefinition49_B32EFF41" />
+                    </Grid.RowDefinitions>
+                    <Label Grid.Row="3"
+                           Grid.Column="0"
+                           Name="IdCardReadLabel"
+                           Content="{lex:Loc DataFromIdCardLabel}"
+                           AutomationProperties.AutomationId="Label50_B32EFF41" />
+                    <TextBlock Grid.Row="3"
+                               Grid.Column="1"
+                               Name="IdCardReadData"
+                               Text="{Binding IdCardReadData}"
+                               AutomationProperties.AutomationId="TextBlock51_B32EFF41" />
+                    <Label Grid.Row="0"
+                           Grid.Column="0"
+                           Content="{lex:Loc StateLabel}"
+                           AutomationProperties.AutomationId="Label52_B32EFF41" />
+                    <TextBlock Grid.Row="0"
+                               Grid.Column="1"
+                               Name="State"
+                               Text="{Binding StateTextLocalized}"
+                               AutomationProperties.AutomationId="TextBlock53_B32EFF41" />
+                    <Label Grid.Row="1"
+                           Grid.Column="0"
+                           Content="{lex:Loc SelfTestLabel}"
+                           AutomationProperties.AutomationId="Label54_B32EFF41" />
+                    <TextBlock Grid.Row="1"
+                               Grid.Column="1"
+                               Name="SelfTestStatus"
+                               Text="{Binding SelfTestText}"
+                               AutomationProperties.AutomationId="TextBlock55_B32EFF41" />
+                    <Label Grid.Row="2"
+                           Grid.Column="0"
+                           Content="{lex:Loc StatusLabel}"
+                           AutomationProperties.AutomationId="Label56_B32EFF41" />
+                    <TextBlock Grid.Row="2"
+                               Grid.Column="1"
+                               Name="Status"
+                               Text="{Binding StatusText}"
+                               AutomationProperties.AutomationId="TextBlock57_B32EFF41" />
+                </Grid>
+            </Grid>
+        </Border>
+        <Border Grid.Row="1"
+                Margin="0 10 0 0"
+                VerticalAlignment="Bottom"
+                AutomationProperties.AutomationId="Border58_B32EFF41">
+            <StackPanel Orientation="Horizontal"
+                        AutomationProperties.AutomationId="StackPanel59_B32EFF41">
+                <Button Name="SelfTestButton"
+                        Margin="0 0 20 0"
+                        Content="{lex:Loc SelfTestLabel}"
+                        Command="{Binding SelfTestButtonCommand}"
+                        Visibility="{Binding PortVisible, Converter={StaticResource TrueVisibleFalseCollapsed}}"
+                        IsEnabled="{Binding SelfTestButtonEnabled}"
+                        AutomationProperties.AutomationId="Button60_B32EFF41" />
+                <Button Name="SelfTestClearNvmButton"
+                        Content="{lex:Loc SelfTestClearNVM}"
+                        Command="{Binding SelfTestClearButtonCommand}"
+                        Visibility="{Binding PortVisible, Converter={StaticResource TrueVisibleFalseCollapsed}}"
+                        IsEnabled="{Binding SelfTestButtonEnabled}"
+                        AutomationProperties.AutomationId="Button61_B32EFF41" />
+            </StackPanel>
+        </Border>
+    </Grid>
 </operatorMenu:OperatorMenuPage>