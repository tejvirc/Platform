--- conflicted
+++ resolved
@@ -1,118 +1,98 @@
-﻿<operatorMenu:OperatorMenuPage x:Class="Aristocrat.Monaco.Application.UI.Views.ConfigSelectionPage"
-                               xmlns="http://schemas.microsoft.com/winfx/2006/xaml/presentation"
-                               xmlns:x="http://schemas.microsoft.com/winfx/2006/xaml"
-                               xmlns:iconPacks="http://metro.mahapps.com/winfx/xaml/iconpacks"
-                               xmlns:controls="http://metro.mahapps.com/winfx/xaml/controls"
-                               xmlns:operatorMenu="clr-namespace:Aristocrat.Monaco.Application.UI.OperatorMenu"
-                               xmlns:viewModels="clr-namespace:Aristocrat.Monaco.Application.UI.ViewModels"
-                               xmlns:mc="http://schemas.openxmlformats.org/markup-compatibility/2006" 
-                               xmlns:d="http://schemas.microsoft.com/expression/blend/2008"
-                               xmlns:extensions="clr-namespace:Aristocrat.Monaco.UI.Common.Extensions;assembly=Aristocrat.Monaco.UI.Common"
-                               xmlns:common="clr-namespace:Aristocrat.Monaco.UI.Common;assembly=Aristocrat.Monaco.UI.Common"
-                               xmlns:lex="http://wpflocalizeextension.codeplex.com"
-                               lex:ResxLocalizationProvider.DefaultAssembly="Aristocrat.Monaco.Localization"
-                               lex:ResxLocalizationProvider.DefaultDictionary="Resources" 
-                               xmlns:events="clr-namespace:Aristocrat.Monaco.UI.Common.Events;assembly=Aristocrat.Monaco.UI.Common"
-                               xmlns:b="http://schemas.microsoft.com/xaml/behaviors"
-                               common:DialogParticipation.Register="{Binding}"
-                               mc:Ignorable="d"
-                               FocusManager.FocusedElement="{Binding ElementName=NextButton}"
-                               Background="Transparent"
-                               d:DataContext="{d:DesignInstance {x:Type viewModels:ConfigSelectionPageViewModel}}">
-
-    <UserControl.Resources>
-        <ResourceDictionary>
-            <ResourceDictionary.MergedDictionaries>
-                <ResourceDictionary Source="/Aristocrat.Monaco.UI.Common;component/Skins/Converters.xaml"/>
-                <ResourceDictionary Source="/Aristocrat.Monaco.UI.Common;component/Skins/OperatorMenu.xaml"/>
-            </ResourceDictionary.MergedDictionaries>
-
-            <GridLength x:Key="GoldenRatioGridLength">1.618*</GridLength>
-        </ResourceDictionary>
-    </UserControl.Resources>
-
-    <Grid>
-        <Grid.RowDefinitions>
-            <RowDefinition Height="0"/>
-            <RowDefinition Height="1*"/>
-        </Grid.RowDefinitions>
-
-<<<<<<< HEAD
-        <b:Interaction.Triggers>
-            <events:RoutedEventTrigger RoutedEvent="{x:Static FrameworkElement.SizeChangedEvent}" 
-=======
-        <i:Interaction.Triggers>
-            <events:RoutedEventTrigger RoutedEvent="{x:Static FrameworkElement.SizeChangedEvent}"
->>>>>>> 5dd0dcf5
-                                       Target="{Binding RelativeSource={RelativeSource FindAncestor, AncestorType=Window}}">
-                <common:AdaptToOrientationGridAction FirstRowHeightWhenPortrait="{StaticResource GoldenRatioGridLength}" />
-            </events:RoutedEventTrigger>
-            <events:RoutedEventTrigger RoutedEvent="{x:Static FrameworkElement.LoadedEvent}">
-                <common:AdaptToOrientationGridAction FirstRowHeightWhenPortrait="{StaticResource GoldenRatioGridLength}" />
-            </events:RoutedEventTrigger>
-        </b:Interaction.Triggers>
-
-        <Viewbox Grid.Row="0" HorizontalAlignment="Center" VerticalAlignment="Center" Stretch="UniformToFill">
-            <Image Source="../Resources/AristocratLogoPortrait.png" />
-        </Viewbox>
-
-        <Grid Grid.Row="1">
-            <Grid.RowDefinitions>
-                <RowDefinition Height="Auto" />
-                <RowDefinition Height="*" />
-                <RowDefinition Height="Auto" />
-            </Grid.RowDefinitions>
-
-            <Border Background="{StaticResource ConfigTitleBarBrush}">
-                <StackPanel Orientation="Horizontal">
-<<<<<<< HEAD
-                    <iconPacks:PackIconFontAwesome Kind="CogSolid" 
-                                                   Width="35" 
-                                                   Height="35" 
-                                                   VerticalAlignment="Center" 
-                                                   Margin="10,0,5,0" 
-=======
-                    <iconPacks:PackIconFontAwesome Kind="Cog"
-                                                   Width="35"
-                                                   Height="35"
-                                                   VerticalAlignment="Center"
-                                                   Margin="10,0,5,0"
->>>>>>> 5dd0dcf5
-                                                   Foreground="{StaticResource HighlightBrush1}"/>
-                    <Label HorizontalAlignment="Left"
-                           VerticalAlignment="Center"
-                           Margin="0,5"
-                           Content="{Binding PageTitle}"
-                           Foreground="{StaticResource LightBrush4}"
-                           FontWeight="Bold"/>
-                </StackPanel>
-            </Border>
-
-            <ContentControl Grid.Row="1" 
-                            Margin="20,10,20,0"
-                            Content="{Binding CurrentPage}" />
-
-            <StackPanel Grid.Row="2" Orientation="Horizontal"
-                        HorizontalAlignment="Right" VerticalAlignment="Bottom"
-                        Margin="20">
-<<<<<<< HEAD
-                <Button Name="BackButton" Command="{Binding BackButtonClicked}" 
-                        Content="{lex:Loc BackText}" 
-                        IsEnabled="{Binding CanNavigateBackward}" 
-                        Visibility="{Binding IsBackButtonVisible, Converter={StaticResource BoolToVisConverter}}"
-=======
-                <Button Name="BackButton" Command="{Binding BackButtonClicked}"
-                        Content="{lex:Loc Key={x:Static loc:ResourceKeys.BackText}}"
-                        IsEnabled="{Binding CanNavigateBackward}"
-                        Visibility="{Binding IsBackButtonVisible, Converter={StaticResource TrueVisibleFalseCollapsed}}"
->>>>>>> 5dd0dcf5
-                        Margin="0,0,20,0" controls:ControlsHelper.CornerRadius="3"/>
-                <Button Name="NextButton" Command="{Binding NextButtonClicked}"
-                        extensions:FocusExtension.IsFocused="{Binding NextButtonFocused}"
-                        Content="{Binding NextButtonText}"
-                        IsEnabled="{Binding CanNavigateForward}"
-                        Margin="0" controls:ControlsHelper.CornerRadius="3" />
-            </StackPanel>
-        </Grid>
-    </Grid>
-</operatorMenu:OperatorMenuPage>
+﻿<operatorMenu:OperatorMenuPage x:Class="Aristocrat.Monaco.Application.UI.Views.ConfigSelectionPage"
+                               xmlns="http://schemas.microsoft.com/winfx/2006/xaml/presentation"
+                               xmlns:x="http://schemas.microsoft.com/winfx/2006/xaml"
+                               xmlns:iconPacks="http://metro.mahapps.com/winfx/xaml/iconpacks"
+                               xmlns:controls="http://metro.mahapps.com/winfx/xaml/controls"
+                               xmlns:operatorMenu="clr-namespace:Aristocrat.Monaco.Application.UI.OperatorMenu"
+                               xmlns:viewModels="clr-namespace:Aristocrat.Monaco.Application.UI.ViewModels"
+                               xmlns:mc="http://schemas.openxmlformats.org/markup-compatibility/2006" 
+                               xmlns:d="http://schemas.microsoft.com/expression/blend/2008"
+                               xmlns:extensions="clr-namespace:Aristocrat.Monaco.UI.Common.Extensions;assembly=Aristocrat.Monaco.UI.Common"
+                               xmlns:common="clr-namespace:Aristocrat.Monaco.UI.Common;assembly=Aristocrat.Monaco.UI.Common"
+                               xmlns:lex="http://wpflocalizeextension.codeplex.com"
+                               lex:ResxLocalizationProvider.DefaultAssembly="Aristocrat.Monaco.Localization"
+                               lex:ResxLocalizationProvider.DefaultDictionary="Resources" 
+                               xmlns:events="clr-namespace:Aristocrat.Monaco.UI.Common.Events;assembly=Aristocrat.Monaco.UI.Common"
+                               xmlns:b="http://schemas.microsoft.com/xaml/behaviors"
+                               common:DialogParticipation.Register="{Binding}"
+                               mc:Ignorable="d"
+                               FocusManager.FocusedElement="{Binding ElementName=NextButton}"
+                               Background="Transparent"
+                               d:DataContext="{d:DesignInstance {x:Type viewModels:ConfigSelectionPageViewModel}}">
+
+    <UserControl.Resources>
+        <ResourceDictionary>
+            <ResourceDictionary.MergedDictionaries>
+                <ResourceDictionary Source="/Aristocrat.Monaco.UI.Common;component/Skins/Converters.xaml"/>
+                <ResourceDictionary Source="/Aristocrat.Monaco.UI.Common;component/Skins/OperatorMenu.xaml"/>
+            </ResourceDictionary.MergedDictionaries>
+
+            <GridLength x:Key="GoldenRatioGridLength">1.618*</GridLength>
+        </ResourceDictionary>
+    </UserControl.Resources>
+
+    <Grid>
+        <Grid.RowDefinitions>
+            <RowDefinition Height="0"/>
+            <RowDefinition Height="1*"/>
+        </Grid.RowDefinitions>
+
+        <b:Interaction.Triggers>
+            <events:RoutedEventTrigger RoutedEvent="{x:Static FrameworkElement.SizeChangedEvent}"
+                                       Target="{Binding RelativeSource={RelativeSource FindAncestor, AncestorType=Window}}">
+                <common:AdaptToOrientationGridAction FirstRowHeightWhenPortrait="{StaticResource GoldenRatioGridLength}" />
+            </events:RoutedEventTrigger>
+            <events:RoutedEventTrigger RoutedEvent="{x:Static FrameworkElement.LoadedEvent}">
+                <common:AdaptToOrientationGridAction FirstRowHeightWhenPortrait="{StaticResource GoldenRatioGridLength}" />
+            </events:RoutedEventTrigger>
+        </b:Interaction.Triggers>
+
+        <Viewbox Grid.Row="0" HorizontalAlignment="Center" VerticalAlignment="Center" Stretch="UniformToFill">
+            <Image Source="../Resources/AristocratLogoPortrait.png" />
+        </Viewbox>
+
+        <Grid Grid.Row="1">
+            <Grid.RowDefinitions>
+                <RowDefinition Height="Auto" />
+                <RowDefinition Height="*" />
+                <RowDefinition Height="Auto" />
+            </Grid.RowDefinitions>
+
+            <Border Background="{StaticResource ConfigTitleBarBrush}">
+                <StackPanel Orientation="Horizontal">
+                    <iconPacks:PackIconFontAwesome Kind="CogSolid" 
+                                                   Width="35" 
+                                                   Height="35" 
+                                                   VerticalAlignment="Center" 
+                                                   Margin="10,0,5,0" 
+                                                   Foreground="{StaticResource HighlightBrush1}"/>
+                    <Label HorizontalAlignment="Left"
+                           VerticalAlignment="Center"
+                           Margin="0,5"
+                           Content="{Binding PageTitle}"
+                           Foreground="{StaticResource LightBrush4}"
+                           FontWeight="Bold"/>
+                </StackPanel>
+            </Border>
+
+            <ContentControl Grid.Row="1" 
+                            Margin="20,10,20,0"
+                            Content="{Binding CurrentPage}" />
+
+            <StackPanel Grid.Row="2" Orientation="Horizontal"
+                        HorizontalAlignment="Right" VerticalAlignment="Bottom"
+                        Margin="20">
+                <Button Name="BackButton" Command="{Binding BackButtonClicked}" 
+                        Content="{lex:Loc BackText}" 
+                        IsEnabled="{Binding CanNavigateBackward}" 
+                        Visibility="{Binding IsBackButtonVisible, Converter={StaticResource TrueVisibleFalseCollapsed}}"
+                        Margin="0,0,20,0" controls:ControlsHelper.CornerRadius="3"/>
+                <Button Name="NextButton" Command="{Binding NextButtonClicked}"
+                        extensions:FocusExtension.IsFocused="{Binding NextButtonFocused}"
+                        Content="{Binding NextButtonText}"
+                        IsEnabled="{Binding CanNavigateForward}"
+                        Margin="0" controls:ControlsHelper.CornerRadius="3" />
+            </StackPanel>
+        </Grid>
+    </Grid>
+</operatorMenu:OperatorMenuPage>