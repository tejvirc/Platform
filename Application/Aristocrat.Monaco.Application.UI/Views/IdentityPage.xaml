﻿<operatorMenu:OperatorMenuPage
    xmlns="http://schemas.microsoft.com/winfx/2006/xaml/presentation"
    xmlns:x="http://schemas.microsoft.com/winfx/2006/xaml"
    x:Class="Aristocrat.Monaco.Application.UI.Views.IdentityPage"
    xmlns:d="http://schemas.microsoft.com/expression/blend/2008" 
    xmlns:mc="http://schemas.openxmlformats.org/markup-compatibility/2006"
    xmlns:viewModels="clr-namespace:Aristocrat.Monaco.Application.UI.ViewModels"
    xmlns:operatorMenu="clr-namespace:Aristocrat.Monaco.Application.UI.OperatorMenu"
    xmlns:helpers="http://monaco.aristocrat.com/common"
    xmlns:lex="http://wpflocalizeextension.codeplex.com"
    lex:ResxLocalizationProvider.DefaultAssembly="Aristocrat.Monaco.Localization"
    lex:ResxLocalizationProvider.DefaultDictionary="Resources" 
    xmlns:loc="http://monaco.aristocrat.com/localization"
    FocusManager.FocusedElement="{Binding ElementName=SerialNumber}"
    Background="Transparent" 
    mc:Ignorable="d"
    d:DataContext="{d:DesignInstance viewModels:IdentityPageViewModel, IsDesignTimeCreatable=True}">

    <UserControl.Resources>
        <ResourceDictionary>
            <ResourceDictionary.MergedDictionaries>
                <ResourceDictionary Source="/Aristocrat.Monaco.UI.Common;component/Skins/OperatorMenu.xaml"/>
                <ResourceDictionary Source="/Aristocrat.Monaco.UI.Common;component/Controls/LiveSetting.xaml"/>
            </ResourceDictionary.MergedDictionaries>
        </ResourceDictionary>
    </UserControl.Resources>

    <StackPanel x:Name="Root" HorizontalAlignment="Left">
        <Label Content="{lex:Loc SerialNumberLabel}"/>
        <helpers:AlphaNumericTextBox
                 MinWidth="300" 
                 IsAlphaNumeric="True"
                 CharacterCasing="Upper"
                 Text="{Binding SerialNumber.EditedValue, Mode=TwoWay, UpdateSourceTrigger=PropertyChanged, ValidatesOnDataErrors=true, NotifyOnValidationError=True}" 
                 ErrorText="{Binding SerialNumber.ErrorFromView, Mode=OneWayToSource, UpdateSourceTrigger=PropertyChanged}" 
                 MaxLength="{Binding SerialNumber.MaxLength, Mode=OneWay}" />

        <Label Content="{lex:Loc AssetNumber}" />
        <helpers:AlphaNumericTextBox
                 PreviewTextInput="NumberValidationTextBox"
                 IsReadOnly="False"
                 IsAlphaNumeric="False"
                 CharacterCasing="Upper"
                 Text="{Binding AssetNumber.EditedValue, Mode=TwoWay, UpdateSourceTrigger=PropertyChanged, ValidatesOnDataErrors=True, NotifyOnValidationError=True}" 
                 ErrorText="{Binding AssetNumber.ErrorFromView, Mode=OneWayToSource, UpdateSourceTrigger=PropertyChanged}" 
                 MaxLength="{Binding AssetNumber.MaxLength, Mode=OneWay}" />

        <!-- Area -->
<<<<<<< HEAD
        <Label Content="{lex:Loc AreaLabel}"
            Visibility="{Binding Area.IsVisible, Converter={StaticResource BoolToVisConverter}}" />
=======
        <Label Content="{lex:Loc Key={x:Static loc:ResourceKeys.AreaLabel}}"
            Visibility="{Binding Area.IsVisible, Converter={StaticResource TrueVisibleFalseCollapsed}}" />
>>>>>>> 5dd0dcf5
        <ContentControl
            IsTabStop="False"
            ContentTemplate="{StaticResource LiveStringSettingTextBoxEditor}"
            Content="{Binding Area}"/>

        <!-- Zone -->
<<<<<<< HEAD
        <Label Content="{lex:Loc ZoneText}"
               Visibility="{Binding Zone.IsVisible, Converter={StaticResource BoolToVisConverter}}" />
=======
        <Label Content="{lex:Loc Key={x:Static loc:ResourceKeys.ZoneText}}"
               Visibility="{Binding Zone.IsVisible, Converter={StaticResource TrueVisibleFalseCollapsed}}" />
>>>>>>> 5dd0dcf5
        <ContentControl
            IsTabStop="False"
            ContentTemplate="{StaticResource LiveStringSettingTextBoxEditor}"
            Content="{Binding Zone}"/>

        <!-- Bank -->
<<<<<<< HEAD
        <Label Content="{lex:Loc BankText}"
               Visibility="{Binding Bank.IsVisible, Converter={StaticResource BoolToVisConverter}}" />
=======
        <Label Content="{lex:Loc Key={x:Static loc:ResourceKeys.BankText}}"
               Visibility="{Binding Bank.IsVisible, Converter={StaticResource TrueVisibleFalseCollapsed}}" />
>>>>>>> 5dd0dcf5
        <ContentControl
            IsTabStop="False"
            ContentTemplate="{StaticResource LiveStringSettingTextBoxEditor}"
            Content="{Binding Bank}"/>

        <!-- Position -->
<<<<<<< HEAD
        <Label Content="{lex:Loc PositionText}"
               Visibility="{Binding Position.IsVisible, Converter={StaticResource BoolToVisConverter}}" />
=======
        <Label Content="{lex:Loc Key={x:Static loc:ResourceKeys.PositionText}}"
               Visibility="{Binding Position.IsVisible, Converter={StaticResource TrueVisibleFalseCollapsed}}" />
>>>>>>> 5dd0dcf5
        <ContentControl
            IsTabStop="False"
            ContentTemplate="{StaticResource LiveStringSettingTextBoxEditor}"
            Content="{Binding Position}"/>

        <!-- Location -->
<<<<<<< HEAD
        <Label Content="{lex:Loc Location}"
               Visibility="{Binding Location.IsVisible, Converter={StaticResource BoolToVisConverter}}" />
=======
        <Label Content="{lex:Loc Key={x:Static loc:ResourceKeys.Location}}"
               Visibility="{Binding Location.IsVisible, Converter={StaticResource TrueVisibleFalseCollapsed}}" />
>>>>>>> 5dd0dcf5
        <ContentControl
            IsTabStop="False"
            ContentTemplate="{StaticResource LiveStringSettingTextBoxEditor}"
            Content="{Binding Location}"/>

        <!-- DeviceName -->
<<<<<<< HEAD
        <Label Content="{lex:Loc DeviceName}"
               Visibility="{Binding DeviceName.IsVisible, Converter={StaticResource BoolToVisConverter}}" />
=======
        <Label Content="{lex:Loc Key={x:Static loc:ResourceKeys.DeviceName}}"
               Visibility="{Binding DeviceName.IsVisible, Converter={StaticResource TrueVisibleFalseCollapsed}}" />
>>>>>>> 5dd0dcf5
        <ContentControl
            IsTabStop="False"
            ContentTemplate="{StaticResource LiveStringSettingTextBoxEditor}"
            Content="{Binding DeviceName}"/>

        <CheckBox HorizontalAlignment="Left" 
                  IsChecked="{Binding PrintIdentityTicket}" 
                  Style="{DynamicResource MonacoCheckBoxGeneral}" 
<<<<<<< HEAD
                  Visibility="{Binding PrintTicketEnabled, Converter={StaticResource BoolToVisConverter}}"/>
        <Label Content="{lex:Loc PrintIdentityTicketText}" 
=======
                  Visibility="{Binding PrintTicketEnabled, Converter={StaticResource TrueVisibleFalseCollapsed}}"/>
        <Label Content="{lex:Loc Key={x:Static loc:ResourceKeys.PrintIdentityTicketText}}" 
>>>>>>> 5dd0dcf5
               Focusable="True"  
               Visibility="{Binding PrintTicketEnabled, Converter={StaticResource TrueVisibleFalseCollapsed}}"/>
    </StackPanel>
</operatorMenu:OperatorMenuPage>

<|MERGE_RESOLUTION|>--- conflicted
+++ resolved
@@ -1,140 +1,105 @@
-﻿<operatorMenu:OperatorMenuPage
-    xmlns="http://schemas.microsoft.com/winfx/2006/xaml/presentation"
-    xmlns:x="http://schemas.microsoft.com/winfx/2006/xaml"
-    x:Class="Aristocrat.Monaco.Application.UI.Views.IdentityPage"
-    xmlns:d="http://schemas.microsoft.com/expression/blend/2008" 
-    xmlns:mc="http://schemas.openxmlformats.org/markup-compatibility/2006"
-    xmlns:viewModels="clr-namespace:Aristocrat.Monaco.Application.UI.ViewModels"
-    xmlns:operatorMenu="clr-namespace:Aristocrat.Monaco.Application.UI.OperatorMenu"
-    xmlns:helpers="http://monaco.aristocrat.com/common"
-    xmlns:lex="http://wpflocalizeextension.codeplex.com"
-    lex:ResxLocalizationProvider.DefaultAssembly="Aristocrat.Monaco.Localization"
-    lex:ResxLocalizationProvider.DefaultDictionary="Resources" 
-    xmlns:loc="http://monaco.aristocrat.com/localization"
-    FocusManager.FocusedElement="{Binding ElementName=SerialNumber}"
-    Background="Transparent" 
-    mc:Ignorable="d"
-    d:DataContext="{d:DesignInstance viewModels:IdentityPageViewModel, IsDesignTimeCreatable=True}">
-
-    <UserControl.Resources>
-        <ResourceDictionary>
-            <ResourceDictionary.MergedDictionaries>
-                <ResourceDictionary Source="/Aristocrat.Monaco.UI.Common;component/Skins/OperatorMenu.xaml"/>
-                <ResourceDictionary Source="/Aristocrat.Monaco.UI.Common;component/Controls/LiveSetting.xaml"/>
-            </ResourceDictionary.MergedDictionaries>
-        </ResourceDictionary>
-    </UserControl.Resources>
-
-    <StackPanel x:Name="Root" HorizontalAlignment="Left">
-        <Label Content="{lex:Loc SerialNumberLabel}"/>
-        <helpers:AlphaNumericTextBox
-                 MinWidth="300" 
-                 IsAlphaNumeric="True"
-                 CharacterCasing="Upper"
-                 Text="{Binding SerialNumber.EditedValue, Mode=TwoWay, UpdateSourceTrigger=PropertyChanged, ValidatesOnDataErrors=true, NotifyOnValidationError=True}" 
-                 ErrorText="{Binding SerialNumber.ErrorFromView, Mode=OneWayToSource, UpdateSourceTrigger=PropertyChanged}" 
-                 MaxLength="{Binding SerialNumber.MaxLength, Mode=OneWay}" />
-
-        <Label Content="{lex:Loc AssetNumber}" />
-        <helpers:AlphaNumericTextBox
-                 PreviewTextInput="NumberValidationTextBox"
-                 IsReadOnly="False"
-                 IsAlphaNumeric="False"
-                 CharacterCasing="Upper"
-                 Text="{Binding AssetNumber.EditedValue, Mode=TwoWay, UpdateSourceTrigger=PropertyChanged, ValidatesOnDataErrors=True, NotifyOnValidationError=True}" 
-                 ErrorText="{Binding AssetNumber.ErrorFromView, Mode=OneWayToSource, UpdateSourceTrigger=PropertyChanged}" 
-                 MaxLength="{Binding AssetNumber.MaxLength, Mode=OneWay}" />
-
-        <!-- Area -->
-<<<<<<< HEAD
-        <Label Content="{lex:Loc AreaLabel}"
-            Visibility="{Binding Area.IsVisible, Converter={StaticResource BoolToVisConverter}}" />
-=======
-        <Label Content="{lex:Loc Key={x:Static loc:ResourceKeys.AreaLabel}}"
-            Visibility="{Binding Area.IsVisible, Converter={StaticResource TrueVisibleFalseCollapsed}}" />
->>>>>>> 5dd0dcf5
-        <ContentControl
-            IsTabStop="False"
-            ContentTemplate="{StaticResource LiveStringSettingTextBoxEditor}"
-            Content="{Binding Area}"/>
-
-        <!-- Zone -->
-<<<<<<< HEAD
-        <Label Content="{lex:Loc ZoneText}"
-               Visibility="{Binding Zone.IsVisible, Converter={StaticResource BoolToVisConverter}}" />
-=======
-        <Label Content="{lex:Loc Key={x:Static loc:ResourceKeys.ZoneText}}"
-               Visibility="{Binding Zone.IsVisible, Converter={StaticResource TrueVisibleFalseCollapsed}}" />
->>>>>>> 5dd0dcf5
-        <ContentControl
-            IsTabStop="False"
-            ContentTemplate="{StaticResource LiveStringSettingTextBoxEditor}"
-            Content="{Binding Zone}"/>
-
-        <!-- Bank -->
-<<<<<<< HEAD
-        <Label Content="{lex:Loc BankText}"
-               Visibility="{Binding Bank.IsVisible, Converter={StaticResource BoolToVisConverter}}" />
-=======
-        <Label Content="{lex:Loc Key={x:Static loc:ResourceKeys.BankText}}"
-               Visibility="{Binding Bank.IsVisible, Converter={StaticResource TrueVisibleFalseCollapsed}}" />
->>>>>>> 5dd0dcf5
-        <ContentControl
-            IsTabStop="False"
-            ContentTemplate="{StaticResource LiveStringSettingTextBoxEditor}"
-            Content="{Binding Bank}"/>
-
-        <!-- Position -->
-<<<<<<< HEAD
-        <Label Content="{lex:Loc PositionText}"
-               Visibility="{Binding Position.IsVisible, Converter={StaticResource BoolToVisConverter}}" />
-=======
-        <Label Content="{lex:Loc Key={x:Static loc:ResourceKeys.PositionText}}"
-               Visibility="{Binding Position.IsVisible, Converter={StaticResource TrueVisibleFalseCollapsed}}" />
->>>>>>> 5dd0dcf5
-        <ContentControl
-            IsTabStop="False"
-            ContentTemplate="{StaticResource LiveStringSettingTextBoxEditor}"
-            Content="{Binding Position}"/>
-
-        <!-- Location -->
-<<<<<<< HEAD
-        <Label Content="{lex:Loc Location}"
-               Visibility="{Binding Location.IsVisible, Converter={StaticResource BoolToVisConverter}}" />
-=======
-        <Label Content="{lex:Loc Key={x:Static loc:ResourceKeys.Location}}"
-               Visibility="{Binding Location.IsVisible, Converter={StaticResource TrueVisibleFalseCollapsed}}" />
->>>>>>> 5dd0dcf5
-        <ContentControl
-            IsTabStop="False"
-            ContentTemplate="{StaticResource LiveStringSettingTextBoxEditor}"
-            Content="{Binding Location}"/>
-
-        <!-- DeviceName -->
-<<<<<<< HEAD
-        <Label Content="{lex:Loc DeviceName}"
-               Visibility="{Binding DeviceName.IsVisible, Converter={StaticResource BoolToVisConverter}}" />
-=======
-        <Label Content="{lex:Loc Key={x:Static loc:ResourceKeys.DeviceName}}"
-               Visibility="{Binding DeviceName.IsVisible, Converter={StaticResource TrueVisibleFalseCollapsed}}" />
->>>>>>> 5dd0dcf5
-        <ContentControl
-            IsTabStop="False"
-            ContentTemplate="{StaticResource LiveStringSettingTextBoxEditor}"
-            Content="{Binding DeviceName}"/>
-
-        <CheckBox HorizontalAlignment="Left" 
-                  IsChecked="{Binding PrintIdentityTicket}" 
-                  Style="{DynamicResource MonacoCheckBoxGeneral}" 
-<<<<<<< HEAD
-                  Visibility="{Binding PrintTicketEnabled, Converter={StaticResource BoolToVisConverter}}"/>
-        <Label Content="{lex:Loc PrintIdentityTicketText}" 
-=======
-                  Visibility="{Binding PrintTicketEnabled, Converter={StaticResource TrueVisibleFalseCollapsed}}"/>
-        <Label Content="{lex:Loc Key={x:Static loc:ResourceKeys.PrintIdentityTicketText}}" 
->>>>>>> 5dd0dcf5
-               Focusable="True"  
-               Visibility="{Binding PrintTicketEnabled, Converter={StaticResource TrueVisibleFalseCollapsed}}"/>
-    </StackPanel>
-</operatorMenu:OperatorMenuPage>
-
+﻿<operatorMenu:OperatorMenuPage
+    xmlns="http://schemas.microsoft.com/winfx/2006/xaml/presentation"
+    xmlns:x="http://schemas.microsoft.com/winfx/2006/xaml"
+    x:Class="Aristocrat.Monaco.Application.UI.Views.IdentityPage"
+    xmlns:d="http://schemas.microsoft.com/expression/blend/2008" 
+    xmlns:mc="http://schemas.openxmlformats.org/markup-compatibility/2006"
+    xmlns:viewModels="clr-namespace:Aristocrat.Monaco.Application.UI.ViewModels"
+    xmlns:operatorMenu="clr-namespace:Aristocrat.Monaco.Application.UI.OperatorMenu"
+    xmlns:helpers="http://monaco.aristocrat.com/common"
+    xmlns:lex="http://wpflocalizeextension.codeplex.com"
+    lex:ResxLocalizationProvider.DefaultAssembly="Aristocrat.Monaco.Localization"
+    lex:ResxLocalizationProvider.DefaultDictionary="Resources" 
+    xmlns:loc="http://monaco.aristocrat.com/localization"
+    FocusManager.FocusedElement="{Binding ElementName=SerialNumber}"
+    Background="Transparent" 
+    mc:Ignorable="d"
+    d:DataContext="{d:DesignInstance viewModels:IdentityPageViewModel, IsDesignTimeCreatable=True}">
+
+    <UserControl.Resources>
+        <ResourceDictionary>
+            <ResourceDictionary.MergedDictionaries>
+                <ResourceDictionary Source="/Aristocrat.Monaco.UI.Common;component/Skins/OperatorMenu.xaml"/>
+                <ResourceDictionary Source="/Aristocrat.Monaco.UI.Common;component/Controls/LiveSetting.xaml"/>
+            </ResourceDictionary.MergedDictionaries>
+        </ResourceDictionary>
+    </UserControl.Resources>
+
+    <StackPanel x:Name="Root" HorizontalAlignment="Left">
+        <Label Content="{lex:Loc SerialNumberLabel}"/>
+        <helpers:AlphaNumericTextBox
+                 MinWidth="300" 
+                 IsAlphaNumeric="True"
+                 CharacterCasing="Upper"
+                 Text="{Binding SerialNumber.EditedValue, Mode=TwoWay, UpdateSourceTrigger=PropertyChanged, ValidatesOnDataErrors=true, NotifyOnValidationError=True}" 
+                 ErrorText="{Binding SerialNumber.ErrorFromView, Mode=OneWayToSource, UpdateSourceTrigger=PropertyChanged}" 
+                 MaxLength="{Binding SerialNumber.MaxLength, Mode=OneWay}" />
+
+        <Label Content="{lex:Loc AssetNumber}" />
+        <helpers:AlphaNumericTextBox
+                 PreviewTextInput="NumberValidationTextBox"
+                 IsReadOnly="False"
+                 IsAlphaNumeric="False"
+                 CharacterCasing="Upper"
+                 Text="{Binding AssetNumber.EditedValue, Mode=TwoWay, UpdateSourceTrigger=PropertyChanged, ValidatesOnDataErrors=True, NotifyOnValidationError=True}" 
+                 ErrorText="{Binding AssetNumber.ErrorFromView, Mode=OneWayToSource, UpdateSourceTrigger=PropertyChanged}" 
+                 MaxLength="{Binding AssetNumber.MaxLength, Mode=OneWay}" />
+
+        <!-- Area -->
+        <Label Content="{lex:Loc AreaLabel}"
+            Visibility="{Binding Area.IsVisible, Converter={StaticResource TrueVisibleFalseCollapsed}}" />
+        <ContentControl
+            IsTabStop="False"
+            ContentTemplate="{StaticResource LiveStringSettingTextBoxEditor}"
+            Content="{Binding Area}"/>
+
+        <!-- Zone -->
+        <Label Content="{lex:Loc ZoneText}"
+               Visibility="{Binding Zone.IsVisible, Converter={StaticResource TrueVisibleFalseCollapsed}}" />
+        <ContentControl
+            IsTabStop="False"
+            ContentTemplate="{StaticResource LiveStringSettingTextBoxEditor}"
+            Content="{Binding Zone}"/>
+
+        <!-- Bank -->
+        <Label Content="{lex:Loc BankText}"
+               Visibility="{Binding Bank.IsVisible, Converter={StaticResource TrueVisibleFalseCollapsed}}" />
+        <ContentControl
+            IsTabStop="False"
+            ContentTemplate="{StaticResource LiveStringSettingTextBoxEditor}"
+            Content="{Binding Bank}"/>
+
+        <!-- Position -->
+        <Label Content="{lex:Loc PositionText}"
+               Visibility="{Binding Position.IsVisible, Converter={StaticResource TrueVisibleFalseCollapsed}}" />
+        <ContentControl
+            IsTabStop="False"
+            ContentTemplate="{StaticResource LiveStringSettingTextBoxEditor}"
+            Content="{Binding Position}"/>
+
+        <!-- Location -->
+        <Label Content="{lex:Loc Location}"
+               Visibility="{Binding Location.IsVisible, Converter={StaticResource TrueVisibleFalseCollapsed}}" />
+        <ContentControl
+            IsTabStop="False"
+            ContentTemplate="{StaticResource LiveStringSettingTextBoxEditor}"
+            Content="{Binding Location}"/>
+
+        <!-- DeviceName -->
+        <Label Content="{lex:Loc DeviceName}"
+               Visibility="{Binding DeviceName.IsVisible, Converter={StaticResource TrueVisibleFalseCollapsed}}" />
+        <ContentControl
+            IsTabStop="False"
+            ContentTemplate="{StaticResource LiveStringSettingTextBoxEditor}"
+            Content="{Binding DeviceName}"/>
+
+        <CheckBox HorizontalAlignment="Left" 
+                  IsChecked="{Binding PrintIdentityTicket}" 
+                  Style="{DynamicResource MonacoCheckBoxGeneral}" 
+                  Visibility="{Binding PrintTicketEnabled, Converter={StaticResource TrueVisibleFalseCollapsed}}"/>
+        <Label Content="{lex:Loc PrintIdentityTicketText}" 
+               Focusable="True"  
+               Visibility="{Binding PrintTicketEnabled, Converter={StaticResource TrueVisibleFalseCollapsed}}"/>
+    </StackPanel>
+</operatorMenu:OperatorMenuPage>
+