﻿<common:BaseWindow x:Class="Aristocrat.Monaco.Application.UI.Input.TouchCalibrationWindow"
<<<<<<< HEAD
             xmlns="http://schemas.microsoft.com/winfx/2006/xaml/presentation"
             xmlns:x="http://schemas.microsoft.com/winfx/2006/xaml"
             xmlns:mc="http://schemas.openxmlformats.org/markup-compatibility/2006" 
             xmlns:d="http://schemas.microsoft.com/expression/blend/2008" 
             xmlns:common="http://monaco.aristocrat.com/common"
             xmlns:behaviors="clr-namespace:Aristocrat.Monaco.UI.Common.Behaviors;assembly=Aristocrat.Monaco.UI.Common"
             xmlns:b="http://schemas.microsoft.com/xaml/behaviors"
             mc:Ignorable="d" BorderThickness="0" WindowStyle="None" ResizeMode="NoResize">
    <b:Interaction.Behaviors>
=======
                   xmlns="http://schemas.microsoft.com/winfx/2006/xaml/presentation"
                   xmlns:x="http://schemas.microsoft.com/winfx/2006/xaml"
                   xmlns:mc="http://schemas.openxmlformats.org/markup-compatibility/2006"
                   xmlns:d="http://schemas.microsoft.com/expression/blend/2008"
                   xmlns:common="http://monaco.aristocrat.com/common"
                   xmlns:i="http://schemas.microsoft.com/expression/2010/interactivity"
                   xmlns:lex="http://wpflocalizeextension.codeplex.com"
                   xmlns:loc="http://monaco.aristocrat.com/localization"
                   xmlns:behaviors="clr-namespace:Aristocrat.Monaco.UI.Common.Behaviors;assembly=Aristocrat.Monaco.UI.Common"
                   mc:Ignorable="d"
                   BorderThickness="0"
                   WindowStyle="None"
                   ResizeMode="NoResize"
                   loc:Localizer.For="Operator">
    <i:Interaction.Behaviors>
>>>>>>> 27c3461f
        <behaviors:TouchWindowBehavior />
    </b:Interaction.Behaviors>
    <Grid x:Name="ContentView" Margin="75,50,75,0"
          AutomationProperties.AutomationId="Grid0_CCCCAC70">
        <Viewbox Stretch="Uniform" AutomationProperties.AutomationId="Viewbox1_CCCCAC70">
            <Grid VerticalAlignment="Center" AutomationProperties.AutomationId="Grid2_CCCCAC70"> 
                <Grid.RowDefinitions>
                    <RowDefinition Height="*"
                                   AutomationProperties.AutomationId="RowDefinition3_CCCCAC70" />
                    <RowDefinition Height="*"
                                   AutomationProperties.AutomationId="RowDefinition4_CCCCAC70" />
                </Grid.RowDefinitions>
                <Label Grid.Row="0"
                       Content="{lex:Loc {x:Static loc:ResourceKeys.TouchScreenCalibrationProcess}}"
                       FontSize="120"
                       HorizontalAlignment="Center"
                       AutomationProperties.AutomationId="Label5_CCCCAC70" />
                <Label Grid.Row="1"
                       HorizontalAlignment="Center"
                       FontSize="40"
                       Margin="0,10,0,0"
                       Content="{lex:Loc {x:Static loc:ResourceKeys.TouchScreenCalibrationInstructions}}"
                       AutomationProperties.AutomationId="Label6_CCCCAC70" />
            </Grid>
        </Viewbox>
    </Grid>
</common:BaseWindow><|MERGE_RESOLUTION|>--- conflicted
+++ resolved
@@ -1,55 +1,40 @@
-﻿<common:BaseWindow x:Class="Aristocrat.Monaco.Application.UI.Input.TouchCalibrationWindow"
-<<<<<<< HEAD
-             xmlns="http://schemas.microsoft.com/winfx/2006/xaml/presentation"
-             xmlns:x="http://schemas.microsoft.com/winfx/2006/xaml"
-             xmlns:mc="http://schemas.openxmlformats.org/markup-compatibility/2006" 
-             xmlns:d="http://schemas.microsoft.com/expression/blend/2008" 
-             xmlns:common="http://monaco.aristocrat.com/common"
-             xmlns:behaviors="clr-namespace:Aristocrat.Monaco.UI.Common.Behaviors;assembly=Aristocrat.Monaco.UI.Common"
-             xmlns:b="http://schemas.microsoft.com/xaml/behaviors"
-             mc:Ignorable="d" BorderThickness="0" WindowStyle="None" ResizeMode="NoResize">
-    <b:Interaction.Behaviors>
-=======
-                   xmlns="http://schemas.microsoft.com/winfx/2006/xaml/presentation"
-                   xmlns:x="http://schemas.microsoft.com/winfx/2006/xaml"
-                   xmlns:mc="http://schemas.openxmlformats.org/markup-compatibility/2006"
-                   xmlns:d="http://schemas.microsoft.com/expression/blend/2008"
-                   xmlns:common="http://monaco.aristocrat.com/common"
-                   xmlns:i="http://schemas.microsoft.com/expression/2010/interactivity"
-                   xmlns:lex="http://wpflocalizeextension.codeplex.com"
-                   xmlns:loc="http://monaco.aristocrat.com/localization"
-                   xmlns:behaviors="clr-namespace:Aristocrat.Monaco.UI.Common.Behaviors;assembly=Aristocrat.Monaco.UI.Common"
-                   mc:Ignorable="d"
-                   BorderThickness="0"
-                   WindowStyle="None"
-                   ResizeMode="NoResize"
-                   loc:Localizer.For="Operator">
-    <i:Interaction.Behaviors>
->>>>>>> 27c3461f
-        <behaviors:TouchWindowBehavior />
-    </b:Interaction.Behaviors>
-    <Grid x:Name="ContentView" Margin="75,50,75,0"
-          AutomationProperties.AutomationId="Grid0_CCCCAC70">
-        <Viewbox Stretch="Uniform" AutomationProperties.AutomationId="Viewbox1_CCCCAC70">
-            <Grid VerticalAlignment="Center" AutomationProperties.AutomationId="Grid2_CCCCAC70"> 
-                <Grid.RowDefinitions>
-                    <RowDefinition Height="*"
-                                   AutomationProperties.AutomationId="RowDefinition3_CCCCAC70" />
-                    <RowDefinition Height="*"
-                                   AutomationProperties.AutomationId="RowDefinition4_CCCCAC70" />
-                </Grid.RowDefinitions>
-                <Label Grid.Row="0"
-                       Content="{lex:Loc {x:Static loc:ResourceKeys.TouchScreenCalibrationProcess}}"
-                       FontSize="120"
-                       HorizontalAlignment="Center"
-                       AutomationProperties.AutomationId="Label5_CCCCAC70" />
-                <Label Grid.Row="1"
-                       HorizontalAlignment="Center"
-                       FontSize="40"
-                       Margin="0,10,0,0"
-                       Content="{lex:Loc {x:Static loc:ResourceKeys.TouchScreenCalibrationInstructions}}"
-                       AutomationProperties.AutomationId="Label6_CCCCAC70" />
-            </Grid>
-        </Viewbox>
-    </Grid>
+﻿<common:BaseWindow x:Class="Aristocrat.Monaco.Application.UI.Input.TouchCalibrationWindow"
+             xmlns="http://schemas.microsoft.com/winfx/2006/xaml/presentation"
+             xmlns:x="http://schemas.microsoft.com/winfx/2006/xaml"
+             xmlns:mc="http://schemas.openxmlformats.org/markup-compatibility/2006" 
+             xmlns:d="http://schemas.microsoft.com/expression/blend/2008" 
+             xmlns:common="http://monaco.aristocrat.com/common"
+             xmlns:behaviors="clr-namespace:Aristocrat.Monaco.UI.Common.Behaviors;assembly=Aristocrat.Monaco.UI.Common"
+             xmlns:b="http://schemas.microsoft.com/xaml/behaviors"
+             xmlns:lex="http://wpflocalizeextension.codeplex.com"
+             xmlns:loc="http://monaco.aristocrat.com/localization"
+             mc:Ignorable="d" BorderThickness="0" WindowStyle="None" ResizeMode="NoResize"
+             loc:Localizer.For="Operator">
+    <b:Interaction.Behaviors>
+        <behaviors:TouchWindowBehavior />
+    </b:Interaction.Behaviors>
+    <Grid x:Name="ContentView" Margin="75,50,75,0"
+          AutomationProperties.AutomationId="Grid0_CCCCAC70">
+        <Viewbox Stretch="Uniform" AutomationProperties.AutomationId="Viewbox1_CCCCAC70">
+            <Grid VerticalAlignment="Center" AutomationProperties.AutomationId="Grid2_CCCCAC70"> 
+                <Grid.RowDefinitions>
+                    <RowDefinition Height="*"
+                                   AutomationProperties.AutomationId="RowDefinition3_CCCCAC70" />
+                    <RowDefinition Height="*"
+                                   AutomationProperties.AutomationId="RowDefinition4_CCCCAC70" />
+                </Grid.RowDefinitions>
+                <Label Grid.Row="0"
+                       Content="{lex:Loc TouchScreenCalibrationProcess}"
+                       FontSize="120"
+                       HorizontalAlignment="Center"
+                       AutomationProperties.AutomationId="Label5_CCCCAC70" />
+                <Label Grid.Row="1"
+                       HorizontalAlignment="Center"
+                       FontSize="40"
+                       Margin="0,10,0,0"
+                       Content="{lex:Loc TouchScreenCalibrationInstructions}"
+                       AutomationProperties.AutomationId="Label6_CCCCAC70" />
+            </Grid>
+        </Viewbox>
+    </Grid>
 </common:BaseWindow>