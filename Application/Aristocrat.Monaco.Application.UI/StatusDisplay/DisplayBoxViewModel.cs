namespace Aristocrat.Monaco.Application.UI.StatusDisplay
{
    using System;
    using System.Collections.ObjectModel;
<<<<<<< HEAD
    using Application.Contracts.Localization;
    using Monaco.Localization.Properties;
    using Kernel;
    using MVVM.ViewModel;
=======
    using CommunityToolkit.Mvvm.ComponentModel;
>>>>>>> 28109ea0

    [CLSCompliant(false)]
    public class DisplayBoxViewModel : ObservableObject
    {
        private ObservableCollection<string> _messages;
        private ObservableCollection<DisplayableMessage> _displayableMessages;

        public DisplayBoxViewModel()
        {
            _messages = new ObservableCollection<string>();
            _displayableMessages = new ObservableCollection<DisplayableMessage>();
        }

        public ObservableCollection<string> Messages
        {
            get => _messages;

            set
            {
                if (_messages != value)
                {
                    _messages = value;
                    OnPropertyChanged(nameof(Messages));
                }
            }
        }

        public ObservableCollection<DisplayableMessage> DisplayableMessages
        {
            get => _displayableMessages;

            set
            {
                if (_displayableMessages != value)
                {
                    _displayableMessages = value;
                    RaisePropertyChanged(nameof(DisplayableMessages));  
                }
            }
        }

        public void AddDisplayableMessage(DisplayableMessage message)
        {
            DisplayableMessages.Insert(0, message);
            Messages.Insert(0, ResolveDisplayableMessageText(message));
        }

        public void RemoveMessage(DisplayableMessage message)
        {
            Messages.Remove(message.Message);
            DisplayableMessages.Remove(message);
        }

        public void RemoveAll()
        {
            Messages.Clear();
        }

        public void UpdateMessages()
        {
            RemoveAll();

            foreach (var displayableMessage in  _displayableMessages)
            {
                Messages.Add(ResolveDisplayableMessageText(displayableMessage));
            }
        }

        public string ResolveDisplayableMessageText(DisplayableMessage displayableMessage)
        {
            if (displayableMessage.ResourceKeyOnly)
            {
                try
                {
                    return Localizer.For(CultureFor.Operator).GetString(displayableMessage.Message);
                }
                catch (ArgumentOutOfRangeException)
                {
                    // Localization providers may not be ready yet at this point
                    return Resources.ResourceManager.GetString(displayableMessage.Message);
                }
            }
            else
            {
                return displayableMessage.Message;
            }
        }
    }
}
<|MERGE_RESOLUTION|>--- conflicted
+++ resolved
@@ -1,101 +1,97 @@
-namespace Aristocrat.Monaco.Application.UI.StatusDisplay
-{
-    using System;
-    using System.Collections.ObjectModel;
-<<<<<<< HEAD
-    using Application.Contracts.Localization;
-    using Monaco.Localization.Properties;
-    using Kernel;
-    using MVVM.ViewModel;
-=======
-    using CommunityToolkit.Mvvm.ComponentModel;
->>>>>>> 28109ea0
-
-    [CLSCompliant(false)]
-    public class DisplayBoxViewModel : ObservableObject
-    {
-        private ObservableCollection<string> _messages;
-        private ObservableCollection<DisplayableMessage> _displayableMessages;
-
-        public DisplayBoxViewModel()
-        {
-            _messages = new ObservableCollection<string>();
-            _displayableMessages = new ObservableCollection<DisplayableMessage>();
-        }
-
-        public ObservableCollection<string> Messages
-        {
-            get => _messages;
-
-            set
-            {
-                if (_messages != value)
-                {
-                    _messages = value;
-                    OnPropertyChanged(nameof(Messages));
-                }
-            }
-        }
-
-        public ObservableCollection<DisplayableMessage> DisplayableMessages
-        {
-            get => _displayableMessages;
-
-            set
-            {
-                if (_displayableMessages != value)
-                {
-                    _displayableMessages = value;
-                    RaisePropertyChanged(nameof(DisplayableMessages));  
-                }
-            }
-        }
-
-        public void AddDisplayableMessage(DisplayableMessage message)
-        {
-            DisplayableMessages.Insert(0, message);
-            Messages.Insert(0, ResolveDisplayableMessageText(message));
-        }
-
-        public void RemoveMessage(DisplayableMessage message)
-        {
-            Messages.Remove(message.Message);
-            DisplayableMessages.Remove(message);
-        }
-
-        public void RemoveAll()
-        {
-            Messages.Clear();
-        }
-
-        public void UpdateMessages()
-        {
-            RemoveAll();
-
-            foreach (var displayableMessage in  _displayableMessages)
-            {
-                Messages.Add(ResolveDisplayableMessageText(displayableMessage));
-            }
-        }
-
-        public string ResolveDisplayableMessageText(DisplayableMessage displayableMessage)
-        {
-            if (displayableMessage.ResourceKeyOnly)
-            {
-                try
-                {
-                    return Localizer.For(CultureFor.Operator).GetString(displayableMessage.Message);
-                }
-                catch (ArgumentOutOfRangeException)
-                {
-                    // Localization providers may not be ready yet at this point
-                    return Resources.ResourceManager.GetString(displayableMessage.Message);
-                }
-            }
-            else
-            {
-                return displayableMessage.Message;
-            }
-        }
-    }
-}
+namespace Aristocrat.Monaco.Application.UI.StatusDisplay
+{
+    using System;
+    using System.Collections.ObjectModel;
+    using Application.Contracts.Localization;
+    using Monaco.Localization.Properties;
+    using Kernel;
+    using CommunityToolkit.Mvvm.ComponentModel;
+
+    [CLSCompliant(false)]
+    public class DisplayBoxViewModel : ObservableObject
+    {
+        private ObservableCollection<string> _messages;
+        private ObservableCollection<DisplayableMessage> _displayableMessages;
+
+        public DisplayBoxViewModel()
+        {
+            _messages = new ObservableCollection<string>();
+            _displayableMessages = new ObservableCollection<DisplayableMessage>();
+        }
+
+        public ObservableCollection<string> Messages
+        {
+            get => _messages;
+
+            set
+            {
+                if (_messages != value)
+                {
+                    _messages = value;
+                    OnPropertyChanged(nameof(Messages));
+                }
+            }
+        }
+
+        public ObservableCollection<DisplayableMessage> DisplayableMessages
+        {
+            get => _displayableMessages;
+
+            set
+            {
+                if (_displayableMessages != value)
+                {
+                    _displayableMessages = value;
+                    RaisePropertyChanged(nameof(DisplayableMessages));  
+                }
+            }
+        }
+
+        public void AddDisplayableMessage(DisplayableMessage message)
+        {
+            DisplayableMessages.Insert(0, message);
+            Messages.Insert(0, ResolveDisplayableMessageText(message));
+        }
+
+        public void RemoveMessage(DisplayableMessage message)
+        {
+            Messages.Remove(message.Message);
+            DisplayableMessages.Remove(message);
+        }
+
+        public void RemoveAll()
+        {
+            Messages.Clear();
+        }
+
+        public void UpdateMessages()
+        {
+            RemoveAll();
+
+            foreach (var displayableMessage in  _displayableMessages)
+            {
+                Messages.Add(ResolveDisplayableMessageText(displayableMessage));
+            }
+        }
+
+        public string ResolveDisplayableMessageText(DisplayableMessage displayableMessage)
+        {
+            if (displayableMessage.ResourceKeyOnly)
+            {
+                try
+                {
+                    return Localizer.For(CultureFor.Operator).GetString(displayableMessage.Message);
+                }
+                catch (ArgumentOutOfRangeException)
+                {
+                    // Localization providers may not be ready yet at this point
+                    return Resources.ResourceManager.GetString(displayableMessage.Message);
+                }
+            }
+            else
+            {
+                return displayableMessage.Message;
+            }
+        }
+    }
+}