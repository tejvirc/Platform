﻿namespace Aristocrat.Monaco.Application.UI.ViewModels
{
    using System;
    using System.Collections.Generic;
    using System.Windows.Input;
    using Application.Helpers;
    using Application.Settings;
    using CommunityToolkit.Mvvm.Input;
    using Contracts;
    using Contracts.Localization;
    using Contracts.OperatorMenu;
    using Contracts.Tickets;
    using Hardware.Contracts;
    using Hardware.Contracts.Display;
    using Hardware.Contracts.IO;
    using Hardware.Contracts.NoteAcceptor;
    using Hardware.Contracts.Printer;
    using Hardware.Contracts.Reel;
    using Hardware.Contracts.Ticket;
    using Kernel;
    using Kernel.Contracts;
    using OperatorMenu;

    /// <summary>
    ///     Contains logic for MachineSettingsPageViewModel.
    /// </summary>
    [CLSCompliant(false)]
    public class MachineSettingsPageViewModel : IdentityPageViewModel
    {
        private const string HardBootTimeKey = "System.HardBoot.Time";
        private const string SoftBootTimeKey = "System.SoftBoot.Time";

        private string _hardBootTime;
        private string _softBootTime;
        private string _ipAddress;
        private string _physicalAddress;
        private string _modelText;

        private string _jurisdiction;
        private string _currencySample;
        private bool _isVisibleForInspection;

        private string _electronics;
        private string _graphicsCard;
        private string _buttonDeck;
        private string _touchScreens;
        private string _lighting;
        private string _noteAcceptorModel;
        private string _printerModel;
        private string _reelController;
        private string _biosVersion;
        private string _fpgaVersion;
        private string _windowsVersion;
        private string _osImageVersion;
        private string _platformVersion;

        /// <summary>
        ///     Initializes a new instance of the <see cref="MachineSettingsPageViewModel" /> class.
        /// </summary>
        public MachineSettingsPageViewModel(bool isWizard) : base(isWizard)
        {
            DefaultPrintButtonEnabled = true;

            VisibilityChangedCommand = new RelayCommand<object>(OnVisibilityChanged);
        }

        /// <summary>
        ///     Gets the command that fires when page unloaded.
        /// </summary>
        public ICommand VisibilityChangedCommand { get; }

        public string IpAddress
        {
            get => _ipAddress;
            set
            {
                if (value != _ipAddress)
                {
                    _ipAddress = value;
                    OnPropertyChanged(nameof(IpAddress));
                }
            }
        }

        public string PhysicalAddress
        {
            get => _physicalAddress;
            set
            {
                if (_physicalAddress == value)
                {
                    return;
                }

                _physicalAddress = value;
                OnPropertyChanged(nameof(PhysicalAddress));
            }
        }

        public string ModelText
        {
            get => _modelText;
            set
            {
                _modelText = value;
                OnPropertyChanged(nameof(ModelText));
            }
        }

        public string Jurisdiction
        {
            get => _jurisdiction;
            set
            {
                _jurisdiction = value;
                OnPropertyChanged(nameof(Jurisdiction));
            }
        }

        public string CurrencySample
        {
            get => _currencySample;
            set
            {
                _currencySample = value;
                OnPropertyChanged(nameof(CurrencySample));
            }
        }

        public bool IsVisibleForInspection
        {
            get => _isVisibleForInspection;
            set
            {
                _isVisibleForInspection = value;
                OnPropertyChanged(nameof(IsVisibleForInspection));
            }
        }

        public string Jurisdiction
        {
            get => _jurisdiction;
            set
            {
                _jurisdiction = value;
                RaisePropertyChanged(nameof(Jurisdiction));
            }
        }

        public string CurrencySample
        {
            get => _currencySample;
            set
            {
                _currencySample = value;
                RaisePropertyChanged(nameof(CurrencySample));
            }
        }

        public bool IsVisibleForInspection
        {
            get => _isVisibleForInspection;
            set
            {
                _isVisibleForInspection = value;
                RaisePropertyChanged(nameof(IsVisibleForInspection));
            }
        }

        public string BiosVersion
        {
            get => _biosVersion;
            private set
            {
                if (_biosVersion != value)
                {
                    _biosVersion = value;
                    OnPropertyChanged(nameof(BiosVersion));
                }
            }
        }

        public string FpgaVersion
        {
            get => _fpgaVersion;
            private set
            {
                if (_fpgaVersion != value)
                {
                    _fpgaVersion = value;
                    OnPropertyChanged(nameof(FpgaVersion));
                }
            }
        }

        public string WindowsVersion
        {
            get => _windowsVersion;
            private set
            {
                if (_windowsVersion != value)
                {
                    _windowsVersion = value;
                    OnPropertyChanged(nameof(WindowsVersion));
                }
            }
        }

        public string OsImageVersion
        {
            get => _osImageVersion;
            private set
            {
                if (_osImageVersion != value)
                {
                    _osImageVersion = value;
                    OnPropertyChanged(nameof(OsImageVersion));
                }
            }
        }

        public string PlatformVersion
        {
            get => _platformVersion;
            private set
            {
                if (_platformVersion != value)
                {
                    _platformVersion = value;
                    OnPropertyChanged(nameof(PlatformVersion));
                }
            }
        }

        public string Electronics
        {
            get => _electronics;
            private set
            {
                if (_electronics != value)
                {
                    _electronics = value;
                    OnPropertyChanged(nameof(Electronics));
                }
            }
        }

        public string GraphicsCard
        {
            get => _graphicsCard;
            private set
            {
                if (_graphicsCard != value)
                {
                    _graphicsCard = value;
                    OnPropertyChanged(nameof(GraphicsCard));
                }
            }
        }

        public string ButtonDeck
        {
            get => _buttonDeck;
            private set
            {
                if (_buttonDeck != value)
                {
                    _buttonDeck = value;
                    OnPropertyChanged(nameof(ButtonDeck));
                }
            }
        }

        public string TouchScreens
        {
            get => _touchScreens;
            private set
            {
                if (!_touchScreens?.Equals(value) ?? true)
                {
                    _touchScreens = value;
                    OnPropertyChanged(nameof(TouchScreens));
                }
            }
        }

        public string Lighting
        {
            get => _lighting;
            private set
            {
                if (!_lighting?.Equals(value) ?? true)
                {
                    _lighting = value;
                    OnPropertyChanged(nameof(Lighting));
                }
            }
        }

        public string NoteAcceptorModel
        {
            get => _noteAcceptorModel;
            private set
            {
                if (_noteAcceptorModel != value)
                {
                    _noteAcceptorModel = value;
                    OnPropertyChanged(nameof(NoteAcceptorModel));
                }
            }
        }

        public string PrinterModel
        {
            get => _printerModel;
            private set
            {
                if (_printerModel != value)
                {
                    _printerModel = value;
                    OnPropertyChanged(nameof(PrinterModel));
                }
            }
        }

        public string ReelController
        {
            get => _reelController;
            private set
            {
                if (_reelController != value)
                {
                    _reelController = value;
                    OnPropertyChanged(nameof(ReelController));
                }
            }
        }

        /// <summary>
        ///     Gets or sets the hard boot time value.
        /// </summary>
        public string HardBootTime
        {
            get => _hardBootTime;
            set
            {
                if (_hardBootTime != value)
                {
                    _hardBootTime = value;
                    OnPropertyChanged(nameof(HardBootTime));
                }
            }
        }

        /// <summary>
        ///     Gets or sets the Soft boot time value.
        /// </summary>
        public string SoftBootTime
        {
            get => _softBootTime;
            set
            {
                if (_softBootTime != value)
                {
                    _softBootTime = value;
                    OnPropertyChanged(nameof(SoftBootTime));
                }
            }
        }

        protected override void Loaded()
        {
            base.Loaded();
            UpdateBootTimeInformation();
        }

        /// <summary>
        /// todo cleanup the conflicting existing logic in SaveData() versus base.SaveChanges(), and SerialNumber/AssetNumber, so this can be cleaned up.
        /// </summary>
        protected override void OnUnloaded()
        {
            Unsubscribe();
            SaveData();
            ClearVariableErrors();
<<<<<<< HEAD
            ValidateAll();
=======
            ValidateAll(false);
>>>>>>> 379a95ed

            base.OnUnloaded();
        }

        protected override void SetupNavigation()
        {
            if (WizardNavigator != null)
            {
                WizardNavigator.CanNavigateForward = true;
            }
        }

        protected override void SaveChanges()
        {
        }

        protected override void OnInputEnabledChanged()
        {
            OnPropertyChanged(nameof(SerialNumberWarningEnabled));
            OnPropertyChanged(nameof(AssetNumberWarningEnabled));
            SetWarningText();
        }

        protected override IEnumerable<Ticket> GenerateTicketsForPrint(OperatorMenuPrintData dataType)
        {
            if (dataType != OperatorMenuPrintData.Main)
            {
                return null;
            }

            SaveData(); // Save data before printing so we get current information
            var ticketCreator = ServiceManager.GetInstance()
                .TryGetService<IMachineInfoTicketCreator>();

            return ticketCreator?.Create();
        }

        private void UpdateBootTimeInformation()
        {
            var time = ServiceManager.GetInstance().GetService<ITime>();
            var zone = PropertiesManager.GetValue<TimeZoneInfo>(ApplicationConstants.TimeZoneKey, null);

            var softBootTime = PropertiesManager.GetValue(SoftBootTimeKey, DateTime.UtcNow);
            Logger.Debug($"property manager softBootTime: {softBootTime}");
            var softBootTimeLocalTime = time.GetLocationTime(softBootTime, zone).ToString();
            Logger.Debug($"softBootTimeLocalTime: {softBootTimeLocalTime}");
            SoftBootTime = softBootTimeLocalTime;

            var hardBootTime = PropertiesManager.GetValue(HardBootTimeKey, DateTime.UtcNow);
            Logger.Debug($"property manager hardBootTime: {hardBootTime}");
            var hardBootTimeLocalTime = time.GetLocationTime(hardBootTime, zone).ToString();
            Logger.Debug($"hardBootTimeLocalTime: {hardBootTimeLocalTime}");
            HardBootTime = hardBootTimeLocalTime;
        }

        private void SaveData()
        {
            if (HasErrors)
            {
                LoadVariableData();
                return;
            }

            if (SaveVariableData())
            {
                EventBus.Publish(new OperatorMenuSettingsChangedEvent());
            }
        }

        protected override void LoadVariableData()
        {
            // Left Side
            base.LoadVariableData();

            PhysicalAddress = NetworkInterfaceInfo.DefaultPhysicalAddress;
            IpAddress = NetworkInterfaceInfo.DefaultIpAddress?.ToString();

            // Right Side
            var ioService = ServiceManager.GetInstance().GetService<IIO>();
            Electronics = ioService.GetElectronics();

            GraphicsCard = ServiceManager.GetInstance()
                .GetService<IDisplayService>()
                .GraphicsCard;

            ButtonDeck = MachineSettingsUtilities.GetButtonDeckIdentification(Localizer.For(CultureFor.Operator));

            TouchScreens = MachineSettingsUtilities.GetTouchScreenIdentificationWithoutVbd(Localizer.For(CultureFor.Operator));

            Lighting = MachineSettingsUtilities.GetLightingIdentification(Localizer.For(CultureFor.Operator));

            NoteAcceptorModel = ServiceManager.GetInstance()
                .TryGetService<INoteAcceptor>()
                ?.DeviceConfiguration
                .GetDeviceStatus(false);

            PrinterModel = ServiceManager.GetInstance()
                .TryGetService<IPrinter>()
                ?.DeviceConfiguration
                .GetDeviceStatus(false);

            ReelController = ServiceManager.GetInstance()
                .TryGetService<IReelController>()
                ?.DeviceConfiguration
                .GetDeviceStatus(false);

            BiosVersion = ioService.GetFirmwareVersion(FirmwareData.Bios);
            FpgaVersion = ioService.GetFirmwareVersion(FirmwareData.Fpga);
            ModelText = ioService.DeviceConfiguration.Model;

            IsVisibleForInspection = PropertiesManager.GetValue(KernelConstants.IsInspectionOnly, false);
            Jurisdiction = PropertiesManager.GetValue(ApplicationConstants.JurisdictionKey, string.Empty);
            CurrencySample = PropertiesManager.GetValue(ApplicationConstants.CurrencyDescription, string.Empty);

            var osService = ServiceManager.GetInstance().GetService<IOSService>();

            WindowsVersion = Environment.OSVersion.Version.ToString();
            OsImageVersion = osService.OsImageVersion.ToString();

            PlatformVersion = PropertiesManager.GetValue(KernelConstants.SystemVersion, string.Empty);
        }

        private bool SaveVariableData()
        {
            return (SerialNumber.IsDirty && PropertyHasChanges(SerialNumber.EditedValue, ApplicationConstants.SerialNumber))
                       | (AssetNumber.IsDirty && PropertyHasChanges(AssetNumber.EditedValue, ApplicationConstants.MachineId, (uint)0))
                       | (Area.IsDirty && PropertyHasChanges(Area.EditedValue, ApplicationConstants.Area, true))
                       | (Zone.IsDirty && PropertyHasChanges(Zone.EditedValue, ApplicationConstants.Zone, true))
                       | (Bank.IsDirty && PropertyHasChanges(Bank.EditedValue, ApplicationConstants.Bank, true))
                       | (Position.IsDirty && PropertyHasChanges(Position.EditedValue, ApplicationConstants.Position, true))
                       | (Location.IsDirty && PropertyHasChanges(Location.EditedValue, ApplicationConstants.Location, true))
                       | (DeviceName.IsDirty && PropertyHasChanges(DeviceName.EditedValue, ApplicationConstants.CalculatedDeviceName, true));
        }

        // on an UnLoaded call an attempt to save was made, if they are not saved due to error clear
        // it since the field is reverted to its initial value that was valid
        private void ClearVariableErrors()
        {
            if (PropertyHasErrors(nameof(SerialNumber)))
            {
                ClearErrors(nameof(SerialNumber));
            }
            if (PropertyHasErrors(nameof(AssetNumber)))
            {
                ClearErrors(nameof(AssetNumber));
            }
        }

        private bool PropertyHasChanges(string propertyValue, string settingName, bool blankOk = false) =>
            PropertyHasChanges(propertyValue, settingName, string.Empty, blankOk);

        private bool PropertyHasChanges(string propertyValue, string settingName, object defaultValue, bool blankOk = false)
        {
            bool hasChanges;

            try
            {
                hasChanges = (blankOk || !string.IsNullOrWhiteSpace(propertyValue))
                             && PropertiesManager.GetValue(settingName, defaultValue)?.ToString() != propertyValue;

                if (hasChanges)
                {
                    var valueToSave = (defaultValue is string)
                        ? propertyValue ?? string.Empty
                        : Convert.ChangeType(propertyValue, defaultValue.GetType());

                    PropertiesManager.SetProperty(settingName, valueToSave, true);
                }
            }
            catch (Exception exception) when (exception is InvalidCastException ||
                                              exception is FormatException ||
                                              exception is OverflowException)
            {
                hasChanges = false;
                Logger.Error(
                    $"Tried to convert {settingName} with a value of {propertyValue} to a type of {defaultValue.GetType()} and it failed",
                    exception);
            }

            return hasChanges;
        }

        private void OnVisibilityChanged(object obj)
        {
            UpdateBootTimeInformation();
        }
    }
}
<|MERGE_RESOLUTION|>--- conflicted
+++ resolved
@@ -1,577 +1,543 @@
-﻿namespace Aristocrat.Monaco.Application.UI.ViewModels
-{
-    using System;
-    using System.Collections.Generic;
-    using System.Windows.Input;
-    using Application.Helpers;
-    using Application.Settings;
-    using CommunityToolkit.Mvvm.Input;
-    using Contracts;
-    using Contracts.Localization;
-    using Contracts.OperatorMenu;
-    using Contracts.Tickets;
-    using Hardware.Contracts;
-    using Hardware.Contracts.Display;
-    using Hardware.Contracts.IO;
-    using Hardware.Contracts.NoteAcceptor;
-    using Hardware.Contracts.Printer;
-    using Hardware.Contracts.Reel;
-    using Hardware.Contracts.Ticket;
-    using Kernel;
-    using Kernel.Contracts;
-    using OperatorMenu;
-
-    /// <summary>
-    ///     Contains logic for MachineSettingsPageViewModel.
-    /// </summary>
-    [CLSCompliant(false)]
-    public class MachineSettingsPageViewModel : IdentityPageViewModel
-    {
-        private const string HardBootTimeKey = "System.HardBoot.Time";
-        private const string SoftBootTimeKey = "System.SoftBoot.Time";
-
-        private string _hardBootTime;
-        private string _softBootTime;
-        private string _ipAddress;
-        private string _physicalAddress;
-        private string _modelText;
-
-        private string _jurisdiction;
-        private string _currencySample;
-        private bool _isVisibleForInspection;
-
-        private string _electronics;
-        private string _graphicsCard;
-        private string _buttonDeck;
-        private string _touchScreens;
-        private string _lighting;
-        private string _noteAcceptorModel;
-        private string _printerModel;
-        private string _reelController;
-        private string _biosVersion;
-        private string _fpgaVersion;
-        private string _windowsVersion;
-        private string _osImageVersion;
-        private string _platformVersion;
-
-        /// <summary>
-        ///     Initializes a new instance of the <see cref="MachineSettingsPageViewModel" /> class.
-        /// </summary>
-        public MachineSettingsPageViewModel(bool isWizard) : base(isWizard)
-        {
-            DefaultPrintButtonEnabled = true;
-
-            VisibilityChangedCommand = new RelayCommand<object>(OnVisibilityChanged);
-        }
-
-        /// <summary>
-        ///     Gets the command that fires when page unloaded.
-        /// </summary>
-        public ICommand VisibilityChangedCommand { get; }
-
-        public string IpAddress
-        {
-            get => _ipAddress;
-            set
-            {
-                if (value != _ipAddress)
-                {
-                    _ipAddress = value;
-                    OnPropertyChanged(nameof(IpAddress));
-                }
-            }
-        }
-
-        public string PhysicalAddress
-        {
-            get => _physicalAddress;
-            set
-            {
-                if (_physicalAddress == value)
-                {
-                    return;
-                }
-
-                _physicalAddress = value;
-                OnPropertyChanged(nameof(PhysicalAddress));
-            }
-        }
-
-        public string ModelText
-        {
-            get => _modelText;
-            set
-            {
-                _modelText = value;
-                OnPropertyChanged(nameof(ModelText));
-            }
-        }
-
-        public string Jurisdiction
-        {
-            get => _jurisdiction;
-            set
-            {
-                _jurisdiction = value;
-                OnPropertyChanged(nameof(Jurisdiction));
-            }
-        }
-
-        public string CurrencySample
-        {
-            get => _currencySample;
-            set
-            {
-                _currencySample = value;
-                OnPropertyChanged(nameof(CurrencySample));
-            }
-        }
-
-        public bool IsVisibleForInspection
-        {
-            get => _isVisibleForInspection;
-            set
-            {
-                _isVisibleForInspection = value;
-                OnPropertyChanged(nameof(IsVisibleForInspection));
-            }
-        }
-
-        public string Jurisdiction
-        {
-            get => _jurisdiction;
-            set
-            {
-                _jurisdiction = value;
-                RaisePropertyChanged(nameof(Jurisdiction));
-            }
-        }
-
-        public string CurrencySample
-        {
-            get => _currencySample;
-            set
-            {
-                _currencySample = value;
-                RaisePropertyChanged(nameof(CurrencySample));
-            }
-        }
-
-        public bool IsVisibleForInspection
-        {
-            get => _isVisibleForInspection;
-            set
-            {
-                _isVisibleForInspection = value;
-                RaisePropertyChanged(nameof(IsVisibleForInspection));
-            }
-        }
-
-        public string BiosVersion
-        {
-            get => _biosVersion;
-            private set
-            {
-                if (_biosVersion != value)
-                {
-                    _biosVersion = value;
-                    OnPropertyChanged(nameof(BiosVersion));
-                }
-            }
-        }
-
-        public string FpgaVersion
-        {
-            get => _fpgaVersion;
-            private set
-            {
-                if (_fpgaVersion != value)
-                {
-                    _fpgaVersion = value;
-                    OnPropertyChanged(nameof(FpgaVersion));
-                }
-            }
-        }
-
-        public string WindowsVersion
-        {
-            get => _windowsVersion;
-            private set
-            {
-                if (_windowsVersion != value)
-                {
-                    _windowsVersion = value;
-                    OnPropertyChanged(nameof(WindowsVersion));
-                }
-            }
-        }
-
-        public string OsImageVersion
-        {
-            get => _osImageVersion;
-            private set
-            {
-                if (_osImageVersion != value)
-                {
-                    _osImageVersion = value;
-                    OnPropertyChanged(nameof(OsImageVersion));
-                }
-            }
-        }
-
-        public string PlatformVersion
-        {
-            get => _platformVersion;
-            private set
-            {
-                if (_platformVersion != value)
-                {
-                    _platformVersion = value;
-                    OnPropertyChanged(nameof(PlatformVersion));
-                }
-            }
-        }
-
-        public string Electronics
-        {
-            get => _electronics;
-            private set
-            {
-                if (_electronics != value)
-                {
-                    _electronics = value;
-                    OnPropertyChanged(nameof(Electronics));
-                }
-            }
-        }
-
-        public string GraphicsCard
-        {
-            get => _graphicsCard;
-            private set
-            {
-                if (_graphicsCard != value)
-                {
-                    _graphicsCard = value;
-                    OnPropertyChanged(nameof(GraphicsCard));
-                }
-            }
-        }
-
-        public string ButtonDeck
-        {
-            get => _buttonDeck;
-            private set
-            {
-                if (_buttonDeck != value)
-                {
-                    _buttonDeck = value;
-                    OnPropertyChanged(nameof(ButtonDeck));
-                }
-            }
-        }
-
-        public string TouchScreens
-        {
-            get => _touchScreens;
-            private set
-            {
-                if (!_touchScreens?.Equals(value) ?? true)
-                {
-                    _touchScreens = value;
-                    OnPropertyChanged(nameof(TouchScreens));
-                }
-            }
-        }
-
-        public string Lighting
-        {
-            get => _lighting;
-            private set
-            {
-                if (!_lighting?.Equals(value) ?? true)
-                {
-                    _lighting = value;
-                    OnPropertyChanged(nameof(Lighting));
-                }
-            }
-        }
-
-        public string NoteAcceptorModel
-        {
-            get => _noteAcceptorModel;
-            private set
-            {
-                if (_noteAcceptorModel != value)
-                {
-                    _noteAcceptorModel = value;
-                    OnPropertyChanged(nameof(NoteAcceptorModel));
-                }
-            }
-        }
-
-        public string PrinterModel
-        {
-            get => _printerModel;
-            private set
-            {
-                if (_printerModel != value)
-                {
-                    _printerModel = value;
-                    OnPropertyChanged(nameof(PrinterModel));
-                }
-            }
-        }
-
-        public string ReelController
-        {
-            get => _reelController;
-            private set
-            {
-                if (_reelController != value)
-                {
-                    _reelController = value;
-                    OnPropertyChanged(nameof(ReelController));
-                }
-            }
-        }
-
-        /// <summary>
-        ///     Gets or sets the hard boot time value.
-        /// </summary>
-        public string HardBootTime
-        {
-            get => _hardBootTime;
-            set
-            {
-                if (_hardBootTime != value)
-                {
-                    _hardBootTime = value;
-                    OnPropertyChanged(nameof(HardBootTime));
-                }
-            }
-        }
-
-        /// <summary>
-        ///     Gets or sets the Soft boot time value.
-        /// </summary>
-        public string SoftBootTime
-        {
-            get => _softBootTime;
-            set
-            {
-                if (_softBootTime != value)
-                {
-                    _softBootTime = value;
-                    OnPropertyChanged(nameof(SoftBootTime));
-                }
-            }
-        }
-
-        protected override void Loaded()
-        {
-            base.Loaded();
-            UpdateBootTimeInformation();
-        }
-
-        /// <summary>
-        /// todo cleanup the conflicting existing logic in SaveData() versus base.SaveChanges(), and SerialNumber/AssetNumber, so this can be cleaned up.
-        /// </summary>
-        protected override void OnUnloaded()
-        {
-            Unsubscribe();
-            SaveData();
-            ClearVariableErrors();
-<<<<<<< HEAD
-            ValidateAll();
-=======
-            ValidateAll(false);
->>>>>>> 379a95ed
-
-            base.OnUnloaded();
-        }
-
-        protected override void SetupNavigation()
-        {
-            if (WizardNavigator != null)
-            {
-                WizardNavigator.CanNavigateForward = true;
-            }
-        }
-
-        protected override void SaveChanges()
-        {
-        }
-
-        protected override void OnInputEnabledChanged()
-        {
-            OnPropertyChanged(nameof(SerialNumberWarningEnabled));
-            OnPropertyChanged(nameof(AssetNumberWarningEnabled));
-            SetWarningText();
-        }
-
-        protected override IEnumerable<Ticket> GenerateTicketsForPrint(OperatorMenuPrintData dataType)
-        {
-            if (dataType != OperatorMenuPrintData.Main)
-            {
-                return null;
-            }
-
-            SaveData(); // Save data before printing so we get current information
-            var ticketCreator = ServiceManager.GetInstance()
-                .TryGetService<IMachineInfoTicketCreator>();
-
-            return ticketCreator?.Create();
-        }
-
-        private void UpdateBootTimeInformation()
-        {
-            var time = ServiceManager.GetInstance().GetService<ITime>();
-            var zone = PropertiesManager.GetValue<TimeZoneInfo>(ApplicationConstants.TimeZoneKey, null);
-
-            var softBootTime = PropertiesManager.GetValue(SoftBootTimeKey, DateTime.UtcNow);
-            Logger.Debug($"property manager softBootTime: {softBootTime}");
-            var softBootTimeLocalTime = time.GetLocationTime(softBootTime, zone).ToString();
-            Logger.Debug($"softBootTimeLocalTime: {softBootTimeLocalTime}");
-            SoftBootTime = softBootTimeLocalTime;
-
-            var hardBootTime = PropertiesManager.GetValue(HardBootTimeKey, DateTime.UtcNow);
-            Logger.Debug($"property manager hardBootTime: {hardBootTime}");
-            var hardBootTimeLocalTime = time.GetLocationTime(hardBootTime, zone).ToString();
-            Logger.Debug($"hardBootTimeLocalTime: {hardBootTimeLocalTime}");
-            HardBootTime = hardBootTimeLocalTime;
-        }
-
-        private void SaveData()
-        {
-            if (HasErrors)
-            {
-                LoadVariableData();
-                return;
-            }
-
-            if (SaveVariableData())
-            {
-                EventBus.Publish(new OperatorMenuSettingsChangedEvent());
-            }
-        }
-
-        protected override void LoadVariableData()
-        {
-            // Left Side
-            base.LoadVariableData();
-
-            PhysicalAddress = NetworkInterfaceInfo.DefaultPhysicalAddress;
-            IpAddress = NetworkInterfaceInfo.DefaultIpAddress?.ToString();
-
-            // Right Side
-            var ioService = ServiceManager.GetInstance().GetService<IIO>();
-            Electronics = ioService.GetElectronics();
-
-            GraphicsCard = ServiceManager.GetInstance()
-                .GetService<IDisplayService>()
-                .GraphicsCard;
-
-            ButtonDeck = MachineSettingsUtilities.GetButtonDeckIdentification(Localizer.For(CultureFor.Operator));
-
-            TouchScreens = MachineSettingsUtilities.GetTouchScreenIdentificationWithoutVbd(Localizer.For(CultureFor.Operator));
-
-            Lighting = MachineSettingsUtilities.GetLightingIdentification(Localizer.For(CultureFor.Operator));
-
-            NoteAcceptorModel = ServiceManager.GetInstance()
-                .TryGetService<INoteAcceptor>()
-                ?.DeviceConfiguration
-                .GetDeviceStatus(false);
-
-            PrinterModel = ServiceManager.GetInstance()
-                .TryGetService<IPrinter>()
-                ?.DeviceConfiguration
-                .GetDeviceStatus(false);
-
-            ReelController = ServiceManager.GetInstance()
-                .TryGetService<IReelController>()
-                ?.DeviceConfiguration
-                .GetDeviceStatus(false);
-
-            BiosVersion = ioService.GetFirmwareVersion(FirmwareData.Bios);
-            FpgaVersion = ioService.GetFirmwareVersion(FirmwareData.Fpga);
-            ModelText = ioService.DeviceConfiguration.Model;
-
-            IsVisibleForInspection = PropertiesManager.GetValue(KernelConstants.IsInspectionOnly, false);
-            Jurisdiction = PropertiesManager.GetValue(ApplicationConstants.JurisdictionKey, string.Empty);
-            CurrencySample = PropertiesManager.GetValue(ApplicationConstants.CurrencyDescription, string.Empty);
-
-            var osService = ServiceManager.GetInstance().GetService<IOSService>();
-
-            WindowsVersion = Environment.OSVersion.Version.ToString();
-            OsImageVersion = osService.OsImageVersion.ToString();
-
-            PlatformVersion = PropertiesManager.GetValue(KernelConstants.SystemVersion, string.Empty);
-        }
-
-        private bool SaveVariableData()
-        {
-            return (SerialNumber.IsDirty && PropertyHasChanges(SerialNumber.EditedValue, ApplicationConstants.SerialNumber))
-                       | (AssetNumber.IsDirty && PropertyHasChanges(AssetNumber.EditedValue, ApplicationConstants.MachineId, (uint)0))
-                       | (Area.IsDirty && PropertyHasChanges(Area.EditedValue, ApplicationConstants.Area, true))
-                       | (Zone.IsDirty && PropertyHasChanges(Zone.EditedValue, ApplicationConstants.Zone, true))
-                       | (Bank.IsDirty && PropertyHasChanges(Bank.EditedValue, ApplicationConstants.Bank, true))
-                       | (Position.IsDirty && PropertyHasChanges(Position.EditedValue, ApplicationConstants.Position, true))
-                       | (Location.IsDirty && PropertyHasChanges(Location.EditedValue, ApplicationConstants.Location, true))
-                       | (DeviceName.IsDirty && PropertyHasChanges(DeviceName.EditedValue, ApplicationConstants.CalculatedDeviceName, true));
-        }
-
-        // on an UnLoaded call an attempt to save was made, if they are not saved due to error clear
-        // it since the field is reverted to its initial value that was valid
-        private void ClearVariableErrors()
-        {
-            if (PropertyHasErrors(nameof(SerialNumber)))
-            {
-                ClearErrors(nameof(SerialNumber));
-            }
-            if (PropertyHasErrors(nameof(AssetNumber)))
-            {
-                ClearErrors(nameof(AssetNumber));
-            }
-        }
-
-        private bool PropertyHasChanges(string propertyValue, string settingName, bool blankOk = false) =>
-            PropertyHasChanges(propertyValue, settingName, string.Empty, blankOk);
-
-        private bool PropertyHasChanges(string propertyValue, string settingName, object defaultValue, bool blankOk = false)
-        {
-            bool hasChanges;
-
-            try
-            {
-                hasChanges = (blankOk || !string.IsNullOrWhiteSpace(propertyValue))
-                             && PropertiesManager.GetValue(settingName, defaultValue)?.ToString() != propertyValue;
-
-                if (hasChanges)
-                {
-                    var valueToSave = (defaultValue is string)
-                        ? propertyValue ?? string.Empty
-                        : Convert.ChangeType(propertyValue, defaultValue.GetType());
-
-                    PropertiesManager.SetProperty(settingName, valueToSave, true);
-                }
-            }
-            catch (Exception exception) when (exception is InvalidCastException ||
-                                              exception is FormatException ||
-                                              exception is OverflowException)
-            {
-                hasChanges = false;
-                Logger.Error(
-                    $"Tried to convert {settingName} with a value of {propertyValue} to a type of {defaultValue.GetType()} and it failed",
-                    exception);
-            }
-
-            return hasChanges;
-        }
-
-        private void OnVisibilityChanged(object obj)
-        {
-            UpdateBootTimeInformation();
-        }
-    }
-}
+namespace Aristocrat.Monaco.Application.UI.ViewModels
+{
+    using System;
+    using System.Collections.Generic;
+    using System.Windows.Input;
+    using Application.Helpers;
+    using Application.Settings;
+    using CommunityToolkit.Mvvm.Input;
+    using Contracts;
+    using Contracts.Localization;
+    using Contracts.OperatorMenu;
+    using Contracts.Tickets;
+    using Hardware.Contracts;
+    using Hardware.Contracts.Display;
+    using Hardware.Contracts.IO;
+    using Hardware.Contracts.NoteAcceptor;
+    using Hardware.Contracts.Printer;
+    using Hardware.Contracts.Reel;
+    using Hardware.Contracts.Ticket;
+    using Kernel;
+    using Kernel.Contracts;
+    using OperatorMenu;
+
+    /// <summary>
+    ///     Contains logic for MachineSettingsPageViewModel.
+    /// </summary>
+    [CLSCompliant(false)]
+    public class MachineSettingsPageViewModel : IdentityPageViewModel
+    {
+        private const string HardBootTimeKey = "System.HardBoot.Time";
+        private const string SoftBootTimeKey = "System.SoftBoot.Time";
+
+        private string _hardBootTime;
+        private string _softBootTime;
+        private string _ipAddress;
+        private string _physicalAddress;
+        private string _modelText;
+
+        private string _jurisdiction;
+        private string _currencySample;
+        private bool _isVisibleForInspection;
+
+        private string _electronics;
+        private string _graphicsCard;
+        private string _buttonDeck;
+        private string _touchScreens;
+        private string _lighting;
+        private string _noteAcceptorModel;
+        private string _printerModel;
+        private string _reelController;
+        private string _biosVersion;
+        private string _fpgaVersion;
+        private string _windowsVersion;
+        private string _osImageVersion;
+        private string _platformVersion;
+
+        /// <summary>
+        ///     Initializes a new instance of the <see cref="MachineSettingsPageViewModel" /> class.
+        /// </summary>
+        public MachineSettingsPageViewModel(bool isWizard) : base(isWizard)
+        {
+            DefaultPrintButtonEnabled = true;
+
+            VisibilityChangedCommand = new RelayCommand<object>(OnVisibilityChanged);
+        }
+
+        /// <summary>
+        ///     Gets the command that fires when page unloaded.
+        /// </summary>
+        public ICommand VisibilityChangedCommand { get; }
+
+        public string IpAddress
+        {
+            get => _ipAddress;
+            set
+            {
+                if (value != _ipAddress)
+                {
+                    _ipAddress = value;
+                    OnPropertyChanged(nameof(IpAddress));
+                }
+            }
+        }
+
+        public string PhysicalAddress
+        {
+            get => _physicalAddress;
+            set
+            {
+                if (_physicalAddress == value)
+                {
+                    return;
+                }
+
+                _physicalAddress = value;
+                OnPropertyChanged(nameof(PhysicalAddress));
+            }
+        }
+
+        public string ModelText
+        {
+            get => _modelText;
+            set
+            {
+                _modelText = value;
+                OnPropertyChanged(nameof(ModelText));
+            }
+        }
+
+        public string Jurisdiction
+        {
+            get => _jurisdiction;
+            set
+            {
+                _jurisdiction = value;
+                OnPropertyChanged(nameof(Jurisdiction));
+            }
+        }
+
+        public string CurrencySample
+        {
+            get => _currencySample;
+            set
+            {
+                _currencySample = value;
+                OnPropertyChanged(nameof(CurrencySample));
+            }
+        }
+
+        public bool IsVisibleForInspection
+        {
+            get => _isVisibleForInspection;
+            set
+            {
+                _isVisibleForInspection = value;
+                OnPropertyChanged(nameof(IsVisibleForInspection));
+            }
+        }
+
+        public string BiosVersion
+        {
+            get => _biosVersion;
+            private set
+            {
+                if (_biosVersion != value)
+                {
+                    _biosVersion = value;
+                    OnPropertyChanged(nameof(BiosVersion));
+                }
+            }
+        }
+
+        public string FpgaVersion
+        {
+            get => _fpgaVersion;
+            private set
+            {
+                if (_fpgaVersion != value)
+                {
+                    _fpgaVersion = value;
+                    OnPropertyChanged(nameof(FpgaVersion));
+                }
+            }
+        }
+
+        public string WindowsVersion
+        {
+            get => _windowsVersion;
+            private set
+            {
+                if (_windowsVersion != value)
+                {
+                    _windowsVersion = value;
+                    OnPropertyChanged(nameof(WindowsVersion));
+                }
+            }
+        }
+
+        public string OsImageVersion
+        {
+            get => _osImageVersion;
+            private set
+            {
+                if (_osImageVersion != value)
+                {
+                    _osImageVersion = value;
+                    OnPropertyChanged(nameof(OsImageVersion));
+                }
+            }
+        }
+
+        public string PlatformVersion
+        {
+            get => _platformVersion;
+            private set
+            {
+                if (_platformVersion != value)
+                {
+                    _platformVersion = value;
+                    OnPropertyChanged(nameof(PlatformVersion));
+                }
+            }
+        }
+
+        public string Electronics
+        {
+            get => _electronics;
+            private set
+            {
+                if (_electronics != value)
+                {
+                    _electronics = value;
+                    OnPropertyChanged(nameof(Electronics));
+                }
+            }
+        }
+
+        public string GraphicsCard
+        {
+            get => _graphicsCard;
+            private set
+            {
+                if (_graphicsCard != value)
+                {
+                    _graphicsCard = value;
+                    OnPropertyChanged(nameof(GraphicsCard));
+                }
+            }
+        }
+
+        public string ButtonDeck
+        {
+            get => _buttonDeck;
+            private set
+            {
+                if (_buttonDeck != value)
+                {
+                    _buttonDeck = value;
+                    OnPropertyChanged(nameof(ButtonDeck));
+                }
+            }
+        }
+
+        public string TouchScreens
+        {
+            get => _touchScreens;
+            private set
+            {
+                if (!_touchScreens?.Equals(value) ?? true)
+                {
+                    _touchScreens = value;
+                    OnPropertyChanged(nameof(TouchScreens));
+                }
+            }
+        }
+
+        public string Lighting
+        {
+            get => _lighting;
+            private set
+            {
+                if (!_lighting?.Equals(value) ?? true)
+                {
+                    _lighting = value;
+                    OnPropertyChanged(nameof(Lighting));
+                }
+            }
+        }
+
+        public string NoteAcceptorModel
+        {
+            get => _noteAcceptorModel;
+            private set
+            {
+                if (_noteAcceptorModel != value)
+                {
+                    _noteAcceptorModel = value;
+                    OnPropertyChanged(nameof(NoteAcceptorModel));
+                }
+            }
+        }
+
+        public string PrinterModel
+        {
+            get => _printerModel;
+            private set
+            {
+                if (_printerModel != value)
+                {
+                    _printerModel = value;
+                    OnPropertyChanged(nameof(PrinterModel));
+                }
+            }
+        }
+
+        public string ReelController
+        {
+            get => _reelController;
+            private set
+            {
+                if (_reelController != value)
+                {
+                    _reelController = value;
+                    OnPropertyChanged(nameof(ReelController));
+                }
+            }
+        }
+
+        /// <summary>
+        ///     Gets or sets the hard boot time value.
+        /// </summary>
+        public string HardBootTime
+        {
+            get => _hardBootTime;
+            set
+            {
+                if (_hardBootTime != value)
+                {
+                    _hardBootTime = value;
+                    OnPropertyChanged(nameof(HardBootTime));
+                }
+            }
+        }
+
+        /// <summary>
+        ///     Gets or sets the Soft boot time value.
+        /// </summary>
+        public string SoftBootTime
+        {
+            get => _softBootTime;
+            set
+            {
+                if (_softBootTime != value)
+                {
+                    _softBootTime = value;
+                    OnPropertyChanged(nameof(SoftBootTime));
+                }
+            }
+        }
+
+        protected override void Loaded()
+        {
+            base.Loaded();
+            UpdateBootTimeInformation();
+        }
+
+        /// <summary>
+        /// todo cleanup the conflicting existing logic in SaveData() versus base.SaveChanges(), and SerialNumber/AssetNumber, so this can be cleaned up.
+        /// </summary>
+        protected override void OnUnloaded()
+        {
+            Unsubscribe();
+            SaveData();
+            ClearVariableErrors();
+            ValidateAll();
+
+            base.OnUnloaded();
+        }
+
+        protected override void SetupNavigation()
+        {
+            if (WizardNavigator != null)
+            {
+                WizardNavigator.CanNavigateForward = true;
+            }
+        }
+
+        protected override void SaveChanges()
+        {
+        }
+
+        protected override void OnInputEnabledChanged()
+        {
+            OnPropertyChanged(nameof(SerialNumberWarningEnabled));
+            OnPropertyChanged(nameof(AssetNumberWarningEnabled));
+            SetWarningText();
+        }
+
+        protected override IEnumerable<Ticket> GenerateTicketsForPrint(OperatorMenuPrintData dataType)
+        {
+            if (dataType != OperatorMenuPrintData.Main)
+            {
+                return null;
+            }
+
+            SaveData(); // Save data before printing so we get current information
+            var ticketCreator = ServiceManager.GetInstance()
+                .TryGetService<IMachineInfoTicketCreator>();
+
+            return ticketCreator?.Create();
+        }
+
+        private void UpdateBootTimeInformation()
+        {
+            var time = ServiceManager.GetInstance().GetService<ITime>();
+            var zone = PropertiesManager.GetValue<TimeZoneInfo>(ApplicationConstants.TimeZoneKey, null);
+
+            var softBootTime = PropertiesManager.GetValue(SoftBootTimeKey, DateTime.UtcNow);
+            Logger.Debug($"property manager softBootTime: {softBootTime}");
+            var softBootTimeLocalTime = time.GetLocationTime(softBootTime, zone).ToString();
+            Logger.Debug($"softBootTimeLocalTime: {softBootTimeLocalTime}");
+            SoftBootTime = softBootTimeLocalTime;
+
+            var hardBootTime = PropertiesManager.GetValue(HardBootTimeKey, DateTime.UtcNow);
+            Logger.Debug($"property manager hardBootTime: {hardBootTime}");
+            var hardBootTimeLocalTime = time.GetLocationTime(hardBootTime, zone).ToString();
+            Logger.Debug($"hardBootTimeLocalTime: {hardBootTimeLocalTime}");
+            HardBootTime = hardBootTimeLocalTime;
+        }
+
+        private void SaveData()
+        {
+            if (HasErrors)
+            {
+                LoadVariableData();
+                return;
+            }
+
+            if (SaveVariableData())
+            {
+                EventBus.Publish(new OperatorMenuSettingsChangedEvent());
+            }
+        }
+
+        protected override void LoadVariableData()
+        {
+            // Left Side
+            base.LoadVariableData();
+
+            PhysicalAddress = NetworkInterfaceInfo.DefaultPhysicalAddress;
+            IpAddress = NetworkInterfaceInfo.DefaultIpAddress?.ToString();
+
+            // Right Side
+            var ioService = ServiceManager.GetInstance().GetService<IIO>();
+            Electronics = ioService.GetElectronics();
+
+            GraphicsCard = ServiceManager.GetInstance()
+                .GetService<IDisplayService>()
+                .GraphicsCard;
+
+            ButtonDeck = MachineSettingsUtilities.GetButtonDeckIdentification(Localizer.For(CultureFor.Operator));
+
+            TouchScreens = MachineSettingsUtilities.GetTouchScreenIdentificationWithoutVbd(Localizer.For(CultureFor.Operator));
+
+            Lighting = MachineSettingsUtilities.GetLightingIdentification(Localizer.For(CultureFor.Operator));
+
+            NoteAcceptorModel = ServiceManager.GetInstance()
+                .TryGetService<INoteAcceptor>()
+                ?.DeviceConfiguration
+                .GetDeviceStatus(false);
+
+            PrinterModel = ServiceManager.GetInstance()
+                .TryGetService<IPrinter>()
+                ?.DeviceConfiguration
+                .GetDeviceStatus(false);
+
+            ReelController = ServiceManager.GetInstance()
+                .TryGetService<IReelController>()
+                ?.DeviceConfiguration
+                .GetDeviceStatus(false);
+
+            BiosVersion = ioService.GetFirmwareVersion(FirmwareData.Bios);
+            FpgaVersion = ioService.GetFirmwareVersion(FirmwareData.Fpga);
+            ModelText = ioService.DeviceConfiguration.Model;
+
+            IsVisibleForInspection = PropertiesManager.GetValue(KernelConstants.IsInspectionOnly, false);
+            Jurisdiction = PropertiesManager.GetValue(ApplicationConstants.JurisdictionKey, string.Empty);
+            CurrencySample = PropertiesManager.GetValue(ApplicationConstants.CurrencyDescription, string.Empty);
+
+            var osService = ServiceManager.GetInstance().GetService<IOSService>();
+
+            WindowsVersion = Environment.OSVersion.Version.ToString();
+            OsImageVersion = osService.OsImageVersion.ToString();
+
+            PlatformVersion = PropertiesManager.GetValue(KernelConstants.SystemVersion, string.Empty);
+        }
+
+        private bool SaveVariableData()
+        {
+            return (SerialNumber.IsDirty && PropertyHasChanges(SerialNumber.EditedValue, ApplicationConstants.SerialNumber))
+                       | (AssetNumber.IsDirty && PropertyHasChanges(AssetNumber.EditedValue, ApplicationConstants.MachineId, (uint)0))
+                       | (Area.IsDirty && PropertyHasChanges(Area.EditedValue, ApplicationConstants.Area, true))
+                       | (Zone.IsDirty && PropertyHasChanges(Zone.EditedValue, ApplicationConstants.Zone, true))
+                       | (Bank.IsDirty && PropertyHasChanges(Bank.EditedValue, ApplicationConstants.Bank, true))
+                       | (Position.IsDirty && PropertyHasChanges(Position.EditedValue, ApplicationConstants.Position, true))
+                       | (Location.IsDirty && PropertyHasChanges(Location.EditedValue, ApplicationConstants.Location, true))
+                       | (DeviceName.IsDirty && PropertyHasChanges(DeviceName.EditedValue, ApplicationConstants.CalculatedDeviceName, true));
+        }
+
+        // on an UnLoaded call an attempt to save was made, if they are not saved due to error clear
+        // it since the field is reverted to its initial value that was valid
+        private void ClearVariableErrors()
+        {
+            if (PropertyHasErrors(nameof(SerialNumber)))
+            {
+                ClearErrors(nameof(SerialNumber));
+            }
+            if (PropertyHasErrors(nameof(AssetNumber)))
+            {
+                ClearErrors(nameof(AssetNumber));
+            }
+        }
+
+        private bool PropertyHasChanges(string propertyValue, string settingName, bool blankOk = false) =>
+            PropertyHasChanges(propertyValue, settingName, string.Empty, blankOk);
+
+        private bool PropertyHasChanges(string propertyValue, string settingName, object defaultValue, bool blankOk = false)
+        {
+            bool hasChanges;
+
+            try
+            {
+                hasChanges = (blankOk || !string.IsNullOrWhiteSpace(propertyValue))
+                             && PropertiesManager.GetValue(settingName, defaultValue)?.ToString() != propertyValue;
+
+                if (hasChanges)
+                {
+                    var valueToSave = (defaultValue is string)
+                        ? propertyValue ?? string.Empty
+                        : Convert.ChangeType(propertyValue, defaultValue.GetType());
+
+                    PropertiesManager.SetProperty(settingName, valueToSave, true);
+                }
+            }
+            catch (Exception exception) when (exception is InvalidCastException ||
+                                              exception is FormatException ||
+                                              exception is OverflowException)
+            {
+                hasChanges = false;
+                Logger.Error(
+                    $"Tried to convert {settingName} with a value of {propertyValue} to a type of {defaultValue.GetType()} and it failed",
+                    exception);
+            }
+
+            return hasChanges;
+        }
+
+        private void OnVisibilityChanged(object obj)
+        {
+            UpdateBootTimeInformation();
+        }
+    }
+}