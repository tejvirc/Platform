﻿namespace Aristocrat.Monaco.Application.UI.ViewModels
{
    using System;
    using System.Collections.Generic;
    using System.Collections.ObjectModel;
    using System.ComponentModel;
    using System.Linq;
    using System.Reflection;
    using System.Runtime.CompilerServices;
    using System.Threading.Tasks;
    using System.Windows.Input;
<<<<<<< HEAD
    using CommunityToolkit.Mvvm.ComponentModel;
    using CommunityToolkit.Mvvm.Input;
=======
>>>>>>> 379a95ed
    using Contracts.ConfigWizard;
    using Contracts.HardwareDiagnostics;
    using Contracts.Localization;
    using Hardware.Contracts.Reel;
    using Kernel;
    using log4net;
    using Models;
    using Monaco.Localization.Properties;
    using Simulation.HarkeyReels;

    [CLSCompliant(false)]
    public class MechanicalReelsTestViewModel : ObservableObject
    {
        private static readonly ILog Logger = LogManager.GetLogger(MethodBase.GetCurrentMethod()?.DeclaringType);

        private const int DefaultSpinSpeed = 1; // TODO: Get this value from the Adapter
        private const int DefaultNudgeDelay = 0;

        private readonly IReelController _reelController;
        private readonly int _maxSupportedReels;
        private readonly IEventBus _eventBus;
        private readonly Action _updateScreenCallback;
        private readonly IInspectionService _reporter;

        private bool _homeEnabled = true;
        private bool _spinEnabled;
        private bool _nudgeEnabled;
        private bool _allReelsIdle;
        private bool _allReelsIdleUnknown;
        private bool _checkHasFault = true;

        private ObservableCollection<ReelInfoItem> _reelInfo;

        public MechanicalReelsTestViewModel(
            IReelController reelController,
            IEventBus eventBus,
            int maxSupportedReels,
            ObservableCollection<ReelInfoItem> reelInfo,
            Action updateScreenCallback,
            IInspectionService reporter)
        {
            _reelController = reelController;
            _eventBus = eventBus;
            _reelInfo = reelInfo;
            _updateScreenCallback = updateScreenCallback;
            _maxSupportedReels = maxSupportedReels;
            _reporter = reporter;

            HomeCommand = new RelayCommand<object>(_ => HomeReels());
            SpinCommand = new RelayCommand<object>(_ => SpinReels());
            NudgeCommand = new RelayCommand<object>(_ => NudgeReels());
        }

        public IReelDisplayControl ReelsSimulation { get; set; }

        public bool ReelsVisible { get; set; }

        public ICommand HomeCommand { get; }

        public bool HomeEnabled
        {
            get => _homeEnabled && (AllReelsIdle || AllReelsIdleUnknown)
                   || HasFault
                   || _reelController.LogicalState == ReelControllerState.Disabled;

            set
            {
                if (_homeEnabled == value)
                {
                    return;
                }

                _homeEnabled = value;
                OnPropertyChanged(nameof(HomeEnabled));
            }
        }

        public ICommand NudgeCommand { get; }

        public bool NudgeEnabled
        {
            get => _nudgeEnabled && AllReelsIdle && !HasFault;

            set
            {
                if (_nudgeEnabled == value)
                {
                    return;
                }

                _nudgeEnabled = value;
                OnPropertyChanged(nameof(NudgeEnabled));
            }
        }

        public ObservableCollection<ReelInfoItem> ReelInfo
        {
            get => _reelInfo;

            set
            {
                _reelInfo = value;
                OnPropertyChanged(nameof(ReelInfo));
            }
        }

        public ICommand SpinCommand { get; }

        public bool SpinEnabled
        {
            get => _spinEnabled && AllReelsIdle && !HasFault;

            set
            {
                if (_spinEnabled == value)
                {
                    return;
                }

                _spinEnabled = value;
                OnPropertyChanged(nameof(SpinEnabled));
            }
        }

        public bool HasFault => _reelController.LogicalState == ReelControllerState.Tilted && _checkHasFault;

        public bool AnyReelEnabled { get; set; }

        public void UpdateScreen()
        {
            OnPropertyChanged(nameof(ReelInfo));

            AllReelsIdle = ReelInfo.All(x => x.State == Localizer.For(CultureFor.Operator).GetString(ResourceKeys.Idle));
            AllReelsIdleUnknown = ReelInfo.All(x => x.State == Localizer.For(CultureFor.Operator).GetString(ResourceKeys.ReelController_IdleUnknown));
            AnyReelEnabled = ReelInfo.Any(x => x.Enabled);

            OnPropertyChanged(nameof(HomeEnabled));
            OnPropertyChanged(nameof(NudgeEnabled));
            OnPropertyChanged(nameof(SpinEnabled));
        }

        private async void ExecuteSpinCommand(IEnumerable<ISpinData> spinData)
        {
            HomeEnabled = false;
            NudgeEnabled = false;
            SpinEnabled = false;
            AllReelsIdle = false;
            AllReelsIdleUnknown = false;

            ClearReelsSteps();

            await Task.Run(() =>
            {
                if (spinData is IEnumerable<NudgeReelData> nudges)
                {
                    var nudgeReelData = nudges.ToArray();
                    if (AnyReelEnabled)
                    {
                        _reelController.NudgeReel(nudgeReelData);
                    }

                    for (var i = 1; i <= nudgeReelData.Length; i++)
                    {
                        var nudgeData = nudgeReelData[i - 1];
                        try
                        {
                            ReelsSimulation.NudgeReel(nudgeData.ReelId, nudgeData.Direction == SpinDirection.Backwards, nudgeData.Step);
                        }
                        catch (Exception ex)
                        {
                            Logger.Error($"Simulator error: {ex.Message}");
                        }
                    }
                }
                else if (spinData is IEnumerable<ReelSpinData> spins)
                {
                    var reelSpinData = spins.ToArray();
                    if (AnyReelEnabled)
                    {
                        _reelController.SpinReels(reelSpinData);
                    }

                    for (var i = 1; i <= reelSpinData.Length; i++)
                    {
                        var spin = reelSpinData[i - 1];
                        try
                        {
                            ReelsSimulation.SpinReelToStep(spin.ReelId, spin.Direction == SpinDirection.Backwards, spin.Step);
                        }
                        catch (Exception ex)
                        {
                            Logger.Error($"Simulator error: {ex.Message}");
                        }
                    }
                }

                HomeEnabled = true;
                SpinEnabled = true;
                NudgeEnabled = true;
                _updateScreenCallback();
            });
        }

        private ReelInfoItem GetActiveReel(int reel) => ReelInfo.First(o => o.Id == reel);

        private bool AllReelsIdle
        {
            get => _allReelsIdle;
            set
            {
                if (_allReelsIdle == value)
                {
                    return;
                }

                _allReelsIdle = value;
                OnPropertyChanged(nameof(NudgeEnabled));
                OnPropertyChanged(nameof(SpinEnabled));
                OnPropertyChanged(nameof(HomeEnabled));
            }
        }

        private bool AllReelsIdleUnknown
        {
            get => _allReelsIdleUnknown;
            set
            {
                if (_allReelsIdleUnknown == value)
                {
                    return;
                }

                _allReelsIdleUnknown = value;
                OnPropertyChanged(nameof(HomeEnabled));
            }
        }

        private async void HomeReels()
        {
            if (!_reelController.Connected)
            {
                return;
            }

            _reporter?.SetTestName("Home reels");
            _eventBus.Publish(new HardwareDiagnosticTestStartedEvent(HardwareDiagnosticDeviceCategory.MechanicalReels));
            ReelsVisible = true;
            OnPropertyChanged(nameof(ReelsVisible));

            for (var i = 1; i <= _maxSupportedReels; ++i)
            {
                if (IsReelActive(i))
                {
                    var activeReel = GetActiveReel(i);
                    if (activeReel.Enabled && activeReel.Connected)
                    {
                        activeReel.IsHoming = true;
                        activeReel.IsSpinning = false;
                        activeReel.IsNudging = false;
                    }
                }
            }

            _checkHasFault = false;
            HomeEnabled = false;
            SpinEnabled = false;
            NudgeEnabled = false;
            AllReelsIdle = false;
            AllReelsIdleUnknown = false;

            ClearReelsSteps();
            var tasks = new List<Task>
            {
                Task.Run(() => _reelController.HomeReels()),
                Task.Run(
                    () =>
                    {
                        for (var i = 1; i <= ReelsSimulation.ReelCount; i++)
                        {
                            try
                            {
                                ReelsSimulation.HomeReel(i, _reelController.ReelHomeSteps[i]);
                            }
                            catch (Exception ex)
                            {
                                Logger.Error($"Simulator error: {ex.Message}");
                            }
                        }
                    })
            };

            await Task.WhenAll(tasks);

            HomeEnabled = true;
            SpinEnabled = true;
            NudgeEnabled = true;
            _checkHasFault = true;

            _updateScreenCallback();

            _eventBus.Publish(
                new HardwareDiagnosticTestFinishedEvent(HardwareDiagnosticDeviceCategory.MechanicalReels));
        }

        private bool IsReelActive(int reel) => ReelInfo.Any(o => o.Id == reel);

        private void NudgeReels()
        {
            _reporter?.SetTestName("Nudge reels");
            var data = new List<NudgeReelData>();

            for (var i = 1; i <= _maxSupportedReels; ++i)
            {
                if (!IsReelActive(i))
                {
                    continue;
                }

                var activeReel = GetActiveReel(i);
                if (!activeReel.Enabled || !activeReel.Connected || activeReel.NudgeSteps <= 0)
                {
                    continue;
                }

                data.Add(
                    new NudgeReelData(
                        i,
                        activeReel.DirectionToNudge ? SpinDirection.Forward : SpinDirection.Backwards,
                        activeReel.NudgeSteps,
                        delay: DefaultNudgeDelay));

                activeReel.IsHoming = false;
                activeReel.IsSpinning = false;
                activeReel.IsNudging = true;
            }

            ExecuteSpinCommand(data);
        }

        private void SpinReels()
        {
            _reporter?.SetTestName("Spin reels");
            var data = new List<ReelSpinData>();

            for (var i = 1; i <= _maxSupportedReels; ++i)
            {
                if (!IsReelActive(i))
                {
                    continue;
                }

                var activeReel = GetActiveReel(i);
                if (!activeReel.Enabled || !activeReel.Connected)
                {
                    continue;
                }

                data.Add(
                    new ReelSpinData(
                        i,
                        activeReel.DirectionToSpin ? SpinDirection.Forward : SpinDirection.Backwards,
                        DefaultSpinSpeed,
                        activeReel.SpinStep));

                activeReel.IsHoming = false;
                activeReel.IsSpinning = true;
                activeReel.IsNudging = false;
            }

            UpdateScreen();
            ExecuteSpinCommand(data);
        }

        private void ClearReelsSteps()
        {
            for (var i = 1; i <= _maxSupportedReels; ++i)
            {
                if (IsReelActive(i))
                {
                    var activeReel = GetActiveReel(i);
                    if (activeReel.Enabled && activeReel.Connected)
                    {
                        activeReel.Step = string.Empty;
                    }
                }
            }

            OnPropertyChanged(nameof(ReelInfo));
        }
    }
}<|MERGE_RESOLUTION|>--- conflicted
+++ resolved
@@ -1,407 +1,404 @@
-﻿namespace Aristocrat.Monaco.Application.UI.ViewModels
-{
-    using System;
-    using System.Collections.Generic;
-    using System.Collections.ObjectModel;
-    using System.ComponentModel;
-    using System.Linq;
-    using System.Reflection;
-    using System.Runtime.CompilerServices;
-    using System.Threading.Tasks;
-    using System.Windows.Input;
-<<<<<<< HEAD
-    using CommunityToolkit.Mvvm.ComponentModel;
-    using CommunityToolkit.Mvvm.Input;
-=======
->>>>>>> 379a95ed
-    using Contracts.ConfigWizard;
-    using Contracts.HardwareDiagnostics;
-    using Contracts.Localization;
-    using Hardware.Contracts.Reel;
-    using Kernel;
-    using log4net;
-    using Models;
-    using Monaco.Localization.Properties;
-    using Simulation.HarkeyReels;
-
-    [CLSCompliant(false)]
-    public class MechanicalReelsTestViewModel : ObservableObject
-    {
-        private static readonly ILog Logger = LogManager.GetLogger(MethodBase.GetCurrentMethod()?.DeclaringType);
-
-        private const int DefaultSpinSpeed = 1; // TODO: Get this value from the Adapter
-        private const int DefaultNudgeDelay = 0;
-
-        private readonly IReelController _reelController;
-        private readonly int _maxSupportedReels;
-        private readonly IEventBus _eventBus;
-        private readonly Action _updateScreenCallback;
-        private readonly IInspectionService _reporter;
-
-        private bool _homeEnabled = true;
-        private bool _spinEnabled;
-        private bool _nudgeEnabled;
-        private bool _allReelsIdle;
-        private bool _allReelsIdleUnknown;
-        private bool _checkHasFault = true;
-
-        private ObservableCollection<ReelInfoItem> _reelInfo;
-
-        public MechanicalReelsTestViewModel(
-            IReelController reelController,
-            IEventBus eventBus,
-            int maxSupportedReels,
-            ObservableCollection<ReelInfoItem> reelInfo,
-            Action updateScreenCallback,
-            IInspectionService reporter)
-        {
-            _reelController = reelController;
-            _eventBus = eventBus;
-            _reelInfo = reelInfo;
-            _updateScreenCallback = updateScreenCallback;
-            _maxSupportedReels = maxSupportedReels;
-            _reporter = reporter;
-
-            HomeCommand = new RelayCommand<object>(_ => HomeReels());
-            SpinCommand = new RelayCommand<object>(_ => SpinReels());
-            NudgeCommand = new RelayCommand<object>(_ => NudgeReels());
-        }
-
-        public IReelDisplayControl ReelsSimulation { get; set; }
-
-        public bool ReelsVisible { get; set; }
-
-        public ICommand HomeCommand { get; }
-
-        public bool HomeEnabled
-        {
-            get => _homeEnabled && (AllReelsIdle || AllReelsIdleUnknown)
-                   || HasFault
-                   || _reelController.LogicalState == ReelControllerState.Disabled;
-
-            set
-            {
-                if (_homeEnabled == value)
-                {
-                    return;
-                }
-
-                _homeEnabled = value;
-                OnPropertyChanged(nameof(HomeEnabled));
-            }
-        }
-
-        public ICommand NudgeCommand { get; }
-
-        public bool NudgeEnabled
-        {
-            get => _nudgeEnabled && AllReelsIdle && !HasFault;
-
-            set
-            {
-                if (_nudgeEnabled == value)
-                {
-                    return;
-                }
-
-                _nudgeEnabled = value;
-                OnPropertyChanged(nameof(NudgeEnabled));
-            }
-        }
-
-        public ObservableCollection<ReelInfoItem> ReelInfo
-        {
-            get => _reelInfo;
-
-            set
-            {
-                _reelInfo = value;
-                OnPropertyChanged(nameof(ReelInfo));
-            }
-        }
-
-        public ICommand SpinCommand { get; }
-
-        public bool SpinEnabled
-        {
-            get => _spinEnabled && AllReelsIdle && !HasFault;
-
-            set
-            {
-                if (_spinEnabled == value)
-                {
-                    return;
-                }
-
-                _spinEnabled = value;
-                OnPropertyChanged(nameof(SpinEnabled));
-            }
-        }
-
-        public bool HasFault => _reelController.LogicalState == ReelControllerState.Tilted && _checkHasFault;
-
-        public bool AnyReelEnabled { get; set; }
-
-        public void UpdateScreen()
-        {
-            OnPropertyChanged(nameof(ReelInfo));
-
-            AllReelsIdle = ReelInfo.All(x => x.State == Localizer.For(CultureFor.Operator).GetString(ResourceKeys.Idle));
-            AllReelsIdleUnknown = ReelInfo.All(x => x.State == Localizer.For(CultureFor.Operator).GetString(ResourceKeys.ReelController_IdleUnknown));
-            AnyReelEnabled = ReelInfo.Any(x => x.Enabled);
-
-            OnPropertyChanged(nameof(HomeEnabled));
-            OnPropertyChanged(nameof(NudgeEnabled));
-            OnPropertyChanged(nameof(SpinEnabled));
-        }
-
-        private async void ExecuteSpinCommand(IEnumerable<ISpinData> spinData)
-        {
-            HomeEnabled = false;
-            NudgeEnabled = false;
-            SpinEnabled = false;
-            AllReelsIdle = false;
-            AllReelsIdleUnknown = false;
-
-            ClearReelsSteps();
-
-            await Task.Run(() =>
-            {
-                if (spinData is IEnumerable<NudgeReelData> nudges)
-                {
-                    var nudgeReelData = nudges.ToArray();
-                    if (AnyReelEnabled)
-                    {
-                        _reelController.NudgeReel(nudgeReelData);
-                    }
-
-                    for (var i = 1; i <= nudgeReelData.Length; i++)
-                    {
-                        var nudgeData = nudgeReelData[i - 1];
-                        try
-                        {
-                            ReelsSimulation.NudgeReel(nudgeData.ReelId, nudgeData.Direction == SpinDirection.Backwards, nudgeData.Step);
-                        }
-                        catch (Exception ex)
-                        {
-                            Logger.Error($"Simulator error: {ex.Message}");
-                        }
-                    }
-                }
-                else if (spinData is IEnumerable<ReelSpinData> spins)
-                {
-                    var reelSpinData = spins.ToArray();
-                    if (AnyReelEnabled)
-                    {
-                        _reelController.SpinReels(reelSpinData);
-                    }
-
-                    for (var i = 1; i <= reelSpinData.Length; i++)
-                    {
-                        var spin = reelSpinData[i - 1];
-                        try
-                        {
-                            ReelsSimulation.SpinReelToStep(spin.ReelId, spin.Direction == SpinDirection.Backwards, spin.Step);
-                        }
-                        catch (Exception ex)
-                        {
-                            Logger.Error($"Simulator error: {ex.Message}");
-                        }
-                    }
-                }
-
-                HomeEnabled = true;
-                SpinEnabled = true;
-                NudgeEnabled = true;
-                _updateScreenCallback();
-            });
-        }
-
-        private ReelInfoItem GetActiveReel(int reel) => ReelInfo.First(o => o.Id == reel);
-
-        private bool AllReelsIdle
-        {
-            get => _allReelsIdle;
-            set
-            {
-                if (_allReelsIdle == value)
-                {
-                    return;
-                }
-
-                _allReelsIdle = value;
-                OnPropertyChanged(nameof(NudgeEnabled));
-                OnPropertyChanged(nameof(SpinEnabled));
-                OnPropertyChanged(nameof(HomeEnabled));
-            }
-        }
-
-        private bool AllReelsIdleUnknown
-        {
-            get => _allReelsIdleUnknown;
-            set
-            {
-                if (_allReelsIdleUnknown == value)
-                {
-                    return;
-                }
-
-                _allReelsIdleUnknown = value;
-                OnPropertyChanged(nameof(HomeEnabled));
-            }
-        }
-
-        private async void HomeReels()
-        {
-            if (!_reelController.Connected)
-            {
-                return;
-            }
-
-            _reporter?.SetTestName("Home reels");
-            _eventBus.Publish(new HardwareDiagnosticTestStartedEvent(HardwareDiagnosticDeviceCategory.MechanicalReels));
-            ReelsVisible = true;
-            OnPropertyChanged(nameof(ReelsVisible));
-
-            for (var i = 1; i <= _maxSupportedReels; ++i)
-            {
-                if (IsReelActive(i))
-                {
-                    var activeReel = GetActiveReel(i);
-                    if (activeReel.Enabled && activeReel.Connected)
-                    {
-                        activeReel.IsHoming = true;
-                        activeReel.IsSpinning = false;
-                        activeReel.IsNudging = false;
-                    }
-                }
-            }
-
-            _checkHasFault = false;
-            HomeEnabled = false;
-            SpinEnabled = false;
-            NudgeEnabled = false;
-            AllReelsIdle = false;
-            AllReelsIdleUnknown = false;
-
-            ClearReelsSteps();
-            var tasks = new List<Task>
-            {
-                Task.Run(() => _reelController.HomeReels()),
-                Task.Run(
-                    () =>
-                    {
-                        for (var i = 1; i <= ReelsSimulation.ReelCount; i++)
-                        {
-                            try
-                            {
-                                ReelsSimulation.HomeReel(i, _reelController.ReelHomeSteps[i]);
-                            }
-                            catch (Exception ex)
-                            {
-                                Logger.Error($"Simulator error: {ex.Message}");
-                            }
-                        }
-                    })
-            };
-
-            await Task.WhenAll(tasks);
-
-            HomeEnabled = true;
-            SpinEnabled = true;
-            NudgeEnabled = true;
-            _checkHasFault = true;
-
-            _updateScreenCallback();
-
-            _eventBus.Publish(
-                new HardwareDiagnosticTestFinishedEvent(HardwareDiagnosticDeviceCategory.MechanicalReels));
-        }
-
-        private bool IsReelActive(int reel) => ReelInfo.Any(o => o.Id == reel);
-
-        private void NudgeReels()
-        {
-            _reporter?.SetTestName("Nudge reels");
-            var data = new List<NudgeReelData>();
-
-            for (var i = 1; i <= _maxSupportedReels; ++i)
-            {
-                if (!IsReelActive(i))
-                {
-                    continue;
-                }
-
-                var activeReel = GetActiveReel(i);
-                if (!activeReel.Enabled || !activeReel.Connected || activeReel.NudgeSteps <= 0)
-                {
-                    continue;
-                }
-
-                data.Add(
-                    new NudgeReelData(
-                        i,
-                        activeReel.DirectionToNudge ? SpinDirection.Forward : SpinDirection.Backwards,
-                        activeReel.NudgeSteps,
-                        delay: DefaultNudgeDelay));
-
-                activeReel.IsHoming = false;
-                activeReel.IsSpinning = false;
-                activeReel.IsNudging = true;
-            }
-
-            ExecuteSpinCommand(data);
-        }
-
-        private void SpinReels()
-        {
-            _reporter?.SetTestName("Spin reels");
-            var data = new List<ReelSpinData>();
-
-            for (var i = 1; i <= _maxSupportedReels; ++i)
-            {
-                if (!IsReelActive(i))
-                {
-                    continue;
-                }
-
-                var activeReel = GetActiveReel(i);
-                if (!activeReel.Enabled || !activeReel.Connected)
-                {
-                    continue;
-                }
-
-                data.Add(
-                    new ReelSpinData(
-                        i,
-                        activeReel.DirectionToSpin ? SpinDirection.Forward : SpinDirection.Backwards,
-                        DefaultSpinSpeed,
-                        activeReel.SpinStep));
-
-                activeReel.IsHoming = false;
-                activeReel.IsSpinning = true;
-                activeReel.IsNudging = false;
-            }
-
-            UpdateScreen();
-            ExecuteSpinCommand(data);
-        }
-
-        private void ClearReelsSteps()
-        {
-            for (var i = 1; i <= _maxSupportedReels; ++i)
-            {
-                if (IsReelActive(i))
-                {
-                    var activeReel = GetActiveReel(i);
-                    if (activeReel.Enabled && activeReel.Connected)
-                    {
-                        activeReel.Step = string.Empty;
-                    }
-                }
-            }
-
-            OnPropertyChanged(nameof(ReelInfo));
-        }
-    }
+namespace Aristocrat.Monaco.Application.UI.ViewModels
+{
+    using System;
+    using System.Collections.Generic;
+    using System.Collections.ObjectModel;
+    using System.ComponentModel;
+    using System.Linq;
+    using System.Reflection;
+    using System.Runtime.CompilerServices;
+    using System.Threading.Tasks;
+    using System.Windows.Input;
+    using CommunityToolkit.Mvvm.ComponentModel;
+    using CommunityToolkit.Mvvm.Input;
+    using Contracts.ConfigWizard;
+    using Contracts.HardwareDiagnostics;
+    using Contracts.Localization;
+    using Hardware.Contracts.Reel;
+    using Kernel;
+    using log4net;
+    using Models;
+    using Monaco.Localization.Properties;
+    using Simulation.HarkeyReels;
+
+    [CLSCompliant(false)]
+    public class MechanicalReelsTestViewModel : ObservableObject
+    {
+        private static readonly ILog Logger = LogManager.GetLogger(MethodBase.GetCurrentMethod()?.DeclaringType);
+
+        private const int DefaultSpinSpeed = 1; // TODO: Get this value from the Adapter
+        private const int DefaultNudgeDelay = 0;
+
+        private readonly IReelController _reelController;
+        private readonly int _maxSupportedReels;
+        private readonly IEventBus _eventBus;
+        private readonly Action _updateScreenCallback;
+        private readonly IInspectionService _reporter;
+
+        private bool _homeEnabled = true;
+        private bool _spinEnabled;
+        private bool _nudgeEnabled;
+        private bool _allReelsIdle;
+        private bool _allReelsIdleUnknown;
+        private bool _checkHasFault = true;
+
+        private ObservableCollection<ReelInfoItem> _reelInfo;
+
+        public MechanicalReelsTestViewModel(
+            IReelController reelController,
+            IEventBus eventBus,
+            int maxSupportedReels,
+            ObservableCollection<ReelInfoItem> reelInfo,
+            Action updateScreenCallback,
+            IInspectionService reporter)
+        {
+            _reelController = reelController;
+            _eventBus = eventBus;
+            _reelInfo = reelInfo;
+            _updateScreenCallback = updateScreenCallback;
+            _maxSupportedReels = maxSupportedReels;
+            _reporter = reporter;
+
+            HomeCommand = new RelayCommand<object>(_ => HomeReels());
+            SpinCommand = new RelayCommand<object>(_ => SpinReels());
+            NudgeCommand = new RelayCommand<object>(_ => NudgeReels());
+        }
+
+        public IReelDisplayControl ReelsSimulation { get; set; }
+
+        public bool ReelsVisible { get; set; }
+
+        public ICommand HomeCommand { get; }
+
+        public bool HomeEnabled
+        {
+            get => _homeEnabled && (AllReelsIdle || AllReelsIdleUnknown)
+                   || HasFault
+                   || _reelController.LogicalState == ReelControllerState.Disabled;
+
+            set
+            {
+                if (_homeEnabled == value)
+                {
+                    return;
+                }
+
+                _homeEnabled = value;
+                OnPropertyChanged(nameof(HomeEnabled));
+            }
+        }
+
+        public ICommand NudgeCommand { get; }
+
+        public bool NudgeEnabled
+        {
+            get => _nudgeEnabled && AllReelsIdle && !HasFault;
+
+            set
+            {
+                if (_nudgeEnabled == value)
+                {
+                    return;
+                }
+
+                _nudgeEnabled = value;
+                OnPropertyChanged(nameof(NudgeEnabled));
+            }
+        }
+
+        public ObservableCollection<ReelInfoItem> ReelInfo
+        {
+            get => _reelInfo;
+
+            set
+            {
+                _reelInfo = value;
+                OnPropertyChanged(nameof(ReelInfo));
+            }
+        }
+
+        public ICommand SpinCommand { get; }
+
+        public bool SpinEnabled
+        {
+            get => _spinEnabled && AllReelsIdle && !HasFault;
+
+            set
+            {
+                if (_spinEnabled == value)
+                {
+                    return;
+                }
+
+                _spinEnabled = value;
+                OnPropertyChanged(nameof(SpinEnabled));
+            }
+        }
+
+        public bool HasFault => _reelController.LogicalState == ReelControllerState.Tilted && _checkHasFault;
+
+        public bool AnyReelEnabled { get; set; }
+
+        public void UpdateScreen()
+        {
+            OnPropertyChanged(nameof(ReelInfo));
+
+            AllReelsIdle = ReelInfo.All(x => x.State == Localizer.For(CultureFor.Operator).GetString(ResourceKeys.Idle));
+            AllReelsIdleUnknown = ReelInfo.All(x => x.State == Localizer.For(CultureFor.Operator).GetString(ResourceKeys.ReelController_IdleUnknown));
+            AnyReelEnabled = ReelInfo.Any(x => x.Enabled);
+
+            OnPropertyChanged(nameof(HomeEnabled));
+            OnPropertyChanged(nameof(NudgeEnabled));
+            OnPropertyChanged(nameof(SpinEnabled));
+        }
+
+        private async void ExecuteSpinCommand(IEnumerable<ISpinData> spinData)
+        {
+            HomeEnabled = false;
+            NudgeEnabled = false;
+            SpinEnabled = false;
+            AllReelsIdle = false;
+            AllReelsIdleUnknown = false;
+
+            ClearReelsSteps();
+
+            await Task.Run(() =>
+            {
+                if (spinData is IEnumerable<NudgeReelData> nudges)
+                {
+                    var nudgeReelData = nudges.ToArray();
+                    if (AnyReelEnabled)
+                    {
+                        _reelController.NudgeReel(nudgeReelData);
+                    }
+
+                    for (var i = 1; i <= nudgeReelData.Length; i++)
+                    {
+                        var nudgeData = nudgeReelData[i - 1];
+                        try
+                        {
+                            ReelsSimulation.NudgeReel(nudgeData.ReelId, nudgeData.Direction == SpinDirection.Backwards, nudgeData.Step);
+                        }
+                        catch (Exception ex)
+                        {
+                            Logger.Error($"Simulator error: {ex.Message}");
+                        }
+                    }
+                }
+                else if (spinData is IEnumerable<ReelSpinData> spins)
+                {
+                    var reelSpinData = spins.ToArray();
+                    if (AnyReelEnabled)
+                    {
+                        _reelController.SpinReels(reelSpinData);
+                    }
+
+                    for (var i = 1; i <= reelSpinData.Length; i++)
+                    {
+                        var spin = reelSpinData[i - 1];
+                        try
+                        {
+                            ReelsSimulation.SpinReelToStep(spin.ReelId, spin.Direction == SpinDirection.Backwards, spin.Step);
+                        }
+                        catch (Exception ex)
+                        {
+                            Logger.Error($"Simulator error: {ex.Message}");
+                        }
+                    }
+                }
+
+                HomeEnabled = true;
+                SpinEnabled = true;
+                NudgeEnabled = true;
+                _updateScreenCallback();
+            });
+        }
+
+        private ReelInfoItem GetActiveReel(int reel) => ReelInfo.First(o => o.Id == reel);
+
+        private bool AllReelsIdle
+        {
+            get => _allReelsIdle;
+            set
+            {
+                if (_allReelsIdle == value)
+                {
+                    return;
+                }
+
+                _allReelsIdle = value;
+                OnPropertyChanged(nameof(NudgeEnabled));
+                OnPropertyChanged(nameof(SpinEnabled));
+                OnPropertyChanged(nameof(HomeEnabled));
+            }
+        }
+
+        private bool AllReelsIdleUnknown
+        {
+            get => _allReelsIdleUnknown;
+            set
+            {
+                if (_allReelsIdleUnknown == value)
+                {
+                    return;
+                }
+
+                _allReelsIdleUnknown = value;
+                OnPropertyChanged(nameof(HomeEnabled));
+            }
+        }
+
+        private async void HomeReels()
+        {
+            if (!_reelController.Connected)
+            {
+                return;
+            }
+
+            _reporter?.SetTestName("Home reels");
+            _eventBus.Publish(new HardwareDiagnosticTestStartedEvent(HardwareDiagnosticDeviceCategory.MechanicalReels));
+            ReelsVisible = true;
+            OnPropertyChanged(nameof(ReelsVisible));
+
+            for (var i = 1; i <= _maxSupportedReels; ++i)
+            {
+                if (IsReelActive(i))
+                {
+                    var activeReel = GetActiveReel(i);
+                    if (activeReel.Enabled && activeReel.Connected)
+                    {
+                        activeReel.IsHoming = true;
+                        activeReel.IsSpinning = false;
+                        activeReel.IsNudging = false;
+                    }
+                }
+            }
+
+            _checkHasFault = false;
+            HomeEnabled = false;
+            SpinEnabled = false;
+            NudgeEnabled = false;
+            AllReelsIdle = false;
+            AllReelsIdleUnknown = false;
+
+            ClearReelsSteps();
+            var tasks = new List<Task>
+            {
+                Task.Run(() => _reelController.HomeReels()),
+                Task.Run(
+                    () =>
+                    {
+                        for (var i = 1; i <= ReelsSimulation.ReelCount; i++)
+                        {
+                            try
+                            {
+                                ReelsSimulation.HomeReel(i, _reelController.ReelHomeSteps[i]);
+                            }
+                            catch (Exception ex)
+                            {
+                                Logger.Error($"Simulator error: {ex.Message}");
+                            }
+                        }
+                    })
+            };
+
+            await Task.WhenAll(tasks);
+
+            HomeEnabled = true;
+            SpinEnabled = true;
+            NudgeEnabled = true;
+            _checkHasFault = true;
+
+            _updateScreenCallback();
+
+            _eventBus.Publish(
+                new HardwareDiagnosticTestFinishedEvent(HardwareDiagnosticDeviceCategory.MechanicalReels));
+        }
+
+        private bool IsReelActive(int reel) => ReelInfo.Any(o => o.Id == reel);
+
+        private void NudgeReels()
+        {
+            _reporter?.SetTestName("Nudge reels");
+            var data = new List<NudgeReelData>();
+
+            for (var i = 1; i <= _maxSupportedReels; ++i)
+            {
+                if (!IsReelActive(i))
+                {
+                    continue;
+                }
+
+                var activeReel = GetActiveReel(i);
+                if (!activeReel.Enabled || !activeReel.Connected || activeReel.NudgeSteps <= 0)
+                {
+                    continue;
+                }
+
+                data.Add(
+                    new NudgeReelData(
+                        i,
+                        activeReel.DirectionToNudge ? SpinDirection.Forward : SpinDirection.Backwards,
+                        activeReel.NudgeSteps,
+                        delay: DefaultNudgeDelay));
+
+                activeReel.IsHoming = false;
+                activeReel.IsSpinning = false;
+                activeReel.IsNudging = true;
+            }
+
+            ExecuteSpinCommand(data);
+        }
+
+        private void SpinReels()
+        {
+            _reporter?.SetTestName("Spin reels");
+            var data = new List<ReelSpinData>();
+
+            for (var i = 1; i <= _maxSupportedReels; ++i)
+            {
+                if (!IsReelActive(i))
+                {
+                    continue;
+                }
+
+                var activeReel = GetActiveReel(i);
+                if (!activeReel.Enabled || !activeReel.Connected)
+                {
+                    continue;
+                }
+
+                data.Add(
+                    new ReelSpinData(
+                        i,
+                        activeReel.DirectionToSpin ? SpinDirection.Forward : SpinDirection.Backwards,
+                        DefaultSpinSpeed,
+                        activeReel.SpinStep));
+
+                activeReel.IsHoming = false;
+                activeReel.IsSpinning = true;
+                activeReel.IsNudging = false;
+            }
+
+            UpdateScreen();
+            ExecuteSpinCommand(data);
+        }
+
+        private void ClearReelsSteps()
+        {
+            for (var i = 1; i <= _maxSupportedReels; ++i)
+            {
+                if (IsReelActive(i))
+                {
+                    var activeReel = GetActiveReel(i);
+                    if (activeReel.Enabled && activeReel.Connected)
+                    {
+                        activeReel.Step = string.Empty;
+                    }
+                }
+            }
+
+            OnPropertyChanged(nameof(ReelInfo));
+        }
+    }
 }