﻿namespace Aristocrat.Monaco.Application.UI.ViewModels
{
    using System;
    using System.Collections.Generic;
    using System.Windows.Input;
    using Contracts;
    using Contracts.Localization;
    using Contracts.OperatorMenu;
    using Events;
    using Hardware.Contracts.Ticket;
    using Kernel;
    using Monaco.Localization.Properties;
    using MVVM;
    using MVVM.Command;
    using OperatorMenu;

    /// <summary>
    ///     A <see cref="OptionsPageViewModel" /> contains the logic for options page.
    /// </summary>
    [CLSCompliant(false)]
    public class OptionsPageViewModel : OperatorMenuMultiPageViewModelBase
    {
        private const string MenuExtensionPointPath = "/Application/OperatorMenu/OptionsMenu";

        /// <summary>
        ///     Initializes a new instance of the <see cref="OptionsPageViewModel" /> class.
        /// </summary>
<<<<<<< HEAD
        public OptionsPageViewModel(IOperatorMenuPageLoader mainPage) : base(mainPage, MenuExtensionPointPath)
=======
        public OptionsPageViewModel(string pageNameResourceKey) : base(pageNameResourceKey, MenuExtensionPointPath)
>>>>>>> 3c393e04
        {
            VolumeControlIsVisible = GetConfigSetting(OperatorMenuSetting.VolumeControlVisible, false);
            VolumeViewModel = new VolumeViewModel { InputEnabled = true };

            OutOfServiceButtonIsVisible = GetConfigSetting(OperatorMenuSetting.OutOfServiceVisible, false);
            OutOfServiceViewModel = new OutOfServiceViewModel();

            PrintVerificationButtonIsVisible = GetConfigSetting(OperatorMenuSetting.MainButtonPrintVerificationVisible, true);
            PrintVerificationButtonClickedCommand = new ActionCommand<object>(_ => Print(OperatorMenuPrintData.Custom1));
        }

        // This needs to be false to allow printing from this page
        protected override bool IsContainerPage => false;

        public bool VolumeControlIsVisible { get; }

        public VolumeViewModel VolumeViewModel { get; }

        public bool OutOfServiceButtonIsVisible { get; }

        public OutOfServiceViewModel OutOfServiceViewModel { get; }

        public bool PrintVerificationButtonIsVisible { get; }

        public ICommand PrintVerificationButtonClickedCommand { get; }

        private IDisableByOperatorManager DisableByOperatorManager
            => ServiceManager.GetInstance().GetService<IDisableByOperatorManager>();

        protected override void OnLoaded()
        {
            if (DisableByOperatorManager.DisabledByOperator)
            {
                HandleSystemDisabledByOperatorEvent(false);
            }

            EventBus?.Subscribe<SystemEnabledByOperatorEvent>(this, _ => HandleSystemDisabledByOperatorEvent(true));
            EventBus?.Subscribe<SystemDisabledByOperatorEvent>(this, _ => HandleSystemDisabledByOperatorEvent(false));

            VolumeViewModel.OnLoaded();
            OutOfServiceViewModel.OnLoaded();

            base.OnLoaded();
        }

        protected override void OnUnloaded()
        {
            VolumeViewModel.OnUnloaded();
            OutOfServiceViewModel.OnUnloaded();

            base.OnUnloaded();
        }

        protected override void OnInputStatusChanged()
        {
            var active = true;
            var text = string.Empty;
            switch (AccessRestriction)
            {
                case OperatorMenuAccessRestriction.InGameRound:
                    text = Localizer.For(CultureFor.Operator).GetString(ResourceKeys.EndGameRoundBeforeOutOfServiceText);
                    active = false;
                    break;
                case OperatorMenuAccessRestriction.ZeroCredits:
                    // Override the Zero-Credits requirement if this property is set.
                    if (!(bool)PropertiesManager.GetProperty(
                        ApplicationConstants.MachineSetupConfigEnterOutOfServiceWithCreditsEnabled,
                        false))
                    {
                        text = Localizer.For(CultureFor.Operator).GetString(ResourceKeys.EnteringOutOfServiceModeRequiresZeroCreditsText);
                        active = false;
                    }
                    break;
            }

            OutOfServiceViewModel.OutOfServiceModeButtonIsEnabled = active;
            InputStatusText = text;

            if (!active && PopupOpen)
            {
                MvvmHelper.ExecuteOnUI(
                    () =>
                    {
                        EventBus.Publish(new OperatorMenuPopupEvent(false, string.Empty));
                    });
            }
        }

        protected override IEnumerable<Ticket> GenerateTicketsForPrint(OperatorMenuPrintData dataType)
        {
            IEnumerable<Ticket> tickets = null;

            switch (dataType)
            {
                case OperatorMenuPrintData.Custom1:
                    tickets = GeneratePrintVerificationTickets();
                    break;
            }

            return tickets;
        }

        private void HandleSystemDisabledByOperatorEvent(bool enabled)
        {
            InputStatusText = enabled ? string.Empty : Localizer.For(CultureFor.Operator).GetString(ResourceKeys.OutOfService);
        }
    }
}<|MERGE_RESOLUTION|>--- conflicted
+++ resolved
@@ -1,140 +1,136 @@
-﻿namespace Aristocrat.Monaco.Application.UI.ViewModels
-{
-    using System;
-    using System.Collections.Generic;
-    using System.Windows.Input;
-    using Contracts;
-    using Contracts.Localization;
-    using Contracts.OperatorMenu;
-    using Events;
-    using Hardware.Contracts.Ticket;
-    using Kernel;
-    using Monaco.Localization.Properties;
-    using MVVM;
-    using MVVM.Command;
-    using OperatorMenu;
-
-    /// <summary>
-    ///     A <see cref="OptionsPageViewModel" /> contains the logic for options page.
-    /// </summary>
-    [CLSCompliant(false)]
-    public class OptionsPageViewModel : OperatorMenuMultiPageViewModelBase
-    {
-        private const string MenuExtensionPointPath = "/Application/OperatorMenu/OptionsMenu";
-
-        /// <summary>
-        ///     Initializes a new instance of the <see cref="OptionsPageViewModel" /> class.
-        /// </summary>
-<<<<<<< HEAD
-        public OptionsPageViewModel(IOperatorMenuPageLoader mainPage) : base(mainPage, MenuExtensionPointPath)
-=======
-        public OptionsPageViewModel(string pageNameResourceKey) : base(pageNameResourceKey, MenuExtensionPointPath)
->>>>>>> 3c393e04
-        {
-            VolumeControlIsVisible = GetConfigSetting(OperatorMenuSetting.VolumeControlVisible, false);
-            VolumeViewModel = new VolumeViewModel { InputEnabled = true };
-
-            OutOfServiceButtonIsVisible = GetConfigSetting(OperatorMenuSetting.OutOfServiceVisible, false);
-            OutOfServiceViewModel = new OutOfServiceViewModel();
-
-            PrintVerificationButtonIsVisible = GetConfigSetting(OperatorMenuSetting.MainButtonPrintVerificationVisible, true);
-            PrintVerificationButtonClickedCommand = new ActionCommand<object>(_ => Print(OperatorMenuPrintData.Custom1));
-        }
-
-        // This needs to be false to allow printing from this page
-        protected override bool IsContainerPage => false;
-
-        public bool VolumeControlIsVisible { get; }
-
-        public VolumeViewModel VolumeViewModel { get; }
-
-        public bool OutOfServiceButtonIsVisible { get; }
-
-        public OutOfServiceViewModel OutOfServiceViewModel { get; }
-
-        public bool PrintVerificationButtonIsVisible { get; }
-
-        public ICommand PrintVerificationButtonClickedCommand { get; }
-
-        private IDisableByOperatorManager DisableByOperatorManager
-            => ServiceManager.GetInstance().GetService<IDisableByOperatorManager>();
-
-        protected override void OnLoaded()
-        {
-            if (DisableByOperatorManager.DisabledByOperator)
-            {
-                HandleSystemDisabledByOperatorEvent(false);
-            }
-
-            EventBus?.Subscribe<SystemEnabledByOperatorEvent>(this, _ => HandleSystemDisabledByOperatorEvent(true));
-            EventBus?.Subscribe<SystemDisabledByOperatorEvent>(this, _ => HandleSystemDisabledByOperatorEvent(false));
-
-            VolumeViewModel.OnLoaded();
-            OutOfServiceViewModel.OnLoaded();
-
-            base.OnLoaded();
-        }
-
-        protected override void OnUnloaded()
-        {
-            VolumeViewModel.OnUnloaded();
-            OutOfServiceViewModel.OnUnloaded();
-
-            base.OnUnloaded();
-        }
-
-        protected override void OnInputStatusChanged()
-        {
-            var active = true;
-            var text = string.Empty;
-            switch (AccessRestriction)
-            {
-                case OperatorMenuAccessRestriction.InGameRound:
-                    text = Localizer.For(CultureFor.Operator).GetString(ResourceKeys.EndGameRoundBeforeOutOfServiceText);
-                    active = false;
-                    break;
-                case OperatorMenuAccessRestriction.ZeroCredits:
-                    // Override the Zero-Credits requirement if this property is set.
-                    if (!(bool)PropertiesManager.GetProperty(
-                        ApplicationConstants.MachineSetupConfigEnterOutOfServiceWithCreditsEnabled,
-                        false))
-                    {
-                        text = Localizer.For(CultureFor.Operator).GetString(ResourceKeys.EnteringOutOfServiceModeRequiresZeroCreditsText);
-                        active = false;
-                    }
-                    break;
-            }
-
-            OutOfServiceViewModel.OutOfServiceModeButtonIsEnabled = active;
-            InputStatusText = text;
-
-            if (!active && PopupOpen)
-            {
-                MvvmHelper.ExecuteOnUI(
-                    () =>
-                    {
-                        EventBus.Publish(new OperatorMenuPopupEvent(false, string.Empty));
-                    });
-            }
-        }
-
-        protected override IEnumerable<Ticket> GenerateTicketsForPrint(OperatorMenuPrintData dataType)
-        {
-            IEnumerable<Ticket> tickets = null;
-
-            switch (dataType)
-            {
-                case OperatorMenuPrintData.Custom1:
-                    tickets = GeneratePrintVerificationTickets();
-                    break;
-            }
-
-            return tickets;
-        }
-
-        private void HandleSystemDisabledByOperatorEvent(bool enabled)
-        {
-            InputStatusText = enabled ? string.Empty : Localizer.For(CultureFor.Operator).GetString(ResourceKeys.OutOfService);
-        }
-    }
+﻿namespace Aristocrat.Monaco.Application.UI.ViewModels
+{
+    using System;
+    using System.Collections.Generic;
+    using System.Windows.Input;
+    using Contracts;
+    using Contracts.Localization;
+    using Contracts.OperatorMenu;
+    using Events;
+    using Hardware.Contracts.Ticket;
+    using Kernel;
+    using Monaco.Localization.Properties;
+    using MVVM;
+    using MVVM.Command;
+    using OperatorMenu;
+
+    /// <summary>
+    ///     A <see cref="OptionsPageViewModel" /> contains the logic for options page.
+    /// </summary>
+    [CLSCompliant(false)]
+    public class OptionsPageViewModel : OperatorMenuMultiPageViewModelBase
+    {
+        private const string MenuExtensionPointPath = "/Application/OperatorMenu/OptionsMenu";
+
+        /// <summary>
+        ///     Initializes a new instance of the <see cref="OptionsPageViewModel" /> class.
+        /// </summary>
+        public OptionsPageViewModel(string pageNameResourceKey) : base(pageNameResourceKey, MenuExtensionPointPath)
+        {
+            VolumeControlIsVisible = GetConfigSetting(OperatorMenuSetting.VolumeControlVisible, false);
+            VolumeViewModel = new VolumeViewModel { InputEnabled = true };
+
+            OutOfServiceButtonIsVisible = GetConfigSetting(OperatorMenuSetting.OutOfServiceVisible, false);
+            OutOfServiceViewModel = new OutOfServiceViewModel();
+
+            PrintVerificationButtonIsVisible = GetConfigSetting(OperatorMenuSetting.MainButtonPrintVerificationVisible, true);
+            PrintVerificationButtonClickedCommand = new ActionCommand<object>(_ => Print(OperatorMenuPrintData.Custom1));
+        }
+
+        // This needs to be false to allow printing from this page
+        protected override bool IsContainerPage => false;
+
+        public bool VolumeControlIsVisible { get; }
+
+        public VolumeViewModel VolumeViewModel { get; }
+
+        public bool OutOfServiceButtonIsVisible { get; }
+
+        public OutOfServiceViewModel OutOfServiceViewModel { get; }
+
+        public bool PrintVerificationButtonIsVisible { get; }
+
+        public ICommand PrintVerificationButtonClickedCommand { get; }
+
+        private IDisableByOperatorManager DisableByOperatorManager
+            => ServiceManager.GetInstance().GetService<IDisableByOperatorManager>();
+
+        protected override void OnLoaded()
+        {
+            if (DisableByOperatorManager.DisabledByOperator)
+            {
+                HandleSystemDisabledByOperatorEvent(false);
+            }
+
+            EventBus?.Subscribe<SystemEnabledByOperatorEvent>(this, _ => HandleSystemDisabledByOperatorEvent(true));
+            EventBus?.Subscribe<SystemDisabledByOperatorEvent>(this, _ => HandleSystemDisabledByOperatorEvent(false));
+
+            VolumeViewModel.OnLoaded();
+            OutOfServiceViewModel.OnLoaded();
+
+            base.OnLoaded();
+        }
+
+        protected override void OnUnloaded()
+        {
+            VolumeViewModel.OnUnloaded();
+            OutOfServiceViewModel.OnUnloaded();
+
+            base.OnUnloaded();
+        }
+
+        protected override void OnInputStatusChanged()
+        {
+            var active = true;
+            var text = string.Empty;
+            switch (AccessRestriction)
+            {
+                case OperatorMenuAccessRestriction.InGameRound:
+                    text = Localizer.For(CultureFor.Operator).GetString(ResourceKeys.EndGameRoundBeforeOutOfServiceText);
+                    active = false;
+                    break;
+                case OperatorMenuAccessRestriction.ZeroCredits:
+                    // Override the Zero-Credits requirement if this property is set.
+                    if (!(bool)PropertiesManager.GetProperty(
+                        ApplicationConstants.MachineSetupConfigEnterOutOfServiceWithCreditsEnabled,
+                        false))
+                    {
+                        text = Localizer.For(CultureFor.Operator).GetString(ResourceKeys.EnteringOutOfServiceModeRequiresZeroCreditsText);
+                        active = false;
+                    }
+                    break;
+            }
+
+            OutOfServiceViewModel.OutOfServiceModeButtonIsEnabled = active;
+            InputStatusText = text;
+
+            if (!active && PopupOpen)
+            {
+                MvvmHelper.ExecuteOnUI(
+                    () =>
+                    {
+                        EventBus.Publish(new OperatorMenuPopupEvent(false, string.Empty));
+                    });
+            }
+        }
+
+        protected override IEnumerable<Ticket> GenerateTicketsForPrint(OperatorMenuPrintData dataType)
+        {
+            IEnumerable<Ticket> tickets = null;
+
+            switch (dataType)
+            {
+                case OperatorMenuPrintData.Custom1:
+                    tickets = GeneratePrintVerificationTickets();
+                    break;
+            }
+
+            return tickets;
+        }
+
+        private void HandleSystemDisabledByOperatorEvent(bool enabled)
+        {
+            InputStatusText = enabled ? string.Empty : Localizer.For(CultureFor.Operator).GetString(ResourceKeys.OutOfService);
+        }
+    }
 }