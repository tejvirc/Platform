--- conflicted
+++ resolved
@@ -1,303 +1,291 @@
-﻿namespace Aristocrat.Monaco.Application.UI.ViewModels
-{
-    using System;
-    using System.Collections.Generic;
-    using System.Windows.Input;
-    using Application.Settings;
-<<<<<<< HEAD
-    using CommunityToolkit.Mvvm.Input;
-=======
->>>>>>> 379a95ed
-    using ConfigWizard;
-    using Contracts;
-    using Contracts.EdgeLight;
-    using Contracts.HardwareDiagnostics;
-    using Contracts.Localization;
-    using Contracts.OperatorMenu;
-    using EdgeLight;
-    using Events;
-    using Hardware.Contracts.EdgeLighting;
-    using Kernel;
-    using Monaco.Localization.Properties;
-<<<<<<< HEAD
-    using Toolkit.Mvvm.Extensions;
-=======
-    using MVVM;
-    using MVVM.Command;
->>>>>>> 379a95ed
-
-    [CLSCompliant(false)]
-    public class EdgeLightingPageViewModel : InspectionWizardViewModelBase
-    {
-        private const int MaxChannelBrightness = 100;
-        private readonly IEdgeLightingController _edgeLightingController;
-        private bool _isEdgeLightingAvailable;
-        private string _infoText;
-        private int _brightnessSliderValue;
-        private string _edgeLightingAttractModeOverrideSelection;
-        private bool _bottomEdgeLightingOn;
-        private bool _inTestMode;
-
-        public EdgeLightingPageViewModel(bool isWizard) : base(isWizard)
-        {
-            _edgeLightingController = ServiceManager.GetInstance().GetService<IEdgeLightingController>();
-            TestViewModel.SetTestReporter(Inspection);
-<<<<<<< HEAD
-            ToggleTestModeCommand = new RelayCommand<object>(_ => InTestMode = !InTestMode);
-=======
-            ToggleTestModeCommand = new ActionCommand<object>(_ => InTestMode = !InTestMode);
->>>>>>> 379a95ed
-        }
-
-        public ICommand ToggleTestModeCommand { get; }
-
-        public string InfoText
-        {
-            get => _infoText;
-            set
-            {
-                _infoText = value;
-                OnPropertyChanged(nameof(InfoText));
-                OnPropertyChanged(nameof(InfoTextVisible));
-                UpdateStatusText();
-            }
-        }
-
-        public bool InfoTextVisible => !string.IsNullOrWhiteSpace(InfoText);
-
-        public bool IsEdgeLightingAvailable
-        {
-            get => _isEdgeLightingAvailable;
-
-            set
-            {
-                this.SetProperty(
-                    ref _isEdgeLightingAvailable,
-                    value,
-                    OnPropertyChanged,
-                    nameof(IsEdgeLightingAvailable),
-                    nameof(TestButtonEnabled));
-                OnPropertyChanged(nameof(EdgeLightingEnabled));
-                if (!value)
-                {
-                    InTestMode = false;
-                }
-            }
-        }
-
-        public bool EdgeLightingEnabled => InputEnabled && IsEdgeLightingAvailable;
-
-        public bool TestButtonEnabled => TestModeEnabled && IsEdgeLightingAvailable;
-
-        public bool InTestMode
-        {
-            get => _inTestMode;
-            set
-            {
-                TestViewModel.TestMode = value;
-                if (!value)
-                {
-                    if (_inTestMode)
-                    {
-                        EventBus.Publish(new HardwareDiagnosticTestFinishedEvent(HardwareDiagnosticDeviceCategory.EdgeLighting));
-                    }
-
-                    _edgeLightingController.ClearBrightnessForPriority(StripPriority.PlatformTest);
-                    UpdateStatusText();
-                }
-                else
-                {
-                    EventBus.Publish(new HardwareDiagnosticTestStartedEvent(HardwareDiagnosticDeviceCategory.EdgeLighting));
-                    EventBus.Publish(new OperatorMenuWarningMessageEvent(""));
-                }
-
-                SetProperty(ref _inTestMode, value, nameof(InTestMode));
-            }
-        }
-
-        public bool IsCabinetThatAllowsBottomStripToggle =>
-            PropertiesManager.GetValue(ApplicationConstants.BottomStripEnabled, false);
-
-        public bool ShowOverrideSetting =>
-            GetConfigSetting(OperatorMenuSetting.EdgeLightingOverrideVisible, true);
-
-        public bool IsCabinetThatAllowsEdgeLightBrightnessSetting =>
-            PropertiesManager.GetValue(ApplicationConstants.EdgeLightingBrightnessControlEnabled, false);
-
-        public int MinimumBrightnessSetting =>
-            PropertiesManager.GetValue(ApplicationConstants.EdgeLightingBrightnessControlMin, 0);
-
-        public int MaximumBrightnessSetting =>
-            PropertiesManager.GetValue(ApplicationConstants.EdgeLightingBrightnessControlMax, 100);
-
-        public int MaximumAllowedBrightnessValue
-        {
-            get => _brightnessSliderValue;
-            set
-            {
-                SetProperty(ref _brightnessSliderValue, value, nameof(MaximumAllowedBrightnessValue));
-                PropertiesManager.SetProperty(
-                    ApplicationConstants.MaximumAllowedEdgeLightingBrightnessKey,
-                    _brightnessSliderValue);
-                EventBus.Publish
-                    (new MaximumOperatorBrightnessChangedEvent(_brightnessSliderValue));
-            }
-        }
-
-        public bool BottomEdgeLightingOn
-        {
-            get => _bottomEdgeLightingOn;
-            set
-            {
-                SetProperty(ref _bottomEdgeLightingOn, value, nameof(BottomEdgeLightingOn));
-                PropertiesManager.SetProperty(ApplicationConstants.BottomEdgeLightingOnKey, _bottomEdgeLightingOn);
-                if (_bottomEdgeLightingOn)
-                {
-                    EventBus.Publish(new BottomStripOnEvent());
-                }
-                else
-                {
-                    EventBus.Publish(new BottomStripOffEvent());
-                }
-            }
-        }
-
-        // TODO: need to set the values based on jurisdiction
-        public Dictionary<string, string> LightingOverrideChoices =>
-            new Dictionary<string, string>
-            {
-                {
-                    Localizer.For(CultureFor.Operator).GetString(ResourceKeys.LightingOverrideTransparent),
-                    Localizer.For(CultureFor.Operator).GetString(ResourceKeys.LightingOverrideDisabled)
-                },
-                {
-                    Localizer.For(CultureFor.Operator).GetString(ResourceKeys.LightingOverrideBlue),
-                    Localizer.For(CultureFor.Operator).GetString(ResourceKeys.LightingOverrideBlue)
-                },
-                {
-                    Localizer.For(CultureFor.Operator).GetString(ResourceKeys.LightingOverrideRed),
-                    Localizer.For(CultureFor.Operator).GetString(ResourceKeys.LightingOverrideRed)
-                },
-                {
-                    Localizer.For(CultureFor.Operator).GetString(ResourceKeys.LightingOverrideGold),
-                    Localizer.For(CultureFor.Operator).GetString(ResourceKeys.LightingOverrideGold)
-                }
-            };
-
-        public string EdgeLightingAttractModeOverrideSelection
-        {
-            get => _edgeLightingAttractModeOverrideSelection;
-            set
-            {
-                SetProperty(ref _edgeLightingAttractModeOverrideSelection, value, nameof(EdgeLightingAttractModeOverrideSelection));
-                PropertiesManager.SetProperty(
-                    ApplicationConstants.EdgeLightingAttractModeColorOverrideSelectionKey,
-                    _edgeLightingAttractModeOverrideSelection);
-            }
-        }
-
-        public EdgeLightingTestViewModel TestViewModel { get; } = new EdgeLightingTestViewModel();
-
-        protected override void OnLoaded()
-        {
-            IsEdgeLightingAvailable = _edgeLightingController.IsDetected;
-            InfoText = IsEdgeLightingAvailable
-                ? string.Empty
-                : Localizer.For(CultureFor.Operator).GetString(ResourceKeys.EdgeLightingDisconnectionText);
-
-            if (IsEdgeLightingAvailable && IsWizardPage)
-            {
-                InTestMode = true;
-            }
-
-            EventBus.Subscribe<EdgeLightingConnectedEvent>(this, HandleEdgeLightConnectedEvent);
-            EventBus.Subscribe<EdgeLightingDisconnectedEvent>(this, HandleEdgeLightDisconnectedEvent);
-
-            if (IsCabinetThatAllowsEdgeLightBrightnessSetting)
-            {
-                MaximumAllowedBrightnessValue = PropertiesManager.GetValue(
-                    ApplicationConstants.MaximumAllowedEdgeLightingBrightnessKey,
-                    PropertiesManager.GetValue(
-                        ApplicationConstants.EdgeLightingBrightnessControlDefault,
-                        MaxChannelBrightness));
-            }
-
-            EdgeLightingAttractModeOverrideSelection = PropertiesManager.GetValue(
-                ApplicationConstants.EdgeLightingAttractModeColorOverrideSelectionKey,
-                Localizer.For(CultureFor.Operator).GetString(ResourceKeys.LightingOverrideTransparent));
-
-            if (IsCabinetThatAllowsBottomStripToggle)
-            {
-                BottomEdgeLightingOn = PropertiesManager.GetValue(ApplicationConstants.BottomEdgeLightingOnKey, false);
-            }
-
-            Inspection?.SetFirmwareVersion(
-                MachineSettingsUtilities.GetLightingIdentification(Localizer.For(CultureFor.Operator)));
-
-            base.OnLoaded();
-        }
-
-        protected override void OnUnloaded()
-        {
-            InTestMode = false;
-            _edgeLightingController.ClearBrightnessForPriority(StripPriority.PlatformTest);
-            EventBus.UnsubscribeAll(this);
-
-            base.OnUnloaded();
-        }
-
-        protected override void SetupNavigation()
-        {
-            if (WizardNavigator != null)
-            {
-                WizardNavigator.CanNavigateForward = true;
-            }
-        }
-
-        protected override void SaveChanges()
-        {
-        }
-
-        protected override void OnInputEnabledChanged()
-        {
-            OnPropertyChanged(nameof(EdgeLightingEnabled));
-        }
-
-        protected override void OnTestModeEnabledChanged()
-        {
-            OnPropertyChanged(nameof(TestButtonEnabled));
-        }
-
-        protected override void UpdateStatusText()
-        {
-            if (InfoTextVisible && !string.IsNullOrEmpty(InfoText))
-            {
-                EventBus.Publish(new OperatorMenuWarningMessageEvent(InfoText));
-            }
-            else
-            {
-                base.UpdateStatusText();
-            }
-        }
-
-        private void HandleEdgeLightConnectedEvent(EdgeLightingConnectedEvent evt)
-        {
-            Execute.OnUIThread(
-                () =>
-                {
-                    IsEdgeLightingAvailable = true;
-                    InfoText = string.Empty;
-                });
-        }
-
-        private void HandleEdgeLightDisconnectedEvent(EdgeLightingDisconnectedEvent evt)
-        {
-            Execute.OnUIThread(
-                () =>
-                {
-                    IsEdgeLightingAvailable = false;
-                    InfoText = Localizer.For(CultureFor.Operator).GetString(ResourceKeys.EdgeLightingDisconnectionText);
-                });
-        }
-    }
+namespace Aristocrat.Monaco.Application.UI.ViewModels
+{
+    using System;
+    using System.Collections.Generic;
+    using System.Windows.Input;
+    using Application.Settings;
+    using CommunityToolkit.Mvvm.Input;
+    using ConfigWizard;
+    using Contracts;
+    using Contracts.EdgeLight;
+    using Contracts.HardwareDiagnostics;
+    using Contracts.Localization;
+    using Contracts.OperatorMenu;
+    using EdgeLight;
+    using Events;
+    using Hardware.Contracts.EdgeLighting;
+    using Kernel;
+    using Monaco.Localization.Properties;
+    using Toolkit.Mvvm.Extensions;
+
+    [CLSCompliant(false)]
+    public class EdgeLightingPageViewModel : InspectionWizardViewModelBase
+    {
+        private const int MaxChannelBrightness = 100;
+        private readonly IEdgeLightingController _edgeLightingController;
+        private bool _isEdgeLightingAvailable;
+        private string _infoText;
+        private int _brightnessSliderValue;
+        private string _edgeLightingAttractModeOverrideSelection;
+        private bool _bottomEdgeLightingOn;
+        private bool _inTestMode;
+
+        public EdgeLightingPageViewModel(bool isWizard) : base(isWizard)
+        {
+            _edgeLightingController = ServiceManager.GetInstance().GetService<IEdgeLightingController>();
+            TestViewModel.SetTestReporter(Inspection);
+            ToggleTestModeCommand = new RelayCommand<object>(_ => InTestMode = !InTestMode);
+        }
+
+        public ICommand ToggleTestModeCommand { get; }
+
+        public string InfoText
+        {
+            get => _infoText;
+            set
+            {
+                _infoText = value;
+                OnPropertyChanged(nameof(InfoText));
+                OnPropertyChanged(nameof(InfoTextVisible));
+                UpdateStatusText();
+            }
+        }
+
+        public bool InfoTextVisible => !string.IsNullOrWhiteSpace(InfoText);
+
+        public bool IsEdgeLightingAvailable
+        {
+            get => _isEdgeLightingAvailable;
+
+            set
+            {
+                this.SetProperty(
+                    ref _isEdgeLightingAvailable,
+                    value,
+                    OnPropertyChanged,
+                    nameof(IsEdgeLightingAvailable),
+                    nameof(TestButtonEnabled));
+                OnPropertyChanged(nameof(EdgeLightingEnabled));
+                if (!value)
+                {
+                    InTestMode = false;
+                }
+            }
+        }
+
+        public bool EdgeLightingEnabled => InputEnabled && IsEdgeLightingAvailable;
+
+        public bool TestButtonEnabled => TestModeEnabled && IsEdgeLightingAvailable;
+
+        public bool InTestMode
+        {
+            get => _inTestMode;
+            set
+            {
+                TestViewModel.TestMode = value;
+                if (!value)
+                {
+                    if (_inTestMode)
+                    {
+                        EventBus.Publish(new HardwareDiagnosticTestFinishedEvent(HardwareDiagnosticDeviceCategory.EdgeLighting));
+                    }
+
+                    _edgeLightingController.ClearBrightnessForPriority(StripPriority.PlatformTest);
+                    UpdateStatusText();
+                }
+                else
+                {
+                    EventBus.Publish(new HardwareDiagnosticTestStartedEvent(HardwareDiagnosticDeviceCategory.EdgeLighting));
+                    EventBus.Publish(new OperatorMenuWarningMessageEvent(""));
+                }
+
+                SetProperty(ref _inTestMode, value, nameof(InTestMode));
+            }
+        }
+
+        public bool IsCabinetThatAllowsBottomStripToggle =>
+            PropertiesManager.GetValue(ApplicationConstants.BottomStripEnabled, false);
+
+        public bool ShowOverrideSetting =>
+            GetConfigSetting(OperatorMenuSetting.EdgeLightingOverrideVisible, true);
+
+        public bool IsCabinetThatAllowsEdgeLightBrightnessSetting =>
+            PropertiesManager.GetValue(ApplicationConstants.EdgeLightingBrightnessControlEnabled, false);
+
+        public int MinimumBrightnessSetting =>
+            PropertiesManager.GetValue(ApplicationConstants.EdgeLightingBrightnessControlMin, 0);
+
+        public int MaximumBrightnessSetting =>
+            PropertiesManager.GetValue(ApplicationConstants.EdgeLightingBrightnessControlMax, 100);
+
+        public int MaximumAllowedBrightnessValue
+        {
+            get => _brightnessSliderValue;
+            set
+            {
+                SetProperty(ref _brightnessSliderValue, value, nameof(MaximumAllowedBrightnessValue));
+                PropertiesManager.SetProperty(
+                    ApplicationConstants.MaximumAllowedEdgeLightingBrightnessKey,
+                    _brightnessSliderValue);
+                EventBus.Publish
+                    (new MaximumOperatorBrightnessChangedEvent(_brightnessSliderValue));
+            }
+        }
+
+        public bool BottomEdgeLightingOn
+        {
+            get => _bottomEdgeLightingOn;
+            set
+            {
+                SetProperty(ref _bottomEdgeLightingOn, value, nameof(BottomEdgeLightingOn));
+                PropertiesManager.SetProperty(ApplicationConstants.BottomEdgeLightingOnKey, _bottomEdgeLightingOn);
+                if (_bottomEdgeLightingOn)
+                {
+                    EventBus.Publish(new BottomStripOnEvent());
+                }
+                else
+                {
+                    EventBus.Publish(new BottomStripOffEvent());
+                }
+            }
+        }
+
+        // TODO: need to set the values based on jurisdiction
+        public Dictionary<string, string> LightingOverrideChoices =>
+            new Dictionary<string, string>
+            {
+                {
+                    Localizer.For(CultureFor.Operator).GetString(ResourceKeys.LightingOverrideTransparent),
+                    Localizer.For(CultureFor.Operator).GetString(ResourceKeys.LightingOverrideDisabled)
+                },
+                {
+                    Localizer.For(CultureFor.Operator).GetString(ResourceKeys.LightingOverrideBlue),
+                    Localizer.For(CultureFor.Operator).GetString(ResourceKeys.LightingOverrideBlue)
+                },
+                {
+                    Localizer.For(CultureFor.Operator).GetString(ResourceKeys.LightingOverrideRed),
+                    Localizer.For(CultureFor.Operator).GetString(ResourceKeys.LightingOverrideRed)
+                },
+                {
+                    Localizer.For(CultureFor.Operator).GetString(ResourceKeys.LightingOverrideGold),
+                    Localizer.For(CultureFor.Operator).GetString(ResourceKeys.LightingOverrideGold)
+                }
+            };
+
+        public string EdgeLightingAttractModeOverrideSelection
+        {
+            get => _edgeLightingAttractModeOverrideSelection;
+            set
+            {
+                SetProperty(ref _edgeLightingAttractModeOverrideSelection, value, nameof(EdgeLightingAttractModeOverrideSelection));
+                PropertiesManager.SetProperty(
+                    ApplicationConstants.EdgeLightingAttractModeColorOverrideSelectionKey,
+                    _edgeLightingAttractModeOverrideSelection);
+            }
+        }
+
+        public EdgeLightingTestViewModel TestViewModel { get; } = new EdgeLightingTestViewModel();
+
+        protected override void OnLoaded()
+        {
+            IsEdgeLightingAvailable = _edgeLightingController.IsDetected;
+            InfoText = IsEdgeLightingAvailable
+                ? string.Empty
+                : Localizer.For(CultureFor.Operator).GetString(ResourceKeys.EdgeLightingDisconnectionText);
+
+            if (IsEdgeLightingAvailable && IsWizardPage)
+            {
+                InTestMode = true;
+            }
+
+            EventBus.Subscribe<EdgeLightingConnectedEvent>(this, HandleEdgeLightConnectedEvent);
+            EventBus.Subscribe<EdgeLightingDisconnectedEvent>(this, HandleEdgeLightDisconnectedEvent);
+
+            if (IsCabinetThatAllowsEdgeLightBrightnessSetting)
+            {
+                MaximumAllowedBrightnessValue = PropertiesManager.GetValue(
+                    ApplicationConstants.MaximumAllowedEdgeLightingBrightnessKey,
+                    PropertiesManager.GetValue(
+                        ApplicationConstants.EdgeLightingBrightnessControlDefault,
+                        MaxChannelBrightness));
+            }
+
+            EdgeLightingAttractModeOverrideSelection = PropertiesManager.GetValue(
+                ApplicationConstants.EdgeLightingAttractModeColorOverrideSelectionKey,
+                Localizer.For(CultureFor.Operator).GetString(ResourceKeys.LightingOverrideTransparent));
+
+            if (IsCabinetThatAllowsBottomStripToggle)
+            {
+                BottomEdgeLightingOn = PropertiesManager.GetValue(ApplicationConstants.BottomEdgeLightingOnKey, false);
+            }
+
+            Inspection?.SetFirmwareVersion(
+                MachineSettingsUtilities.GetLightingIdentification(Localizer.For(CultureFor.Operator)));
+
+            base.OnLoaded();
+        }
+
+        protected override void OnUnloaded()
+        {
+            InTestMode = false;
+            _edgeLightingController.ClearBrightnessForPriority(StripPriority.PlatformTest);
+            EventBus.UnsubscribeAll(this);
+
+            base.OnUnloaded();
+        }
+
+        protected override void SetupNavigation()
+        {
+            if (WizardNavigator != null)
+            {
+                WizardNavigator.CanNavigateForward = true;
+            }
+        }
+
+        protected override void SaveChanges()
+        {
+        }
+
+        protected override void OnInputEnabledChanged()
+        {
+            OnPropertyChanged(nameof(EdgeLightingEnabled));
+        }
+
+        protected override void OnTestModeEnabledChanged()
+        {
+            OnPropertyChanged(nameof(TestButtonEnabled));
+        }
+
+        protected override void UpdateStatusText()
+        {
+            if (InfoTextVisible && !string.IsNullOrEmpty(InfoText))
+            {
+                EventBus.Publish(new OperatorMenuWarningMessageEvent(InfoText));
+            }
+            else
+            {
+                base.UpdateStatusText();
+            }
+        }
+
+        private void HandleEdgeLightConnectedEvent(EdgeLightingConnectedEvent evt)
+        {
+            Execute.OnUIThread(
+                () =>
+                {
+                    IsEdgeLightingAvailable = true;
+                    InfoText = string.Empty;
+                });
+        }
+
+        private void HandleEdgeLightDisconnectedEvent(EdgeLightingDisconnectedEvent evt)
+        {
+            Execute.OnUIThread(
+                () =>
+                {
+                    IsEdgeLightingAvailable = false;
+                    InfoText = Localizer.For(CultureFor.Operator).GetString(ResourceKeys.EdgeLightingDisconnectionText);
+                });
+        }
+    }
 }