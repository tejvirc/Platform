﻿namespace Aristocrat.Monaco.Application.UI.ViewModels
{
    using System;
<<<<<<< HEAD
    using CommunityToolkit.Mvvm.ComponentModel;
=======
>>>>>>> 379a95ed
    using Contracts.ConfigWizard;
    using Hardware.Contracts.Button;
    using Kernel;

    [CLSCompliant(false)]
    public class ButtonViewModel : ObservableObject
    {
        private readonly IButtonService _button;
        private readonly object _context = new object();
        private readonly IEventBus _eventBus;
        private readonly IInspectionService _reporter;
        private ButtonAction _action;
        private string _name;
        private ButtonState _state;

        public ButtonViewModel(int id, IInspectionService reporter)
            : this(
                ServiceManager.GetInstance().GetService<IEventBus>(),
                ServiceManager.GetInstance().GetService<IButtonService>(),
                id,
                reporter
            )
        {
        }

        public ButtonViewModel(IEventBus eventBus, IButtonService button, int id, IInspectionService reporter)
        {
            _eventBus = eventBus;
            _button = button;
            Id = id;
            _reporter = reporter;
        }

        public int Id { get; }

        public string Name
        {
            get => _name;

            set
            {
                if (_name == value)
                {
                    return;
                }

                _name = value;
                OnPropertyChanged(nameof(Name));
            }
        }

        public ButtonAction Action
        {
            get => _action;

            set
            {
                if (_action == value)
                {
                    return;
                }

                _action = value;
                OnPropertyChanged(nameof(Action));
                OnPropertyChanged(nameof(IsPressed));
            }
        }

        public ButtonState State
        {
            get => _state;

            private set
            {
                if (_state == value)
                {
                    return;
                }

                _state = value;
                OnPropertyChanged(nameof(State));
            }
        }

        public bool IsPressed => Action == ButtonAction.Down;

        public void OnLoaded()
        {
            Update();

            _eventBus.Subscribe<UpEvent>(_context, HandleEvent);
            _eventBus.Subscribe<DownEvent>(_context, HandleEvent);
        }

        public void OnUnloaded()
        {
            _eventBus.UnsubscribeAll(_context);
        }

        private void HandleEvent(UpEvent evt)
        {
            if (evt.LogicalId != Id)
            {
                return;
            }

            Update();
            _reporter?.SetTestName($"{Name} {Action}");
        }

        private void HandleEvent(DownEvent evt)
        {
            if (evt.LogicalId != Id)
            {
                return;
            }

            Update();
            _reporter?.SetTestName($"{Name} {Action}");
        }

        private void Update()
        {
            Name = _button.GetLocalizedButtonName(Id);
            Action = _button.GetButtonAction(Id);
            State = _button.GetButtonState(Id);
        }
    }
}<|MERGE_RESOLUTION|>--- conflicted
+++ resolved
@@ -1,136 +1,133 @@
-﻿namespace Aristocrat.Monaco.Application.UI.ViewModels
-{
-    using System;
-<<<<<<< HEAD
-    using CommunityToolkit.Mvvm.ComponentModel;
-=======
->>>>>>> 379a95ed
-    using Contracts.ConfigWizard;
-    using Hardware.Contracts.Button;
-    using Kernel;
-
-    [CLSCompliant(false)]
-    public class ButtonViewModel : ObservableObject
-    {
-        private readonly IButtonService _button;
-        private readonly object _context = new object();
-        private readonly IEventBus _eventBus;
-        private readonly IInspectionService _reporter;
-        private ButtonAction _action;
-        private string _name;
-        private ButtonState _state;
-
-        public ButtonViewModel(int id, IInspectionService reporter)
-            : this(
-                ServiceManager.GetInstance().GetService<IEventBus>(),
-                ServiceManager.GetInstance().GetService<IButtonService>(),
-                id,
-                reporter
-            )
-        {
-        }
-
-        public ButtonViewModel(IEventBus eventBus, IButtonService button, int id, IInspectionService reporter)
-        {
-            _eventBus = eventBus;
-            _button = button;
-            Id = id;
-            _reporter = reporter;
-        }
-
-        public int Id { get; }
-
-        public string Name
-        {
-            get => _name;
-
-            set
-            {
-                if (_name == value)
-                {
-                    return;
-                }
-
-                _name = value;
-                OnPropertyChanged(nameof(Name));
-            }
-        }
-
-        public ButtonAction Action
-        {
-            get => _action;
-
-            set
-            {
-                if (_action == value)
-                {
-                    return;
-                }
-
-                _action = value;
-                OnPropertyChanged(nameof(Action));
-                OnPropertyChanged(nameof(IsPressed));
-            }
-        }
-
-        public ButtonState State
-        {
-            get => _state;
-
-            private set
-            {
-                if (_state == value)
-                {
-                    return;
-                }
-
-                _state = value;
-                OnPropertyChanged(nameof(State));
-            }
-        }
-
-        public bool IsPressed => Action == ButtonAction.Down;
-
-        public void OnLoaded()
-        {
-            Update();
-
-            _eventBus.Subscribe<UpEvent>(_context, HandleEvent);
-            _eventBus.Subscribe<DownEvent>(_context, HandleEvent);
-        }
-
-        public void OnUnloaded()
-        {
-            _eventBus.UnsubscribeAll(_context);
-        }
-
-        private void HandleEvent(UpEvent evt)
-        {
-            if (evt.LogicalId != Id)
-            {
-                return;
-            }
-
-            Update();
-            _reporter?.SetTestName($"{Name} {Action}");
-        }
-
-        private void HandleEvent(DownEvent evt)
-        {
-            if (evt.LogicalId != Id)
-            {
-                return;
-            }
-
-            Update();
-            _reporter?.SetTestName($"{Name} {Action}");
-        }
-
-        private void Update()
-        {
-            Name = _button.GetLocalizedButtonName(Id);
-            Action = _button.GetButtonAction(Id);
-            State = _button.GetButtonState(Id);
-        }
-    }
+namespace Aristocrat.Monaco.Application.UI.ViewModels
+{
+    using System;
+    using CommunityToolkit.Mvvm.ComponentModel;
+    using Contracts.ConfigWizard;
+    using Hardware.Contracts.Button;
+    using Kernel;
+
+    [CLSCompliant(false)]
+    public class ButtonViewModel : ObservableObject
+    {
+        private readonly IButtonService _button;
+        private readonly object _context = new object();
+        private readonly IEventBus _eventBus;
+        private readonly IInspectionService _reporter;
+        private ButtonAction _action;
+        private string _name;
+        private ButtonState _state;
+
+        public ButtonViewModel(int id, IInspectionService reporter)
+            : this(
+                ServiceManager.GetInstance().GetService<IEventBus>(),
+                ServiceManager.GetInstance().GetService<IButtonService>(),
+                id,
+                reporter
+            )
+        {
+        }
+
+        public ButtonViewModel(IEventBus eventBus, IButtonService button, int id, IInspectionService reporter)
+        {
+            _eventBus = eventBus;
+            _button = button;
+            Id = id;
+            _reporter = reporter;
+        }
+
+        public int Id { get; }
+
+        public string Name
+        {
+            get => _name;
+
+            set
+            {
+                if (_name == value)
+                {
+                    return;
+                }
+
+                _name = value;
+                OnPropertyChanged(nameof(Name));
+            }
+        }
+
+        public ButtonAction Action
+        {
+            get => _action;
+
+            set
+            {
+                if (_action == value)
+                {
+                    return;
+                }
+
+                _action = value;
+                OnPropertyChanged(nameof(Action));
+                OnPropertyChanged(nameof(IsPressed));
+            }
+        }
+
+        public ButtonState State
+        {
+            get => _state;
+
+            private set
+            {
+                if (_state == value)
+                {
+                    return;
+                }
+
+                _state = value;
+                OnPropertyChanged(nameof(State));
+            }
+        }
+
+        public bool IsPressed => Action == ButtonAction.Down;
+
+        public void OnLoaded()
+        {
+            Update();
+
+            _eventBus.Subscribe<UpEvent>(_context, HandleEvent);
+            _eventBus.Subscribe<DownEvent>(_context, HandleEvent);
+        }
+
+        public void OnUnloaded()
+        {
+            _eventBus.UnsubscribeAll(_context);
+        }
+
+        private void HandleEvent(UpEvent evt)
+        {
+            if (evt.LogicalId != Id)
+            {
+                return;
+            }
+
+            Update();
+            _reporter?.SetTestName($"{Name} {Action}");
+        }
+
+        private void HandleEvent(DownEvent evt)
+        {
+            if (evt.LogicalId != Id)
+            {
+                return;
+            }
+
+            Update();
+            _reporter?.SetTestName($"{Name} {Action}");
+        }
+
+        private void Update()
+        {
+            Name = _button.GetLocalizedButtonName(Id);
+            Action = _button.GetButtonAction(Id);
+            State = _button.GetButtonState(Id);
+        }
+    }
 }