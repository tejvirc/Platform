--- conflicted
+++ resolved
@@ -1,276 +1,252 @@
-namespace Aristocrat.Monaco.Application.UI.ViewModels
-{
-    using System;
-    using System.Collections.Generic;
-    using System.Collections.ObjectModel;
-    using System.Linq;
-    using Application.Settings;
-    using ButtonTestDeck;
-    using ConfigWizard;
-    using Contracts.HardwareDiagnostics;
-    using Contracts.Localization;
-    using Hardware.Contracts.Button;
-<<<<<<< HEAD
-    using Hardware.Contracts.Cabinet;
-    using JetBrains.Annotations;
-=======
-    using Hardware.Contracts.ButtonDeck;
->>>>>>> 695a1962
-    using Kernel;
-    using Models;
-    using Monaco.UI.Common.Extensions;
-    using MVVM;
-
-    [CLSCompliant(false)]
-    public class ButtonPageViewModel : InspectionWizardViewModelBase
-    {
-        private readonly ICabinetDetectionService _cabinet;
-        private const int PlayButtonId = 113;
-        private const int JackPotId = 130;
-
-        private readonly object _context = new();
-        private readonly IButtonService _buttonService;
-        private readonly IButtonDeckDisplay _buttonDeckDisplay;
-        private readonly LCDButtonTestDeck _buttonDeck;
-
-        private bool _isLcdButtonDeckEnabled = true;
-
-        private string _firmwareCrc;
-        private string _crcSeed;
-
-        /// <summary>
-        ///     Creates an instance of <see cref="ButtonPageViewModel"/>
-        /// </summary>
-        /// <param name="isWizard">Whether or not this is for the configuration wizard</param>
-        public ButtonPageViewModel(bool isWizard)
-            : this(
-                ServiceManager.GetInstance().GetService<ICabinetDetectionService>(),
-                ServiceManager.GetInstance().GetService<IButtonService>(),
-                ServiceManager.GetInstance().GetService<IButtonDeckDisplay>(),
-                isWizard)
-        {
-        }
-
-        /// <summary>
-        ///     Creates an instance of <see cref="ButtonPageViewModel"/>
-        /// </summary>
-        /// <param name="cabinet">An instance of <see cref="ICabinetDetectionService"/></param>
-        /// <param name="buttonService">An instance of <see cref="IButtonService"/></param>
-        /// <param name="buttonDeckService">An instance of <see cref="IButtonDeckDisplay"/></param>
-        /// <param name="isWizard">Whether or not this is for the configuration wizard</param>
-        public ButtonPageViewModel(
-            ICabinetDetectionService cabinet,
-            IButtonService buttonService,
-            IButtonDeckDisplay buttonDeckService,
-            bool isWizard) : base(isWizard)
-        {
-            _cabinet = cabinet ?? throw new ArgumentNullException(nameof(cabinet));
-            _buttonService = buttonService ?? throw new ArgumentNullException(nameof(buttonService));
-            _buttonDeckDisplay = buttonDeckService ?? throw new ArgumentNullException(nameof(buttonDeckService));
-            if (_cabinet.GetButtonDeckType(PropertiesManager) == ButtonDeckType.LCD)
-            {
-                _buttonDeck = new LCDButtonTestDeck();
-            }
-        }
-
-        public override bool CanCalibrateTouchScreens => false;
-
-        public ObservableCollection<ButtonViewModel> Buttons { get; } = new();
-
-<<<<<<< HEAD
-        /// <summary>
-        ///     A collection of information about the pressed button.
-        ///         <list type="bullet">
-        ///             <item><see cref="Tuple{T1,T2,T3}.Item1"/>:
-        ///                 The value of <see cref="LCDButtonTestDeck.ResourceKey(int)"/>.
-        ///                 If the <see cref="LCDButtonTestDeck"/> is null, then use <see cref="Tuple{T1,T2,T3}.Item2"/>.
-        ///             </item>
-        ///             <item><see cref="Tuple{T1,T2,T3}.Item2"/>:
-        ///                 The physical ID of the button. This is used if <see cref="LCDButtonTestDeck"/> is null.
-        ///             </item>
-        ///             <item><see cref="Tuple{T1,T2,T3}.Item3"/>:
-        ///                 The name of the button.
-        ///             </item>
-        ///         </list>
-        /// </summary>
-        public ObservableCollection<Tuple<string, int, string>> PressedButtonsData { get; } = new();
-=======
-        public ObservableCollection<PressedButtonData> PressedButtonsData { get; }
-            = new ObservableCollection<PressedButtonData>();
->>>>>>> 695a1962
-
-        public bool IsLcdPanelEnabled
-        {
-            get => _isLcdButtonDeckEnabled;
-            set
-            {
-                _isLcdButtonDeckEnabled = value;
-                RaisePropertyChanged(nameof(IsLcdPanelEnabled));
-            }
-        }
-
-        public string FirmwareCrc
-        {
-            get => _firmwareCrc;
-            set
-            {
-                if (_firmwareCrc == value)
-                {
-                    return;
-                }
-
-                _firmwareCrc = value;
-                RaisePropertyChanged(nameof(FirmwareCrc));
-            }
-        }
-
-        public string CrcSeed
-        {
-            get => _crcSeed;
-            set
-            {
-                if (_crcSeed == value)
-                {
-                    return;
-                }
-
-                _crcSeed = value;
-                RaisePropertyChanged(nameof(CrcSeed));
-            }
-        }
-
-        protected sealed override void OnLoaded()
-        {
-            EventBus.Publish(new HardwareDiagnosticTestStartedEvent(HardwareDiagnosticDeviceCategory.Buttons));
-
-            (FirmwareCrc, CrcSeed) = _buttonDeckDisplay.GetButtonDeckFirmwareCrc(PropertiesManager);
-
-            IsLcdPanelEnabled = IsButtonDeckLcd();
-
-            Subscribe();
-
-            _buttonDeck?.OnLoaded();
-
-            LoadButtonViewModels();
-
-            Inspection?.SetFirmwareVersion(
-                MachineSettingsUtilities.GetButtonDeckIdentification(Localizer.For(CultureFor.Operator)));
-
-            base.OnLoaded();
-        }
-
-        protected override void OnUnloaded()
-        {
-            EventBus.Publish(new HardwareDiagnosticTestFinishedEvent(HardwareDiagnosticDeviceCategory.Buttons));
-
-            Unsubscribe();
-
-            _buttonDeck?.OnUnloaded();
-
-            DisposeInternal();
-
-            base.OnUnloaded();
-        }
-
-        protected override void SetupNavigation()
-        {
-            if (WizardNavigator != null)
-            {
-                WizardNavigator.CanNavigateForward = true;
-            }
-        }
-
-        protected override void SaveChanges()
-        {
-        }
-
-        protected override void DisposeInternal()
-        {
-            foreach (var button in Buttons)
-            {
-                button.OnUnloaded();
-            }
-
-            _buttonService.ExitButtonTestMode();
-
-            base.DisposeInternal();
-        }
-
-        private void Subscribe()
-        {
-            EventBus.Subscribe<DownEvent>(_context, HandleEvent);
-            EventBus.Subscribe<UpEvent>(_context, HandleEvent);
-        }
-
-        private void Unsubscribe()
-        {
-            EventBus.UnsubscribeAll(_context);
-        }
-
-        private bool IsButtonDeckLcd()
-        {
-            var deckType = _cabinet.GetButtonDeckType(PropertiesManager);
-            return deckType is ButtonDeckType.LCD or ButtonDeckType.SimulatedLCD;
-        }
-
-        private void LoadButtonViewModels()
-        {
-            Buttons.Clear();
-
-            _buttonService.EnterButtonTestMode();
-
-            var buttonIds = _buttonService.LogicalButtons
-                .Where(button => button.Key == PlayButtonId)
-                .Select(button => button.Key);
-
-            foreach (var buttonId in buttonIds)
-            {
-                var viewModel = new ButtonViewModel(buttonId, null);
-                Buttons.Add(viewModel);
-                viewModel.OnLoaded();
-            }
-        }
-
-        private void HandleEvent(DownEvent evt)
-        {
-            if (!TestModeEnabled || evt.LogicalId == JackPotId)
-            {
-                return;
-            }
-
-            _buttonDeck?.Pressed(evt.LogicalId);
-
-            var pressedData = new PressedButtonData(
-                _buttonDeck?.ResourceKey(evt.LogicalId),
-                _buttonService.GetButtonPhysicalId(evt.LogicalId),
-                _buttonService.GetLocalizedButtonName(evt.LogicalId, Localizer.For(CultureFor.Operator).GetString),
-                _buttonService.GetButtonName(evt.LogicalId));
-
-            MvvmHelper.ExecuteOnUI(() => PressedButtonsData.Insert(0, pressedData));
-            Inspection?.SetTestName(_buttonService.GetButtonName(evt.LogicalId));
-        }
-
-        private void HandleEvent(UpEvent evt)
-        {
-            _buttonDeck?.Released(evt.LogicalId);
-        }
-
-        protected override void OnOperatorCultureChanged(OperatorCultureChangedEvent evt)
-        {
-            MvvmHelper.ExecuteOnUI(() =>
-            {
-                var coll = new ObservableCollection<PressedButtonData>();
-                foreach (var button in PressedButtonsData)
-                {
-                    button.RefreshFields();
-                    coll.Add(button);
-                }
-                PressedButtonsData.Clear();
-                PressedButtonsData.AddRange(coll);
-                RaisePropertyChanged(nameof(PressedButtonsData));
-            });
-
-            base.OnOperatorCultureChanged(evt);
-        }
-    }
+﻿namespace Aristocrat.Monaco.Application.UI.ViewModels
+{
+    using System;
+    using System.Collections.Generic;
+    using System.Collections.ObjectModel;
+    using System.Linq;
+    using Application.Settings;
+    using ButtonTestDeck;
+    using ConfigWizard;
+    using Contracts.HardwareDiagnostics;
+    using Contracts.Localization;
+    using Hardware.Contracts.Button;
+	using Hardware.Contracts.ButtonDeck;
+    using Hardware.Contracts.Cabinet;
+    using Kernel;
+    using Models;
+    using Monaco.UI.Common.Extensions;
+    using MVVM;
+
+    [CLSCompliant(false)]
+    public class ButtonPageViewModel : InspectionWizardViewModelBase
+    {
+        private readonly ICabinetDetectionService _cabinet;
+        private const int PlayButtonId = 113;
+        private const int JackPotId = 130;
+
+        private readonly object _context = new();
+        private readonly IButtonService _buttonService;
+        private readonly IButtonDeckDisplay _buttonDeckDisplay;
+        private readonly LCDButtonTestDeck _buttonDeck;
+
+        private bool _isLcdButtonDeckEnabled = true;
+
+        private string _firmwareCrc;
+        private string _crcSeed;
+
+        /// <summary>
+        ///     Creates an instance of <see cref="ButtonPageViewModel"/>
+        /// </summary>
+        /// <param name="isWizard">Whether or not this is for the configuration wizard</param>
+        public ButtonPageViewModel(bool isWizard)
+            : this(
+                ServiceManager.GetInstance().GetService<ICabinetDetectionService>(),
+                ServiceManager.GetInstance().GetService<IButtonService>(),
+                ServiceManager.GetInstance().GetService<IButtonDeckDisplay>(),
+                isWizard)
+        {
+        }
+
+        /// <summary>
+        ///     Creates an instance of <see cref="ButtonPageViewModel"/>
+        /// </summary>
+        /// <param name="cabinet">An instance of <see cref="ICabinetDetectionService"/></param>
+        /// <param name="buttonService">An instance of <see cref="IButtonService"/></param>
+        /// <param name="buttonDeckService">An instance of <see cref="IButtonDeckDisplay"/></param>
+        /// <param name="isWizard">Whether or not this is for the configuration wizard</param>
+        public ButtonPageViewModel(
+            ICabinetDetectionService cabinet,
+            IButtonService buttonService,
+            IButtonDeckDisplay buttonDeckService,
+            bool isWizard) : base(isWizard)
+        {
+            _cabinet = cabinet ?? throw new ArgumentNullException(nameof(cabinet));
+            _buttonService = buttonService ?? throw new ArgumentNullException(nameof(buttonService));
+            _buttonDeckDisplay = buttonDeckService ?? throw new ArgumentNullException(nameof(buttonDeckService));
+            if (_cabinet.GetButtonDeckType(PropertiesManager) == ButtonDeckType.LCD)
+            {
+                _buttonDeck = new LCDButtonTestDeck();
+            }
+        }
+
+        public override bool CanCalibrateTouchScreens => false;
+
+        public ObservableCollection<ButtonViewModel> Buttons { get; } = new();
+
+        public ObservableCollection<PressedButtonData> PressedButtonsData { get; } = new();
+
+        public bool IsLcdPanelEnabled
+        {
+            get => _isLcdButtonDeckEnabled;
+            set
+            {
+                _isLcdButtonDeckEnabled = value;
+                RaisePropertyChanged(nameof(IsLcdPanelEnabled));
+            }
+        }
+
+        public string FirmwareCrc
+        {
+            get => _firmwareCrc;
+            set
+            {
+                if (_firmwareCrc == value)
+                {
+                    return;
+                }
+
+                _firmwareCrc = value;
+                RaisePropertyChanged(nameof(FirmwareCrc));
+            }
+        }
+
+        public string CrcSeed
+        {
+            get => _crcSeed;
+            set
+            {
+                if (_crcSeed == value)
+                {
+                    return;
+                }
+
+                _crcSeed = value;
+                RaisePropertyChanged(nameof(CrcSeed));
+            }
+        }
+
+        protected sealed override void OnLoaded()
+        {
+            EventBus.Publish(new HardwareDiagnosticTestStartedEvent(HardwareDiagnosticDeviceCategory.Buttons));
+
+            (FirmwareCrc, CrcSeed) = _buttonDeckDisplay.GetButtonDeckFirmwareCrc(PropertiesManager);
+
+            IsLcdPanelEnabled = IsButtonDeckLcd();
+
+            Subscribe();
+
+            _buttonDeck?.OnLoaded();
+
+            LoadButtonViewModels();
+
+            Inspection?.SetFirmwareVersion(
+                MachineSettingsUtilities.GetButtonDeckIdentification(Localizer.For(CultureFor.Operator)));
+
+            base.OnLoaded();
+        }
+
+        protected override void OnUnloaded()
+        {
+            EventBus.Publish(new HardwareDiagnosticTestFinishedEvent(HardwareDiagnosticDeviceCategory.Buttons));
+
+            Unsubscribe();
+
+            _buttonDeck?.OnUnloaded();
+
+            DisposeInternal();
+
+            base.OnUnloaded();
+        }
+
+        protected override void SetupNavigation()
+        {
+            if (WizardNavigator != null)
+            {
+                WizardNavigator.CanNavigateForward = true;
+            }
+        }
+
+        protected override void SaveChanges()
+        {
+        }
+
+        protected override void DisposeInternal()
+        {
+            foreach (var button in Buttons)
+            {
+                button.OnUnloaded();
+            }
+
+            _buttonService.ExitButtonTestMode();
+
+            base.DisposeInternal();
+        }
+
+        private void Subscribe()
+        {
+            EventBus.Subscribe<DownEvent>(_context, HandleEvent);
+            EventBus.Subscribe<UpEvent>(_context, HandleEvent);
+        }
+
+        private void Unsubscribe()
+        {
+            EventBus.UnsubscribeAll(_context);
+        }
+
+        private bool IsButtonDeckLcd()
+        {
+            var deckType = _cabinet.GetButtonDeckType(PropertiesManager);
+            return deckType is ButtonDeckType.LCD or ButtonDeckType.SimulatedLCD;
+        }
+
+        private void LoadButtonViewModels()
+        {
+            Buttons.Clear();
+
+            _buttonService.EnterButtonTestMode();
+
+            var buttonIds = _buttonService.LogicalButtons
+                .Where(button => button.Key == PlayButtonId)
+                .Select(button => button.Key);
+
+            foreach (var buttonId in buttonIds)
+            {
+                var viewModel = new ButtonViewModel(buttonId, null);
+                Buttons.Add(viewModel);
+                viewModel.OnLoaded();
+            }
+        }
+
+        private void HandleEvent(DownEvent evt)
+        {
+            if (!TestModeEnabled || evt.LogicalId == JackPotId)
+            {
+                return;
+            }
+
+            _buttonDeck?.Pressed(evt.LogicalId);
+
+            var pressedData = new PressedButtonData(
+                _buttonDeck?.ResourceKey(evt.LogicalId),
+                _buttonService.GetButtonPhysicalId(evt.LogicalId),
+                _buttonService.GetLocalizedButtonName(evt.LogicalId, Localizer.For(CultureFor.Operator).GetString),
+                _buttonService.GetButtonName(evt.LogicalId));
+
+            MvvmHelper.ExecuteOnUI(() => PressedButtonsData.Insert(0, pressedData));
+            Inspection?.SetTestName(_buttonService.GetButtonName(evt.LogicalId));
+        }
+
+        private void HandleEvent(UpEvent evt)
+        {
+            _buttonDeck?.Released(evt.LogicalId);
+        }
+
+        protected override void OnOperatorCultureChanged(OperatorCultureChangedEvent evt)
+        {
+            MvvmHelper.ExecuteOnUI(() =>
+            {
+                var coll = new ObservableCollection<PressedButtonData>();
+                foreach (var button in PressedButtonsData)
+                {
+                    button.RefreshFields();
+                    coll.Add(button);
+                }
+                PressedButtonsData.Clear();
+                PressedButtonsData.AddRange(coll);
+                RaisePropertyChanged(nameof(PressedButtonsData));
+            });
+
+            base.OnOperatorCultureChanged(evt);
+        }
+    }
 }