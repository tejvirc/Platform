﻿namespace Aristocrat.Monaco.Application.UI.ViewModels
{
    using System;
    using System.Collections.Generic;
    using System.Collections.ObjectModel;
    using System.Linq;
    using Application.Settings;
    using Aristocrat.Monaco.Hardware.Contracts.ButtonDeck;
    using ButtonTestDeck;
    using ConfigWizard;
    using Contracts.HardwareDiagnostics;
    using Contracts.Localization;
    using Hardware.Contracts.Button;
    using Kernel;
<<<<<<< HEAD
    using Toolkit.Mvvm.Extensions;
=======
    using MVVM;
>>>>>>> 379a95ed

    [CLSCompliant(false)]
    public class ButtonPageViewModel : InspectionWizardViewModelBase
    {
        private const int PlayButtonId = 113;
        private const int JackPotId = 130;

        private readonly object _context = new object();
        private readonly IButtonService _buttonService;
        private readonly LCDButtonTestDeck _buttonDeck;

        private bool _isLcdButtonDeckEnabled = true;

        private string _firmwareCrc;
        private string _crcSeed;

        public ButtonPageViewModel(bool isWizard) : base(isWizard)
        {
            _buttonService = ServiceManager.GetInstance().GetService<IButtonService>();
            if (ButtonDeckUtilities.GetButtonDeckType() == ButtonDeckUtilities.ButtonDeckType.LCD)
            {
                _buttonDeck = new LCDButtonTestDeck();
            }
        }

        public override bool CanCalibrateTouchScreens => false;

        public ObservableCollection<ButtonViewModel> Buttons { get; } = new ObservableCollection<ButtonViewModel>();

        /// <summary>
        ///     A collection of information about the pressed button.
        ///         <list type="bullet">
        ///             <item><see cref="Tuple{T1,T2,T3}.Item1"/>:
        ///                 The value of <see cref="LCDButtonTestDeck.ResourceKey(int)"/>.
        ///                 If the <see cref="LCDButtonTestDeck"/> is null, then use <see cref="Tuple{T1,T2,T3}.Item2"/>.
        ///             </item>
        ///             <item><see cref="Tuple{T1,T2,T3}.Item2"/>:
        ///                 The physical ID of the button. This is used if <see cref="LCDButtonTestDeck"/> is null.
        ///             </item>
        ///             <item><see cref="Tuple{T1,T2,T3}.Item3"/>:
        ///                 The name of the button.
        ///             </item>
        ///         </list>
        /// </summary>
        public ObservableCollection<Tuple<string, int, string>> PressedButtonsData { get; }
            = new ObservableCollection<Tuple<string, int, string>>();

        public bool IsLcdPanelEnabled
        {
            get => _isLcdButtonDeckEnabled;
            set
            {
                _isLcdButtonDeckEnabled = value;
                OnPropertyChanged(nameof(IsLcdPanelEnabled));
            }
        }

        public string FirmwareCrc
        {
            get => _firmwareCrc;
            set
            {
                if (_firmwareCrc == value)
                {
                    return;
                }

                _firmwareCrc = value;
                OnPropertyChanged(nameof(FirmwareCrc));
            }
        }

        public string CrcSeed
        {
            get => _crcSeed;
            set
            {
                if (_crcSeed == value)
                {
                    return;
                }

                _crcSeed = value;
                OnPropertyChanged(nameof(CrcSeed));
            }
        }

        protected sealed override void OnLoaded()
        {
            EventBus.Publish(new HardwareDiagnosticTestStartedEvent(HardwareDiagnosticDeviceCategory.Buttons));

            (FirmwareCrc, CrcSeed) = ButtonDeckUtilities.GetButtonDeckFirmwareCrc();

            IsLcdPanelEnabled = IsButtonDeckLcd();

            Subscribe();

            _buttonDeck?.OnLoaded();

            LoadButtonViewModels();

            Inspection?.SetFirmwareVersion(
                MachineSettingsUtilities.GetButtonDeckIdentification(Localizer.For(CultureFor.Operator)));

            base.OnLoaded();
        }

        protected override void OnUnloaded()
        {
            EventBus.Publish(new HardwareDiagnosticTestFinishedEvent(HardwareDiagnosticDeviceCategory.Buttons));

            Unsubscribe();

            _buttonDeck?.OnUnloaded();

            DisposeInternal();

            base.OnUnloaded();
        }

        protected override void SetupNavigation()
        {
            if (WizardNavigator != null)
            {
                WizardNavigator.CanNavigateForward = true;
            }
        }

        protected override void SaveChanges()
        {
        }

        protected override void DisposeInternal()
        {
            foreach (var button in Buttons)
            {
                button.OnUnloaded();
            }

            _buttonService.ExitButtonTestMode();

            base.DisposeInternal();
        }

        private void Subscribe()
        {
            EventBus.Subscribe<DownEvent>(_context, HandleEvent);
            EventBus.Subscribe<UpEvent>(_context, HandleEvent);
        }

        private void Unsubscribe()
        {
            EventBus.UnsubscribeAll(_context);
        }

        private static bool IsButtonDeckLcd()
        {
            var deckType = ButtonDeckUtilities.GetButtonDeckType();

            return deckType == ButtonDeckUtilities.ButtonDeckType.LCD ||
                   deckType == ButtonDeckUtilities.ButtonDeckType.SimulatedLCD;
        }

        private void LoadButtonViewModels()
        {
            Buttons.Clear();

            _buttonService.EnterButtonTestMode();

            IEnumerable<int> buttonIds = _buttonService.LogicalButtons
                .Where(button => button.Key == PlayButtonId)
                .Select(button => button.Key);

            foreach (int buttonId in buttonIds)
            {
                var viewModel = new ButtonViewModel(buttonId, null);

                Buttons.Add(viewModel);

                viewModel.OnLoaded();
            }
        }

        private void HandleEvent(DownEvent evt)
        {
            if (!TestModeEnabled || evt.LogicalId == JackPotId)
            {
                return;
            }

            _buttonDeck?.Pressed(evt.LogicalId);

            var pressedData = new Tuple<string, int, string>(
                _buttonDeck?.ResourceKey(evt.LogicalId),
                _buttonService.GetButtonPhysicalId(evt.LogicalId),
                _buttonService.GetButtonName(evt.LogicalId));

<<<<<<< HEAD
            Execute.OnUIThread(() => PressedButtonsData.Insert(0, pressedData));
 
            Inspection?.SetTestName(_buttonService.GetButtonName(evt.LogicalId));
       }
=======
            MvvmHelper.ExecuteOnUI(() => PressedButtonsData.Insert(0, pressedData));

            Inspection?.SetTestName(_buttonService.GetButtonName(evt.LogicalId));
        }
>>>>>>> 379a95ed

        private void HandleEvent(UpEvent evt)
        {
            _buttonDeck?.Released(evt.LogicalId);
        }
    }
}<|MERGE_RESOLUTION|>--- conflicted
+++ resolved
@@ -1,234 +1,223 @@
-﻿namespace Aristocrat.Monaco.Application.UI.ViewModels
-{
-    using System;
-    using System.Collections.Generic;
-    using System.Collections.ObjectModel;
-    using System.Linq;
-    using Application.Settings;
-    using Aristocrat.Monaco.Hardware.Contracts.ButtonDeck;
-    using ButtonTestDeck;
-    using ConfigWizard;
-    using Contracts.HardwareDiagnostics;
-    using Contracts.Localization;
-    using Hardware.Contracts.Button;
-    using Kernel;
-<<<<<<< HEAD
-    using Toolkit.Mvvm.Extensions;
-=======
-    using MVVM;
->>>>>>> 379a95ed
-
-    [CLSCompliant(false)]
-    public class ButtonPageViewModel : InspectionWizardViewModelBase
-    {
-        private const int PlayButtonId = 113;
-        private const int JackPotId = 130;
-
-        private readonly object _context = new object();
-        private readonly IButtonService _buttonService;
-        private readonly LCDButtonTestDeck _buttonDeck;
-
-        private bool _isLcdButtonDeckEnabled = true;
-
-        private string _firmwareCrc;
-        private string _crcSeed;
-
-        public ButtonPageViewModel(bool isWizard) : base(isWizard)
-        {
-            _buttonService = ServiceManager.GetInstance().GetService<IButtonService>();
-            if (ButtonDeckUtilities.GetButtonDeckType() == ButtonDeckUtilities.ButtonDeckType.LCD)
-            {
-                _buttonDeck = new LCDButtonTestDeck();
-            }
-        }
-
-        public override bool CanCalibrateTouchScreens => false;
-
-        public ObservableCollection<ButtonViewModel> Buttons { get; } = new ObservableCollection<ButtonViewModel>();
-
-        /// <summary>
-        ///     A collection of information about the pressed button.
-        ///         <list type="bullet">
-        ///             <item><see cref="Tuple{T1,T2,T3}.Item1"/>:
-        ///                 The value of <see cref="LCDButtonTestDeck.ResourceKey(int)"/>.
-        ///                 If the <see cref="LCDButtonTestDeck"/> is null, then use <see cref="Tuple{T1,T2,T3}.Item2"/>.
-        ///             </item>
-        ///             <item><see cref="Tuple{T1,T2,T3}.Item2"/>:
-        ///                 The physical ID of the button. This is used if <see cref="LCDButtonTestDeck"/> is null.
-        ///             </item>
-        ///             <item><see cref="Tuple{T1,T2,T3}.Item3"/>:
-        ///                 The name of the button.
-        ///             </item>
-        ///         </list>
-        /// </summary>
-        public ObservableCollection<Tuple<string, int, string>> PressedButtonsData { get; }
-            = new ObservableCollection<Tuple<string, int, string>>();
-
-        public bool IsLcdPanelEnabled
-        {
-            get => _isLcdButtonDeckEnabled;
-            set
-            {
-                _isLcdButtonDeckEnabled = value;
-                OnPropertyChanged(nameof(IsLcdPanelEnabled));
-            }
-        }
-
-        public string FirmwareCrc
-        {
-            get => _firmwareCrc;
-            set
-            {
-                if (_firmwareCrc == value)
-                {
-                    return;
-                }
-
-                _firmwareCrc = value;
-                OnPropertyChanged(nameof(FirmwareCrc));
-            }
-        }
-
-        public string CrcSeed
-        {
-            get => _crcSeed;
-            set
-            {
-                if (_crcSeed == value)
-                {
-                    return;
-                }
-
-                _crcSeed = value;
-                OnPropertyChanged(nameof(CrcSeed));
-            }
-        }
-
-        protected sealed override void OnLoaded()
-        {
-            EventBus.Publish(new HardwareDiagnosticTestStartedEvent(HardwareDiagnosticDeviceCategory.Buttons));
-
-            (FirmwareCrc, CrcSeed) = ButtonDeckUtilities.GetButtonDeckFirmwareCrc();
-
-            IsLcdPanelEnabled = IsButtonDeckLcd();
-
-            Subscribe();
-
-            _buttonDeck?.OnLoaded();
-
-            LoadButtonViewModels();
-
-            Inspection?.SetFirmwareVersion(
-                MachineSettingsUtilities.GetButtonDeckIdentification(Localizer.For(CultureFor.Operator)));
-
-            base.OnLoaded();
-        }
-
-        protected override void OnUnloaded()
-        {
-            EventBus.Publish(new HardwareDiagnosticTestFinishedEvent(HardwareDiagnosticDeviceCategory.Buttons));
-
-            Unsubscribe();
-
-            _buttonDeck?.OnUnloaded();
-
-            DisposeInternal();
-
-            base.OnUnloaded();
-        }
-
-        protected override void SetupNavigation()
-        {
-            if (WizardNavigator != null)
-            {
-                WizardNavigator.CanNavigateForward = true;
-            }
-        }
-
-        protected override void SaveChanges()
-        {
-        }
-
-        protected override void DisposeInternal()
-        {
-            foreach (var button in Buttons)
-            {
-                button.OnUnloaded();
-            }
-
-            _buttonService.ExitButtonTestMode();
-
-            base.DisposeInternal();
-        }
-
-        private void Subscribe()
-        {
-            EventBus.Subscribe<DownEvent>(_context, HandleEvent);
-            EventBus.Subscribe<UpEvent>(_context, HandleEvent);
-        }
-
-        private void Unsubscribe()
-        {
-            EventBus.UnsubscribeAll(_context);
-        }
-
-        private static bool IsButtonDeckLcd()
-        {
-            var deckType = ButtonDeckUtilities.GetButtonDeckType();
-
-            return deckType == ButtonDeckUtilities.ButtonDeckType.LCD ||
-                   deckType == ButtonDeckUtilities.ButtonDeckType.SimulatedLCD;
-        }
-
-        private void LoadButtonViewModels()
-        {
-            Buttons.Clear();
-
-            _buttonService.EnterButtonTestMode();
-
-            IEnumerable<int> buttonIds = _buttonService.LogicalButtons
-                .Where(button => button.Key == PlayButtonId)
-                .Select(button => button.Key);
-
-            foreach (int buttonId in buttonIds)
-            {
-                var viewModel = new ButtonViewModel(buttonId, null);
-
-                Buttons.Add(viewModel);
-
-                viewModel.OnLoaded();
-            }
-        }
-
-        private void HandleEvent(DownEvent evt)
-        {
-            if (!TestModeEnabled || evt.LogicalId == JackPotId)
-            {
-                return;
-            }
-
-            _buttonDeck?.Pressed(evt.LogicalId);
-
-            var pressedData = new Tuple<string, int, string>(
-                _buttonDeck?.ResourceKey(evt.LogicalId),
-                _buttonService.GetButtonPhysicalId(evt.LogicalId),
-                _buttonService.GetButtonName(evt.LogicalId));
-
-<<<<<<< HEAD
-            Execute.OnUIThread(() => PressedButtonsData.Insert(0, pressedData));
- 
-            Inspection?.SetTestName(_buttonService.GetButtonName(evt.LogicalId));
-       }
-=======
-            MvvmHelper.ExecuteOnUI(() => PressedButtonsData.Insert(0, pressedData));
-
-            Inspection?.SetTestName(_buttonService.GetButtonName(evt.LogicalId));
-        }
->>>>>>> 379a95ed
-
-        private void HandleEvent(UpEvent evt)
-        {
-            _buttonDeck?.Released(evt.LogicalId);
-        }
-    }
+namespace Aristocrat.Monaco.Application.UI.ViewModels
+{
+    using System;
+    using System.Collections.Generic;
+    using System.Collections.ObjectModel;
+    using System.Linq;
+    using Application.Settings;
+    using Aristocrat.Monaco.Hardware.Contracts.ButtonDeck;
+    using ButtonTestDeck;
+    using ConfigWizard;
+    using Contracts.HardwareDiagnostics;
+    using Contracts.Localization;
+    using Hardware.Contracts.Button;
+    using Kernel;
+    using Toolkit.Mvvm.Extensions;
+
+    [CLSCompliant(false)]
+    public class ButtonPageViewModel : InspectionWizardViewModelBase
+    {
+        private const int PlayButtonId = 113;
+        private const int JackPotId = 130;
+
+        private readonly object _context = new object();
+        private readonly IButtonService _buttonService;
+        private readonly LCDButtonTestDeck _buttonDeck;
+
+        private bool _isLcdButtonDeckEnabled = true;
+
+        private string _firmwareCrc;
+        private string _crcSeed;
+
+        public ButtonPageViewModel(bool isWizard) : base(isWizard)
+        {
+            _buttonService = ServiceManager.GetInstance().GetService<IButtonService>();
+            if (ButtonDeckUtilities.GetButtonDeckType() == ButtonDeckUtilities.ButtonDeckType.LCD)
+            {
+                _buttonDeck = new LCDButtonTestDeck();
+            }
+        }
+
+        public override bool CanCalibrateTouchScreens => false;
+
+        public ObservableCollection<ButtonViewModel> Buttons { get; } = new ObservableCollection<ButtonViewModel>();
+
+        /// <summary>
+        ///     A collection of information about the pressed button.
+        ///         <list type="bullet">
+        ///             <item><see cref="Tuple{T1,T2,T3}.Item1"/>:
+        ///                 The value of <see cref="LCDButtonTestDeck.ResourceKey(int)"/>.
+        ///                 If the <see cref="LCDButtonTestDeck"/> is null, then use <see cref="Tuple{T1,T2,T3}.Item2"/>.
+        ///             </item>
+        ///             <item><see cref="Tuple{T1,T2,T3}.Item2"/>:
+        ///                 The physical ID of the button. This is used if <see cref="LCDButtonTestDeck"/> is null.
+        ///             </item>
+        ///             <item><see cref="Tuple{T1,T2,T3}.Item3"/>:
+        ///                 The name of the button.
+        ///             </item>
+        ///         </list>
+        /// </summary>
+        public ObservableCollection<Tuple<string, int, string>> PressedButtonsData { get; }
+            = new ObservableCollection<Tuple<string, int, string>>();
+
+        public bool IsLcdPanelEnabled
+        {
+            get => _isLcdButtonDeckEnabled;
+            set
+            {
+                _isLcdButtonDeckEnabled = value;
+                OnPropertyChanged(nameof(IsLcdPanelEnabled));
+            }
+        }
+
+        public string FirmwareCrc
+        {
+            get => _firmwareCrc;
+            set
+            {
+                if (_firmwareCrc == value)
+                {
+                    return;
+                }
+
+                _firmwareCrc = value;
+                OnPropertyChanged(nameof(FirmwareCrc));
+            }
+        }
+
+        public string CrcSeed
+        {
+            get => _crcSeed;
+            set
+            {
+                if (_crcSeed == value)
+                {
+                    return;
+                }
+
+                _crcSeed = value;
+                OnPropertyChanged(nameof(CrcSeed));
+            }
+        }
+
+        protected sealed override void OnLoaded()
+        {
+            EventBus.Publish(new HardwareDiagnosticTestStartedEvent(HardwareDiagnosticDeviceCategory.Buttons));
+
+            (FirmwareCrc, CrcSeed) = ButtonDeckUtilities.GetButtonDeckFirmwareCrc();
+
+            IsLcdPanelEnabled = IsButtonDeckLcd();
+
+            Subscribe();
+
+            _buttonDeck?.OnLoaded();
+
+            LoadButtonViewModels();
+
+            Inspection?.SetFirmwareVersion(
+                MachineSettingsUtilities.GetButtonDeckIdentification(Localizer.For(CultureFor.Operator)));
+
+            base.OnLoaded();
+        }
+
+        protected override void OnUnloaded()
+        {
+            EventBus.Publish(new HardwareDiagnosticTestFinishedEvent(HardwareDiagnosticDeviceCategory.Buttons));
+
+            Unsubscribe();
+
+            _buttonDeck?.OnUnloaded();
+
+            DisposeInternal();
+
+            base.OnUnloaded();
+        }
+
+        protected override void SetupNavigation()
+        {
+            if (WizardNavigator != null)
+            {
+                WizardNavigator.CanNavigateForward = true;
+            }
+        }
+
+        protected override void SaveChanges()
+        {
+        }
+
+        protected override void DisposeInternal()
+        {
+            foreach (var button in Buttons)
+            {
+                button.OnUnloaded();
+            }
+
+            _buttonService.ExitButtonTestMode();
+
+            base.DisposeInternal();
+        }
+
+        private void Subscribe()
+        {
+            EventBus.Subscribe<DownEvent>(_context, HandleEvent);
+            EventBus.Subscribe<UpEvent>(_context, HandleEvent);
+        }
+
+        private void Unsubscribe()
+        {
+            EventBus.UnsubscribeAll(_context);
+        }
+
+        private static bool IsButtonDeckLcd()
+        {
+            var deckType = ButtonDeckUtilities.GetButtonDeckType();
+
+            return deckType == ButtonDeckUtilities.ButtonDeckType.LCD ||
+                   deckType == ButtonDeckUtilities.ButtonDeckType.SimulatedLCD;
+        }
+
+        private void LoadButtonViewModels()
+        {
+            Buttons.Clear();
+
+            _buttonService.EnterButtonTestMode();
+
+            IEnumerable<int> buttonIds = _buttonService.LogicalButtons
+                .Where(button => button.Key == PlayButtonId)
+                .Select(button => button.Key);
+
+            foreach (int buttonId in buttonIds)
+            {
+                var viewModel = new ButtonViewModel(buttonId, null);
+
+                Buttons.Add(viewModel);
+
+                viewModel.OnLoaded();
+            }
+        }
+
+        private void HandleEvent(DownEvent evt)
+        {
+            if (!TestModeEnabled || evt.LogicalId == JackPotId)
+            {
+                return;
+            }
+
+            _buttonDeck?.Pressed(evt.LogicalId);
+
+            var pressedData = new Tuple<string, int, string>(
+                _buttonDeck?.ResourceKey(evt.LogicalId),
+                _buttonService.GetButtonPhysicalId(evt.LogicalId),
+                _buttonService.GetButtonName(evt.LogicalId));
+
+            Execute.OnUIThread(() => PressedButtonsData.Insert(0, pressedData));
+ 
+            Inspection?.SetTestName(_buttonService.GetButtonName(evt.LogicalId));
+       }
+
+        private void HandleEvent(UpEvent evt)
+        {
+            _buttonDeck?.Released(evt.LogicalId);
+        }
+    }
 }