﻿namespace Aristocrat.Monaco.Application.UI.ViewModels
{
    using System;
    using System.Diagnostics;
<<<<<<< HEAD
    using Contracts.OperatorMenu;
=======
>>>>>>> 3c393e04
    using OperatorMenu;

    /// <summary>
    ///     Contains logic for NetworkMainPage.
    /// </summary>
    [CLSCompliant(false)]
    public sealed class NetworkMainPageViewModel : OperatorMenuMultiPageViewModelBase
    {
        private const string MenuExtensionPointPath = "/Application/OperatorMenu/NetworkMenu";

        private const string TouchScreenCalibrationExe = "twcalib.exe";

        private volatile bool _calibrating;

        /// <summary>
        ///     Initializes a new instance of the <see cref="NetworkMainPageViewModel" /> class.
        /// </summary>
<<<<<<< HEAD
        public NetworkMainPageViewModel(IOperatorMenuPageLoader mainPage)
            : base(mainPage, MenuExtensionPointPath)
=======
        public NetworkMainPageViewModel(string pageNameResourceKey) : base(pageNameResourceKey, MenuExtensionPointPath)
>>>>>>> 3c393e04
        {
        }

        protected override void OnUnloaded()
        {
            base.OnUnloaded();

            // A small dialog may be still not closed. For instance,
            // if the touch screen is not connected properly, one
            // dialog may show up and the operator may forget to close
            // when exiting the menu.
            CloseTouchScreenCalibrationProcess();
        }

        private void CloseTouchScreenCalibrationProcess()
        {
            if (_calibrating)
            {
                var touchScreenCalibrations = Process.GetProcessesByName(TouchScreenCalibrationExe.Split('.')[0]);
                if (touchScreenCalibrations.Length > 0)
                {
                    foreach (var each in touchScreenCalibrations)
                    {
                        each.CloseMainWindow();
                    }
                }
            }

            _calibrating = false;
        }
    }
}
<|MERGE_RESOLUTION|>--- conflicted
+++ resolved
@@ -1,63 +1,54 @@
-﻿namespace Aristocrat.Monaco.Application.UI.ViewModels
-{
-    using System;
-    using System.Diagnostics;
-<<<<<<< HEAD
-    using Contracts.OperatorMenu;
-=======
->>>>>>> 3c393e04
-    using OperatorMenu;
-
-    /// <summary>
-    ///     Contains logic for NetworkMainPage.
-    /// </summary>
-    [CLSCompliant(false)]
-    public sealed class NetworkMainPageViewModel : OperatorMenuMultiPageViewModelBase
-    {
-        private const string MenuExtensionPointPath = "/Application/OperatorMenu/NetworkMenu";
-
-        private const string TouchScreenCalibrationExe = "twcalib.exe";
-
-        private volatile bool _calibrating;
-
-        /// <summary>
-        ///     Initializes a new instance of the <see cref="NetworkMainPageViewModel" /> class.
-        /// </summary>
-<<<<<<< HEAD
-        public NetworkMainPageViewModel(IOperatorMenuPageLoader mainPage)
-            : base(mainPage, MenuExtensionPointPath)
-=======
-        public NetworkMainPageViewModel(string pageNameResourceKey) : base(pageNameResourceKey, MenuExtensionPointPath)
->>>>>>> 3c393e04
-        {
-        }
-
-        protected override void OnUnloaded()
-        {
-            base.OnUnloaded();
-
-            // A small dialog may be still not closed. For instance,
-            // if the touch screen is not connected properly, one
-            // dialog may show up and the operator may forget to close
-            // when exiting the menu.
-            CloseTouchScreenCalibrationProcess();
-        }
-
-        private void CloseTouchScreenCalibrationProcess()
-        {
-            if (_calibrating)
-            {
-                var touchScreenCalibrations = Process.GetProcessesByName(TouchScreenCalibrationExe.Split('.')[0]);
-                if (touchScreenCalibrations.Length > 0)
-                {
-                    foreach (var each in touchScreenCalibrations)
-                    {
-                        each.CloseMainWindow();
-                    }
-                }
-            }
-
-            _calibrating = false;
-        }
-    }
-}
+﻿namespace Aristocrat.Monaco.Application.UI.ViewModels
+{
+    using System;
+    using System.Diagnostics;
+    using OperatorMenu;
+
+    /// <summary>
+    ///     Contains logic for NetworkMainPage.
+    /// </summary>
+    [CLSCompliant(false)]
+    public sealed class NetworkMainPageViewModel : OperatorMenuMultiPageViewModelBase
+    {
+        private const string MenuExtensionPointPath = "/Application/OperatorMenu/NetworkMenu";
+
+        private const string TouchScreenCalibrationExe = "twcalib.exe";
+
+        private volatile bool _calibrating;
+
+        /// <summary>
+        ///     Initializes a new instance of the <see cref="NetworkMainPageViewModel" /> class.
+        /// </summary>
+        public NetworkMainPageViewModel(string pageNameResourceKey) : base(pageNameResourceKey, MenuExtensionPointPath)
+        {
+        }
+
+        protected override void OnUnloaded()
+        {
+            base.OnUnloaded();
+
+            // A small dialog may be still not closed. For instance,
+            // if the touch screen is not connected properly, one
+            // dialog may show up and the operator may forget to close
+            // when exiting the menu.
+            CloseTouchScreenCalibrationProcess();
+        }
+
+        private void CloseTouchScreenCalibrationProcess()
+        {
+            if (_calibrating)
+            {
+                var touchScreenCalibrations = Process.GetProcessesByName(TouchScreenCalibrationExe.Split('.')[0]);
+                if (touchScreenCalibrations.Length > 0)
+                {
+                    foreach (var each in touchScreenCalibrations)
+                    {
+                        each.CloseMainWindow();
+                    }
+                }
+            }
+
+            _calibrating = false;
+        }
+    }
+}