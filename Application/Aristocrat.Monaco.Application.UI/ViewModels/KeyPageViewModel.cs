--- conflicted
+++ resolved
@@ -1,152 +1,145 @@
-﻿namespace Aristocrat.Monaco.Application.UI.ViewModels
-{
-    using System;
-    using System.Collections.ObjectModel;
-    using System.Linq;
-<<<<<<< HEAD
-    using CommunityToolkit.Mvvm.ComponentModel;
-=======
->>>>>>> 379a95ed
-    using ConfigWizard;
-    using Contracts.Identification;
-    using Hardware.Contracts.Button;
-    using Hardware.Contracts.IO;
-    using Hardware.Contracts.KeySwitch;
-    using Kernel;
-<<<<<<< HEAD
-=======
-    using MVVM.ViewModel;
->>>>>>> 379a95ed
-
-    [CLSCompliant(false)]
-    public class KeyPageViewModel : InspectionWizardViewModelBase
-    {
-        private const int OperatorKeyId = 4;
-        private const int JackPotId = 130;
-        private const int OperatorBitIndex = 2;
-        private const int JackPotBitIndex = 1;
-
-        private readonly IButtonService _buttonService;
-        private readonly IKeySwitch _key;
-        private readonly IIdentificationValidator _identificationValidator;
-
-        private bool _jackPotInitialStatus;
-        private bool _operatorInitialStatus;
-        private KeyViewModel _playKey;
-
-        public KeyPageViewModel(bool isWizard) : base(isWizard)
-        {
-            _key = ServiceManager.GetInstance().GetService<IKeySwitch>();
-            _buttonService = ServiceManager.GetInstance().GetService<IButtonService>();
-            _identificationValidator = ServiceManager.GetInstance().TryGetService<IIdentificationValidator>();
-        }
-
-        public ObservableCollection<ObservableObject> Keys { get; } = new();
-
-        public KeyViewModel PlayKey
-        {
-            get => _playKey;
-
-            set
-            {
-                if (_playKey == value)
-                {
-                    return;
-                }
-
-                _playKey = value;
-                OnPropertyChanged(nameof(PlayKey));
-            }
-        }
-
-        protected override void OnLoaded()
-        {
-            if (!IsWizardPage)
-            {
-                Access.IgnoreKeySwitches = true;
-            }
-
-            if (_identificationValidator != null)
-            {
-                _identificationValidator.IgnoreKeySwitches = true;
-            }
-
-            GetInitialKeyState();
-            foreach (var id in from key in _key.LogicalKeySwitches
-                where key.Key == OperatorKeyId
-                select key.Key)
-            {
-                var viewModel = new KeyViewModel(id, Inspection);
-
-                Keys.Add(viewModel);
-
-                viewModel.OnLoaded();
-                viewModel.Action = _operatorInitialStatus ? KeySwitchAction.On : KeySwitchAction.Off;
-            }
-
-            foreach (var id in from button in _buttonService.LogicalButtons
-                where button.Key == JackPotId
-                select button.Key)
-            {
-                var viewModel = new ButtonViewModel(id, Inspection);
-
-                Keys.Add(viewModel);
-
-                viewModel.OnLoaded();
-                viewModel.Action = _jackPotInitialStatus ? ButtonAction.Down : ButtonAction.Up;
-            }
-
-            base.OnLoaded();
-        }
-
-        protected override void OnUnloaded()
-        {
-            foreach (var k in Keys)
-            {
-                if (k is KeyViewModel key)
-                {
-                    key.OnUnloaded();
-                }
-
-                if (k is ButtonViewModel button)
-                {
-                    button.OnUnloaded();
-                }
-            }
-            Keys.Clear();
-
-            if (!IsWizardPage)
-            {
-                Access.IgnoreKeySwitches = false;
-            }
-
-            if (_identificationValidator != null)
-            {
-                _identificationValidator.IgnoreKeySwitches = false;
-            }
-
-            base.OnUnloaded();
-        }
-
-        protected override void SetupNavigation()
-        {
-            if (WizardNavigator != null)
-            {
-                WizardNavigator.CanNavigateForward = true;
-            }
-        }
-
-        protected override void SaveChanges()
-        {
-        }
-
-        private void GetInitialKeyState()
-        {
-            var io = ServiceManager.GetInstance().GetService<IIO>();
-            var currentInputs = io.GetInputs;
-
-            _jackPotInitialStatus = ((long)currentInputs & ((long)1 << JackPotBitIndex)) != 0;
-            _operatorInitialStatus = ((long)currentInputs & ((long)1 << OperatorBitIndex)) != 0;
-        }
-    }
+namespace Aristocrat.Monaco.Application.UI.ViewModels
+{
+    using System;
+    using System.Collections.ObjectModel;
+    using System.Linq;
+    using CommunityToolkit.Mvvm.ComponentModel;
+    using ConfigWizard;
+    using Contracts.Identification;
+    using Hardware.Contracts.Button;
+    using Hardware.Contracts.IO;
+    using Hardware.Contracts.KeySwitch;
+    using Kernel;
+
+    [CLSCompliant(false)]
+    public class KeyPageViewModel : InspectionWizardViewModelBase
+    {
+        private const int OperatorKeyId = 4;
+        private const int JackPotId = 130;
+        private const int OperatorBitIndex = 2;
+        private const int JackPotBitIndex = 1;
+
+        private readonly IButtonService _buttonService;
+        private readonly IKeySwitch _key;
+        private readonly IIdentificationValidator _identificationValidator;
+
+        private bool _jackPotInitialStatus;
+        private bool _operatorInitialStatus;
+        private KeyViewModel _playKey;
+
+        public KeyPageViewModel(bool isWizard) : base(isWizard)
+        {
+            _key = ServiceManager.GetInstance().GetService<IKeySwitch>();
+            _buttonService = ServiceManager.GetInstance().GetService<IButtonService>();
+            _identificationValidator = ServiceManager.GetInstance().TryGetService<IIdentificationValidator>();
+        }
+
+        public ObservableCollection<ObservableObject> Keys { get; } = new();
+
+        public KeyViewModel PlayKey
+        {
+            get => _playKey;
+
+            set
+            {
+                if (_playKey == value)
+                {
+                    return;
+                }
+
+                _playKey = value;
+                OnPropertyChanged(nameof(PlayKey));
+            }
+        }
+
+        protected override void OnLoaded()
+        {
+            if (!IsWizardPage)
+            {
+                Access.IgnoreKeySwitches = true;
+            }
+
+            if (_identificationValidator != null)
+            {
+                _identificationValidator.IgnoreKeySwitches = true;
+            }
+
+            GetInitialKeyState();
+            foreach (var id in from key in _key.LogicalKeySwitches
+                where key.Key == OperatorKeyId
+                select key.Key)
+            {
+                var viewModel = new KeyViewModel(id, Inspection);
+
+                Keys.Add(viewModel);
+
+                viewModel.OnLoaded();
+                viewModel.Action = _operatorInitialStatus ? KeySwitchAction.On : KeySwitchAction.Off;
+            }
+
+            foreach (var id in from button in _buttonService.LogicalButtons
+                where button.Key == JackPotId
+                select button.Key)
+            {
+                var viewModel = new ButtonViewModel(id, Inspection);
+
+                Keys.Add(viewModel);
+
+                viewModel.OnLoaded();
+                viewModel.Action = _jackPotInitialStatus ? ButtonAction.Down : ButtonAction.Up;
+            }
+
+            base.OnLoaded();
+        }
+
+        protected override void OnUnloaded()
+        {
+            foreach (var k in Keys)
+            {
+                if (k is KeyViewModel key)
+                {
+                    key.OnUnloaded();
+                }
+
+                if (k is ButtonViewModel button)
+                {
+                    button.OnUnloaded();
+                }
+            }
+            Keys.Clear();
+
+            if (!IsWizardPage)
+            {
+                Access.IgnoreKeySwitches = false;
+            }
+
+            if (_identificationValidator != null)
+            {
+                _identificationValidator.IgnoreKeySwitches = false;
+            }
+
+            base.OnUnloaded();
+        }
+
+        protected override void SetupNavigation()
+        {
+            if (WizardNavigator != null)
+            {
+                WizardNavigator.CanNavigateForward = true;
+            }
+        }
+
+        protected override void SaveChanges()
+        {
+        }
+
+        private void GetInitialKeyState()
+        {
+            var io = ServiceManager.GetInstance().GetService<IIO>();
+            var currentInputs = io.GetInputs;
+
+            _jackPotInitialStatus = ((long)currentInputs & ((long)1 << JackPotBitIndex)) != 0;
+            _operatorInitialStatus = ((long)currentInputs & ((long)1 << OperatorBitIndex)) != 0;
+        }
+    }
 }