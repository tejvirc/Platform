--- conflicted
+++ resolved
@@ -1,250 +1,239 @@
-﻿namespace Aristocrat.Monaco.Application.UI.ViewModels
-{
-    using System;
-    using System.ComponentModel.DataAnnotations;
-    using System.Windows.Input;
-    using Aristocrat.Monaco.Localization.Properties;
-<<<<<<< HEAD
-    using CommunityToolkit.Mvvm.Input;
-=======
->>>>>>> 379a95ed
-    using ConfigWizard;
-    using Contracts;
-    using Contracts.Extensions;
-    using Hardware.Contracts.Bell;
-    using Kernel;
-<<<<<<< HEAD
-=======
-    using MVVM.Command;
->>>>>>> 379a95ed
-
-    [CLSCompliant(false)]
-    public class BellPageViewModel : InspectionWizardViewModelBase
-    {
-        private readonly IBell _bell;
-        private readonly long _maxBellValue;
-        private decimal _previousInitialBellValue;
-        private decimal _previousIntervalBellValue;
-        private string _status;
-        private bool _testEnabled = true;
-        private decimal _initialBellValue;
-        private decimal _intervalBellValue;
-
-        public BellPageViewModel(bool isWizard)
-<<<<<<< HEAD
-            : this(ServiceManager.GetInstance().TryGetService<IBell>(), isWizard)
-=======
-            :this(ServiceManager.GetInstance().TryGetService<IBell>(), isWizard)
->>>>>>> 379a95ed
-        {
-        }
-
-        public BellPageViewModel(IBell bell, bool isWizard) : base(isWizard)
-        {
-            _bell = bell;
-            _maxBellValue = PropertiesManager.GetValue(ApplicationConstants.MaxBellRing, 0L);
-
-            RingBellClicked = new RelayCommand<object>(RingBell_Click);
-        }
-
-        public bool ToggleBell
-        {
-            get => IsRinging;
-
-            set
-            {
-                if (IsRinging == value)
-                {
-                    return;
-                }
-
-                if (value)
-                {
-                    StartBell();
-                }
-                else
-                {
-                    StopBell();
-                }
-
-                UpdateProperties();
-            }
-        }
-
-        public bool Enabled => _bell?.Enabled ?? false;
-
-        public bool IsToggleEnabled => Enabled && InputStatusText == string.Empty;
-
-        public bool ShowToggle => !Enabled;
-
-        public bool IsRinging => _bell?.IsRinging ?? false;
-
-        public bool RingBellEnabled => IsToggleEnabled && !IsRinging;
-
-        public string Status
-        {
-            get => _status;
-
-            set
-            {
-                if (_status == value)
-                {
-                    return;
-                }
-
-                _status = value;
-                OnPropertyChanged(nameof(Status));
-            }
-        }
-
-        public bool TestEnabled
-        {
-            get => _testEnabled && TestModeEnabled;
-            set => SetProperty(ref _testEnabled, value, nameof(TestEnabled));
-        }
-
-        public decimal InitialBellValue
-        {
-            get => _initialBellValue;
-
-            set => SetProperty(ref _initialBellValue, value, true, nameof(InitialBellValue));
-        }
-
-        public decimal IntervalBellValue
-        {
-            get => _intervalBellValue;
-
-            set => SetProperty(ref _intervalBellValue, value, true, nameof(IntervalBellValue));
-        }
-
-        public ICommand RingBellClicked { get; }
-
-        protected override void OnLoaded()
-        {
-            base.OnLoaded();
-
-            EventBus.Subscribe<EnabledEvent>(this, _ => UpdateProperties());
-            EventBus.Subscribe<DisabledEvent>(this, _ => UpdateProperties());
-            EventBus.Subscribe<RingStoppedEvent>(this, _ => UpdateProperties());
-
-            InitialBellValue = -1;
-            IntervalBellValue = -1;
-
-            InitialBellValue = _previousInitialBellValue = ((long)PropertiesManager.GetProperty(ApplicationConstants.InitialBellRing, 0))
-                .MillicentsToDollars();
-            IntervalBellValue = _previousIntervalBellValue = ((long)PropertiesManager.GetProperty(ApplicationConstants.IntervalBellRing, 0))
-                .MillicentsToDollars();
-
-            UpdateProperties();
-        }
-
-        protected override void SetupNavigation()
-        {
-            if (WizardNavigator != null)
-            {
-                WizardNavigator.CanNavigateForward = true;
-            }
-        }
-
-        protected override void SaveChanges()
-        {
-        }
-
-        protected override void OnInputStatusChanged()
-        {
-            if (!InputEnabled)
-            {
-                StopBell();
-            }
-
-            UpdateProperties();
-        }
-
-        protected override void OnTestModeEnabledChanged()
-        {
-            OnPropertyChanged(nameof(TestEnabled));
-        }
-
-        private void UpdateStatus()
-        {
-            if (!Enabled)
-            {
-                Status = ResourceKeys.Disabled;
-            }
-            else if (IsRinging)
-            {
-                Status = ResourceKeys.On;
-            }
-            else
-            {
-                Status = ResourceKeys.Off;
-            }
-        }
-
-        private void StartBell()
-        {
-            _bell?.RingBell();
-        }
-
-        private void StopBell()
-        {
-            _bell?.StopBell();
-        }
-
-        private void RingBell_Click(object o)
-        {
-            Inspection?.SetTestName($"Ring at {InitialBellValue}sec, repeat after {IntervalBellValue}sec");
-
-            _bell?.RingBell(TimeSpan.FromSeconds(3));
-            UpdateProperties();
-        }
-
-        private void UpdateProperties()
-        {
-            OnPropertyChanged(nameof(Enabled));
-            OnPropertyChanged(nameof(IsRinging));
-            OnPropertyChanged(nameof(ToggleBell));
-            OnPropertyChanged(nameof(ShowToggle));
-            OnPropertyChanged(nameof(IsToggleEnabled));
-            OnPropertyChanged(nameof(RingBellEnabled));
-            UpdateStatus();
-        }
-
-        protected override void DisposeInternal()
-        {
-            StopBell();
-
-            base.DisposeInternal();
-        }
-
-        protected override void OnUnloaded()
-        {
-            StopBell();
-            EventBus.UnsubscribeAll(this);
-
-            if(InitialBellValue.Validate(maximum: _maxBellValue) is null)
-            {
-                if (_previousInitialBellValue != InitialBellValue)
-                {
-                    PropertiesManager.SetProperty(ApplicationConstants.InitialBellRing, InitialBellValue.DollarsToMillicents());
-                }
-            }
-            else
-            {
-                InitialBellValue = _previousInitialBellValue;
-            }
-
-            if(IntervalBellValue.Validate(maximum: _maxBellValue) is null)
-            {
-                if(_previousIntervalBellValue != IntervalBellValue)
-                {
-                    PropertiesManager.SetProperty(ApplicationConstants.IntervalBellRing, IntervalBellValue.DollarsToMillicents());
-                }
-            }
-            else
-            {
-                IntervalBellValue = _previousIntervalBellValue;
-            }
-        }
-    }
-}
+namespace Aristocrat.Monaco.Application.UI.ViewModels
+{
+    using System;
+    using System.ComponentModel.DataAnnotations;
+    using System.Windows.Input;
+    using Aristocrat.Monaco.Localization.Properties;
+    using CommunityToolkit.Mvvm.Input;
+    using ConfigWizard;
+    using Contracts;
+    using Contracts.Extensions;
+    using Hardware.Contracts.Bell;
+    using Kernel;
+
+    [CLSCompliant(false)]
+    public class BellPageViewModel : InspectionWizardViewModelBase
+    {
+        private readonly IBell _bell;
+        private readonly long _maxBellValue;
+        private decimal _previousInitialBellValue;
+        private decimal _previousIntervalBellValue;
+        private string _status;
+        private bool _testEnabled = true;
+        private decimal _initialBellValue;
+        private decimal _intervalBellValue;
+
+        public BellPageViewModel(bool isWizard)
+            :this(ServiceManager.GetInstance().TryGetService<IBell>(), isWizard)
+        {
+        }
+
+        public BellPageViewModel(IBell bell, bool isWizard) : base(isWizard)
+        {
+            _bell = bell;
+            _maxBellValue = PropertiesManager.GetValue(ApplicationConstants.MaxBellRing, 0L);
+
+            RingBellClicked = new RelayCommand<object>(RingBell_Click);
+        }
+
+        public bool ToggleBell
+        {
+            get => IsRinging;
+
+            set
+            {
+                if (IsRinging == value)
+                {
+                    return;
+                }
+
+                if (value)
+                {
+                    StartBell();
+                }
+                else
+                {
+                    StopBell();
+                }
+
+                UpdateProperties();
+            }
+        }
+
+        public bool Enabled => _bell?.Enabled ?? false;
+
+        public bool IsToggleEnabled => Enabled && InputStatusText == string.Empty;
+
+        public bool ShowToggle => !Enabled;
+
+        public bool IsRinging => _bell?.IsRinging ?? false;
+
+        public bool RingBellEnabled => IsToggleEnabled && !IsRinging;
+
+        public string Status
+        {
+            get => _status;
+
+            set
+            {
+                if (_status == value)
+                {
+                    return;
+                }
+
+                _status = value;
+                OnPropertyChanged(nameof(Status));
+            }
+        }
+
+        public bool TestEnabled
+        {
+            get => _testEnabled && TestModeEnabled;
+            set => SetProperty(ref _testEnabled, value, nameof(TestEnabled));
+        }
+
+        public decimal InitialBellValue
+        {
+            get => _initialBellValue;
+
+            set => SetProperty(ref _initialBellValue, value, true, nameof(InitialBellValue));
+        }
+
+        public decimal IntervalBellValue
+        {
+            get => _intervalBellValue;
+
+            set => SetProperty(ref _intervalBellValue, value, true, nameof(IntervalBellValue));
+        }
+
+        public ICommand RingBellClicked { get; }
+
+        protected override void OnLoaded()
+        {
+            base.OnLoaded();
+
+            EventBus.Subscribe<EnabledEvent>(this, _ => UpdateProperties());
+            EventBus.Subscribe<DisabledEvent>(this, _ => UpdateProperties());
+            EventBus.Subscribe<RingStoppedEvent>(this, _ => UpdateProperties());
+
+            InitialBellValue = -1;
+            IntervalBellValue = -1;
+
+            InitialBellValue = _previousInitialBellValue = ((long)PropertiesManager.GetProperty(ApplicationConstants.InitialBellRing, 0))
+                .MillicentsToDollars();
+            IntervalBellValue = _previousIntervalBellValue = ((long)PropertiesManager.GetProperty(ApplicationConstants.IntervalBellRing, 0))
+                .MillicentsToDollars();
+
+            UpdateProperties();
+        }
+
+        protected override void SetupNavigation()
+        {
+            if (WizardNavigator != null)
+            {
+                WizardNavigator.CanNavigateForward = true;
+            }
+        }
+
+        protected override void SaveChanges()
+        {
+        }
+
+        protected override void OnInputStatusChanged()
+        {
+            if (!InputEnabled)
+            {
+                StopBell();
+            }
+
+            UpdateProperties();
+        }
+
+        protected override void OnTestModeEnabledChanged()
+        {
+            OnPropertyChanged(nameof(TestEnabled));
+        }
+
+        private void UpdateStatus()
+        {
+            if (!Enabled)
+            {
+                Status = ResourceKeys.Disabled;
+            }
+            else if (IsRinging)
+            {
+                Status = ResourceKeys.On;
+            }
+            else
+            {
+                Status = ResourceKeys.Off;
+            }
+        }
+
+        private void StartBell()
+        {
+            _bell?.RingBell();
+        }
+
+        private void StopBell()
+        {
+            _bell?.StopBell();
+        }
+
+        private void RingBell_Click(object o)
+        {
+            Inspection?.SetTestName($"Ring at {InitialBellValue}sec, repeat after {IntervalBellValue}sec");
+
+            _bell?.RingBell(TimeSpan.FromSeconds(3));
+            UpdateProperties();
+        }
+
+        private void UpdateProperties()
+        {
+            OnPropertyChanged(nameof(Enabled));
+            OnPropertyChanged(nameof(IsRinging));
+            OnPropertyChanged(nameof(ToggleBell));
+            OnPropertyChanged(nameof(ShowToggle));
+            OnPropertyChanged(nameof(IsToggleEnabled));
+            OnPropertyChanged(nameof(RingBellEnabled));
+            UpdateStatus();
+        }
+
+        protected override void DisposeInternal()
+        {
+            StopBell();
+
+            base.DisposeInternal();
+        }
+
+        protected override void OnUnloaded()
+        {
+            StopBell();
+            EventBus.UnsubscribeAll(this);
+
+            if(InitialBellValue.Validate(maximum: _maxBellValue) is null)
+            {
+                if (_previousInitialBellValue != InitialBellValue)
+                {
+                    PropertiesManager.SetProperty(ApplicationConstants.InitialBellRing, InitialBellValue.DollarsToMillicents());
+                }
+            }
+            else
+            {
+                InitialBellValue = _previousInitialBellValue;
+            }
+
+            if(IntervalBellValue.Validate(maximum: _maxBellValue) is null)
+            {
+                if(_previousIntervalBellValue != IntervalBellValue)
+                {
+                    PropertiesManager.SetProperty(ApplicationConstants.IntervalBellRing, IntervalBellValue.DollarsToMillicents());
+                }
+            }
+            else
+            {
+                IntervalBellValue = _previousIntervalBellValue;
+            }
+        }
+    }
+}