--- conflicted
+++ resolved
@@ -1,571 +1,567 @@
-﻿namespace Aristocrat.Monaco.Application.UI.ViewModels
-{
-    using System;
-    using System.Collections.Generic;
-    using System.Collections.ObjectModel;
-    using System.ComponentModel;
-    using System.Configuration;
-    using System.Globalization;
-    using System.IO;
-    using System.Linq;
-    using System.Reflection;
-    using System.Runtime.CompilerServices;
-    using Contracts.ConfigWizard;
-    using Contracts;
-    using Hardware.Contracts;
-    using Hardware.Contracts.Audio;
-    using Kernel;
-    using Kernel.Contracts;
-    using log4net;
-    using Monaco.UI.Common;
-    using Monaco.UI.Common.Extensions;
-    using MVVM;
-    using MVVM.Command;
-
-    [CLSCompliant(false)]
-    public class SoundTestPageViewModel : INotifyPropertyChanged
-    {
-        private static readonly Guid AudioDisconnectedLock = HardwareConstants.AudioDisconnectedLockKey;
-        private static readonly Guid AudioReconnectedLock = HardwareConstants.AudioReconnectedLockKey;
-        private static readonly ILog Logger = LogManager.GetLogger(MethodBase.GetCurrentMethod()?.DeclaringType);
-
-        private const string SoundConfigurationExtensionPath = "/OperatorMenu/Sound/Configuration";
-
-        private bool _isAudioDisabled;
-        private bool _isPlaying;
-        private bool _centerSpeaker;
-        private bool _frontLeftSpeaker;
-        private bool _frontRightSpeaker;
-        private bool _lowFrequencySpeaker;
-        private bool _rearLeftSpeaker;
-        private bool _rearRightSpeaker;
-        private bool _sideLeftSpeaker;
-        private bool _sideRightSpeaker;
-        private bool _previousSystemMuted;
-        private readonly IAudio _audio;
-        private readonly IEventBus _eventBus;
-        private readonly ISystemDisableManager _disableManager;
-        private readonly IPropertiesManager _propertiesManager;
-        private ITimer _playingTimer;
-        private SoundFileViewModel _sound;
-        private byte _soundLevel;
-        private readonly SpeakerMix _enabledSpeakersMask;
-        private bool IsAudioServiceAvailable => _audio != null;
-        private IInspectionService _reporter;
-
-        public SoundTestPageViewModel()
-            : this(
-                ServiceManager.GetInstance().GetService<IAudio>(),
-                ServiceManager.GetInstance().GetService<IEventBus>(),
-                ServiceManager.GetInstance().GetService<ISystemDisableManager>(),
-                ServiceManager.GetInstance().GetService<IPropertiesManager>())
-        {
-        }
-
-        public SoundTestPageViewModel(IAudio audio, IEventBus eventBus, ISystemDisableManager disableManager, IPropertiesManager propertiesManager)
-        {
-            _audio = audio ?? throw new ArgumentNullException(nameof(audio));
-            _eventBus = eventBus ?? throw new ArgumentNullException(nameof(eventBus));
-            _disableManager = disableManager ?? throw new ArgumentNullException(nameof(disableManager));
-            _propertiesManager = propertiesManager ?? throw new ArgumentNullException(nameof(propertiesManager));
-
-            _isAudioDisabled = !IsAudioServiceAvailable || !_audio.IsAvailable;
-
-            _enabledSpeakersMask = _propertiesManager.GetValue(ApplicationConstants.EnabledSpeakersMask, SpeakerMix.All);
-
-            bool enablePlay = IsAudioServiceAvailable && !IsPlaying && !IsAudioDisabled;
-
-            StopCommand = new ActionCommand<object>(_ => StopSound(),
-                _ => IsAudioServiceAvailable && !IsAudioDisabled && IsPlaying);
-
-            PlayCommand = new ActionCommand<object>(_ => PlaySound(),
-                _ => IsAudioServiceAvailable && !IsPlaying && !IsAudioDisabled);
-
-            PlayCommandOnFrontLeftSpeaker = new ActionCommand<object>(PlaySoundOnFrontLeftSpeaker, _ => enablePlay);
-
-            PlayCommandOnCenterSpeaker = new ActionCommand<object>(PlaySoundOnCenterSpeaker, _ => enablePlay);
-
-            PlayCommandOnFrontRightSpeaker = new ActionCommand<object>(PlaySoundOnFrontRightSpeaker, _ => enablePlay);
-
-            PlayCommandOnSideLeftSpeaker = new ActionCommand<object>(PlaySoundOnSideLeftSpeaker, _ => enablePlay);
-
-            PlayCommandOnSideRightSpeaker = new ActionCommand<object>(PlaySoundOnSideRightSpeaker, _ => enablePlay);
-
-            PlayCommandOnLowFrequencySpeaker = new ActionCommand<object>(PlaySoundOnLowFrequencySpeaker, _ => enablePlay);
-
-            PlayCommandOnRearLeftSpeaker = new ActionCommand<object>(PlaySoundOnRearLeftSpeaker, _ => enablePlay);
-
-            PlayCommandOnRearRightSpeaker = new ActionCommand<object>(PlaySoundOnRearRightSpeaker, _ => enablePlay);
-        }
-
-        public void SetTestReporter(IInspectionService reporter)
-        {
-            _reporter = reporter;
-        }
-
-        private void LoadVolumeSettings()
-        {
-            // Load default volume level
-<<<<<<< HEAD
-            _soundLevel = PropertiesManager.GetValue(PropertyKey.DefaultVolumeLevel, ApplicationConstants.DefaultVolumeLevel);
-=======
-            _soundLevel = (VolumeLevel)_propertiesManager.GetValue(PropertyKey.DefaultVolumeLevel, ApplicationConstants.DefaultVolumeLevel);
->>>>>>> 2076bf26
-            Logger.DebugFormat("Initializing default volume setting with value: {0}", _soundLevel);
-            OnPropertyChanged(nameof(SoundLevel));
-        }
-
-        public IActionCommand PlayCommand { get; }
-
-        public IActionCommand StopCommand { get; }
-
-        public IActionCommand PlayCommandOnFrontLeftSpeaker { get; }
-
-        public IActionCommand PlayCommandOnCenterSpeaker { get; }
-
-        public IActionCommand PlayCommandOnFrontRightSpeaker { get; }
-
-        public IActionCommand PlayCommandOnSideLeftSpeaker { get; }
-
-        public IActionCommand PlayCommandOnSideRightSpeaker { get; }
-
-        public IActionCommand PlayCommandOnLowFrequencySpeaker { get; }
-
-        public IActionCommand PlayCommandOnRearLeftSpeaker { get; }
-
-        public IActionCommand PlayCommandOnRearRightSpeaker { get; }
-
-        public bool TestMode
-        {
-            set
-            {
-                if (value)
-                {
-                    Initialize();
-                }
-                else
-                {
-                    UnInitialize();
-                }
-            }
-        }
-
-        public bool IsPlaying
-        {
-            get => _isPlaying;
-
-            set
-            {
-                if (_isPlaying == value)
-                {
-                    return;
-                }
-
-                SetProperty(ref _isPlaying, value, nameof(IsPlaying));
-                PlayCommand?.RaiseCanExecuteChanged();
-                StopCommand?.RaiseCanExecuteChanged();
-            }
-        }
-
-        public bool IsAudioDisabled
-        {
-            get => _isAudioDisabled;
-
-            set
-            {
-                if (_isAudioDisabled == value)
-                {
-                    return;
-                }
-
-                SetProperty(ref _isAudioDisabled, value, nameof(IsAudioDisabled));
-                PlayCommand?.RaiseCanExecuteChanged();
-                StopCommand?.RaiseCanExecuteChanged();
-            }
-        }
-
-        public byte SoundLevel
-        {
-            get => _soundLevel;
-
-            set
-            {
-                if (_soundLevel == value)
-                {
-                    return;
-                }
-
-                SetProperty(ref _soundLevel, value, nameof(SoundLevel));
-            }
-        }
-
-        public ObservableCollection<SoundFileViewModel> SoundFiles { get; } = new ObservableCollection<SoundFileViewModel>();
-
-        public SoundFileViewModel Sound
-        {
-            get => _sound;
-
-            set
-            {
-                if (_sound == value)
-                {
-                    return;
-                }
-
-                SetProperty(ref _sound, value, nameof(Sound));
-            }
-        }
-
-        public bool FrontLeftSpeaker
-        {
-            get => _frontLeftSpeaker;
-
-            set
-            {
-                if (_frontLeftSpeaker != value)
-                {
-                    SetProperty(ref _frontLeftSpeaker, value, nameof(FrontLeftSpeaker));
-                }
-            }
-        }
-
-        public bool FrontRightSpeaker
-        {
-            get => _frontRightSpeaker;
-
-            set
-            {
-                if (_frontRightSpeaker != value)
-                {
-                    SetProperty(ref _frontRightSpeaker, value, nameof(FrontRightSpeaker));
-                }
-            }
-        }
-
-        public bool CenterSpeaker
-        {
-            get => _centerSpeaker;
-
-            set
-            {
-                if (_centerSpeaker != value)
-                {
-                    SetProperty(ref _centerSpeaker, value, nameof(CenterSpeaker));
-                }
-            }
-        }
-
-        public bool RearLeftSpeaker
-        {
-            get => _rearLeftSpeaker;
-
-            set
-            {
-                if (_rearLeftSpeaker != value)
-                {
-                    SetProperty(ref _rearLeftSpeaker, value, nameof(RearLeftSpeaker));
-                }
-            }
-        }
-
-        public bool RearRightSpeaker
-        {
-            get => _rearRightSpeaker;
-
-            set
-            {
-                if (_rearRightSpeaker != value)
-                {
-                    SetProperty(ref _rearRightSpeaker, value, nameof(RearRightSpeaker));
-                }
-            }
-        }
-
-        public bool SideLeftSpeaker
-        {
-            get => _sideLeftSpeaker;
-
-            set
-            {
-                if (_sideLeftSpeaker != value)
-                {
-                    SetProperty(ref _sideLeftSpeaker, value, nameof(SideLeftSpeaker));
-                }
-            }
-        }
-
-        public bool SideRightSpeaker
-        {
-            get => _sideRightSpeaker;
-
-            set
-            {
-                if (_sideRightSpeaker != value)
-                {
-                    SetProperty(ref _sideRightSpeaker, value, nameof(SideRightSpeaker));
-                }
-            }
-        }
-
-        public bool LowFrequencySpeaker
-        {
-            get => _lowFrequencySpeaker;
-
-            set
-            {
-                if (_lowFrequencySpeaker != value)
-                {
-                    SetProperty(ref _lowFrequencySpeaker, value, nameof(LowFrequencySpeaker));
-                }
-            }
-        }
-
-        protected void Initialize()
-        {
-            _eventBus.Subscribe<EnabledEvent>(this, OnEnabledEvent);
-            _eventBus.Subscribe<DisabledEvent>(this, OnDisabledEvent);
-
-            _playingTimer = new DispatcherTimerAdapter { Interval = TimeSpan.FromMilliseconds(100) };
-            _playingTimer.Tick += OnPlayingTimerTick;
-
-            if (IsAudioServiceAvailable)
-            {
-                _audio.PlayEnded += OnPlayEnded;
-            }
-            else
-            {
-                Logger.Error("Audio service is not available");
-            }
-
-            if (_disableManager.CurrentDisableKeys.Contains(AudioDisconnectedLock) || _disableManager.CurrentDisableKeys.Contains(AudioReconnectedLock))
-            {
-                IsPlaying = false;
-                IsAudioDisabled = true;
-            }
-            else
-            {
-                LoadVolumeSettings();
-                GetSoundFiles();
-                TurnOnAllSpeakers();
-                _previousSystemMuted = _audio.GetSystemMuted();
-                _audio.SetSystemMuted(false);
-            }
-        }
-
-        protected void UnInitialize()
-        {
-            StopSound();
-            _audio.SetSystemMuted(_previousSystemMuted);
-
-            if (IsAudioServiceAvailable)
-            {
-                _audio.PlayEnded -= OnPlayEnded;
-            }
-
-            if (_playingTimer != null)
-            {
-                _playingTimer.Tick -= OnPlayingTimerTick;
-                _playingTimer.Stop();
-                _playingTimer = null;
-            }
-        }
-
-        public event PropertyChangedEventHandler PropertyChanged;
-
-        protected virtual void OnPropertyChanged([CallerMemberName] string propertyName = null)
-        {
-            PropertyChanged?.Invoke(this, new PropertyChangedEventArgs(propertyName));
-        }
-
-        private void SetProperty<T>(ref T field, T value, [CallerMemberName] string propertyName = null)
-        {
-            if (field == null && value == null)
-            {
-                return;
-            }
-
-            field = value;
-            OnPropertyChanged(propertyName);
-        }
-
-        private void StopSound()
-        {
-            if (Sound != null)  // VLT-12533 : Fix null reference exception in sound page when switching tabs when cable unplugged 
-            {
-                _audio?.Stop(Sound.Path);
-            }
-        }
-
-        private void PlaySound()
-        {
-            if (!IsAudioServiceAvailable || IsPlaying)
-            {
-                return;
-            }
-
-            _reporter?.SetTestName($"Play sound {Sound.Name}");
-            var path = Sound.Path;
-            var volume = _audio.GetVolume(SoundLevel);
-
-            IsPlaying = true;
-
-            _audio.Play(path, volume);
-            _playingTimer.Start();
-        }
-
-        private void PlaySoundOnSpeaker(SpeakerMix speaker, string path)
-        {
-            if (!IsAudioServiceAvailable || IsPlaying || path.IsEmpty())
-            {
-                return;
-            }
-
-            _reporter?.SetTestName($"Play on {speaker} speaker");
-            var volume = _audio.GetVolume(SoundLevel);
-
-            IsPlaying = true;
-
-            _audio.Play(path, volume, speaker);
-            _playingTimer.Start();
-
-        }
-
-        private void PlaySoundOnFrontLeftSpeaker(object obj)
-        {
-            PlaySoundOnSpeaker(SpeakerMix.FrontLeft, (string)(obj));
-        }
-
-        private void PlaySoundOnCenterSpeaker(object obj)
-        {
-            PlaySoundOnSpeaker(SpeakerMix.Center, (string)(obj));
-        }
-
-        private void PlaySoundOnFrontRightSpeaker(object obj)
-        {
-            PlaySoundOnSpeaker(SpeakerMix.FrontRight, (string)(obj));
-        }
-
-        private void PlaySoundOnSideLeftSpeaker(object obj)
-        {
-            PlaySoundOnSpeaker(SpeakerMix.SideLeft, (string)(obj));
-        }
-
-        private void PlaySoundOnSideRightSpeaker(object obj)
-        {
-            PlaySoundOnSpeaker(SpeakerMix.SideRight, (string)(obj));
-        }
-
-        private void PlaySoundOnLowFrequencySpeaker(object obj)
-        {
-            PlaySoundOnSpeaker(SpeakerMix.LowFrequency, (string)(obj));
-        }
-
-        private void PlaySoundOnRearLeftSpeaker(object obj)
-        {
-            PlaySoundOnSpeaker(SpeakerMix.RearLeft, (string)(obj));
-        }
-
-        private void PlaySoundOnRearRightSpeaker(object obj)
-        {
-            PlaySoundOnSpeaker(SpeakerMix.RearRight, (string)(obj));
-        }
-
-        private void OnPlayEnded(object sender, EventArgs eventArgs)
-        {
-            MvvmHelper.ExecuteOnUI(() =>
-            {
-                _playingTimer.Stop();
-                IsPlaying = false;
-                StopCommand?.RaiseCanExecuteChanged();
-            });
-        }
-
-        private void GetSoundFiles()
-        {
-            var filePath = SoundConfigurationExtensionPath;
-            try
-            {
-                var files = new List<SoundFileViewModel>();
-
-                var nodes =
-                    MonoAddinsHelper.GetSelectedNodes<FilePathExtensionNode>(
-                        filePath);
-
-                foreach (var node in nodes)
-                {
-                    var path = node.FilePath;
-                    var name = !string.IsNullOrWhiteSpace(node.Name)
-                        ? node.Name
-                        : Path.GetFileNameWithoutExtension(path);
-
-                    Logger.DebugFormat(
-                        CultureInfo.CurrentCulture,
-                        $"Found {SoundConfigurationExtensionPath} node: {node.FilePath}");
-
-                    files.Add(new SoundFileViewModel(name, path));
-                }
-                if (!SoundFiles.Any())
-                {
-                    SoundFiles.AddRange(files.ToArray());
-                    Sound = SoundFiles.FirstOrDefault();
-                }
-            }
-            catch (ConfigurationErrorsException)
-            {
-                Logger.ErrorFormat(
-                    CultureInfo.CurrentCulture,
-                    $"Extension path {filePath} not found");
-                throw;
-            }
-        }
-
-        private void OnPlayingTimerTick(object sender, EventArgs args)
-        {
-            MvvmHelper.ExecuteOnUI(() =>
-            {
-                if (!IsAudioServiceAvailable)
-                {
-                    return;
-                }
-                if (!_audio.IsPlaying())
-                {
-                    _audio.Stop();
-                }
-            });
-        }
-
-        private bool GetFlag(SpeakerMix speakerMix)
-        {
-            return (_enabledSpeakersMask & speakerMix) > 0;
-        }
-
-        private void TurnOnAllSpeakers()
-        {
-            FrontLeftSpeaker = GetFlag(SpeakerMix.FrontLeft);
-            FrontRightSpeaker = GetFlag(SpeakerMix.FrontRight);
-            SideLeftSpeaker = GetFlag(SpeakerMix.SideLeft);
-            SideRightSpeaker = GetFlag(SpeakerMix.SideRight);
-            LowFrequencySpeaker = GetFlag(SpeakerMix.LowFrequency);
-            CenterSpeaker = GetFlag(SpeakerMix.Center);
-            RearLeftSpeaker = GetFlag(SpeakerMix.RearLeft);
-            RearRightSpeaker = GetFlag(SpeakerMix.RearRight);
-        }
-
-        private void OnEnabledEvent(IEvent theEvent)
-        {
-            MvvmHelper.ExecuteOnUI(() =>
-            {
-                IsAudioDisabled = true;
-            });
-        }
-
-        private void OnDisabledEvent(IEvent theEvent)
-        {
-            MvvmHelper.ExecuteOnUI(() =>
-            {
-                IsPlaying = false;
-                IsAudioDisabled = true;
-            });
-        }
-    }
+﻿namespace Aristocrat.Monaco.Application.UI.ViewModels
+{
+    using System;
+    using System.Collections.Generic;
+    using System.Collections.ObjectModel;
+    using System.ComponentModel;
+    using System.Configuration;
+    using System.Globalization;
+    using System.IO;
+    using System.Linq;
+    using System.Reflection;
+    using System.Runtime.CompilerServices;
+    using Contracts.ConfigWizard;
+    using Contracts;
+    using Hardware.Contracts;
+    using Hardware.Contracts.Audio;
+    using Kernel;
+    using Kernel.Contracts;
+    using log4net;
+    using Monaco.UI.Common;
+    using Monaco.UI.Common.Extensions;
+    using MVVM;
+    using MVVM.Command;
+
+    [CLSCompliant(false)]
+    public class SoundTestPageViewModel : INotifyPropertyChanged
+    {
+        private static readonly Guid AudioDisconnectedLock = HardwareConstants.AudioDisconnectedLockKey;
+        private static readonly Guid AudioReconnectedLock = HardwareConstants.AudioReconnectedLockKey;
+        private static readonly ILog Logger = LogManager.GetLogger(MethodBase.GetCurrentMethod()?.DeclaringType);
+
+        private const string SoundConfigurationExtensionPath = "/OperatorMenu/Sound/Configuration";
+
+        private bool _isAudioDisabled;
+        private bool _isPlaying;
+        private bool _centerSpeaker;
+        private bool _frontLeftSpeaker;
+        private bool _frontRightSpeaker;
+        private bool _lowFrequencySpeaker;
+        private bool _rearLeftSpeaker;
+        private bool _rearRightSpeaker;
+        private bool _sideLeftSpeaker;
+        private bool _sideRightSpeaker;
+        private bool _previousSystemMuted;
+        private readonly IAudio _audio;
+        private readonly IEventBus _eventBus;
+        private readonly ISystemDisableManager _disableManager;
+        private readonly IPropertiesManager _propertiesManager;
+        private ITimer _playingTimer;
+        private SoundFileViewModel _sound;
+        private byte _soundLevel;
+        private readonly SpeakerMix _enabledSpeakersMask;
+        private bool IsAudioServiceAvailable => _audio != null;
+        private IInspectionService _reporter;
+
+        public SoundTestPageViewModel()
+            : this(
+                ServiceManager.GetInstance().GetService<IAudio>(),
+                ServiceManager.GetInstance().GetService<IEventBus>(),
+                ServiceManager.GetInstance().GetService<ISystemDisableManager>(),
+                ServiceManager.GetInstance().GetService<IPropertiesManager>())
+        {
+        }
+
+        public SoundTestPageViewModel(IAudio audio, IEventBus eventBus, ISystemDisableManager disableManager, IPropertiesManager propertiesManager)
+        {
+            _audio = audio ?? throw new ArgumentNullException(nameof(audio));
+            _eventBus = eventBus ?? throw new ArgumentNullException(nameof(eventBus));
+            _disableManager = disableManager ?? throw new ArgumentNullException(nameof(disableManager));
+            _propertiesManager = propertiesManager ?? throw new ArgumentNullException(nameof(propertiesManager));
+
+            _isAudioDisabled = !IsAudioServiceAvailable || !_audio.IsAvailable;
+
+            _enabledSpeakersMask = _propertiesManager.GetValue(ApplicationConstants.EnabledSpeakersMask, SpeakerMix.All);
+
+            bool enablePlay = IsAudioServiceAvailable && !IsPlaying && !IsAudioDisabled;
+
+            StopCommand = new ActionCommand<object>(_ => StopSound(),
+                _ => IsAudioServiceAvailable && !IsAudioDisabled && IsPlaying);
+
+            PlayCommand = new ActionCommand<object>(_ => PlaySound(),
+                _ => IsAudioServiceAvailable && !IsPlaying && !IsAudioDisabled);
+
+            PlayCommandOnFrontLeftSpeaker = new ActionCommand<object>(PlaySoundOnFrontLeftSpeaker, _ => enablePlay);
+
+            PlayCommandOnCenterSpeaker = new ActionCommand<object>(PlaySoundOnCenterSpeaker, _ => enablePlay);
+
+            PlayCommandOnFrontRightSpeaker = new ActionCommand<object>(PlaySoundOnFrontRightSpeaker, _ => enablePlay);
+
+            PlayCommandOnSideLeftSpeaker = new ActionCommand<object>(PlaySoundOnSideLeftSpeaker, _ => enablePlay);
+
+            PlayCommandOnSideRightSpeaker = new ActionCommand<object>(PlaySoundOnSideRightSpeaker, _ => enablePlay);
+
+            PlayCommandOnLowFrequencySpeaker = new ActionCommand<object>(PlaySoundOnLowFrequencySpeaker, _ => enablePlay);
+
+            PlayCommandOnRearLeftSpeaker = new ActionCommand<object>(PlaySoundOnRearLeftSpeaker, _ => enablePlay);
+
+            PlayCommandOnRearRightSpeaker = new ActionCommand<object>(PlaySoundOnRearRightSpeaker, _ => enablePlay);
+        }
+
+        public void SetTestReporter(IInspectionService reporter)
+        {
+            _reporter = reporter;
+        }
+
+        private void LoadVolumeSettings()
+        {
+            // Load default volume level
+            _soundLevel = (VolumeLevel)_propertiesManager.GetValue(PropertyKey.DefaultVolumeLevel, ApplicationConstants.DefaultVolumeLevel);
+            Logger.DebugFormat("Initializing default volume setting with value: {0}", _soundLevel);
+            OnPropertyChanged(nameof(SoundLevel));
+        }
+
+        public IActionCommand PlayCommand { get; }
+
+        public IActionCommand StopCommand { get; }
+
+        public IActionCommand PlayCommandOnFrontLeftSpeaker { get; }
+
+        public IActionCommand PlayCommandOnCenterSpeaker { get; }
+
+        public IActionCommand PlayCommandOnFrontRightSpeaker { get; }
+
+        public IActionCommand PlayCommandOnSideLeftSpeaker { get; }
+
+        public IActionCommand PlayCommandOnSideRightSpeaker { get; }
+
+        public IActionCommand PlayCommandOnLowFrequencySpeaker { get; }
+
+        public IActionCommand PlayCommandOnRearLeftSpeaker { get; }
+
+        public IActionCommand PlayCommandOnRearRightSpeaker { get; }
+
+        public bool TestMode
+        {
+            set
+            {
+                if (value)
+                {
+                    Initialize();
+                }
+                else
+                {
+                    UnInitialize();
+                }
+            }
+        }
+
+        public bool IsPlaying
+        {
+            get => _isPlaying;
+
+            set
+            {
+                if (_isPlaying == value)
+                {
+                    return;
+                }
+
+                SetProperty(ref _isPlaying, value, nameof(IsPlaying));
+                PlayCommand?.RaiseCanExecuteChanged();
+                StopCommand?.RaiseCanExecuteChanged();
+            }
+        }
+
+        public bool IsAudioDisabled
+        {
+            get => _isAudioDisabled;
+
+            set
+            {
+                if (_isAudioDisabled == value)
+                {
+                    return;
+                }
+
+                SetProperty(ref _isAudioDisabled, value, nameof(IsAudioDisabled));
+                PlayCommand?.RaiseCanExecuteChanged();
+                StopCommand?.RaiseCanExecuteChanged();
+            }
+        }
+
+        public byte SoundLevel
+        {
+            get => _soundLevel;
+
+            set
+            {
+                if (_soundLevel == value)
+                {
+                    return;
+                }
+
+                SetProperty(ref _soundLevel, value, nameof(SoundLevel));
+            }
+        }
+
+        public ObservableCollection<SoundFileViewModel> SoundFiles { get; } = new ObservableCollection<SoundFileViewModel>();
+
+        public SoundFileViewModel Sound
+        {
+            get => _sound;
+
+            set
+            {
+                if (_sound == value)
+                {
+                    return;
+                }
+
+                SetProperty(ref _sound, value, nameof(Sound));
+            }
+        }
+
+        public bool FrontLeftSpeaker
+        {
+            get => _frontLeftSpeaker;
+
+            set
+            {
+                if (_frontLeftSpeaker != value)
+                {
+                    SetProperty(ref _frontLeftSpeaker, value, nameof(FrontLeftSpeaker));
+                }
+            }
+        }
+
+        public bool FrontRightSpeaker
+        {
+            get => _frontRightSpeaker;
+
+            set
+            {
+                if (_frontRightSpeaker != value)
+                {
+                    SetProperty(ref _frontRightSpeaker, value, nameof(FrontRightSpeaker));
+                }
+            }
+        }
+
+        public bool CenterSpeaker
+        {
+            get => _centerSpeaker;
+
+            set
+            {
+                if (_centerSpeaker != value)
+                {
+                    SetProperty(ref _centerSpeaker, value, nameof(CenterSpeaker));
+                }
+            }
+        }
+
+        public bool RearLeftSpeaker
+        {
+            get => _rearLeftSpeaker;
+
+            set
+            {
+                if (_rearLeftSpeaker != value)
+                {
+                    SetProperty(ref _rearLeftSpeaker, value, nameof(RearLeftSpeaker));
+                }
+            }
+        }
+
+        public bool RearRightSpeaker
+        {
+            get => _rearRightSpeaker;
+
+            set
+            {
+                if (_rearRightSpeaker != value)
+                {
+                    SetProperty(ref _rearRightSpeaker, value, nameof(RearRightSpeaker));
+                }
+            }
+        }
+
+        public bool SideLeftSpeaker
+        {
+            get => _sideLeftSpeaker;
+
+            set
+            {
+                if (_sideLeftSpeaker != value)
+                {
+                    SetProperty(ref _sideLeftSpeaker, value, nameof(SideLeftSpeaker));
+                }
+            }
+        }
+
+        public bool SideRightSpeaker
+        {
+            get => _sideRightSpeaker;
+
+            set
+            {
+                if (_sideRightSpeaker != value)
+                {
+                    SetProperty(ref _sideRightSpeaker, value, nameof(SideRightSpeaker));
+                }
+            }
+        }
+
+        public bool LowFrequencySpeaker
+        {
+            get => _lowFrequencySpeaker;
+
+            set
+            {
+                if (_lowFrequencySpeaker != value)
+                {
+                    SetProperty(ref _lowFrequencySpeaker, value, nameof(LowFrequencySpeaker));
+                }
+            }
+        }
+
+        protected void Initialize()
+        {
+            _eventBus.Subscribe<EnabledEvent>(this, OnEnabledEvent);
+            _eventBus.Subscribe<DisabledEvent>(this, OnDisabledEvent);
+
+            _playingTimer = new DispatcherTimerAdapter { Interval = TimeSpan.FromMilliseconds(100) };
+            _playingTimer.Tick += OnPlayingTimerTick;
+
+            if (IsAudioServiceAvailable)
+            {
+                _audio.PlayEnded += OnPlayEnded;
+            }
+            else
+            {
+                Logger.Error("Audio service is not available");
+            }
+
+            if (_disableManager.CurrentDisableKeys.Contains(AudioDisconnectedLock) || _disableManager.CurrentDisableKeys.Contains(AudioReconnectedLock))
+            {
+                IsPlaying = false;
+                IsAudioDisabled = true;
+            }
+            else
+            {
+                LoadVolumeSettings();
+                GetSoundFiles();
+                TurnOnAllSpeakers();
+                _previousSystemMuted = _audio.GetSystemMuted();
+                _audio.SetSystemMuted(false);
+            }
+        }
+
+        protected void UnInitialize()
+        {
+            StopSound();
+            _audio.SetSystemMuted(_previousSystemMuted);
+
+            if (IsAudioServiceAvailable)
+            {
+                _audio.PlayEnded -= OnPlayEnded;
+            }
+
+            if (_playingTimer != null)
+            {
+                _playingTimer.Tick -= OnPlayingTimerTick;
+                _playingTimer.Stop();
+                _playingTimer = null;
+            }
+        }
+
+        public event PropertyChangedEventHandler PropertyChanged;
+
+        protected virtual void OnPropertyChanged([CallerMemberName] string propertyName = null)
+        {
+            PropertyChanged?.Invoke(this, new PropertyChangedEventArgs(propertyName));
+        }
+
+        private void SetProperty<T>(ref T field, T value, [CallerMemberName] string propertyName = null)
+        {
+            if (field == null && value == null)
+            {
+                return;
+            }
+
+            field = value;
+            OnPropertyChanged(propertyName);
+        }
+
+        private void StopSound()
+        {
+            if (Sound != null)  // VLT-12533 : Fix null reference exception in sound page when switching tabs when cable unplugged 
+            {
+                _audio?.Stop(Sound.Path);
+            }
+        }
+
+        private void PlaySound()
+        {
+            if (!IsAudioServiceAvailable || IsPlaying)
+            {
+                return;
+            }
+
+            _reporter?.SetTestName($"Play sound {Sound.Name}");
+            var path = Sound.Path;
+            var volume = _audio.GetVolume(SoundLevel);
+
+            IsPlaying = true;
+
+            _audio.Play(path, volume);
+            _playingTimer.Start();
+        }
+
+        private void PlaySoundOnSpeaker(SpeakerMix speaker, string path)
+        {
+            if (!IsAudioServiceAvailable || IsPlaying || path.IsEmpty())
+            {
+                return;
+            }
+
+            _reporter?.SetTestName($"Play on {speaker} speaker");
+            var volume = _audio.GetVolume(SoundLevel);
+
+            IsPlaying = true;
+
+            _audio.Play(path, volume, speaker);
+            _playingTimer.Start();
+
+        }
+
+        private void PlaySoundOnFrontLeftSpeaker(object obj)
+        {
+            PlaySoundOnSpeaker(SpeakerMix.FrontLeft, (string)(obj));
+        }
+
+        private void PlaySoundOnCenterSpeaker(object obj)
+        {
+            PlaySoundOnSpeaker(SpeakerMix.Center, (string)(obj));
+        }
+
+        private void PlaySoundOnFrontRightSpeaker(object obj)
+        {
+            PlaySoundOnSpeaker(SpeakerMix.FrontRight, (string)(obj));
+        }
+
+        private void PlaySoundOnSideLeftSpeaker(object obj)
+        {
+            PlaySoundOnSpeaker(SpeakerMix.SideLeft, (string)(obj));
+        }
+
+        private void PlaySoundOnSideRightSpeaker(object obj)
+        {
+            PlaySoundOnSpeaker(SpeakerMix.SideRight, (string)(obj));
+        }
+
+        private void PlaySoundOnLowFrequencySpeaker(object obj)
+        {
+            PlaySoundOnSpeaker(SpeakerMix.LowFrequency, (string)(obj));
+        }
+
+        private void PlaySoundOnRearLeftSpeaker(object obj)
+        {
+            PlaySoundOnSpeaker(SpeakerMix.RearLeft, (string)(obj));
+        }
+
+        private void PlaySoundOnRearRightSpeaker(object obj)
+        {
+            PlaySoundOnSpeaker(SpeakerMix.RearRight, (string)(obj));
+        }
+
+        private void OnPlayEnded(object sender, EventArgs eventArgs)
+        {
+            MvvmHelper.ExecuteOnUI(() =>
+            {
+                _playingTimer.Stop();
+                IsPlaying = false;
+                StopCommand?.RaiseCanExecuteChanged();
+            });
+        }
+
+        private void GetSoundFiles()
+        {
+            var filePath = SoundConfigurationExtensionPath;
+            try
+            {
+                var files = new List<SoundFileViewModel>();
+
+                var nodes =
+                    MonoAddinsHelper.GetSelectedNodes<FilePathExtensionNode>(
+                        filePath);
+
+                foreach (var node in nodes)
+                {
+                    var path = node.FilePath;
+                    var name = !string.IsNullOrWhiteSpace(node.Name)
+                        ? node.Name
+                        : Path.GetFileNameWithoutExtension(path);
+
+                    Logger.DebugFormat(
+                        CultureInfo.CurrentCulture,
+                        $"Found {SoundConfigurationExtensionPath} node: {node.FilePath}");
+
+                    files.Add(new SoundFileViewModel(name, path));
+                }
+                if (!SoundFiles.Any())
+                {
+                    SoundFiles.AddRange(files.ToArray());
+                    Sound = SoundFiles.FirstOrDefault();
+                }
+            }
+            catch (ConfigurationErrorsException)
+            {
+                Logger.ErrorFormat(
+                    CultureInfo.CurrentCulture,
+                    $"Extension path {filePath} not found");
+                throw;
+            }
+        }
+
+        private void OnPlayingTimerTick(object sender, EventArgs args)
+        {
+            MvvmHelper.ExecuteOnUI(() =>
+            {
+                if (!IsAudioServiceAvailable)
+                {
+                    return;
+                }
+                if (!_audio.IsPlaying())
+                {
+                    _audio.Stop();
+                }
+            });
+        }
+
+        private bool GetFlag(SpeakerMix speakerMix)
+        {
+            return (_enabledSpeakersMask & speakerMix) > 0;
+        }
+
+        private void TurnOnAllSpeakers()
+        {
+            FrontLeftSpeaker = GetFlag(SpeakerMix.FrontLeft);
+            FrontRightSpeaker = GetFlag(SpeakerMix.FrontRight);
+            SideLeftSpeaker = GetFlag(SpeakerMix.SideLeft);
+            SideRightSpeaker = GetFlag(SpeakerMix.SideRight);
+            LowFrequencySpeaker = GetFlag(SpeakerMix.LowFrequency);
+            CenterSpeaker = GetFlag(SpeakerMix.Center);
+            RearLeftSpeaker = GetFlag(SpeakerMix.RearLeft);
+            RearRightSpeaker = GetFlag(SpeakerMix.RearRight);
+        }
+
+        private void OnEnabledEvent(IEvent theEvent)
+        {
+            MvvmHelper.ExecuteOnUI(() =>
+            {
+                IsAudioDisabled = true;
+            });
+        }
+
+        private void OnDisabledEvent(IEvent theEvent)
+        {
+            MvvmHelper.ExecuteOnUI(() =>
+            {
+                IsPlaying = false;
+                IsAudioDisabled = true;
+            });
+        }
+    }
 }