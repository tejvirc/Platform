﻿namespace Aristocrat.Monaco.Application.UI.ViewModels
{
    using System;
    using System.Collections.ObjectModel;
    using System.Linq;
    using System.Threading.Tasks;
    using System.Windows.Input;
    using System.Windows.Media;
    using CommunityToolkit.Mvvm.Input;
    using Contracts.HardwareDiagnostics;
    using Contracts.Localization;
    using Hardware.Contracts.EdgeLighting;
    using Hardware.Contracts.Reel;
    using Hardware.Contracts.SharedDevice;
    using Kernel;
    using Models;
    using Monaco.Common;
    using Monaco.Localization.Properties;
<<<<<<< HEAD
    using Toolkit.Mvvm.Extensions;
=======
    using MVVM;
    using MVVM.Command;
>>>>>>> 379a95ed
    using Color = System.Drawing.Color;

    /// <summary>
    ///     View model for mechanical reels
    /// </summary>
    [CLSCompliant(false)]
    public class MechanicalReelsPageViewModel : DeviceViewModel
    {
        private const int MaxSupportedReels = ReelConstants.MaxSupportedReels;
        private const int LightsOffTime = 250;
        
        private readonly IEdgeLightingController _edgeLightController;
        private readonly PatternParameters _solidBlackPattern = new SolidColorPatternParameters
        {
            Color = Color.Black,
            Priority = StripPriority.PlatformTest,
            Strips = new[]
            {
                (int)StripIDs.StepperReel1,
                (int)StripIDs.StepperReel2,
                (int)StripIDs.StepperReel3,
                (int)StripIDs.StepperReel4,
                (int)StripIDs.StepperReel5
            }
        };

        private string _reelCount;
        private bool _reelsEnabled;
        private bool _lightTestScreenHidden = true;
        private bool _reelTestScreenHidden = true;
        private bool _settingsScreenHidden;
        private bool _selfTestEnabled = true;
        private int _initialBrightness;
        private int _brightness;
        private bool _brightnessChanging;
        private IEdgeLightToken _offToken;

        public MechanicalReelsPageViewModel(bool isWizard) : base(DeviceType.ReelController, isWizard)
        {
            ShowLightTestCommand = new RelayCommand<object>(_ =>
            {
                LightTestScreenHidden = false;
                ReelTestScreenHidden = true;
                SettingsScreenHidden = true;
            });
            ShowReelTestCommand = new RelayCommand<object>(_ =>
            {
                LightTestScreenHidden = true;
                ReelTestScreenHidden = false;
                SettingsScreenHidden = true;
                LightTestViewModel?.CancelTest();
            });
            ShowSettingsCommand = new RelayCommand<object>(_ =>
            {
                LightTestScreenHidden = true;
                ReelTestScreenHidden = true;
                SettingsScreenHidden = false;
                LightTestViewModel?.CancelTest();
            });

            _edgeLightController = ServiceManager.GetInstance().GetService<IEdgeLightingController>();
            LightTestViewModel = new(ReelController, _edgeLightController, Inspection);
            ReelTestViewModel = new(ReelController, EventBus, MaxSupportedReels, ReelInfo, UpdateScreen, Inspection);

<<<<<<< HEAD
            SelfTestCommand = new RelayCommand<object>(_ => SelfTest(false));
            SelfTestClearCommand = new RelayCommand<object>(_ => SelfTest(true));
            ApplyBrightnessCommand = new RelayCommand<object>(_ => HandleApplyBrightness().FireAndForget());
=======
            SelfTestCommand = new ActionCommand<object>(_ => SelfTest(false));
            SelfTestClearCommand = new ActionCommand<object>(_ => SelfTest(true));
            ApplyBrightnessCommand = new ActionCommand<object>(_ => HandleApplyBrightness().FireAndForget());
>>>>>>> 379a95ed

            MinimumBrightness = 1;
            MaximumBrightness = 100;
        }

        public MechanicalReelsLightTestViewModel LightTestViewModel { get; }

        public MechanicalReelsTestViewModel ReelTestViewModel { get; }

        public bool ReelTestScreenHidden
        {
            get => _reelTestScreenHidden;

            set
            {
                _reelTestScreenHidden = value;
                OnPropertyChanged(nameof(ReelTestScreenHidden));
                OnPropertyChanged(nameof(ReelTestButtonHidden));
            }
        }

        public bool ReelTestButtonHidden => !ReelTestScreenHidden;

        public bool LightTestScreenHidden
        {
            get => _lightTestScreenHidden;

            set
            {
                _lightTestScreenHidden = value;
<<<<<<< HEAD
                OnPropertyChanged(nameof(LightTestScreenHidden));
                OnPropertyChanged(nameof(LightTestButtonHidden));
=======
                RaisePropertyChanged(nameof(LightTestScreenHidden));
                RaisePropertyChanged(nameof(LightTestButtonHidden));
>>>>>>> 379a95ed

                LightTestViewModel.CancelTest();
            }
        }

        public bool LightTestButtonHidden => !LightTestScreenHidden;

        public bool SettingsScreenHidden
        {
            get => _settingsScreenHidden;

            set
            {
                _settingsScreenHidden = value;
                OnPropertyChanged(nameof(SettingsScreenHidden));
                OnPropertyChanged(nameof(SettingsButtonHidden));
            }
        }

        public bool SettingsButtonHidden => !SettingsScreenHidden;

        public string ReelCount
        {
            get => _reelCount;

            set
            {
                _reelCount = value;
                OnPropertyChanged(nameof(ReelCount));
                OnPropertyChanged(nameof(ReelCountForeground));
            }
        }

        public bool ReelsEnabled
        {
            get => _reelsEnabled;
            set
            {
                if (_reelsEnabled != value)
                {
                    _reelsEnabled = value;
                    OnPropertyChanged(nameof(ReelsEnabled));
                }
            }
        }

        public SolidColorBrush ReelCountForeground => Brushes.White;

        public ICommand ShowLightTestCommand { get; }

        public ICommand ShowReelTestCommand { get; }

        public ICommand ShowSettingsCommand { get; }

        public ICommand SelfTestCommand { get; }

        public ICommand SelfTestClearCommand { get; }

        public ICommand ApplyBrightnessCommand { get; }

        public bool BrightnessChangePending => InitialBrightness != Brightness;

        public bool BrightnessChanging
        {
            get => _brightnessChanging;

            set
            {
                if (_brightnessChanging != value)
                {
                    _brightnessChanging = value;
<<<<<<< HEAD
                    OnPropertyChanged(nameof(BrightnessChanging));
=======
                    RaisePropertyChanged(nameof(BrightnessChanging));
>>>>>>> 379a95ed
                }
            }
        }

        public int MinimumBrightness { get; }

        public int MaximumBrightness { get; }

        public override bool TestModeEnabledSupplementary => ReelController?.Connected ?? false;

        public bool TestModeToolTipDisabled => TestModeEnabled;

        public ObservableCollection<ReelInfoItem> ReelInfo { get; set; } = new();

        public int Brightness
        {
            get => _brightness;

            set
            {
                if (_brightness != value)
                {
                    _brightness = value;
<<<<<<< HEAD
                    OnPropertyChanged(nameof(Brightness));
                    OnPropertyChanged(nameof(BrightnessChangePending));
=======
                    RaisePropertyChanged(nameof(Brightness));
                    RaisePropertyChanged(nameof(BrightnessChangePending));
>>>>>>> 379a95ed
                }
            }
        }

        public bool SelfTestEnabled
        {
            get => _selfTestEnabled;

            set
            {
                if (_selfTestEnabled == value)
                {
                    return;
                }

                _selfTestEnabled = value;
                OnPropertyChanged(nameof(SelfTestEnabled));
            }
        }

        public int InitialBrightness
        {
            get => _initialBrightness;

            set
            {
                if (_initialBrightness != value)
                {
                    _initialBrightness = value;
                    OnPropertyChanged(nameof(BrightnessChangePending));
                }
            }
        }

<<<<<<< HEAD
=======
        public int InitialBrightness
        {
            get => _initialBrightness;

            set
            {
                if (_initialBrightness != value)
                {
                    _initialBrightness = value;
                    RaisePropertyChanged(nameof(BrightnessChangePending));
                }
            }
        }

>>>>>>> 379a95ed
        private void ClearPattern(ref IEdgeLightToken token)
        {
            if (token == null)
            {
                return;
            }

            _edgeLightController.RemoveEdgeLightRenderer(token);
            token = null;
        }

        protected override void OnLoaded()
        {
            base.OnLoaded();

            UpdateScreen();

            UpdateWarningMessage();

            Brightness = ReelController?.DefaultReelBrightness ?? MaximumBrightness;
            InitialBrightness = Brightness;
        }

        protected override void OnUnloaded()
        {
            ClearPattern(ref _offToken);
            LightTestViewModel.CancelTest();
            EventBus.UnsubscribeAll(this);
            base.OnUnloaded();
        }

        protected override void OnTestModeEnabledChanged()
        {
            OnPropertyChanged(nameof(TestModeToolTipDisabled));

            LightTestScreenHidden = true;
            ReelTestScreenHidden = true;
            SettingsScreenHidden = false;
        }

        protected void SetDeviceInformation()
        {
            if (ReelController == null)
            {
                return;
            }

            SetDeviceInformation(ReelController.DeviceConfiguration);

            var connectedReels = ReelController.ConnectedReels;
            ReelCount = connectedReels.Count.ToString();

            var offsets = ReelController.ReelOffsets.ToArray();

            for (int i = 1; i <= MaxSupportedReels; ++i)
            {
                if (connectedReels.Contains(i))
                {
                    if (IsReelActive(i) == false)
                    {
                        ReelInfo.Add(
                            new ReelInfoItem(
                                i,
                                true,
                                true,
                                ReelLogicalState.Disconnected.ToString(),
                                offsets.Length >= i ? offsets[i - 1] : 0));
                    }
                    else
                    {
                        GetActiveReel(i).Connected = true;
                    }
                }
                else
                {
                    if (IsReelActive(i))
                    {
                        GetActiveReel(i).Connected = false;
                    }
                }
            }

            ReelTestViewModel.ReelInfo = ReelInfo;
        }

        protected override void StartEventHandler()
        {
            StartEventHandler(ReelController);
        }

        protected override void SubscribeToEvents()
        {
            EventBus.Subscribe<DisconnectedEvent>(this, HandleEvent);
            EventBus.Subscribe<ConnectedEvent>(this, HandleEvent);
            EventBus.Subscribe<ReelStoppedEvent>(this, HandleEvent);
            EventBus.Subscribe<HardwareFaultEvent>(this, HandleEvent);
            EventBus.Subscribe<HardwareReelFaultEvent>(this, HandleEvent);
            EventBus.Subscribe<PropertyChangedEvent>(this, HandleEvent);
            EventBus.Subscribe<HardwareDiagnosticTestStartedEvent>(this, HandleEvent);
            EventBus.Subscribe<HardwareDiagnosticTestFinishedEvent>(this, HandleEvent);
        }

        protected override void UpdateScreen()
        {
            Execute.OnUIThread(
                () =>
                {
                    SetDeviceInformation();
                    SetReelControllerStatus();
                    SetReelsState();
                    ReelTestViewModel.UpdateScreen();
                });
        }

        protected override void UpdateWarningMessage()
        {
            if (!(ReelController?.Connected ?? false) || (ReelController?.DisabledByError ?? false))
            {
                TestWarningText = Localizer.For(CultureFor.Operator).GetString(ResourceKeys.TestModeDisabledStatusDevice);
            }
            else
            {
                base.UpdateWarningMessage();
            }

            OnPropertyChanged(nameof(TestModeToolTipDisabled));
        }

        private async void SelfTest(bool clearNvm)
        {
            SelfTestEnabled = false;
            Inspection?.SetTestName($"Self test {(clearNvm ? " clear NVM" : "")}");

            await Task.Run(() =>
            {
                ReelController.SelfTest(clearNvm);
            });

            SelfTestEnabled = true;
        }

        private IReelController ReelController => ServiceManager.GetInstance().TryGetService<IReelController>();

        private bool IsHomed { get; set; }

        private ReelInfoItem GetActiveReel(int reel) => ReelInfo.First(o => o.Id == reel);

        private string GetState(string state, int reelId = 0)
        {
            var localizedState = Localizer.For(CultureFor.Operator).GetString(ResourceKeys.ReelController_IdleUnknown);

            if (state == ReelControllerState.IdleAtStops.ToString() ||
                state == ReelLogicalState.IdleAtStop.ToString())
            {
                localizedState = Localizer.For(CultureFor.Operator).GetString(ResourceKeys.Idle);
            }
            else if (state == ReelControllerState.Spinning.ToString())
            {
                localizedState = ReelInfo.Any(o => o.IsHoming) ? Localizer.For(CultureFor.Operator).GetString(ResourceKeys.Homing) :
                    ReelInfo.Any(o => o.IsNudging) ? Localizer.For(CultureFor.Operator).GetString(ResourceKeys.Nudging) : Localizer.For(CultureFor.Operator).GetString(ResourceKeys.Spinning);
            }
            else if (reelId > 0)
            {
                var activeReel = GetActiveReel(reelId);

                if (state == ReelControllerState.Disconnected.ToString())
                {
                    localizedState = Localizer.For(CultureFor.Operator).GetString(ResourceKeys.Disconnected);
                }
                else if ((activeReel.IsHoming || state == ReelControllerState.Homing.ToString()) && state != ReelControllerState.Tilted.ToString())
                {
                    localizedState = Localizer.For(CultureFor.Operator).GetString(ResourceKeys.Homing);

                    var reelsStatus = ReelController.ReelsStatus;
                    if (reelsStatus.ContainsKey(reelId))
                    {
                        reelsStatus.TryGetValue(reelId, out var reelStatus);
                        if (reelStatus?.FailedHome == true)
                        {
                            localizedState = Localizer.For(CultureFor.Operator).GetString(ResourceKeys.Error);
                        }
                    }
                }
                else if (activeReel.IsSpinning && state != ReelControllerState.Tilted.ToString())
                {
                    localizedState = Localizer.For(CultureFor.Operator).GetString(ResourceKeys.Spinning);
                }
                else if (activeReel.IsNudging && state != ReelControllerState.Tilted.ToString())
                {
                    localizedState = Localizer.For(CultureFor.Operator).GetString(ResourceKeys.Nudging);
                }
                else if (state == ReelControllerState.Tilted.ToString())
                {
                    localizedState = Localizer.For(CultureFor.Operator).GetString(ResourceKeys.Tilted);
                }
                else if (state == ReelControllerState.IdleUnknown.ToString())
                {
                    localizedState = Localizer.For(CultureFor.Operator).GetString(ResourceKeys.ReelController_IdleUnknown);
                }
                else
                {
                    var reelsStatus = ReelController.ReelsStatus;

                    if (reelsStatus.ContainsKey(reelId))
                    {
                        reelsStatus.TryGetValue(reelId, out var reelStatus);
                        if (reelStatus?.ReelStall == true)
                        {
                            localizedState = Localizer.For(CultureFor.Operator).GetString(ResourceKeys.Stalled);
                        }
                        else if (reelStatus?.ReelTampered == true)
                        {
                            localizedState = Localizer.For(CultureFor.Operator).GetString(ResourceKeys.Tampered);
                        }
                        else if (reelStatus?.LowVoltage == true)
                        {
                            localizedState = Localizer.For(CultureFor.Operator).GetString(ResourceKeys.LowVoltage);
                        }
                        else if (reelStatus?.FailedHome == true)
                        {
                            localizedState = Localizer.For(CultureFor.Operator).GetString(ResourceKeys.Error);
                        }
                        else if (reelStatus?.Connected == false)
                        {
                            localizedState = Localizer.For(CultureFor.Operator).GetString(ResourceKeys.Disconnected);
                        }
                        else
                        {
                            localizedState = Localizer.For(CultureFor.Operator).GetString(ResourceKeys.Idle);
                        }
                    }
                }
            }
            else
            {
                if (state == ReelControllerState.Homing.ToString())
                {
                    localizedState = Localizer.For(CultureFor.Operator).GetString(ResourceKeys.Homing);
                }
                else if (state == ReelControllerState.Disabled.ToString())
                {
                    localizedState = Localizer.For(CultureFor.Operator).GetString(ResourceKeys.Disabled);
                }
                else if (state == ReelControllerState.Disconnected.ToString())
                {
                    localizedState = Localizer.For(CultureFor.Operator).GetString(ResourceKeys.Disconnected);
                }
                else if (state == ReelControllerState.Inspecting.ToString())
                {
                    localizedState = Localizer.For(CultureFor.Operator).GetString(ResourceKeys.Inspecting);
                }
                else if (state == ReelControllerState.Tilted.ToString())
                {
                    localizedState = Localizer.For(CultureFor.Operator).GetString(ResourceKeys.Tilted);
                }
                else if (state == ReelControllerState.Uninitialized.ToString())
                {
                    localizedState = Localizer.For(CultureFor.Operator).GetString(ResourceKeys.Uninitialized);
                }
            }

            return localizedState;
        }

        private async Task HandleApplyBrightness()
        {
            BrightnessChanging = true;

            InitialBrightness = Brightness;
            ReelController.DefaultReelBrightness = Brightness;

            if (ReelController.DefaultReelBrightness == Brightness)
            {
                await ReelController.SetReelBrightness(Brightness);
                
                ClearPattern(ref _offToken);
                _offToken = _edgeLightController.AddEdgeLightRenderer(_solidBlackPattern);
                await Task.Delay(LightsOffTime);
                ClearPattern(ref _offToken);
            }
            else
            {
                Brightness = ReelController.DefaultReelBrightness;
                InitialBrightness = Brightness;
            }

            BrightnessChanging = false;
        }

        private void HandleEvent(DisconnectedEvent @event)
        {
            UpdateScreen();
        }

        private void HandleEvent(ConnectedEvent @event)
        {
            UpdateScreen();
        }

        private void HandleEvent(ReelStoppedEvent @event)
        {
            Logger.Debug($"HandleEvent ReelStoppedEvent reelId={@event.ReelId}, step={@event.Step}, homing={@event.IsReelStoppedFromHoming}");

            if (@event.ReelId <= 0 || @event.ReelId > MaxSupportedReels)
            {
                return;
            }

            var activeReel = GetActiveReel(@event.ReelId);
            activeReel.Step = @event.Step.ToString();

            if (!activeReel.IsHoming)
            {
                IsHomed = false;
            }

            activeReel.IsHoming = false;
            activeReel.IsSpinning = false;
            activeReel.IsNudging = false;

            UpdateScreen();
        }

        private void HandleEvent(PropertyChangedEvent e)
        {
            if (e.PropertyName == nameof(ReelInfoItem.OffsetSteps))
            {
                SetOffSets();
            }
        }

        private void HandleEvent(HardwareFaultEvent @event)
        {
            SetHasFault();
            Inspection?.SetTestName($"Controller fault {@event.Fault}");
            Inspection?.ReportTestFailure();
        }

        private void HandleEvent(HardwareReelFaultEvent @event)
        {
            SetHasFault();
            Inspection?.SetTestName($"Reel fault {@event.Fault}");
            Inspection?.ReportTestFailure();
        }

        private void HandleEvent(HardwareDiagnosticTestStartedEvent @event)
        {
            if (@event.DeviceCategory == HardwareDiagnosticDeviceCategory.MechanicalReels)
            {
                IsHomed = false;
                UpdateScreen();
            }
        }

        private void HandleEvent(HardwareDiagnosticTestFinishedEvent @event)
        {
            if (@event.DeviceCategory == HardwareDiagnosticDeviceCategory.MechanicalReels)
            {
                IsHomed = true;
                UpdateScreen();
            }
        }

        private bool IsReelActive(int reel) => ReelInfo.Any(o => o.Id == reel);

        private void SetHasFault()
        {
            for (var i = 1; i <= MaxSupportedReels; ++i)
            {
                if (IsReelActive(i))
                {
                    var activeReel = GetActiveReel(i);
                    activeReel.IsHoming = false;
                    activeReel.IsSpinning = false;
                    activeReel.IsNudging = false;
                }
            }

            UpdateScreen();
        }

        private void SetReelControllerStatus()
        {
            var state = ReelController.LogicalState;

            if (state == ReelControllerState.IdleAtStops && IsHomed)
            {
                StatusText = "Homed";
            }
            else
            {
                StatusText = GetState(state.ToString());
            }

            var connectedReels = ReelController.ConnectedReels;
            ReelsEnabled = connectedReels.Count > 0;
        }

        private void SetReelsState()
        {
            if (ReelController == null)
            {
                return;
            }

            var reelStates = ReelController.ReelStates;

            for (var i = 1; i <= MaxSupportedReels; ++i)
            {
                if (IsReelActive(i))
                {
                    var activeReel = GetActiveReel(i);
                    activeReel.State = reelStates.ContainsKey(i)
                        ? GetState(reelStates.Where(x => x.Key == i).Select(x => x.Value).ToList()[0].ToString(), i)
                        : ReelLogicalState.Disconnected.ToString();

                    if (activeReel.State != Localizer.For(CultureFor.Operator).GetString(ResourceKeys.Homing) &&
                        activeReel.State != Localizer.For(CultureFor.Operator).GetString(ResourceKeys.Spinning) &&
                        activeReel.State != Localizer.For(CultureFor.Operator).GetString(ResourceKeys.Nudging))
                    {
                        activeReel.IsHoming = false;
                        activeReel.IsSpinning = false;
                        activeReel.IsNudging = false;
                    }
                }
            }

            ReelTestViewModel.ReelInfo = ReelInfo;
        }

        private void SetOffSets()
        {
            var offsets = new int[MaxSupportedReels];

            for (var i = 1; i <= MaxSupportedReels; i++)
            {
                offsets[i - 1] = ReelInfo.FirstOrDefault(x => x.Id == i)?.OffsetSteps ?? 0;
            }

            ReelController.ReelOffsets = offsets;
        }
    }
}
<|MERGE_RESOLUTION|>--- conflicted
+++ resolved
@@ -1,734 +1,692 @@
-﻿namespace Aristocrat.Monaco.Application.UI.ViewModels
-{
-    using System;
-    using System.Collections.ObjectModel;
-    using System.Linq;
-    using System.Threading.Tasks;
-    using System.Windows.Input;
-    using System.Windows.Media;
-    using CommunityToolkit.Mvvm.Input;
-    using Contracts.HardwareDiagnostics;
-    using Contracts.Localization;
-    using Hardware.Contracts.EdgeLighting;
-    using Hardware.Contracts.Reel;
-    using Hardware.Contracts.SharedDevice;
-    using Kernel;
-    using Models;
-    using Monaco.Common;
-    using Monaco.Localization.Properties;
-<<<<<<< HEAD
-    using Toolkit.Mvvm.Extensions;
-=======
-    using MVVM;
-    using MVVM.Command;
->>>>>>> 379a95ed
-    using Color = System.Drawing.Color;
-
-    /// <summary>
-    ///     View model for mechanical reels
-    /// </summary>
-    [CLSCompliant(false)]
-    public class MechanicalReelsPageViewModel : DeviceViewModel
-    {
-        private const int MaxSupportedReels = ReelConstants.MaxSupportedReels;
-        private const int LightsOffTime = 250;
-        
-        private readonly IEdgeLightingController _edgeLightController;
-        private readonly PatternParameters _solidBlackPattern = new SolidColorPatternParameters
-        {
-            Color = Color.Black,
-            Priority = StripPriority.PlatformTest,
-            Strips = new[]
-            {
-                (int)StripIDs.StepperReel1,
-                (int)StripIDs.StepperReel2,
-                (int)StripIDs.StepperReel3,
-                (int)StripIDs.StepperReel4,
-                (int)StripIDs.StepperReel5
-            }
-        };
-
-        private string _reelCount;
-        private bool _reelsEnabled;
-        private bool _lightTestScreenHidden = true;
-        private bool _reelTestScreenHidden = true;
-        private bool _settingsScreenHidden;
-        private bool _selfTestEnabled = true;
-        private int _initialBrightness;
-        private int _brightness;
-        private bool _brightnessChanging;
-        private IEdgeLightToken _offToken;
-
-        public MechanicalReelsPageViewModel(bool isWizard) : base(DeviceType.ReelController, isWizard)
-        {
-            ShowLightTestCommand = new RelayCommand<object>(_ =>
-            {
-                LightTestScreenHidden = false;
-                ReelTestScreenHidden = true;
-                SettingsScreenHidden = true;
-            });
-            ShowReelTestCommand = new RelayCommand<object>(_ =>
-            {
-                LightTestScreenHidden = true;
-                ReelTestScreenHidden = false;
-                SettingsScreenHidden = true;
-                LightTestViewModel?.CancelTest();
-            });
-            ShowSettingsCommand = new RelayCommand<object>(_ =>
-            {
-                LightTestScreenHidden = true;
-                ReelTestScreenHidden = true;
-                SettingsScreenHidden = false;
-                LightTestViewModel?.CancelTest();
-            });
-
-            _edgeLightController = ServiceManager.GetInstance().GetService<IEdgeLightingController>();
-            LightTestViewModel = new(ReelController, _edgeLightController, Inspection);
-            ReelTestViewModel = new(ReelController, EventBus, MaxSupportedReels, ReelInfo, UpdateScreen, Inspection);
-
-<<<<<<< HEAD
-            SelfTestCommand = new RelayCommand<object>(_ => SelfTest(false));
-            SelfTestClearCommand = new RelayCommand<object>(_ => SelfTest(true));
-            ApplyBrightnessCommand = new RelayCommand<object>(_ => HandleApplyBrightness().FireAndForget());
-=======
-            SelfTestCommand = new ActionCommand<object>(_ => SelfTest(false));
-            SelfTestClearCommand = new ActionCommand<object>(_ => SelfTest(true));
-            ApplyBrightnessCommand = new ActionCommand<object>(_ => HandleApplyBrightness().FireAndForget());
->>>>>>> 379a95ed
-
-            MinimumBrightness = 1;
-            MaximumBrightness = 100;
-        }
-
-        public MechanicalReelsLightTestViewModel LightTestViewModel { get; }
-
-        public MechanicalReelsTestViewModel ReelTestViewModel { get; }
-
-        public bool ReelTestScreenHidden
-        {
-            get => _reelTestScreenHidden;
-
-            set
-            {
-                _reelTestScreenHidden = value;
-                OnPropertyChanged(nameof(ReelTestScreenHidden));
-                OnPropertyChanged(nameof(ReelTestButtonHidden));
-            }
-        }
-
-        public bool ReelTestButtonHidden => !ReelTestScreenHidden;
-
-        public bool LightTestScreenHidden
-        {
-            get => _lightTestScreenHidden;
-
-            set
-            {
-                _lightTestScreenHidden = value;
-<<<<<<< HEAD
-                OnPropertyChanged(nameof(LightTestScreenHidden));
-                OnPropertyChanged(nameof(LightTestButtonHidden));
-=======
-                RaisePropertyChanged(nameof(LightTestScreenHidden));
-                RaisePropertyChanged(nameof(LightTestButtonHidden));
->>>>>>> 379a95ed
-
-                LightTestViewModel.CancelTest();
-            }
-        }
-
-        public bool LightTestButtonHidden => !LightTestScreenHidden;
-
-        public bool SettingsScreenHidden
-        {
-            get => _settingsScreenHidden;
-
-            set
-            {
-                _settingsScreenHidden = value;
-                OnPropertyChanged(nameof(SettingsScreenHidden));
-                OnPropertyChanged(nameof(SettingsButtonHidden));
-            }
-        }
-
-        public bool SettingsButtonHidden => !SettingsScreenHidden;
-
-        public string ReelCount
-        {
-            get => _reelCount;
-
-            set
-            {
-                _reelCount = value;
-                OnPropertyChanged(nameof(ReelCount));
-                OnPropertyChanged(nameof(ReelCountForeground));
-            }
-        }
-
-        public bool ReelsEnabled
-        {
-            get => _reelsEnabled;
-            set
-            {
-                if (_reelsEnabled != value)
-                {
-                    _reelsEnabled = value;
-                    OnPropertyChanged(nameof(ReelsEnabled));
-                }
-            }
-        }
-
-        public SolidColorBrush ReelCountForeground => Brushes.White;
-
-        public ICommand ShowLightTestCommand { get; }
-
-        public ICommand ShowReelTestCommand { get; }
-
-        public ICommand ShowSettingsCommand { get; }
-
-        public ICommand SelfTestCommand { get; }
-
-        public ICommand SelfTestClearCommand { get; }
-
-        public ICommand ApplyBrightnessCommand { get; }
-
-        public bool BrightnessChangePending => InitialBrightness != Brightness;
-
-        public bool BrightnessChanging
-        {
-            get => _brightnessChanging;
-
-            set
-            {
-                if (_brightnessChanging != value)
-                {
-                    _brightnessChanging = value;
-<<<<<<< HEAD
-                    OnPropertyChanged(nameof(BrightnessChanging));
-=======
-                    RaisePropertyChanged(nameof(BrightnessChanging));
->>>>>>> 379a95ed
-                }
-            }
-        }
-
-        public int MinimumBrightness { get; }
-
-        public int MaximumBrightness { get; }
-
-        public override bool TestModeEnabledSupplementary => ReelController?.Connected ?? false;
-
-        public bool TestModeToolTipDisabled => TestModeEnabled;
-
-        public ObservableCollection<ReelInfoItem> ReelInfo { get; set; } = new();
-
-        public int Brightness
-        {
-            get => _brightness;
-
-            set
-            {
-                if (_brightness != value)
-                {
-                    _brightness = value;
-<<<<<<< HEAD
-                    OnPropertyChanged(nameof(Brightness));
-                    OnPropertyChanged(nameof(BrightnessChangePending));
-=======
-                    RaisePropertyChanged(nameof(Brightness));
-                    RaisePropertyChanged(nameof(BrightnessChangePending));
->>>>>>> 379a95ed
-                }
-            }
-        }
-
-        public bool SelfTestEnabled
-        {
-            get => _selfTestEnabled;
-
-            set
-            {
-                if (_selfTestEnabled == value)
-                {
-                    return;
-                }
-
-                _selfTestEnabled = value;
-                OnPropertyChanged(nameof(SelfTestEnabled));
-            }
-        }
-
-        public int InitialBrightness
-        {
-            get => _initialBrightness;
-
-            set
-            {
-                if (_initialBrightness != value)
-                {
-                    _initialBrightness = value;
-                    OnPropertyChanged(nameof(BrightnessChangePending));
-                }
-            }
-        }
-
-<<<<<<< HEAD
-=======
-        public int InitialBrightness
-        {
-            get => _initialBrightness;
-
-            set
-            {
-                if (_initialBrightness != value)
-                {
-                    _initialBrightness = value;
-                    RaisePropertyChanged(nameof(BrightnessChangePending));
-                }
-            }
-        }
-
->>>>>>> 379a95ed
-        private void ClearPattern(ref IEdgeLightToken token)
-        {
-            if (token == null)
-            {
-                return;
-            }
-
-            _edgeLightController.RemoveEdgeLightRenderer(token);
-            token = null;
-        }
-
-        protected override void OnLoaded()
-        {
-            base.OnLoaded();
-
-            UpdateScreen();
-
-            UpdateWarningMessage();
-
-            Brightness = ReelController?.DefaultReelBrightness ?? MaximumBrightness;
-            InitialBrightness = Brightness;
-        }
-
-        protected override void OnUnloaded()
-        {
-            ClearPattern(ref _offToken);
-            LightTestViewModel.CancelTest();
-            EventBus.UnsubscribeAll(this);
-            base.OnUnloaded();
-        }
-
-        protected override void OnTestModeEnabledChanged()
-        {
-            OnPropertyChanged(nameof(TestModeToolTipDisabled));
-
-            LightTestScreenHidden = true;
-            ReelTestScreenHidden = true;
-            SettingsScreenHidden = false;
-        }
-
-        protected void SetDeviceInformation()
-        {
-            if (ReelController == null)
-            {
-                return;
-            }
-
-            SetDeviceInformation(ReelController.DeviceConfiguration);
-
-            var connectedReels = ReelController.ConnectedReels;
-            ReelCount = connectedReels.Count.ToString();
-
-            var offsets = ReelController.ReelOffsets.ToArray();
-
-            for (int i = 1; i <= MaxSupportedReels; ++i)
-            {
-                if (connectedReels.Contains(i))
-                {
-                    if (IsReelActive(i) == false)
-                    {
-                        ReelInfo.Add(
-                            new ReelInfoItem(
-                                i,
-                                true,
-                                true,
-                                ReelLogicalState.Disconnected.ToString(),
-                                offsets.Length >= i ? offsets[i - 1] : 0));
-                    }
-                    else
-                    {
-                        GetActiveReel(i).Connected = true;
-                    }
-                }
-                else
-                {
-                    if (IsReelActive(i))
-                    {
-                        GetActiveReel(i).Connected = false;
-                    }
-                }
-            }
-
-            ReelTestViewModel.ReelInfo = ReelInfo;
-        }
-
-        protected override void StartEventHandler()
-        {
-            StartEventHandler(ReelController);
-        }
-
-        protected override void SubscribeToEvents()
-        {
-            EventBus.Subscribe<DisconnectedEvent>(this, HandleEvent);
-            EventBus.Subscribe<ConnectedEvent>(this, HandleEvent);
-            EventBus.Subscribe<ReelStoppedEvent>(this, HandleEvent);
-            EventBus.Subscribe<HardwareFaultEvent>(this, HandleEvent);
-            EventBus.Subscribe<HardwareReelFaultEvent>(this, HandleEvent);
-            EventBus.Subscribe<PropertyChangedEvent>(this, HandleEvent);
-            EventBus.Subscribe<HardwareDiagnosticTestStartedEvent>(this, HandleEvent);
-            EventBus.Subscribe<HardwareDiagnosticTestFinishedEvent>(this, HandleEvent);
-        }
-
-        protected override void UpdateScreen()
-        {
-            Execute.OnUIThread(
-                () =>
-                {
-                    SetDeviceInformation();
-                    SetReelControllerStatus();
-                    SetReelsState();
-                    ReelTestViewModel.UpdateScreen();
-                });
-        }
-
-        protected override void UpdateWarningMessage()
-        {
-            if (!(ReelController?.Connected ?? false) || (ReelController?.DisabledByError ?? false))
-            {
-                TestWarningText = Localizer.For(CultureFor.Operator).GetString(ResourceKeys.TestModeDisabledStatusDevice);
-            }
-            else
-            {
-                base.UpdateWarningMessage();
-            }
-
-            OnPropertyChanged(nameof(TestModeToolTipDisabled));
-        }
-
-        private async void SelfTest(bool clearNvm)
-        {
-            SelfTestEnabled = false;
-            Inspection?.SetTestName($"Self test {(clearNvm ? " clear NVM" : "")}");
-
-            await Task.Run(() =>
-            {
-                ReelController.SelfTest(clearNvm);
-            });
-
-            SelfTestEnabled = true;
-        }
-
-        private IReelController ReelController => ServiceManager.GetInstance().TryGetService<IReelController>();
-
-        private bool IsHomed { get; set; }
-
-        private ReelInfoItem GetActiveReel(int reel) => ReelInfo.First(o => o.Id == reel);
-
-        private string GetState(string state, int reelId = 0)
-        {
-            var localizedState = Localizer.For(CultureFor.Operator).GetString(ResourceKeys.ReelController_IdleUnknown);
-
-            if (state == ReelControllerState.IdleAtStops.ToString() ||
-                state == ReelLogicalState.IdleAtStop.ToString())
-            {
-                localizedState = Localizer.For(CultureFor.Operator).GetString(ResourceKeys.Idle);
-            }
-            else if (state == ReelControllerState.Spinning.ToString())
-            {
-                localizedState = ReelInfo.Any(o => o.IsHoming) ? Localizer.For(CultureFor.Operator).GetString(ResourceKeys.Homing) :
-                    ReelInfo.Any(o => o.IsNudging) ? Localizer.For(CultureFor.Operator).GetString(ResourceKeys.Nudging) : Localizer.For(CultureFor.Operator).GetString(ResourceKeys.Spinning);
-            }
-            else if (reelId > 0)
-            {
-                var activeReel = GetActiveReel(reelId);
-
-                if (state == ReelControllerState.Disconnected.ToString())
-                {
-                    localizedState = Localizer.For(CultureFor.Operator).GetString(ResourceKeys.Disconnected);
-                }
-                else if ((activeReel.IsHoming || state == ReelControllerState.Homing.ToString()) && state != ReelControllerState.Tilted.ToString())
-                {
-                    localizedState = Localizer.For(CultureFor.Operator).GetString(ResourceKeys.Homing);
-
-                    var reelsStatus = ReelController.ReelsStatus;
-                    if (reelsStatus.ContainsKey(reelId))
-                    {
-                        reelsStatus.TryGetValue(reelId, out var reelStatus);
-                        if (reelStatus?.FailedHome == true)
-                        {
-                            localizedState = Localizer.For(CultureFor.Operator).GetString(ResourceKeys.Error);
-                        }
-                    }
-                }
-                else if (activeReel.IsSpinning && state != ReelControllerState.Tilted.ToString())
-                {
-                    localizedState = Localizer.For(CultureFor.Operator).GetString(ResourceKeys.Spinning);
-                }
-                else if (activeReel.IsNudging && state != ReelControllerState.Tilted.ToString())
-                {
-                    localizedState = Localizer.For(CultureFor.Operator).GetString(ResourceKeys.Nudging);
-                }
-                else if (state == ReelControllerState.Tilted.ToString())
-                {
-                    localizedState = Localizer.For(CultureFor.Operator).GetString(ResourceKeys.Tilted);
-                }
-                else if (state == ReelControllerState.IdleUnknown.ToString())
-                {
-                    localizedState = Localizer.For(CultureFor.Operator).GetString(ResourceKeys.ReelController_IdleUnknown);
-                }
-                else
-                {
-                    var reelsStatus = ReelController.ReelsStatus;
-
-                    if (reelsStatus.ContainsKey(reelId))
-                    {
-                        reelsStatus.TryGetValue(reelId, out var reelStatus);
-                        if (reelStatus?.ReelStall == true)
-                        {
-                            localizedState = Localizer.For(CultureFor.Operator).GetString(ResourceKeys.Stalled);
-                        }
-                        else if (reelStatus?.ReelTampered == true)
-                        {
-                            localizedState = Localizer.For(CultureFor.Operator).GetString(ResourceKeys.Tampered);
-                        }
-                        else if (reelStatus?.LowVoltage == true)
-                        {
-                            localizedState = Localizer.For(CultureFor.Operator).GetString(ResourceKeys.LowVoltage);
-                        }
-                        else if (reelStatus?.FailedHome == true)
-                        {
-                            localizedState = Localizer.For(CultureFor.Operator).GetString(ResourceKeys.Error);
-                        }
-                        else if (reelStatus?.Connected == false)
-                        {
-                            localizedState = Localizer.For(CultureFor.Operator).GetString(ResourceKeys.Disconnected);
-                        }
-                        else
-                        {
-                            localizedState = Localizer.For(CultureFor.Operator).GetString(ResourceKeys.Idle);
-                        }
-                    }
-                }
-            }
-            else
-            {
-                if (state == ReelControllerState.Homing.ToString())
-                {
-                    localizedState = Localizer.For(CultureFor.Operator).GetString(ResourceKeys.Homing);
-                }
-                else if (state == ReelControllerState.Disabled.ToString())
-                {
-                    localizedState = Localizer.For(CultureFor.Operator).GetString(ResourceKeys.Disabled);
-                }
-                else if (state == ReelControllerState.Disconnected.ToString())
-                {
-                    localizedState = Localizer.For(CultureFor.Operator).GetString(ResourceKeys.Disconnected);
-                }
-                else if (state == ReelControllerState.Inspecting.ToString())
-                {
-                    localizedState = Localizer.For(CultureFor.Operator).GetString(ResourceKeys.Inspecting);
-                }
-                else if (state == ReelControllerState.Tilted.ToString())
-                {
-                    localizedState = Localizer.For(CultureFor.Operator).GetString(ResourceKeys.Tilted);
-                }
-                else if (state == ReelControllerState.Uninitialized.ToString())
-                {
-                    localizedState = Localizer.For(CultureFor.Operator).GetString(ResourceKeys.Uninitialized);
-                }
-            }
-
-            return localizedState;
-        }
-
-        private async Task HandleApplyBrightness()
-        {
-            BrightnessChanging = true;
-
-            InitialBrightness = Brightness;
-            ReelController.DefaultReelBrightness = Brightness;
-
-            if (ReelController.DefaultReelBrightness == Brightness)
-            {
-                await ReelController.SetReelBrightness(Brightness);
-                
-                ClearPattern(ref _offToken);
-                _offToken = _edgeLightController.AddEdgeLightRenderer(_solidBlackPattern);
-                await Task.Delay(LightsOffTime);
-                ClearPattern(ref _offToken);
-            }
-            else
-            {
-                Brightness = ReelController.DefaultReelBrightness;
-                InitialBrightness = Brightness;
-            }
-
-            BrightnessChanging = false;
-        }
-
-        private void HandleEvent(DisconnectedEvent @event)
-        {
-            UpdateScreen();
-        }
-
-        private void HandleEvent(ConnectedEvent @event)
-        {
-            UpdateScreen();
-        }
-
-        private void HandleEvent(ReelStoppedEvent @event)
-        {
-            Logger.Debug($"HandleEvent ReelStoppedEvent reelId={@event.ReelId}, step={@event.Step}, homing={@event.IsReelStoppedFromHoming}");
-
-            if (@event.ReelId <= 0 || @event.ReelId > MaxSupportedReels)
-            {
-                return;
-            }
-
-            var activeReel = GetActiveReel(@event.ReelId);
-            activeReel.Step = @event.Step.ToString();
-
-            if (!activeReel.IsHoming)
-            {
-                IsHomed = false;
-            }
-
-            activeReel.IsHoming = false;
-            activeReel.IsSpinning = false;
-            activeReel.IsNudging = false;
-
-            UpdateScreen();
-        }
-
-        private void HandleEvent(PropertyChangedEvent e)
-        {
-            if (e.PropertyName == nameof(ReelInfoItem.OffsetSteps))
-            {
-                SetOffSets();
-            }
-        }
-
-        private void HandleEvent(HardwareFaultEvent @event)
-        {
-            SetHasFault();
-            Inspection?.SetTestName($"Controller fault {@event.Fault}");
-            Inspection?.ReportTestFailure();
-        }
-
-        private void HandleEvent(HardwareReelFaultEvent @event)
-        {
-            SetHasFault();
-            Inspection?.SetTestName($"Reel fault {@event.Fault}");
-            Inspection?.ReportTestFailure();
-        }
-
-        private void HandleEvent(HardwareDiagnosticTestStartedEvent @event)
-        {
-            if (@event.DeviceCategory == HardwareDiagnosticDeviceCategory.MechanicalReels)
-            {
-                IsHomed = false;
-                UpdateScreen();
-            }
-        }
-
-        private void HandleEvent(HardwareDiagnosticTestFinishedEvent @event)
-        {
-            if (@event.DeviceCategory == HardwareDiagnosticDeviceCategory.MechanicalReels)
-            {
-                IsHomed = true;
-                UpdateScreen();
-            }
-        }
-
-        private bool IsReelActive(int reel) => ReelInfo.Any(o => o.Id == reel);
-
-        private void SetHasFault()
-        {
-            for (var i = 1; i <= MaxSupportedReels; ++i)
-            {
-                if (IsReelActive(i))
-                {
-                    var activeReel = GetActiveReel(i);
-                    activeReel.IsHoming = false;
-                    activeReel.IsSpinning = false;
-                    activeReel.IsNudging = false;
-                }
-            }
-
-            UpdateScreen();
-        }
-
-        private void SetReelControllerStatus()
-        {
-            var state = ReelController.LogicalState;
-
-            if (state == ReelControllerState.IdleAtStops && IsHomed)
-            {
-                StatusText = "Homed";
-            }
-            else
-            {
-                StatusText = GetState(state.ToString());
-            }
-
-            var connectedReels = ReelController.ConnectedReels;
-            ReelsEnabled = connectedReels.Count > 0;
-        }
-
-        private void SetReelsState()
-        {
-            if (ReelController == null)
-            {
-                return;
-            }
-
-            var reelStates = ReelController.ReelStates;
-
-            for (var i = 1; i <= MaxSupportedReels; ++i)
-            {
-                if (IsReelActive(i))
-                {
-                    var activeReel = GetActiveReel(i);
-                    activeReel.State = reelStates.ContainsKey(i)
-                        ? GetState(reelStates.Where(x => x.Key == i).Select(x => x.Value).ToList()[0].ToString(), i)
-                        : ReelLogicalState.Disconnected.ToString();
-
-                    if (activeReel.State != Localizer.For(CultureFor.Operator).GetString(ResourceKeys.Homing) &&
-                        activeReel.State != Localizer.For(CultureFor.Operator).GetString(ResourceKeys.Spinning) &&
-                        activeReel.State != Localizer.For(CultureFor.Operator).GetString(ResourceKeys.Nudging))
-                    {
-                        activeReel.IsHoming = false;
-                        activeReel.IsSpinning = false;
-                        activeReel.IsNudging = false;
-                    }
-                }
-            }
-
-            ReelTestViewModel.ReelInfo = ReelInfo;
-        }
-
-        private void SetOffSets()
-        {
-            var offsets = new int[MaxSupportedReels];
-
-            for (var i = 1; i <= MaxSupportedReels; i++)
-            {
-                offsets[i - 1] = ReelInfo.FirstOrDefault(x => x.Id == i)?.OffsetSteps ?? 0;
-            }
-
-            ReelController.ReelOffsets = offsets;
-        }
-    }
-}
+namespace Aristocrat.Monaco.Application.UI.ViewModels
+{
+    using System;
+    using System.Collections.ObjectModel;
+    using System.Linq;
+    using System.Threading.Tasks;
+    using System.Windows.Input;
+    using System.Windows.Media;
+    using CommunityToolkit.Mvvm.Input;
+    using Contracts.HardwareDiagnostics;
+    using Contracts.Localization;
+    using Hardware.Contracts.EdgeLighting;
+    using Hardware.Contracts.Reel;
+    using Hardware.Contracts.SharedDevice;
+    using Kernel;
+    using Models;
+    using Monaco.Common;
+    using Monaco.Localization.Properties;
+    using Toolkit.Mvvm.Extensions;
+    using Color = System.Drawing.Color;
+
+    /// <summary>
+    ///     View model for mechanical reels
+    /// </summary>
+    [CLSCompliant(false)]
+    public class MechanicalReelsPageViewModel : DeviceViewModel
+    {
+        private const int MaxSupportedReels = ReelConstants.MaxSupportedReels;
+        private const int LightsOffTime = 250;
+        
+        private readonly IEdgeLightingController _edgeLightController;
+        private readonly PatternParameters _solidBlackPattern = new SolidColorPatternParameters
+        {
+            Color = Color.Black,
+            Priority = StripPriority.PlatformTest,
+            Strips = new[]
+            {
+                (int)StripIDs.StepperReel1,
+                (int)StripIDs.StepperReel2,
+                (int)StripIDs.StepperReel3,
+                (int)StripIDs.StepperReel4,
+                (int)StripIDs.StepperReel5
+            }
+        };
+
+        private string _reelCount;
+        private bool _reelsEnabled;
+        private bool _lightTestScreenHidden = true;
+        private bool _reelTestScreenHidden = true;
+        private bool _settingsScreenHidden;
+        private bool _selfTestEnabled = true;
+        private int _initialBrightness;
+        private int _brightness;
+        private bool _brightnessChanging;
+        private IEdgeLightToken _offToken;
+
+        public MechanicalReelsPageViewModel(bool isWizard) : base(DeviceType.ReelController, isWizard)
+        {
+            ShowLightTestCommand = new RelayCommand<object>(_ =>
+            {
+                LightTestScreenHidden = false;
+                ReelTestScreenHidden = true;
+                SettingsScreenHidden = true;
+            });
+            ShowReelTestCommand = new RelayCommand<object>(_ =>
+            {
+                LightTestScreenHidden = true;
+                ReelTestScreenHidden = false;
+                SettingsScreenHidden = true;
+                LightTestViewModel?.CancelTest();
+            });
+            ShowSettingsCommand = new RelayCommand<object>(_ =>
+            {
+                LightTestScreenHidden = true;
+                ReelTestScreenHidden = true;
+                SettingsScreenHidden = false;
+                LightTestViewModel?.CancelTest();
+            });
+
+            _edgeLightController = ServiceManager.GetInstance().GetService<IEdgeLightingController>();
+            LightTestViewModel = new(ReelController, _edgeLightController, Inspection);
+            ReelTestViewModel = new(ReelController, EventBus, MaxSupportedReels, ReelInfo, UpdateScreen, Inspection);
+
+            SelfTestCommand = new RelayCommand<object>(_ => SelfTest(false));
+            SelfTestClearCommand = new RelayCommand<object>(_ => SelfTest(true));
+            ApplyBrightnessCommand = new RelayCommand<object>(_ => HandleApplyBrightness().FireAndForget());
+
+            MinimumBrightness = 1;
+            MaximumBrightness = 100;
+        }
+
+        public MechanicalReelsLightTestViewModel LightTestViewModel { get; }
+
+        public MechanicalReelsTestViewModel ReelTestViewModel { get; }
+
+        public bool ReelTestScreenHidden
+        {
+            get => _reelTestScreenHidden;
+
+            set
+            {
+                _reelTestScreenHidden = value;
+                OnPropertyChanged(nameof(ReelTestScreenHidden));
+                OnPropertyChanged(nameof(ReelTestButtonHidden));
+            }
+        }
+
+        public bool ReelTestButtonHidden => !ReelTestScreenHidden;
+
+        public bool LightTestScreenHidden
+        {
+            get => _lightTestScreenHidden;
+
+            set
+            {
+                _lightTestScreenHidden = value;
+                OnPropertyChanged(nameof(LightTestScreenHidden));
+                OnPropertyChanged(nameof(LightTestButtonHidden));
+
+                LightTestViewModel.CancelTest();
+            }
+        }
+
+        public bool LightTestButtonHidden => !LightTestScreenHidden;
+
+        public bool SettingsScreenHidden
+        {
+            get => _settingsScreenHidden;
+
+            set
+            {
+                _settingsScreenHidden = value;
+                OnPropertyChanged(nameof(SettingsScreenHidden));
+                OnPropertyChanged(nameof(SettingsButtonHidden));
+            }
+        }
+
+        public bool SettingsButtonHidden => !SettingsScreenHidden;
+
+        public string ReelCount
+        {
+            get => _reelCount;
+
+            set
+            {
+                _reelCount = value;
+                OnPropertyChanged(nameof(ReelCount));
+                OnPropertyChanged(nameof(ReelCountForeground));
+            }
+        }
+
+        public bool ReelsEnabled
+        {
+            get => _reelsEnabled;
+            set
+            {
+                if (_reelsEnabled != value)
+                {
+                    _reelsEnabled = value;
+                    OnPropertyChanged(nameof(ReelsEnabled));
+                }
+            }
+        }
+
+        public SolidColorBrush ReelCountForeground => Brushes.White;
+
+        public ICommand ShowLightTestCommand { get; }
+
+        public ICommand ShowReelTestCommand { get; }
+
+        public ICommand ShowSettingsCommand { get; }
+
+        public ICommand SelfTestCommand { get; }
+
+        public ICommand SelfTestClearCommand { get; }
+
+        public ICommand ApplyBrightnessCommand { get; }
+
+        public bool BrightnessChangePending => InitialBrightness != Brightness;
+
+        public bool BrightnessChanging
+        {
+            get => _brightnessChanging;
+
+            set
+            {
+                if (_brightnessChanging != value)
+                {
+                    _brightnessChanging = value;
+                    OnPropertyChanged(nameof(BrightnessChanging));
+                }
+            }
+        }
+
+        public int MinimumBrightness { get; }
+
+        public int MaximumBrightness { get; }
+
+        public override bool TestModeEnabledSupplementary => ReelController?.Connected ?? false;
+
+        public bool TestModeToolTipDisabled => TestModeEnabled;
+
+        public ObservableCollection<ReelInfoItem> ReelInfo { get; set; } = new();
+
+        public int Brightness
+        {
+            get => _brightness;
+
+            set
+            {
+                if (_brightness != value)
+                {
+                    _brightness = value;
+                    OnPropertyChanged(nameof(Brightness));
+                    OnPropertyChanged(nameof(BrightnessChangePending));
+                }
+            }
+        }
+
+        public bool SelfTestEnabled
+        {
+            get => _selfTestEnabled;
+
+            set
+            {
+                if (_selfTestEnabled == value)
+                {
+                    return;
+                }
+
+                _selfTestEnabled = value;
+                OnPropertyChanged(nameof(SelfTestEnabled));
+            }
+        }
+
+        public int InitialBrightness
+        {
+            get => _initialBrightness;
+
+            set
+            {
+                if (_initialBrightness != value)
+                {
+                    _initialBrightness = value;
+                    OnPropertyChanged(nameof(BrightnessChangePending));
+                }
+            }
+        }
+
+        private void ClearPattern(ref IEdgeLightToken token)
+        {
+            if (token == null)
+            {
+                return;
+            }
+
+            _edgeLightController.RemoveEdgeLightRenderer(token);
+            token = null;
+        }
+
+        protected override void OnLoaded()
+        {
+            base.OnLoaded();
+
+            UpdateScreen();
+
+            UpdateWarningMessage();
+
+            Brightness = ReelController?.DefaultReelBrightness ?? MaximumBrightness;
+            InitialBrightness = Brightness;
+        }
+
+        protected override void OnUnloaded()
+        {
+            ClearPattern(ref _offToken);
+            LightTestViewModel.CancelTest();
+            EventBus.UnsubscribeAll(this);
+            base.OnUnloaded();
+        }
+
+        protected override void OnTestModeEnabledChanged()
+        {
+            OnPropertyChanged(nameof(TestModeToolTipDisabled));
+
+            LightTestScreenHidden = true;
+            ReelTestScreenHidden = true;
+            SettingsScreenHidden = false;
+        }
+
+        protected void SetDeviceInformation()
+        {
+            if (ReelController == null)
+            {
+                return;
+            }
+
+            SetDeviceInformation(ReelController.DeviceConfiguration);
+
+            var connectedReels = ReelController.ConnectedReels;
+            ReelCount = connectedReels.Count.ToString();
+
+            var offsets = ReelController.ReelOffsets.ToArray();
+
+            for (int i = 1; i <= MaxSupportedReels; ++i)
+            {
+                if (connectedReels.Contains(i))
+                {
+                    if (IsReelActive(i) == false)
+                    {
+                        ReelInfo.Add(
+                            new ReelInfoItem(
+                                i,
+                                true,
+                                true,
+                                ReelLogicalState.Disconnected.ToString(),
+                                offsets.Length >= i ? offsets[i - 1] : 0));
+                    }
+                    else
+                    {
+                        GetActiveReel(i).Connected = true;
+                    }
+                }
+                else
+                {
+                    if (IsReelActive(i))
+                    {
+                        GetActiveReel(i).Connected = false;
+                    }
+                }
+            }
+
+            ReelTestViewModel.ReelInfo = ReelInfo;
+        }
+
+        protected override void StartEventHandler()
+        {
+            StartEventHandler(ReelController);
+        }
+
+        protected override void SubscribeToEvents()
+        {
+            EventBus.Subscribe<DisconnectedEvent>(this, HandleEvent);
+            EventBus.Subscribe<ConnectedEvent>(this, HandleEvent);
+            EventBus.Subscribe<ReelStoppedEvent>(this, HandleEvent);
+            EventBus.Subscribe<HardwareFaultEvent>(this, HandleEvent);
+            EventBus.Subscribe<HardwareReelFaultEvent>(this, HandleEvent);
+            EventBus.Subscribe<PropertyChangedEvent>(this, HandleEvent);
+            EventBus.Subscribe<HardwareDiagnosticTestStartedEvent>(this, HandleEvent);
+            EventBus.Subscribe<HardwareDiagnosticTestFinishedEvent>(this, HandleEvent);
+        }
+
+        protected override void UpdateScreen()
+        {
+            Execute.OnUIThread(
+                () =>
+                {
+                    SetDeviceInformation();
+                    SetReelControllerStatus();
+                    SetReelsState();
+                    ReelTestViewModel.UpdateScreen();
+                });
+        }
+
+        protected override void UpdateWarningMessage()
+        {
+            if (!(ReelController?.Connected ?? false) || (ReelController?.DisabledByError ?? false))
+            {
+                TestWarningText = Localizer.For(CultureFor.Operator).GetString(ResourceKeys.TestModeDisabledStatusDevice);
+            }
+            else
+            {
+                base.UpdateWarningMessage();
+            }
+
+            OnPropertyChanged(nameof(TestModeToolTipDisabled));
+        }
+
+        private async void SelfTest(bool clearNvm)
+        {
+            SelfTestEnabled = false;
+            Inspection?.SetTestName($"Self test {(clearNvm ? " clear NVM" : "")}");
+
+            await Task.Run(() =>
+            {
+                ReelController.SelfTest(clearNvm);
+            });
+
+            SelfTestEnabled = true;
+        }
+
+        private IReelController ReelController => ServiceManager.GetInstance().TryGetService<IReelController>();
+
+        private bool IsHomed { get; set; }
+
+        private ReelInfoItem GetActiveReel(int reel) => ReelInfo.First(o => o.Id == reel);
+
+        private string GetState(string state, int reelId = 0)
+        {
+            var localizedState = Localizer.For(CultureFor.Operator).GetString(ResourceKeys.ReelController_IdleUnknown);
+
+            if (state == ReelControllerState.IdleAtStops.ToString() ||
+                state == ReelLogicalState.IdleAtStop.ToString())
+            {
+                localizedState = Localizer.For(CultureFor.Operator).GetString(ResourceKeys.Idle);
+            }
+            else if (state == ReelControllerState.Spinning.ToString())
+            {
+                localizedState = ReelInfo.Any(o => o.IsHoming) ? Localizer.For(CultureFor.Operator).GetString(ResourceKeys.Homing) :
+                    ReelInfo.Any(o => o.IsNudging) ? Localizer.For(CultureFor.Operator).GetString(ResourceKeys.Nudging) : Localizer.For(CultureFor.Operator).GetString(ResourceKeys.Spinning);
+            }
+            else if (reelId > 0)
+            {
+                var activeReel = GetActiveReel(reelId);
+
+                if (state == ReelControllerState.Disconnected.ToString())
+                {
+                    localizedState = Localizer.For(CultureFor.Operator).GetString(ResourceKeys.Disconnected);
+                }
+                else if ((activeReel.IsHoming || state == ReelControllerState.Homing.ToString()) && state != ReelControllerState.Tilted.ToString())
+                {
+                    localizedState = Localizer.For(CultureFor.Operator).GetString(ResourceKeys.Homing);
+
+                    var reelsStatus = ReelController.ReelsStatus;
+                    if (reelsStatus.ContainsKey(reelId))
+                    {
+                        reelsStatus.TryGetValue(reelId, out var reelStatus);
+                        if (reelStatus?.FailedHome == true)
+                        {
+                            localizedState = Localizer.For(CultureFor.Operator).GetString(ResourceKeys.Error);
+                        }
+                    }
+                }
+                else if (activeReel.IsSpinning && state != ReelControllerState.Tilted.ToString())
+                {
+                    localizedState = Localizer.For(CultureFor.Operator).GetString(ResourceKeys.Spinning);
+                }
+                else if (activeReel.IsNudging && state != ReelControllerState.Tilted.ToString())
+                {
+                    localizedState = Localizer.For(CultureFor.Operator).GetString(ResourceKeys.Nudging);
+                }
+                else if (state == ReelControllerState.Tilted.ToString())
+                {
+                    localizedState = Localizer.For(CultureFor.Operator).GetString(ResourceKeys.Tilted);
+                }
+                else if (state == ReelControllerState.IdleUnknown.ToString())
+                {
+                    localizedState = Localizer.For(CultureFor.Operator).GetString(ResourceKeys.ReelController_IdleUnknown);
+                }
+                else
+                {
+                    var reelsStatus = ReelController.ReelsStatus;
+
+                    if (reelsStatus.ContainsKey(reelId))
+                    {
+                        reelsStatus.TryGetValue(reelId, out var reelStatus);
+                        if (reelStatus?.ReelStall == true)
+                        {
+                            localizedState = Localizer.For(CultureFor.Operator).GetString(ResourceKeys.Stalled);
+                        }
+                        else if (reelStatus?.ReelTampered == true)
+                        {
+                            localizedState = Localizer.For(CultureFor.Operator).GetString(ResourceKeys.Tampered);
+                        }
+                        else if (reelStatus?.LowVoltage == true)
+                        {
+                            localizedState = Localizer.For(CultureFor.Operator).GetString(ResourceKeys.LowVoltage);
+                        }
+                        else if (reelStatus?.FailedHome == true)
+                        {
+                            localizedState = Localizer.For(CultureFor.Operator).GetString(ResourceKeys.Error);
+                        }
+                        else if (reelStatus?.Connected == false)
+                        {
+                            localizedState = Localizer.For(CultureFor.Operator).GetString(ResourceKeys.Disconnected);
+                        }
+                        else
+                        {
+                            localizedState = Localizer.For(CultureFor.Operator).GetString(ResourceKeys.Idle);
+                        }
+                    }
+                }
+            }
+            else
+            {
+                if (state == ReelControllerState.Homing.ToString())
+                {
+                    localizedState = Localizer.For(CultureFor.Operator).GetString(ResourceKeys.Homing);
+                }
+                else if (state == ReelControllerState.Disabled.ToString())
+                {
+                    localizedState = Localizer.For(CultureFor.Operator).GetString(ResourceKeys.Disabled);
+                }
+                else if (state == ReelControllerState.Disconnected.ToString())
+                {
+                    localizedState = Localizer.For(CultureFor.Operator).GetString(ResourceKeys.Disconnected);
+                }
+                else if (state == ReelControllerState.Inspecting.ToString())
+                {
+                    localizedState = Localizer.For(CultureFor.Operator).GetString(ResourceKeys.Inspecting);
+                }
+                else if (state == ReelControllerState.Tilted.ToString())
+                {
+                    localizedState = Localizer.For(CultureFor.Operator).GetString(ResourceKeys.Tilted);
+                }
+                else if (state == ReelControllerState.Uninitialized.ToString())
+                {
+                    localizedState = Localizer.For(CultureFor.Operator).GetString(ResourceKeys.Uninitialized);
+                }
+            }
+
+            return localizedState;
+        }
+
+        private async Task HandleApplyBrightness()
+        {
+            BrightnessChanging = true;
+
+            InitialBrightness = Brightness;
+            ReelController.DefaultReelBrightness = Brightness;
+
+            if (ReelController.DefaultReelBrightness == Brightness)
+            {
+                await ReelController.SetReelBrightness(Brightness);
+                
+                ClearPattern(ref _offToken);
+                _offToken = _edgeLightController.AddEdgeLightRenderer(_solidBlackPattern);
+                await Task.Delay(LightsOffTime);
+                ClearPattern(ref _offToken);
+            }
+            else
+            {
+                Brightness = ReelController.DefaultReelBrightness;
+                InitialBrightness = Brightness;
+            }
+
+            BrightnessChanging = false;
+        }
+
+        private void HandleEvent(DisconnectedEvent @event)
+        {
+            UpdateScreen();
+        }
+
+        private void HandleEvent(ConnectedEvent @event)
+        {
+            UpdateScreen();
+        }
+
+        private void HandleEvent(ReelStoppedEvent @event)
+        {
+            Logger.Debug($"HandleEvent ReelStoppedEvent reelId={@event.ReelId}, step={@event.Step}, homing={@event.IsReelStoppedFromHoming}");
+
+            if (@event.ReelId <= 0 || @event.ReelId > MaxSupportedReels)
+            {
+                return;
+            }
+
+            var activeReel = GetActiveReel(@event.ReelId);
+            activeReel.Step = @event.Step.ToString();
+
+            if (!activeReel.IsHoming)
+            {
+                IsHomed = false;
+            }
+
+            activeReel.IsHoming = false;
+            activeReel.IsSpinning = false;
+            activeReel.IsNudging = false;
+
+            UpdateScreen();
+        }
+
+        private void HandleEvent(PropertyChangedEvent e)
+        {
+            if (e.PropertyName == nameof(ReelInfoItem.OffsetSteps))
+            {
+                SetOffSets();
+            }
+        }
+
+        private void HandleEvent(HardwareFaultEvent @event)
+        {
+            SetHasFault();
+            Inspection?.SetTestName($"Controller fault {@event.Fault}");
+            Inspection?.ReportTestFailure();
+        }
+
+        private void HandleEvent(HardwareReelFaultEvent @event)
+        {
+            SetHasFault();
+            Inspection?.SetTestName($"Reel fault {@event.Fault}");
+            Inspection?.ReportTestFailure();
+        }
+
+        private void HandleEvent(HardwareDiagnosticTestStartedEvent @event)
+        {
+            if (@event.DeviceCategory == HardwareDiagnosticDeviceCategory.MechanicalReels)
+            {
+                IsHomed = false;
+                UpdateScreen();
+            }
+        }
+
+        private void HandleEvent(HardwareDiagnosticTestFinishedEvent @event)
+        {
+            if (@event.DeviceCategory == HardwareDiagnosticDeviceCategory.MechanicalReels)
+            {
+                IsHomed = true;
+                UpdateScreen();
+            }
+        }
+
+        private bool IsReelActive(int reel) => ReelInfo.Any(o => o.Id == reel);
+
+        private void SetHasFault()
+        {
+            for (var i = 1; i <= MaxSupportedReels; ++i)
+            {
+                if (IsReelActive(i))
+                {
+                    var activeReel = GetActiveReel(i);
+                    activeReel.IsHoming = false;
+                    activeReel.IsSpinning = false;
+                    activeReel.IsNudging = false;
+                }
+            }
+
+            UpdateScreen();
+        }
+
+        private void SetReelControllerStatus()
+        {
+            var state = ReelController.LogicalState;
+
+            if (state == ReelControllerState.IdleAtStops && IsHomed)
+            {
+                StatusText = "Homed";
+            }
+            else
+            {
+                StatusText = GetState(state.ToString());
+            }
+
+            var connectedReels = ReelController.ConnectedReels;
+            ReelsEnabled = connectedReels.Count > 0;
+        }
+
+        private void SetReelsState()
+        {
+            if (ReelController == null)
+            {
+                return;
+            }
+
+            var reelStates = ReelController.ReelStates;
+
+            for (var i = 1; i <= MaxSupportedReels; ++i)
+            {
+                if (IsReelActive(i))
+                {
+                    var activeReel = GetActiveReel(i);
+                    activeReel.State = reelStates.ContainsKey(i)
+                        ? GetState(reelStates.Where(x => x.Key == i).Select(x => x.Value).ToList()[0].ToString(), i)
+                        : ReelLogicalState.Disconnected.ToString();
+
+                    if (activeReel.State != Localizer.For(CultureFor.Operator).GetString(ResourceKeys.Homing) &&
+                        activeReel.State != Localizer.For(CultureFor.Operator).GetString(ResourceKeys.Spinning) &&
+                        activeReel.State != Localizer.For(CultureFor.Operator).GetString(ResourceKeys.Nudging))
+                    {
+                        activeReel.IsHoming = false;
+                        activeReel.IsSpinning = false;
+                        activeReel.IsNudging = false;
+                    }
+                }
+            }
+
+            ReelTestViewModel.ReelInfo = ReelInfo;
+        }
+
+        private void SetOffSets()
+        {
+            var offsets = new int[MaxSupportedReels];
+
+            for (var i = 1; i <= MaxSupportedReels; i++)
+            {
+                offsets[i - 1] = ReelInfo.FirstOrDefault(x => x.Id == i)?.OffsetSteps ?? 0;
+            }
+
+            ReelController.ReelOffsets = offsets;
+        }
+    }
+}