﻿namespace Aristocrat.Monaco.Application.UI.ViewModels
{
    using System;
    using System.Collections.ObjectModel;
    using System.Linq;
    using System.Threading.Tasks;
    using System.Windows.Input;
    using System.Windows.Media;
    using Contracts.HardwareDiagnostics;
    using Contracts.Localization;
    using Hardware.Contracts.EdgeLighting;
    using Hardware.Contracts.Reel;
    using Hardware.Contracts.Reel.Capabilities;
    using Hardware.Contracts.Reel.ControlData;
    using Hardware.Contracts.Reel.Events;
    using Hardware.Contracts.SharedDevice;
    using Kernel;
    using Models;
    using Monaco.Common;
    using Monaco.Localization.Properties;
    using MVVM;
    using MVVM.Command;
    using Color = System.Drawing.Color;

    /// <summary>
    ///     The MechanicalReelsPageViewModel class
    /// </summary>
    [CLSCompliant(false)]
    public class MechanicalReelsPageViewModel : DeviceViewModel
    {
        private const int MaxSupportedReels = ReelConstants.MaxSupportedReels;
        private const int LightsOffTime = 250;
        private const int LightTestOnTime = 500;
        private const string SampleLightShowName = "SampleLightShow";
        private const string AllTag = "ALL";
        
        private readonly IReelBrightnessCapabilities _brightnessCapabilities;
        private readonly IReelAnimationCapabilities _animationCapabilities;
        private readonly IEdgeLightingController _edgeLightController;
        private readonly PatternParameters _solidBlackPattern = new SolidColorPatternParameters
        {
            Color = Color.Black,
            Priority = StripPriority.PlatformTest,
            Strips = new[]
            {
                (int)StripIDs.StepperReel1,
                (int)StripIDs.StepperReel2,
                (int)StripIDs.StepperReel3,
                (int)StripIDs.StepperReel4,
                (int)StripIDs.StepperReel5
            }
        };

        private string _reelCount;
        private bool _reelsEnabled;
        private bool _lightAnimationTestScreenHidden = true;
        private bool _lightTestScreenHidden = true;
        private bool _reelAnimationTestScreenHidden = true;
        private bool _reelTestScreenHidden = true;
        private bool _settingsScreenHidden;
        private bool _selfTestEnabled = true;
        private int _initialBrightness;
        private int _brightness;
        private bool _brightnessChanging;
        private IEdgeLightToken _offToken;

        /// <summary>
        ///     Instantiates a new instance of the MechanicalReelsPageViewModel class
        /// </summary>
        /// <param name="isWizard">Is this instance being used for the configuration wizard</param>
        public MechanicalReelsPageViewModel(bool isWizard) : base(DeviceType.ReelController, isWizard)
        {
            ShowLightTestCommand = new ActionCommand<object>(_ => ShowLightTest());
            ShowReelTestCommand = new ActionCommand<object>(_ => ShowReelTest());
            ShowSettingsCommand = new ActionCommand<object>(_ => ShowSettings());

            _edgeLightController = ServiceManager.GetInstance().GetService<IEdgeLightingController>();
            LightTestViewModel = new(ReelController, _edgeLightController, Inspection);
            LightAnimationTestViewModel = new(ReelController);
            ReelTestViewModel = new(ReelController, EventBus, MaxSupportedReels, ReelInfo, UpdateScreen, Inspection);
            ReelAnimationTestViewModel = new(ReelController, ReelInfo, UpdateScreen);

            SelfTestCommand = new ActionCommand<object>(_ => SelfTest(false));
            SelfTestClearCommand = new ActionCommand<object>(_ => SelfTest(true));
            ApplyBrightnessCommand = new ActionCommand<object>(_ => HandleApplyBrightness().FireAndForget());

            if (ReelController.HasCapability<IReelBrightnessCapabilities>())
            {
                _brightnessCapabilities = ReelController.GetCapability<IReelBrightnessCapabilities>();
            }

            if (ReelController.HasCapability<IReelAnimationCapabilities>())
            {
                _animationCapabilities = ReelController.GetCapability<IReelAnimationCapabilities>();
            }

            MinimumBrightness = 1;
            MaximumBrightness = 100;
        }
        
        /// <summary>
        ///     Gets the light animation test view model
        /// </summary>
        public MechanicalReelsLightAnimationTestViewModel LightAnimationTestViewModel { get; }

        /// <summary>
        ///     Gets the light animation test view model
        /// </summary>
        public MechanicalReelsAnimationTestViewModel ReelAnimationTestViewModel { get; }

        /// <summary>
        ///     Gets the light test view model
        /// </summary>
        public MechanicalReelsLightTestViewModel LightTestViewModel { get; }

        /// <summary>
        ///     Gets or sets a value indicating if the light animation test screen is hidden
        /// </summary>
        public bool LightAnimationTestScreenHidden
        {
            get => _lightAnimationTestScreenHidden;

            set
            {
                _lightAnimationTestScreenHidden = value;
                RaisePropertyChanged(nameof(LightAnimationTestScreenHidden));
                RaisePropertyChanged(nameof(LightTestButtonHidden));
                CancelLightTests();
            }
        }
        
        /// <summary>
        ///     Gets or sets a value indicating if the light test screen is hidden
        /// </summary>
        public bool LightTestScreenHidden
        {
            get => _lightTestScreenHidden;

            set
            {
                _lightTestScreenHidden = value;
                RaisePropertyChanged(nameof(LightTestScreenHidden));
                RaisePropertyChanged(nameof(LightTestButtonHidden));
                CancelLightTests();
            }
        }

        /// <summary>
        ///     Gets a value indicating if the light test button is hidden
        /// </summary>
        public bool LightTestButtonHidden => !LightTestScreenHidden || !LightAnimationTestScreenHidden;

        /// <summary>
        ///     Gets or sets the reel test view model
        /// </summary>
        public MechanicalReelsTestViewModel ReelTestViewModel { get; }

        /// <summary>
        ///     Gets or sets a value indicating if the reel animation test screen is hidden
        /// </summary>
        public bool ReelAnimationTestScreenHidden
        {
            get => _reelAnimationTestScreenHidden;

            set
            {
                _reelAnimationTestScreenHidden = value;
                RaisePropertyChanged(nameof(ReelAnimationTestScreenHidden));
                RaisePropertyChanged(nameof(ReelTestButtonHidden));
                CancelReelAnimationTests();
            }
        }
        
        /// <summary>
        ///     Gets or sets a value indicating if the reel test screen is hidden
        /// </summary>
        public bool ReelTestScreenHidden
        {
            get => _reelTestScreenHidden;

            set
            {
                _reelTestScreenHidden = value;
                RaisePropertyChanged(nameof(ReelTestScreenHidden));
                RaisePropertyChanged(nameof(ReelTestButtonHidden));
            }
        }

        /// <summary>
        ///     Gets a value indicating if the reel test button is hidden
        /// </summary>
        public bool ReelTestButtonHidden => !ReelTestScreenHidden || !ReelAnimationTestScreenHidden;

        /// <summary>
        ///     Gets or sets a value indicating if the settings screen is hidden
        /// </summary>
        public bool SettingsScreenHidden
        {
            get => _settingsScreenHidden;

            set
            {
                _settingsScreenHidden = value;
                RaisePropertyChanged(nameof(SettingsScreenHidden));
                RaisePropertyChanged(nameof(SettingsButtonHidden));
            }
        }

        /// <summary>
        ///     Gets a value indicating if the settings button is hidden
        /// </summary>
        public bool SettingsButtonHidden => !SettingsScreenHidden;

        /// <summary>
        ///     Gets or sets the reel count
        /// </summary>
        public string ReelCount
        {
            get => _reelCount;

            set
            {
                _reelCount = value;
                RaisePropertyChanged(nameof(ReelCount));
            }
        }

        /// <summary>
        ///     Gets or sets a value indicating if the reels are enabled
        /// </summary>
        public bool ReelsEnabled
        {
            get => _reelsEnabled;
            set
            {
                if (_reelsEnabled != value)
                {
                    _reelsEnabled = value;
                    RaisePropertyChanged(nameof(ReelsEnabled));
                }
            }
        }

        /// <summary>
<<<<<<< HEAD
        ///     Gets the reel count foreground color
        /// </summary>
        public SolidColorBrush ReelCountForeground => Brushes.White;
=======
        ///     Gets the info foreground color
        /// </summary>
        public SolidColorBrush InfoForeground => Brushes.White;
>>>>>>> 3c393e04

        /// <summary>
        ///     Gets the show light test command
        /// </summary>
        public ICommand ShowLightTestCommand { get; }
        
        /// <summary>
        ///     Gets the show reel test command
        /// </summary>
        public ICommand ShowReelTestCommand { get; }
        
        /// <summary>
        ///     Gets the show settings command
        /// </summary>
        public ICommand ShowSettingsCommand { get; }
        
        /// <summary>
        ///     Gets the self test command
        /// </summary>
        public ICommand SelfTestCommand { get; }
        
        /// <summary>
        ///     Gets the self test with RAM clear command
        /// </summary>
        public ICommand SelfTestClearCommand { get; }

        /// <summary>
        ///     Gets the apply brightness command
        /// </summary>
        public ICommand ApplyBrightnessCommand { get; }

        /// <summary>
        ///     Gets a value indicating if a brightness change is pending
        /// </summary>
        public bool BrightnessChangePending => InitialBrightness != Brightness;

        /// <summary>
        ///     Gets or sets a value indicating if the brightness is changing
        /// </summary>
        public bool BrightnessChanging
        {
            get => _brightnessChanging;

            set
            {
                if (_brightnessChanging != value)
                {
                    _brightnessChanging = value;
                    RaisePropertyChanged(nameof(BrightnessChanging));
                }
            }
        }

        /// <summary>
        ///     Gets the minimum brightness
        /// </summary>
        public int MinimumBrightness { get; }

        /// <summary>
        ///     Gets the maximum brightness
        /// </summary>
        public int MaximumBrightness { get; }

        /// <inheritdoc />
        public override bool TestModeEnabledSupplementary => ReelController?.Connected ?? false;

        /// <summary>
        ///     Gets a value indicating if the test mode tooltip is disabled 
        /// </summary>
        public bool TestModeToolTipDisabled => TestModeEnabled;

        /// <summary>
        ///     Gets or sets the reel info collection
        /// </summary>
        public ObservableCollection<ReelInfoItem> ReelInfo { get; set; } = new();

        /// <summary>
        ///     Gets a value indicating if the reel controller has animation capabilities
        /// </summary>
        public bool IsAnimationController => _animationCapabilities != null;

        /// <summary>
        ///     Gets or sets the brightness
        /// </summary>
        public int Brightness
        {
            get => _brightness;

            set
            {
                if (_brightness != value)
                {
                    _brightness = value;
                    RaisePropertyChanged(nameof(Brightness));
                    RaisePropertyChanged(nameof(BrightnessChangePending));
                }
            }
        }

        /// <summary>
        ///     Gets or sets a value indicating if self test is enabled
        /// </summary>
        public bool SelfTestEnabled
        {
            get => _selfTestEnabled;

            set
            {
                if (_selfTestEnabled == value)
                {
                    return;
                }

                _selfTestEnabled = value;
                RaisePropertyChanged(nameof(SelfTestEnabled));
            }
        }

        /// <summary>
        ///     Gets or sets the initial brightness
        /// </summary>
        public int InitialBrightness
        {
            get => _initialBrightness;

            set
            {
                if (_initialBrightness != value)
                {
                    _initialBrightness = value;
                    RaisePropertyChanged(nameof(BrightnessChangePending));
                }
            }
        }

        private int ReelControllerDefaultBrightness
        {
            get => _brightnessCapabilities?.DefaultReelBrightness ?? MaximumBrightness;

            set
            {
                if (_brightnessCapabilities is not null &&
                    _brightnessCapabilities.DefaultReelBrightness != value)
                {
                    _brightnessCapabilities.DefaultReelBrightness = value;
                }
            }
        }

        private void ShowLightTest()
        {
            if (ReelController is null)
            {
                return;
            }

            CancelReelAnimationTests();

            LightAnimationTestScreenHidden = !IsAnimationController;
            LightTestScreenHidden = IsAnimationController;

            ReelAnimationTestScreenHidden = true;
            ReelTestScreenHidden = true;
            SettingsScreenHidden = true;
            RaisePropertyChanged(nameof(IsAnimationController));
        }

        private void ShowReelTest()
        {
            if (ReelController is null)
            {
                return;
            }

            CancelLightTests();

            ReelAnimationTestScreenHidden = !IsAnimationController;
            ReelTestScreenHidden = IsAnimationController;
            
            LightAnimationTestScreenHidden = true;
            LightTestScreenHidden = true;
            SettingsScreenHidden = true;
            RaisePropertyChanged(nameof(IsAnimationController));
        }

        private void ShowSettings()
        {
            CancelLightTests();
            CancelReelAnimationTests();

            SettingsScreenHidden = false;
            
            LightAnimationTestScreenHidden = true;
            LightTestScreenHidden = true;
            ReelAnimationTestScreenHidden = true;
            ReelTestScreenHidden = true;
        }

        private void ClearPattern(ref IEdgeLightToken token)
        {
            if (token == null)
            {
                return;
            }

            _edgeLightController.RemoveEdgeLightRenderer(token);
            token = null;
        }

        /// <inheritdoc />
        protected override void OnLoaded()
        {
            base.OnLoaded();

            UpdateScreen();

            UpdateWarningMessage();

            Brightness = ReelControllerDefaultBrightness;
            InitialBrightness = Brightness;
        }
        
        /// <inheritdoc />
        protected override void OnUnloaded()
        {
            ClearPattern(ref _offToken);
            CancelLightTests();
            CancelReelAnimationTests();
            EventBus.UnsubscribeAll(this);
            base.OnUnloaded();
        }
        
        /// <inheritdoc />
        protected override void OnTestModeEnabledChanged()
        {
            RaisePropertyChanged(nameof(TestModeToolTipDisabled));

            LightTestScreenHidden = true;
            LightAnimationTestScreenHidden = true;
            ReelTestScreenHidden = true;
            ReelAnimationTestScreenHidden = true;
            SettingsScreenHidden = false;
        }
        
        /// <summary>
        ///     Sets the device information
        /// </summary>
        protected void SetDeviceInformation()
        {
            if (ReelController == null)
            {
                return;
            }

            SetDeviceInformation(ReelController.DeviceConfiguration);

            var connectedReels = ReelController.ConnectedReels;
            ReelCount = connectedReels.Count.ToString();

            var offsets = ReelController.ReelOffsets.ToArray();

            for (int i = 1; i <= MaxSupportedReels; ++i)
            {
                if (connectedReels.Contains(i))
                {
                    if (IsReelActive(i) == false)
                    {
                        ReelInfo.Add(
                            new ReelInfoItem(
                                i,
                                true,
                                true,
                                ReelLogicalState.Disconnected.ToString(),
                                offsets.Length >= i ? offsets[i - 1] : 0));
                    }
                    else
                    {
                        GetActiveReel(i).Connected = true;
                    }
                }
                else
                {
                    if (IsReelActive(i))
                    {
                        GetActiveReel(i).Connected = false;
                    }
                }
            }

            ReelTestViewModel.ReelInfo = ReelInfo;
            ReelAnimationTestViewModel.ReelInfo = ReelInfo;
        }
        
        /// <inheritdoc />
        protected override void StartEventHandler()
        {
            StartEventHandler(ReelController);
        }
        
        /// <inheritdoc />
        protected override void SubscribeToEvents()
        {
            EventBus.Subscribe<DisconnectedEvent>(this, HandleEvent);
            EventBus.Subscribe<ConnectedEvent>(this, HandleEvent);
            EventBus.Subscribe<ReelStoppedEvent>(this, HandleEvent);
            EventBus.Subscribe<HardwareFaultEvent>(this, HandleEvent);
            EventBus.Subscribe<HardwareReelFaultEvent>(this, HandleEvent);
            EventBus.Subscribe<PropertyChangedEvent>(this, HandleEvent);
            EventBus.Subscribe<HardwareDiagnosticTestStartedEvent>(this, HandleEvent);
            EventBus.Subscribe<HardwareDiagnosticTestFinishedEvent>(this, HandleEvent);
        }
        
        /// <inheritdoc />
        protected override void UpdateScreen()
        {
            MvvmHelper.ExecuteOnUI(
                () =>
                {
                    SetDeviceInformation();
                    SetReelControllerStatus();
                    SetReelsState();
                    ReelTestViewModel.UpdateScreen();
                    ReelAnimationTestViewModel.UpdateScreen();
                });
        }
        
        /// <inheritdoc />
        protected override void UpdateWarningMessage()
        {
            if (!(ReelController?.Connected ?? false) || (ReelController?.DisabledByError ?? false))
            {
                TestWarningText = Localizer.For(CultureFor.Operator).GetString(ResourceKeys.TestModeDisabledStatusDevice);
            }
            else
            {
                base.UpdateWarningMessage();
            }

            RaisePropertyChanged(nameof(TestModeToolTipDisabled));
        }

        private async void SelfTest(bool clearNvm)
        {
            SelfTestEnabled = false;
            Inspection?.SetTestName($"Self test {(clearNvm ? " clear NVM" : "")}");

            await Task.Run(() =>
            {
                ReelController.SelfTest(clearNvm);
            });

            SelfTestEnabled = true;
        }

        private IReelController ReelController => ServiceManager.GetInstance().TryGetService<IReelController>();

        private bool IsHomed { get; set; }

        private ReelInfoItem GetActiveReel(int reel) => ReelInfo.First(o => o.Id == reel);

        private string GetState(string state, int reelId = 0)
        {
            var localizedState = Localizer.For(CultureFor.Operator).GetString(ResourceKeys.ReelController_IdleUnknown);

            if (state == ReelControllerState.IdleAtStops.ToString() ||
                state == ReelLogicalState.IdleAtStop.ToString())
            {
                localizedState = Localizer.For(CultureFor.Operator).GetString(ResourceKeys.Idle);
            }
            else if (state == ReelControllerState.Spinning.ToString())
            {
                localizedState = ReelInfo.Any(o => o.IsHoming) ? Localizer.For(CultureFor.Operator).GetString(ResourceKeys.Homing) :
                    ReelInfo.Any(o => o.IsNudging) ? Localizer.For(CultureFor.Operator).GetString(ResourceKeys.Nudging) : Localizer.For(CultureFor.Operator).GetString(ResourceKeys.Spinning);
            }
            else if (reelId > 0)
            {
                var activeReel = GetActiveReel(reelId);

                if (state == ReelControllerState.Disconnected.ToString())
                {
                    localizedState = Localizer.For(CultureFor.Operator).GetString(ResourceKeys.Disconnected);
                }
                else if ((activeReel.IsHoming || state == ReelControllerState.Homing.ToString()) && state != ReelControllerState.Tilted.ToString())
                {
                    localizedState = Localizer.For(CultureFor.Operator).GetString(ResourceKeys.Homing);

                    var reelsStatus = ReelController.ReelsStatus;
                    if (reelsStatus.ContainsKey(reelId))
                    {
                        reelsStatus.TryGetValue(reelId, out var reelStatus);
                        if (reelStatus?.FailedHome == true)
                        {
                            localizedState = Localizer.For(CultureFor.Operator).GetString(ResourceKeys.Error);
                        }
                    }
                }
                else if (activeReel.IsSpinning && state != ReelControllerState.Tilted.ToString())
                {
                    localizedState = Localizer.For(CultureFor.Operator).GetString(ResourceKeys.Spinning);
                }
                else if (activeReel.IsNudging && state != ReelControllerState.Tilted.ToString())
                {
                    localizedState = Localizer.For(CultureFor.Operator).GetString(ResourceKeys.Nudging);
                }
                else if (state == ReelControllerState.Tilted.ToString())
                {
                    localizedState = Localizer.For(CultureFor.Operator).GetString(ResourceKeys.Tilted);
                }
                else if (state == ReelControllerState.IdleUnknown.ToString())
                {
                    localizedState = Localizer.For(CultureFor.Operator).GetString(ResourceKeys.ReelController_IdleUnknown);
                }
                else
                {
                    var reelsStatus = ReelController.ReelsStatus;

                    if (reelsStatus.ContainsKey(reelId))
                    {
                        reelsStatus.TryGetValue(reelId, out var reelStatus);
                        if (reelStatus?.ReelStall == true)
                        {
                            localizedState = Localizer.For(CultureFor.Operator).GetString(ResourceKeys.Stalled);
                        }
                        else if (reelStatus?.ReelTampered == true)
                        {
                            localizedState = Localizer.For(CultureFor.Operator).GetString(ResourceKeys.Tampered);
                        }
                        else if (reelStatus?.LowVoltage == true)
                        {
                            localizedState = Localizer.For(CultureFor.Operator).GetString(ResourceKeys.LowVoltage);
                        }
                        else if (reelStatus?.FailedHome == true)
                        {
                            localizedState = Localizer.For(CultureFor.Operator).GetString(ResourceKeys.Error);
                        }
                        else if (reelStatus?.Connected == false)
                        {
                            localizedState = Localizer.For(CultureFor.Operator).GetString(ResourceKeys.Disconnected);
                        }
                        else
                        {
                            localizedState = Localizer.For(CultureFor.Operator).GetString(ResourceKeys.Idle);
                        }
                    }
                }
            }
            else
            {
                if (state == ReelControllerState.Homing.ToString())
                {
                    localizedState = Localizer.For(CultureFor.Operator).GetString(ResourceKeys.Homing);
                }
                else if (state == ReelControllerState.Disabled.ToString())
                {
                    localizedState = Localizer.For(CultureFor.Operator).GetString(ResourceKeys.Disabled);
                }
                else if (state == ReelControllerState.Disconnected.ToString())
                {
                    localizedState = Localizer.For(CultureFor.Operator).GetString(ResourceKeys.Disconnected);
                }
                else if (state == ReelControllerState.Inspecting.ToString())
                {
                    localizedState = Localizer.For(CultureFor.Operator).GetString(ResourceKeys.Inspecting);
                }
                else if (state == ReelControllerState.Tilted.ToString())
                {
                    localizedState = Localizer.For(CultureFor.Operator).GetString(ResourceKeys.Tilted);
                }
                else if (state == ReelControllerState.Uninitialized.ToString())
                {
                    localizedState = Localizer.For(CultureFor.Operator).GetString(ResourceKeys.Uninitialized);
                }
            }

            return localizedState;
        }

        private async Task HandleApplyBrightness()
        {
            BrightnessChanging = true;

            InitialBrightness = Brightness;
            ReelControllerDefaultBrightness = Brightness;

            if (ReelControllerDefaultBrightness == Brightness)
            {
                if (_brightnessCapabilities is not null)
                {
                    await _brightnessCapabilities.SetBrightness(Brightness);
                    await FlashLights();
                }
            }
            else
            {
                Brightness = ReelControllerDefaultBrightness;
                InitialBrightness = Brightness;
            }

            BrightnessChanging = false;
        }

        private void HandleEvent(DisconnectedEvent @event)
        {
            UpdateScreen();
        }

        private void HandleEvent(ConnectedEvent @event)
        {
            UpdateScreen();
        }

        private void HandleEvent(ReelStoppedEvent @event)
        {
            Logger.Debug($"HandleEvent ReelStoppedEvent reelId={@event.ReelId}, step={@event.Step}, homing={@event.IsReelStoppedFromHoming}");

            if (@event.ReelId <= 0 || @event.ReelId > MaxSupportedReels)
            {
                return;
            }

            var activeReel = GetActiveReel(@event.ReelId);
            activeReel.Step = @event.Step.ToString();

            if (!activeReel.IsHoming)
            {
                IsHomed = false;
            }

            activeReel.IsHoming = false;
            activeReel.IsSpinning = false;
            activeReel.IsNudging = false;

            UpdateScreen();
        }

        private void HandleEvent(PropertyChangedEvent e)
        {
            if (e.PropertyName == nameof(ReelInfoItem.OffsetSteps))
            {
                SetOffSets();
            }
        }

        private void HandleEvent(HardwareFaultEvent @event)
        {
            SetHasFault();
            Inspection?.SetTestName($"Controller fault {@event.Fault}");
            Inspection?.ReportTestFailure();
        }

        private void HandleEvent(HardwareReelFaultEvent @event)
        {
            SetHasFault();
            Inspection?.SetTestName($"Reel fault {@event.Fault}");
            Inspection?.ReportTestFailure();
        }

        private void HandleEvent(HardwareDiagnosticTestStartedEvent @event)
        {
            if (@event.DeviceCategory == HardwareDiagnosticDeviceCategory.MechanicalReels)
            {
                IsHomed = false;
                UpdateScreen();
            }
        }

        private void HandleEvent(HardwareDiagnosticTestFinishedEvent @event)
        {
            if (@event.DeviceCategory == HardwareDiagnosticDeviceCategory.MechanicalReels)
            {
                IsHomed = true;
                UpdateScreen();
            }
        }

        private bool IsReelActive(int reel) => ReelInfo.Any(o => o.Id == reel);

        private void SetHasFault()
        {
            for (var i = 1; i <= MaxSupportedReels; ++i)
            {
                if (IsReelActive(i))
                {
                    var activeReel = GetActiveReel(i);
                    activeReel.IsHoming = false;
                    activeReel.IsSpinning = false;
                    activeReel.IsNudging = false;
                }
            }

            UpdateScreen();
        }

        private void SetReelControllerStatus()
        {
            var state = ReelController.LogicalState;

            if (state == ReelControllerState.IdleAtStops && IsHomed)
            {
                StatusText = "Homed";
            }
            else
            {
                StatusText = GetState(state.ToString());
            }

            var connectedReels = ReelController.ConnectedReels;
            ReelsEnabled = connectedReels.Count > 0;
        }

        private void SetReelsState()
        {
            if (ReelController == null)
            {
                return;
            }

            var reelStates = ReelController.ReelStates;

            for (var i = 1; i <= MaxSupportedReels; ++i)
            {
                if (IsReelActive(i))
                {
                    var activeReel = GetActiveReel(i);
                    activeReel.State = reelStates.ContainsKey(i)
                        ? GetState(reelStates.Where(x => x.Key == i).Select(x => x.Value).ToList()[0].ToString(), i)
                        : ReelLogicalState.Disconnected.ToString();

                    if (activeReel.State != Localizer.For(CultureFor.Operator).GetString(ResourceKeys.Homing) &&
                        activeReel.State != Localizer.For(CultureFor.Operator).GetString(ResourceKeys.Spinning) &&
                        activeReel.State != Localizer.For(CultureFor.Operator).GetString(ResourceKeys.Nudging))
                    {
                        activeReel.IsHoming = false;
                        activeReel.IsSpinning = false;
                        activeReel.IsNudging = false;
                    }
                }
            }

            ReelTestViewModel.ReelInfo = ReelInfo;
            ReelAnimationTestViewModel.ReelInfo = ReelInfo;
        }

        private void SetOffSets()
        {
            var offsets = new int[MaxSupportedReels];

            for (var i = 1; i <= MaxSupportedReels; i++)
            {
                offsets[i - 1] = ReelInfo.FirstOrDefault(x => x.Id == i)?.OffsetSteps ?? 0;
            }

            ReelController.ReelOffsets = offsets;
        }

        private void CancelLightTests()
        {
            LightTestViewModel?.CancelTest();
            LightAnimationTestViewModel?.CancelTest();
        }

        private void CancelReelAnimationTests()
        {
            ReelAnimationTestViewModel?.CancelTest();
        }

        private async Task FlashLights()
        {
            if (_animationCapabilities is null)
            {
                ClearPattern(ref _offToken);
                _offToken = _edgeLightController.AddEdgeLightRenderer(_solidBlackPattern);
                await Task.Delay(LightsOffTime);
                ClearPattern(ref _offToken);
            }
            else
            {
                var lightShow = new LightShowData
                {
                    Tag = AllTag,
                    Step = -1,
                    LoopCount = -1,
                    ReelIndex = -1,
                    AnimationName = SampleLightShowName
                };

                await _animationCapabilities.StopAllLightShows();
                await _animationCapabilities.PrepareAnimation(lightShow);
                await _animationCapabilities.PlayAnimations();
                await Task.Delay(LightTestOnTime);
                await _animationCapabilities.StopAllLightShows();
            }
        }
    }
}
<|MERGE_RESOLUTION|>--- conflicted
+++ resolved
@@ -1,948 +1,942 @@
-﻿namespace Aristocrat.Monaco.Application.UI.ViewModels
-{
-    using System;
-    using System.Collections.ObjectModel;
-    using System.Linq;
-    using System.Threading.Tasks;
-    using System.Windows.Input;
-    using System.Windows.Media;
-    using Contracts.HardwareDiagnostics;
-    using Contracts.Localization;
-    using Hardware.Contracts.EdgeLighting;
-    using Hardware.Contracts.Reel;
-    using Hardware.Contracts.Reel.Capabilities;
-    using Hardware.Contracts.Reel.ControlData;
-    using Hardware.Contracts.Reel.Events;
-    using Hardware.Contracts.SharedDevice;
-    using Kernel;
-    using Models;
-    using Monaco.Common;
-    using Monaco.Localization.Properties;
-    using MVVM;
-    using MVVM.Command;
-    using Color = System.Drawing.Color;
-
-    /// <summary>
-    ///     The MechanicalReelsPageViewModel class
-    /// </summary>
-    [CLSCompliant(false)]
-    public class MechanicalReelsPageViewModel : DeviceViewModel
-    {
-        private const int MaxSupportedReels = ReelConstants.MaxSupportedReels;
-        private const int LightsOffTime = 250;
-        private const int LightTestOnTime = 500;
-        private const string SampleLightShowName = "SampleLightShow";
-        private const string AllTag = "ALL";
-        
-        private readonly IReelBrightnessCapabilities _brightnessCapabilities;
-        private readonly IReelAnimationCapabilities _animationCapabilities;
-        private readonly IEdgeLightingController _edgeLightController;
-        private readonly PatternParameters _solidBlackPattern = new SolidColorPatternParameters
-        {
-            Color = Color.Black,
-            Priority = StripPriority.PlatformTest,
-            Strips = new[]
-            {
-                (int)StripIDs.StepperReel1,
-                (int)StripIDs.StepperReel2,
-                (int)StripIDs.StepperReel3,
-                (int)StripIDs.StepperReel4,
-                (int)StripIDs.StepperReel5
-            }
-        };
-
-        private string _reelCount;
-        private bool _reelsEnabled;
-        private bool _lightAnimationTestScreenHidden = true;
-        private bool _lightTestScreenHidden = true;
-        private bool _reelAnimationTestScreenHidden = true;
-        private bool _reelTestScreenHidden = true;
-        private bool _settingsScreenHidden;
-        private bool _selfTestEnabled = true;
-        private int _initialBrightness;
-        private int _brightness;
-        private bool _brightnessChanging;
-        private IEdgeLightToken _offToken;
-
-        /// <summary>
-        ///     Instantiates a new instance of the MechanicalReelsPageViewModel class
-        /// </summary>
-        /// <param name="isWizard">Is this instance being used for the configuration wizard</param>
-        public MechanicalReelsPageViewModel(bool isWizard) : base(DeviceType.ReelController, isWizard)
-        {
-            ShowLightTestCommand = new ActionCommand<object>(_ => ShowLightTest());
-            ShowReelTestCommand = new ActionCommand<object>(_ => ShowReelTest());
-            ShowSettingsCommand = new ActionCommand<object>(_ => ShowSettings());
-
-            _edgeLightController = ServiceManager.GetInstance().GetService<IEdgeLightingController>();
-            LightTestViewModel = new(ReelController, _edgeLightController, Inspection);
-            LightAnimationTestViewModel = new(ReelController);
-            ReelTestViewModel = new(ReelController, EventBus, MaxSupportedReels, ReelInfo, UpdateScreen, Inspection);
-            ReelAnimationTestViewModel = new(ReelController, ReelInfo, UpdateScreen);
-
-            SelfTestCommand = new ActionCommand<object>(_ => SelfTest(false));
-            SelfTestClearCommand = new ActionCommand<object>(_ => SelfTest(true));
-            ApplyBrightnessCommand = new ActionCommand<object>(_ => HandleApplyBrightness().FireAndForget());
-
-            if (ReelController.HasCapability<IReelBrightnessCapabilities>())
-            {
-                _brightnessCapabilities = ReelController.GetCapability<IReelBrightnessCapabilities>();
-            }
-
-            if (ReelController.HasCapability<IReelAnimationCapabilities>())
-            {
-                _animationCapabilities = ReelController.GetCapability<IReelAnimationCapabilities>();
-            }
-
-            MinimumBrightness = 1;
-            MaximumBrightness = 100;
-        }
-        
-        /// <summary>
-        ///     Gets the light animation test view model
-        /// </summary>
-        public MechanicalReelsLightAnimationTestViewModel LightAnimationTestViewModel { get; }
-
-        /// <summary>
-        ///     Gets the light animation test view model
-        /// </summary>
-        public MechanicalReelsAnimationTestViewModel ReelAnimationTestViewModel { get; }
-
-        /// <summary>
-        ///     Gets the light test view model
-        /// </summary>
-        public MechanicalReelsLightTestViewModel LightTestViewModel { get; }
-
-        /// <summary>
-        ///     Gets or sets a value indicating if the light animation test screen is hidden
-        /// </summary>
-        public bool LightAnimationTestScreenHidden
-        {
-            get => _lightAnimationTestScreenHidden;
-
-            set
-            {
-                _lightAnimationTestScreenHidden = value;
-                RaisePropertyChanged(nameof(LightAnimationTestScreenHidden));
-                RaisePropertyChanged(nameof(LightTestButtonHidden));
-                CancelLightTests();
-            }
-        }
-        
-        /// <summary>
-        ///     Gets or sets a value indicating if the light test screen is hidden
-        /// </summary>
-        public bool LightTestScreenHidden
-        {
-            get => _lightTestScreenHidden;
-
-            set
-            {
-                _lightTestScreenHidden = value;
-                RaisePropertyChanged(nameof(LightTestScreenHidden));
-                RaisePropertyChanged(nameof(LightTestButtonHidden));
-                CancelLightTests();
-            }
-        }
-
-        /// <summary>
-        ///     Gets a value indicating if the light test button is hidden
-        /// </summary>
-        public bool LightTestButtonHidden => !LightTestScreenHidden || !LightAnimationTestScreenHidden;
-
-        /// <summary>
-        ///     Gets or sets the reel test view model
-        /// </summary>
-        public MechanicalReelsTestViewModel ReelTestViewModel { get; }
-
-        /// <summary>
-        ///     Gets or sets a value indicating if the reel animation test screen is hidden
-        /// </summary>
-        public bool ReelAnimationTestScreenHidden
-        {
-            get => _reelAnimationTestScreenHidden;
-
-            set
-            {
-                _reelAnimationTestScreenHidden = value;
-                RaisePropertyChanged(nameof(ReelAnimationTestScreenHidden));
-                RaisePropertyChanged(nameof(ReelTestButtonHidden));
-                CancelReelAnimationTests();
-            }
-        }
-        
-        /// <summary>
-        ///     Gets or sets a value indicating if the reel test screen is hidden
-        /// </summary>
-        public bool ReelTestScreenHidden
-        {
-            get => _reelTestScreenHidden;
-
-            set
-            {
-                _reelTestScreenHidden = value;
-                RaisePropertyChanged(nameof(ReelTestScreenHidden));
-                RaisePropertyChanged(nameof(ReelTestButtonHidden));
-            }
-        }
-
-        /// <summary>
-        ///     Gets a value indicating if the reel test button is hidden
-        /// </summary>
-        public bool ReelTestButtonHidden => !ReelTestScreenHidden || !ReelAnimationTestScreenHidden;
-
-        /// <summary>
-        ///     Gets or sets a value indicating if the settings screen is hidden
-        /// </summary>
-        public bool SettingsScreenHidden
-        {
-            get => _settingsScreenHidden;
-
-            set
-            {
-                _settingsScreenHidden = value;
-                RaisePropertyChanged(nameof(SettingsScreenHidden));
-                RaisePropertyChanged(nameof(SettingsButtonHidden));
-            }
-        }
-
-        /// <summary>
-        ///     Gets a value indicating if the settings button is hidden
-        /// </summary>
-        public bool SettingsButtonHidden => !SettingsScreenHidden;
-
-        /// <summary>
-        ///     Gets or sets the reel count
-        /// </summary>
-        public string ReelCount
-        {
-            get => _reelCount;
-
-            set
-            {
-                _reelCount = value;
-                RaisePropertyChanged(nameof(ReelCount));
-            }
-        }
-
-        /// <summary>
-        ///     Gets or sets a value indicating if the reels are enabled
-        /// </summary>
-        public bool ReelsEnabled
-        {
-            get => _reelsEnabled;
-            set
-            {
-                if (_reelsEnabled != value)
-                {
-                    _reelsEnabled = value;
-                    RaisePropertyChanged(nameof(ReelsEnabled));
-                }
-            }
-        }
-
-        /// <summary>
-<<<<<<< HEAD
-        ///     Gets the reel count foreground color
-        /// </summary>
-        public SolidColorBrush ReelCountForeground => Brushes.White;
-=======
-        ///     Gets the info foreground color
-        /// </summary>
-        public SolidColorBrush InfoForeground => Brushes.White;
->>>>>>> 3c393e04
-
-        /// <summary>
-        ///     Gets the show light test command
-        /// </summary>
-        public ICommand ShowLightTestCommand { get; }
-        
-        /// <summary>
-        ///     Gets the show reel test command
-        /// </summary>
-        public ICommand ShowReelTestCommand { get; }
-        
-        /// <summary>
-        ///     Gets the show settings command
-        /// </summary>
-        public ICommand ShowSettingsCommand { get; }
-        
-        /// <summary>
-        ///     Gets the self test command
-        /// </summary>
-        public ICommand SelfTestCommand { get; }
-        
-        /// <summary>
-        ///     Gets the self test with RAM clear command
-        /// </summary>
-        public ICommand SelfTestClearCommand { get; }
-
-        /// <summary>
-        ///     Gets the apply brightness command
-        /// </summary>
-        public ICommand ApplyBrightnessCommand { get; }
-
-        /// <summary>
-        ///     Gets a value indicating if a brightness change is pending
-        /// </summary>
-        public bool BrightnessChangePending => InitialBrightness != Brightness;
-
-        /// <summary>
-        ///     Gets or sets a value indicating if the brightness is changing
-        /// </summary>
-        public bool BrightnessChanging
-        {
-            get => _brightnessChanging;
-
-            set
-            {
-                if (_brightnessChanging != value)
-                {
-                    _brightnessChanging = value;
-                    RaisePropertyChanged(nameof(BrightnessChanging));
-                }
-            }
-        }
-
-        /// <summary>
-        ///     Gets the minimum brightness
-        /// </summary>
-        public int MinimumBrightness { get; }
-
-        /// <summary>
-        ///     Gets the maximum brightness
-        /// </summary>
-        public int MaximumBrightness { get; }
-
-        /// <inheritdoc />
-        public override bool TestModeEnabledSupplementary => ReelController?.Connected ?? false;
-
-        /// <summary>
-        ///     Gets a value indicating if the test mode tooltip is disabled 
-        /// </summary>
-        public bool TestModeToolTipDisabled => TestModeEnabled;
-
-        /// <summary>
-        ///     Gets or sets the reel info collection
-        /// </summary>
-        public ObservableCollection<ReelInfoItem> ReelInfo { get; set; } = new();
-
-        /// <summary>
-        ///     Gets a value indicating if the reel controller has animation capabilities
-        /// </summary>
-        public bool IsAnimationController => _animationCapabilities != null;
-
-        /// <summary>
-        ///     Gets or sets the brightness
-        /// </summary>
-        public int Brightness
-        {
-            get => _brightness;
-
-            set
-            {
-                if (_brightness != value)
-                {
-                    _brightness = value;
-                    RaisePropertyChanged(nameof(Brightness));
-                    RaisePropertyChanged(nameof(BrightnessChangePending));
-                }
-            }
-        }
-
-        /// <summary>
-        ///     Gets or sets a value indicating if self test is enabled
-        /// </summary>
-        public bool SelfTestEnabled
-        {
-            get => _selfTestEnabled;
-
-            set
-            {
-                if (_selfTestEnabled == value)
-                {
-                    return;
-                }
-
-                _selfTestEnabled = value;
-                RaisePropertyChanged(nameof(SelfTestEnabled));
-            }
-        }
-
-        /// <summary>
-        ///     Gets or sets the initial brightness
-        /// </summary>
-        public int InitialBrightness
-        {
-            get => _initialBrightness;
-
-            set
-            {
-                if (_initialBrightness != value)
-                {
-                    _initialBrightness = value;
-                    RaisePropertyChanged(nameof(BrightnessChangePending));
-                }
-            }
-        }
-
-        private int ReelControllerDefaultBrightness
-        {
-            get => _brightnessCapabilities?.DefaultReelBrightness ?? MaximumBrightness;
-
-            set
-            {
-                if (_brightnessCapabilities is not null &&
-                    _brightnessCapabilities.DefaultReelBrightness != value)
-                {
-                    _brightnessCapabilities.DefaultReelBrightness = value;
-                }
-            }
-        }
-
-        private void ShowLightTest()
-        {
-            if (ReelController is null)
-            {
-                return;
-            }
-
-            CancelReelAnimationTests();
-
-            LightAnimationTestScreenHidden = !IsAnimationController;
-            LightTestScreenHidden = IsAnimationController;
-
-            ReelAnimationTestScreenHidden = true;
-            ReelTestScreenHidden = true;
-            SettingsScreenHidden = true;
-            RaisePropertyChanged(nameof(IsAnimationController));
-        }
-
-        private void ShowReelTest()
-        {
-            if (ReelController is null)
-            {
-                return;
-            }
-
-            CancelLightTests();
-
-            ReelAnimationTestScreenHidden = !IsAnimationController;
-            ReelTestScreenHidden = IsAnimationController;
-            
-            LightAnimationTestScreenHidden = true;
-            LightTestScreenHidden = true;
-            SettingsScreenHidden = true;
-            RaisePropertyChanged(nameof(IsAnimationController));
-        }
-
-        private void ShowSettings()
-        {
-            CancelLightTests();
-            CancelReelAnimationTests();
-
-            SettingsScreenHidden = false;
-            
-            LightAnimationTestScreenHidden = true;
-            LightTestScreenHidden = true;
-            ReelAnimationTestScreenHidden = true;
-            ReelTestScreenHidden = true;
-        }
-
-        private void ClearPattern(ref IEdgeLightToken token)
-        {
-            if (token == null)
-            {
-                return;
-            }
-
-            _edgeLightController.RemoveEdgeLightRenderer(token);
-            token = null;
-        }
-
-        /// <inheritdoc />
-        protected override void OnLoaded()
-        {
-            base.OnLoaded();
-
-            UpdateScreen();
-
-            UpdateWarningMessage();
-
-            Brightness = ReelControllerDefaultBrightness;
-            InitialBrightness = Brightness;
-        }
-        
-        /// <inheritdoc />
-        protected override void OnUnloaded()
-        {
-            ClearPattern(ref _offToken);
-            CancelLightTests();
-            CancelReelAnimationTests();
-            EventBus.UnsubscribeAll(this);
-            base.OnUnloaded();
-        }
-        
-        /// <inheritdoc />
-        protected override void OnTestModeEnabledChanged()
-        {
-            RaisePropertyChanged(nameof(TestModeToolTipDisabled));
-
-            LightTestScreenHidden = true;
-            LightAnimationTestScreenHidden = true;
-            ReelTestScreenHidden = true;
-            ReelAnimationTestScreenHidden = true;
-            SettingsScreenHidden = false;
-        }
-        
-        /// <summary>
-        ///     Sets the device information
-        /// </summary>
-        protected void SetDeviceInformation()
-        {
-            if (ReelController == null)
-            {
-                return;
-            }
-
-            SetDeviceInformation(ReelController.DeviceConfiguration);
-
-            var connectedReels = ReelController.ConnectedReels;
-            ReelCount = connectedReels.Count.ToString();
-
-            var offsets = ReelController.ReelOffsets.ToArray();
-
-            for (int i = 1; i <= MaxSupportedReels; ++i)
-            {
-                if (connectedReels.Contains(i))
-                {
-                    if (IsReelActive(i) == false)
-                    {
-                        ReelInfo.Add(
-                            new ReelInfoItem(
-                                i,
-                                true,
-                                true,
-                                ReelLogicalState.Disconnected.ToString(),
-                                offsets.Length >= i ? offsets[i - 1] : 0));
-                    }
-                    else
-                    {
-                        GetActiveReel(i).Connected = true;
-                    }
-                }
-                else
-                {
-                    if (IsReelActive(i))
-                    {
-                        GetActiveReel(i).Connected = false;
-                    }
-                }
-            }
-
-            ReelTestViewModel.ReelInfo = ReelInfo;
-            ReelAnimationTestViewModel.ReelInfo = ReelInfo;
-        }
-        
-        /// <inheritdoc />
-        protected override void StartEventHandler()
-        {
-            StartEventHandler(ReelController);
-        }
-        
-        /// <inheritdoc />
-        protected override void SubscribeToEvents()
-        {
-            EventBus.Subscribe<DisconnectedEvent>(this, HandleEvent);
-            EventBus.Subscribe<ConnectedEvent>(this, HandleEvent);
-            EventBus.Subscribe<ReelStoppedEvent>(this, HandleEvent);
-            EventBus.Subscribe<HardwareFaultEvent>(this, HandleEvent);
-            EventBus.Subscribe<HardwareReelFaultEvent>(this, HandleEvent);
-            EventBus.Subscribe<PropertyChangedEvent>(this, HandleEvent);
-            EventBus.Subscribe<HardwareDiagnosticTestStartedEvent>(this, HandleEvent);
-            EventBus.Subscribe<HardwareDiagnosticTestFinishedEvent>(this, HandleEvent);
-        }
-        
-        /// <inheritdoc />
-        protected override void UpdateScreen()
-        {
-            MvvmHelper.ExecuteOnUI(
-                () =>
-                {
-                    SetDeviceInformation();
-                    SetReelControllerStatus();
-                    SetReelsState();
-                    ReelTestViewModel.UpdateScreen();
-                    ReelAnimationTestViewModel.UpdateScreen();
-                });
-        }
-        
-        /// <inheritdoc />
-        protected override void UpdateWarningMessage()
-        {
-            if (!(ReelController?.Connected ?? false) || (ReelController?.DisabledByError ?? false))
-            {
-                TestWarningText = Localizer.For(CultureFor.Operator).GetString(ResourceKeys.TestModeDisabledStatusDevice);
-            }
-            else
-            {
-                base.UpdateWarningMessage();
-            }
-
-            RaisePropertyChanged(nameof(TestModeToolTipDisabled));
-        }
-
-        private async void SelfTest(bool clearNvm)
-        {
-            SelfTestEnabled = false;
-            Inspection?.SetTestName($"Self test {(clearNvm ? " clear NVM" : "")}");
-
-            await Task.Run(() =>
-            {
-                ReelController.SelfTest(clearNvm);
-            });
-
-            SelfTestEnabled = true;
-        }
-
-        private IReelController ReelController => ServiceManager.GetInstance().TryGetService<IReelController>();
-
-        private bool IsHomed { get; set; }
-
-        private ReelInfoItem GetActiveReel(int reel) => ReelInfo.First(o => o.Id == reel);
-
-        private string GetState(string state, int reelId = 0)
-        {
-            var localizedState = Localizer.For(CultureFor.Operator).GetString(ResourceKeys.ReelController_IdleUnknown);
-
-            if (state == ReelControllerState.IdleAtStops.ToString() ||
-                state == ReelLogicalState.IdleAtStop.ToString())
-            {
-                localizedState = Localizer.For(CultureFor.Operator).GetString(ResourceKeys.Idle);
-            }
-            else if (state == ReelControllerState.Spinning.ToString())
-            {
-                localizedState = ReelInfo.Any(o => o.IsHoming) ? Localizer.For(CultureFor.Operator).GetString(ResourceKeys.Homing) :
-                    ReelInfo.Any(o => o.IsNudging) ? Localizer.For(CultureFor.Operator).GetString(ResourceKeys.Nudging) : Localizer.For(CultureFor.Operator).GetString(ResourceKeys.Spinning);
-            }
-            else if (reelId > 0)
-            {
-                var activeReel = GetActiveReel(reelId);
-
-                if (state == ReelControllerState.Disconnected.ToString())
-                {
-                    localizedState = Localizer.For(CultureFor.Operator).GetString(ResourceKeys.Disconnected);
-                }
-                else if ((activeReel.IsHoming || state == ReelControllerState.Homing.ToString()) && state != ReelControllerState.Tilted.ToString())
-                {
-                    localizedState = Localizer.For(CultureFor.Operator).GetString(ResourceKeys.Homing);
-
-                    var reelsStatus = ReelController.ReelsStatus;
-                    if (reelsStatus.ContainsKey(reelId))
-                    {
-                        reelsStatus.TryGetValue(reelId, out var reelStatus);
-                        if (reelStatus?.FailedHome == true)
-                        {
-                            localizedState = Localizer.For(CultureFor.Operator).GetString(ResourceKeys.Error);
-                        }
-                    }
-                }
-                else if (activeReel.IsSpinning && state != ReelControllerState.Tilted.ToString())
-                {
-                    localizedState = Localizer.For(CultureFor.Operator).GetString(ResourceKeys.Spinning);
-                }
-                else if (activeReel.IsNudging && state != ReelControllerState.Tilted.ToString())
-                {
-                    localizedState = Localizer.For(CultureFor.Operator).GetString(ResourceKeys.Nudging);
-                }
-                else if (state == ReelControllerState.Tilted.ToString())
-                {
-                    localizedState = Localizer.For(CultureFor.Operator).GetString(ResourceKeys.Tilted);
-                }
-                else if (state == ReelControllerState.IdleUnknown.ToString())
-                {
-                    localizedState = Localizer.For(CultureFor.Operator).GetString(ResourceKeys.ReelController_IdleUnknown);
-                }
-                else
-                {
-                    var reelsStatus = ReelController.ReelsStatus;
-
-                    if (reelsStatus.ContainsKey(reelId))
-                    {
-                        reelsStatus.TryGetValue(reelId, out var reelStatus);
-                        if (reelStatus?.ReelStall == true)
-                        {
-                            localizedState = Localizer.For(CultureFor.Operator).GetString(ResourceKeys.Stalled);
-                        }
-                        else if (reelStatus?.ReelTampered == true)
-                        {
-                            localizedState = Localizer.For(CultureFor.Operator).GetString(ResourceKeys.Tampered);
-                        }
-                        else if (reelStatus?.LowVoltage == true)
-                        {
-                            localizedState = Localizer.For(CultureFor.Operator).GetString(ResourceKeys.LowVoltage);
-                        }
-                        else if (reelStatus?.FailedHome == true)
-                        {
-                            localizedState = Localizer.For(CultureFor.Operator).GetString(ResourceKeys.Error);
-                        }
-                        else if (reelStatus?.Connected == false)
-                        {
-                            localizedState = Localizer.For(CultureFor.Operator).GetString(ResourceKeys.Disconnected);
-                        }
-                        else
-                        {
-                            localizedState = Localizer.For(CultureFor.Operator).GetString(ResourceKeys.Idle);
-                        }
-                    }
-                }
-            }
-            else
-            {
-                if (state == ReelControllerState.Homing.ToString())
-                {
-                    localizedState = Localizer.For(CultureFor.Operator).GetString(ResourceKeys.Homing);
-                }
-                else if (state == ReelControllerState.Disabled.ToString())
-                {
-                    localizedState = Localizer.For(CultureFor.Operator).GetString(ResourceKeys.Disabled);
-                }
-                else if (state == ReelControllerState.Disconnected.ToString())
-                {
-                    localizedState = Localizer.For(CultureFor.Operator).GetString(ResourceKeys.Disconnected);
-                }
-                else if (state == ReelControllerState.Inspecting.ToString())
-                {
-                    localizedState = Localizer.For(CultureFor.Operator).GetString(ResourceKeys.Inspecting);
-                }
-                else if (state == ReelControllerState.Tilted.ToString())
-                {
-                    localizedState = Localizer.For(CultureFor.Operator).GetString(ResourceKeys.Tilted);
-                }
-                else if (state == ReelControllerState.Uninitialized.ToString())
-                {
-                    localizedState = Localizer.For(CultureFor.Operator).GetString(ResourceKeys.Uninitialized);
-                }
-            }
-
-            return localizedState;
-        }
-
-        private async Task HandleApplyBrightness()
-        {
-            BrightnessChanging = true;
-
-            InitialBrightness = Brightness;
-            ReelControllerDefaultBrightness = Brightness;
-
-            if (ReelControllerDefaultBrightness == Brightness)
-            {
-                if (_brightnessCapabilities is not null)
-                {
-                    await _brightnessCapabilities.SetBrightness(Brightness);
-                    await FlashLights();
-                }
-            }
-            else
-            {
-                Brightness = ReelControllerDefaultBrightness;
-                InitialBrightness = Brightness;
-            }
-
-            BrightnessChanging = false;
-        }
-
-        private void HandleEvent(DisconnectedEvent @event)
-        {
-            UpdateScreen();
-        }
-
-        private void HandleEvent(ConnectedEvent @event)
-        {
-            UpdateScreen();
-        }
-
-        private void HandleEvent(ReelStoppedEvent @event)
-        {
-            Logger.Debug($"HandleEvent ReelStoppedEvent reelId={@event.ReelId}, step={@event.Step}, homing={@event.IsReelStoppedFromHoming}");
-
-            if (@event.ReelId <= 0 || @event.ReelId > MaxSupportedReels)
-            {
-                return;
-            }
-
-            var activeReel = GetActiveReel(@event.ReelId);
-            activeReel.Step = @event.Step.ToString();
-
-            if (!activeReel.IsHoming)
-            {
-                IsHomed = false;
-            }
-
-            activeReel.IsHoming = false;
-            activeReel.IsSpinning = false;
-            activeReel.IsNudging = false;
-
-            UpdateScreen();
-        }
-
-        private void HandleEvent(PropertyChangedEvent e)
-        {
-            if (e.PropertyName == nameof(ReelInfoItem.OffsetSteps))
-            {
-                SetOffSets();
-            }
-        }
-
-        private void HandleEvent(HardwareFaultEvent @event)
-        {
-            SetHasFault();
-            Inspection?.SetTestName($"Controller fault {@event.Fault}");
-            Inspection?.ReportTestFailure();
-        }
-
-        private void HandleEvent(HardwareReelFaultEvent @event)
-        {
-            SetHasFault();
-            Inspection?.SetTestName($"Reel fault {@event.Fault}");
-            Inspection?.ReportTestFailure();
-        }
-
-        private void HandleEvent(HardwareDiagnosticTestStartedEvent @event)
-        {
-            if (@event.DeviceCategory == HardwareDiagnosticDeviceCategory.MechanicalReels)
-            {
-                IsHomed = false;
-                UpdateScreen();
-            }
-        }
-
-        private void HandleEvent(HardwareDiagnosticTestFinishedEvent @event)
-        {
-            if (@event.DeviceCategory == HardwareDiagnosticDeviceCategory.MechanicalReels)
-            {
-                IsHomed = true;
-                UpdateScreen();
-            }
-        }
-
-        private bool IsReelActive(int reel) => ReelInfo.Any(o => o.Id == reel);
-
-        private void SetHasFault()
-        {
-            for (var i = 1; i <= MaxSupportedReels; ++i)
-            {
-                if (IsReelActive(i))
-                {
-                    var activeReel = GetActiveReel(i);
-                    activeReel.IsHoming = false;
-                    activeReel.IsSpinning = false;
-                    activeReel.IsNudging = false;
-                }
-            }
-
-            UpdateScreen();
-        }
-
-        private void SetReelControllerStatus()
-        {
-            var state = ReelController.LogicalState;
-
-            if (state == ReelControllerState.IdleAtStops && IsHomed)
-            {
-                StatusText = "Homed";
-            }
-            else
-            {
-                StatusText = GetState(state.ToString());
-            }
-
-            var connectedReels = ReelController.ConnectedReels;
-            ReelsEnabled = connectedReels.Count > 0;
-        }
-
-        private void SetReelsState()
-        {
-            if (ReelController == null)
-            {
-                return;
-            }
-
-            var reelStates = ReelController.ReelStates;
-
-            for (var i = 1; i <= MaxSupportedReels; ++i)
-            {
-                if (IsReelActive(i))
-                {
-                    var activeReel = GetActiveReel(i);
-                    activeReel.State = reelStates.ContainsKey(i)
-                        ? GetState(reelStates.Where(x => x.Key == i).Select(x => x.Value).ToList()[0].ToString(), i)
-                        : ReelLogicalState.Disconnected.ToString();
-
-                    if (activeReel.State != Localizer.For(CultureFor.Operator).GetString(ResourceKeys.Homing) &&
-                        activeReel.State != Localizer.For(CultureFor.Operator).GetString(ResourceKeys.Spinning) &&
-                        activeReel.State != Localizer.For(CultureFor.Operator).GetString(ResourceKeys.Nudging))
-                    {
-                        activeReel.IsHoming = false;
-                        activeReel.IsSpinning = false;
-                        activeReel.IsNudging = false;
-                    }
-                }
-            }
-
-            ReelTestViewModel.ReelInfo = ReelInfo;
-            ReelAnimationTestViewModel.ReelInfo = ReelInfo;
-        }
-
-        private void SetOffSets()
-        {
-            var offsets = new int[MaxSupportedReels];
-
-            for (var i = 1; i <= MaxSupportedReels; i++)
-            {
-                offsets[i - 1] = ReelInfo.FirstOrDefault(x => x.Id == i)?.OffsetSteps ?? 0;
-            }
-
-            ReelController.ReelOffsets = offsets;
-        }
-
-        private void CancelLightTests()
-        {
-            LightTestViewModel?.CancelTest();
-            LightAnimationTestViewModel?.CancelTest();
-        }
-
-        private void CancelReelAnimationTests()
-        {
-            ReelAnimationTestViewModel?.CancelTest();
-        }
-
-        private async Task FlashLights()
-        {
-            if (_animationCapabilities is null)
-            {
-                ClearPattern(ref _offToken);
-                _offToken = _edgeLightController.AddEdgeLightRenderer(_solidBlackPattern);
-                await Task.Delay(LightsOffTime);
-                ClearPattern(ref _offToken);
-            }
-            else
-            {
-                var lightShow = new LightShowData
-                {
-                    Tag = AllTag,
-                    Step = -1,
-                    LoopCount = -1,
-                    ReelIndex = -1,
-                    AnimationName = SampleLightShowName
-                };
-
-                await _animationCapabilities.StopAllLightShows();
-                await _animationCapabilities.PrepareAnimation(lightShow);
-                await _animationCapabilities.PlayAnimations();
-                await Task.Delay(LightTestOnTime);
-                await _animationCapabilities.StopAllLightShows();
-            }
-        }
-    }
-}
+﻿namespace Aristocrat.Monaco.Application.UI.ViewModels
+{
+    using System;
+    using System.Collections.ObjectModel;
+    using System.Linq;
+    using System.Threading.Tasks;
+    using System.Windows.Input;
+    using System.Windows.Media;
+    using Contracts.HardwareDiagnostics;
+    using Contracts.Localization;
+    using Hardware.Contracts.EdgeLighting;
+    using Hardware.Contracts.Reel;
+    using Hardware.Contracts.Reel.Capabilities;
+    using Hardware.Contracts.Reel.ControlData;
+    using Hardware.Contracts.Reel.Events;
+    using Hardware.Contracts.SharedDevice;
+    using Kernel;
+    using Models;
+    using Monaco.Common;
+    using Monaco.Localization.Properties;
+    using MVVM;
+    using MVVM.Command;
+    using Color = System.Drawing.Color;
+
+    /// <summary>
+    ///     The MechanicalReelsPageViewModel class
+    /// </summary>
+    [CLSCompliant(false)]
+    public class MechanicalReelsPageViewModel : DeviceViewModel
+    {
+        private const int MaxSupportedReels = ReelConstants.MaxSupportedReels;
+        private const int LightsOffTime = 250;
+        private const int LightTestOnTime = 500;
+        private const string SampleLightShowName = "SampleLightShow";
+        private const string AllTag = "ALL";
+        
+        private readonly IReelBrightnessCapabilities _brightnessCapabilities;
+        private readonly IReelAnimationCapabilities _animationCapabilities;
+        private readonly IEdgeLightingController _edgeLightController;
+        private readonly PatternParameters _solidBlackPattern = new SolidColorPatternParameters
+        {
+            Color = Color.Black,
+            Priority = StripPriority.PlatformTest,
+            Strips = new[]
+            {
+                (int)StripIDs.StepperReel1,
+                (int)StripIDs.StepperReel2,
+                (int)StripIDs.StepperReel3,
+                (int)StripIDs.StepperReel4,
+                (int)StripIDs.StepperReel5
+            }
+        };
+
+        private string _reelCount;
+        private bool _reelsEnabled;
+        private bool _lightAnimationTestScreenHidden = true;
+        private bool _lightTestScreenHidden = true;
+        private bool _reelAnimationTestScreenHidden = true;
+        private bool _reelTestScreenHidden = true;
+        private bool _settingsScreenHidden;
+        private bool _selfTestEnabled = true;
+        private int _initialBrightness;
+        private int _brightness;
+        private bool _brightnessChanging;
+        private IEdgeLightToken _offToken;
+
+        /// <summary>
+        ///     Instantiates a new instance of the MechanicalReelsPageViewModel class
+        /// </summary>
+        /// <param name="isWizard">Is this instance being used for the configuration wizard</param>
+        public MechanicalReelsPageViewModel(bool isWizard) : base(DeviceType.ReelController, isWizard)
+        {
+            ShowLightTestCommand = new ActionCommand<object>(_ => ShowLightTest());
+            ShowReelTestCommand = new ActionCommand<object>(_ => ShowReelTest());
+            ShowSettingsCommand = new ActionCommand<object>(_ => ShowSettings());
+
+            _edgeLightController = ServiceManager.GetInstance().GetService<IEdgeLightingController>();
+            LightTestViewModel = new(ReelController, _edgeLightController, Inspection);
+            LightAnimationTestViewModel = new(ReelController);
+            ReelTestViewModel = new(ReelController, EventBus, MaxSupportedReels, ReelInfo, UpdateScreen, Inspection);
+            ReelAnimationTestViewModel = new(ReelController, ReelInfo, UpdateScreen);
+
+            SelfTestCommand = new ActionCommand<object>(_ => SelfTest(false));
+            SelfTestClearCommand = new ActionCommand<object>(_ => SelfTest(true));
+            ApplyBrightnessCommand = new ActionCommand<object>(_ => HandleApplyBrightness().FireAndForget());
+
+            if (ReelController.HasCapability<IReelBrightnessCapabilities>())
+            {
+                _brightnessCapabilities = ReelController.GetCapability<IReelBrightnessCapabilities>();
+            }
+
+            if (ReelController.HasCapability<IReelAnimationCapabilities>())
+            {
+                _animationCapabilities = ReelController.GetCapability<IReelAnimationCapabilities>();
+            }
+
+            MinimumBrightness = 1;
+            MaximumBrightness = 100;
+        }
+        
+        /// <summary>
+        ///     Gets the light animation test view model
+        /// </summary>
+        public MechanicalReelsLightAnimationTestViewModel LightAnimationTestViewModel { get; }
+
+        /// <summary>
+        ///     Gets the light animation test view model
+        /// </summary>
+        public MechanicalReelsAnimationTestViewModel ReelAnimationTestViewModel { get; }
+
+        /// <summary>
+        ///     Gets the light test view model
+        /// </summary>
+        public MechanicalReelsLightTestViewModel LightTestViewModel { get; }
+
+        /// <summary>
+        ///     Gets or sets a value indicating if the light animation test screen is hidden
+        /// </summary>
+        public bool LightAnimationTestScreenHidden
+        {
+            get => _lightAnimationTestScreenHidden;
+
+            set
+            {
+                _lightAnimationTestScreenHidden = value;
+                RaisePropertyChanged(nameof(LightAnimationTestScreenHidden));
+                RaisePropertyChanged(nameof(LightTestButtonHidden));
+                CancelLightTests();
+            }
+        }
+        
+        /// <summary>
+        ///     Gets or sets a value indicating if the light test screen is hidden
+        /// </summary>
+        public bool LightTestScreenHidden
+        {
+            get => _lightTestScreenHidden;
+
+            set
+            {
+                _lightTestScreenHidden = value;
+                RaisePropertyChanged(nameof(LightTestScreenHidden));
+                RaisePropertyChanged(nameof(LightTestButtonHidden));
+                CancelLightTests();
+            }
+        }
+
+        /// <summary>
+        ///     Gets a value indicating if the light test button is hidden
+        /// </summary>
+        public bool LightTestButtonHidden => !LightTestScreenHidden || !LightAnimationTestScreenHidden;
+
+        /// <summary>
+        ///     Gets or sets the reel test view model
+        /// </summary>
+        public MechanicalReelsTestViewModel ReelTestViewModel { get; }
+
+        /// <summary>
+        ///     Gets or sets a value indicating if the reel animation test screen is hidden
+        /// </summary>
+        public bool ReelAnimationTestScreenHidden
+        {
+            get => _reelAnimationTestScreenHidden;
+
+            set
+            {
+                _reelAnimationTestScreenHidden = value;
+                RaisePropertyChanged(nameof(ReelAnimationTestScreenHidden));
+                RaisePropertyChanged(nameof(ReelTestButtonHidden));
+                CancelReelAnimationTests();
+            }
+        }
+        
+        /// <summary>
+        ///     Gets or sets a value indicating if the reel test screen is hidden
+        /// </summary>
+        public bool ReelTestScreenHidden
+        {
+            get => _reelTestScreenHidden;
+
+            set
+            {
+                _reelTestScreenHidden = value;
+                RaisePropertyChanged(nameof(ReelTestScreenHidden));
+                RaisePropertyChanged(nameof(ReelTestButtonHidden));
+            }
+        }
+
+        /// <summary>
+        ///     Gets a value indicating if the reel test button is hidden
+        /// </summary>
+        public bool ReelTestButtonHidden => !ReelTestScreenHidden || !ReelAnimationTestScreenHidden;
+
+        /// <summary>
+        ///     Gets or sets a value indicating if the settings screen is hidden
+        /// </summary>
+        public bool SettingsScreenHidden
+        {
+            get => _settingsScreenHidden;
+
+            set
+            {
+                _settingsScreenHidden = value;
+                RaisePropertyChanged(nameof(SettingsScreenHidden));
+                RaisePropertyChanged(nameof(SettingsButtonHidden));
+            }
+        }
+
+        /// <summary>
+        ///     Gets a value indicating if the settings button is hidden
+        /// </summary>
+        public bool SettingsButtonHidden => !SettingsScreenHidden;
+
+        /// <summary>
+        ///     Gets or sets the reel count
+        /// </summary>
+        public string ReelCount
+        {
+            get => _reelCount;
+
+            set
+            {
+                _reelCount = value;
+                RaisePropertyChanged(nameof(ReelCount));
+            }
+        }
+
+        /// <summary>
+        ///     Gets or sets a value indicating if the reels are enabled
+        /// </summary>
+        public bool ReelsEnabled
+        {
+            get => _reelsEnabled;
+            set
+            {
+                if (_reelsEnabled != value)
+                {
+                    _reelsEnabled = value;
+                    RaisePropertyChanged(nameof(ReelsEnabled));
+                }
+            }
+        }
+
+        /// <summary>
+        ///     Gets the info foreground color
+        /// </summary>
+        public SolidColorBrush InfoForeground => Brushes.White;
+
+        /// <summary>
+        ///     Gets the show light test command
+        /// </summary>
+        public ICommand ShowLightTestCommand { get; }
+        
+        /// <summary>
+        ///     Gets the show reel test command
+        /// </summary>
+        public ICommand ShowReelTestCommand { get; }
+        
+        /// <summary>
+        ///     Gets the show settings command
+        /// </summary>
+        public ICommand ShowSettingsCommand { get; }
+        
+        /// <summary>
+        ///     Gets the self test command
+        /// </summary>
+        public ICommand SelfTestCommand { get; }
+        
+        /// <summary>
+        ///     Gets the self test with RAM clear command
+        /// </summary>
+        public ICommand SelfTestClearCommand { get; }
+
+        /// <summary>
+        ///     Gets the apply brightness command
+        /// </summary>
+        public ICommand ApplyBrightnessCommand { get; }
+
+        /// <summary>
+        ///     Gets a value indicating if a brightness change is pending
+        /// </summary>
+        public bool BrightnessChangePending => InitialBrightness != Brightness;
+
+        /// <summary>
+        ///     Gets or sets a value indicating if the brightness is changing
+        /// </summary>
+        public bool BrightnessChanging
+        {
+            get => _brightnessChanging;
+
+            set
+            {
+                if (_brightnessChanging != value)
+                {
+                    _brightnessChanging = value;
+                    RaisePropertyChanged(nameof(BrightnessChanging));
+                }
+            }
+        }
+
+        /// <summary>
+        ///     Gets the minimum brightness
+        /// </summary>
+        public int MinimumBrightness { get; }
+
+        /// <summary>
+        ///     Gets the maximum brightness
+        /// </summary>
+        public int MaximumBrightness { get; }
+
+        /// <inheritdoc />
+        public override bool TestModeEnabledSupplementary => ReelController?.Connected ?? false;
+
+        /// <summary>
+        ///     Gets a value indicating if the test mode tooltip is disabled 
+        /// </summary>
+        public bool TestModeToolTipDisabled => TestModeEnabled;
+
+        /// <summary>
+        ///     Gets or sets the reel info collection
+        /// </summary>
+        public ObservableCollection<ReelInfoItem> ReelInfo { get; set; } = new();
+
+        /// <summary>
+        ///     Gets a value indicating if the reel controller has animation capabilities
+        /// </summary>
+        public bool IsAnimationController => _animationCapabilities != null;
+
+        /// <summary>
+        ///     Gets or sets the brightness
+        /// </summary>
+        public int Brightness
+        {
+            get => _brightness;
+
+            set
+            {
+                if (_brightness != value)
+                {
+                    _brightness = value;
+                    RaisePropertyChanged(nameof(Brightness));
+                    RaisePropertyChanged(nameof(BrightnessChangePending));
+                }
+            }
+        }
+
+        /// <summary>
+        ///     Gets or sets a value indicating if self test is enabled
+        /// </summary>
+        public bool SelfTestEnabled
+        {
+            get => _selfTestEnabled;
+
+            set
+            {
+                if (_selfTestEnabled == value)
+                {
+                    return;
+                }
+
+                _selfTestEnabled = value;
+                RaisePropertyChanged(nameof(SelfTestEnabled));
+            }
+        }
+
+        /// <summary>
+        ///     Gets or sets the initial brightness
+        /// </summary>
+        public int InitialBrightness
+        {
+            get => _initialBrightness;
+
+            set
+            {
+                if (_initialBrightness != value)
+                {
+                    _initialBrightness = value;
+                    RaisePropertyChanged(nameof(BrightnessChangePending));
+                }
+            }
+        }
+
+        private int ReelControllerDefaultBrightness
+        {
+            get => _brightnessCapabilities?.DefaultReelBrightness ?? MaximumBrightness;
+
+            set
+            {
+                if (_brightnessCapabilities is not null &&
+                    _brightnessCapabilities.DefaultReelBrightness != value)
+                {
+                    _brightnessCapabilities.DefaultReelBrightness = value;
+                }
+            }
+        }
+
+        private void ShowLightTest()
+        {
+            if (ReelController is null)
+            {
+                return;
+            }
+
+            CancelReelAnimationTests();
+
+            LightAnimationTestScreenHidden = !IsAnimationController;
+            LightTestScreenHidden = IsAnimationController;
+
+            ReelAnimationTestScreenHidden = true;
+            ReelTestScreenHidden = true;
+            SettingsScreenHidden = true;
+            RaisePropertyChanged(nameof(IsAnimationController));
+        }
+
+        private void ShowReelTest()
+        {
+            if (ReelController is null)
+            {
+                return;
+            }
+
+            CancelLightTests();
+
+            ReelAnimationTestScreenHidden = !IsAnimationController;
+            ReelTestScreenHidden = IsAnimationController;
+            
+            LightAnimationTestScreenHidden = true;
+            LightTestScreenHidden = true;
+            SettingsScreenHidden = true;
+            RaisePropertyChanged(nameof(IsAnimationController));
+        }
+
+        private void ShowSettings()
+        {
+            CancelLightTests();
+            CancelReelAnimationTests();
+
+            SettingsScreenHidden = false;
+            
+            LightAnimationTestScreenHidden = true;
+            LightTestScreenHidden = true;
+            ReelAnimationTestScreenHidden = true;
+            ReelTestScreenHidden = true;
+        }
+
+        private void ClearPattern(ref IEdgeLightToken token)
+        {
+            if (token == null)
+            {
+                return;
+            }
+
+            _edgeLightController.RemoveEdgeLightRenderer(token);
+            token = null;
+        }
+
+        /// <inheritdoc />
+        protected override void OnLoaded()
+        {
+            base.OnLoaded();
+
+            UpdateScreen();
+
+            UpdateWarningMessage();
+
+            Brightness = ReelControllerDefaultBrightness;
+            InitialBrightness = Brightness;
+        }
+        
+        /// <inheritdoc />
+        protected override void OnUnloaded()
+        {
+            ClearPattern(ref _offToken);
+            CancelLightTests();
+            CancelReelAnimationTests();
+            EventBus.UnsubscribeAll(this);
+            base.OnUnloaded();
+        }
+        
+        /// <inheritdoc />
+        protected override void OnTestModeEnabledChanged()
+        {
+            RaisePropertyChanged(nameof(TestModeToolTipDisabled));
+
+            LightTestScreenHidden = true;
+            LightAnimationTestScreenHidden = true;
+            ReelTestScreenHidden = true;
+            ReelAnimationTestScreenHidden = true;
+            SettingsScreenHidden = false;
+        }
+        
+        /// <summary>
+        ///     Sets the device information
+        /// </summary>
+        protected void SetDeviceInformation()
+        {
+            if (ReelController == null)
+            {
+                return;
+            }
+
+            SetDeviceInformation(ReelController.DeviceConfiguration);
+
+            var connectedReels = ReelController.ConnectedReels;
+            ReelCount = connectedReels.Count.ToString();
+
+            var offsets = ReelController.ReelOffsets.ToArray();
+
+            for (int i = 1; i <= MaxSupportedReels; ++i)
+            {
+                if (connectedReels.Contains(i))
+                {
+                    if (IsReelActive(i) == false)
+                    {
+                        ReelInfo.Add(
+                            new ReelInfoItem(
+                                i,
+                                true,
+                                true,
+                                ReelLogicalState.Disconnected.ToString(),
+                                offsets.Length >= i ? offsets[i - 1] : 0));
+                    }
+                    else
+                    {
+                        GetActiveReel(i).Connected = true;
+                    }
+                }
+                else
+                {
+                    if (IsReelActive(i))
+                    {
+                        GetActiveReel(i).Connected = false;
+                    }
+                }
+            }
+
+            ReelTestViewModel.ReelInfo = ReelInfo;
+            ReelAnimationTestViewModel.ReelInfo = ReelInfo;
+        }
+        
+        /// <inheritdoc />
+        protected override void StartEventHandler()
+        {
+            StartEventHandler(ReelController);
+        }
+        
+        /// <inheritdoc />
+        protected override void SubscribeToEvents()
+        {
+            EventBus.Subscribe<DisconnectedEvent>(this, HandleEvent);
+            EventBus.Subscribe<ConnectedEvent>(this, HandleEvent);
+            EventBus.Subscribe<ReelStoppedEvent>(this, HandleEvent);
+            EventBus.Subscribe<HardwareFaultEvent>(this, HandleEvent);
+            EventBus.Subscribe<HardwareReelFaultEvent>(this, HandleEvent);
+            EventBus.Subscribe<PropertyChangedEvent>(this, HandleEvent);
+            EventBus.Subscribe<HardwareDiagnosticTestStartedEvent>(this, HandleEvent);
+            EventBus.Subscribe<HardwareDiagnosticTestFinishedEvent>(this, HandleEvent);
+        }
+        
+        /// <inheritdoc />
+        protected override void UpdateScreen()
+        {
+            MvvmHelper.ExecuteOnUI(
+                () =>
+                {
+                    SetDeviceInformation();
+                    SetReelControllerStatus();
+                    SetReelsState();
+                    ReelTestViewModel.UpdateScreen();
+                    ReelAnimationTestViewModel.UpdateScreen();
+                });
+        }
+        
+        /// <inheritdoc />
+        protected override void UpdateWarningMessage()
+        {
+            if (!(ReelController?.Connected ?? false) || (ReelController?.DisabledByError ?? false))
+            {
+                TestWarningText = Localizer.For(CultureFor.Operator).GetString(ResourceKeys.TestModeDisabledStatusDevice);
+            }
+            else
+            {
+                base.UpdateWarningMessage();
+            }
+
+            RaisePropertyChanged(nameof(TestModeToolTipDisabled));
+        }
+
+        private async void SelfTest(bool clearNvm)
+        {
+            SelfTestEnabled = false;
+            Inspection?.SetTestName($"Self test {(clearNvm ? " clear NVM" : "")}");
+
+            await Task.Run(() =>
+            {
+                ReelController.SelfTest(clearNvm);
+            });
+
+            SelfTestEnabled = true;
+        }
+
+        private IReelController ReelController => ServiceManager.GetInstance().TryGetService<IReelController>();
+
+        private bool IsHomed { get; set; }
+
+        private ReelInfoItem GetActiveReel(int reel) => ReelInfo.First(o => o.Id == reel);
+
+        private string GetState(string state, int reelId = 0)
+        {
+            var localizedState = Localizer.For(CultureFor.Operator).GetString(ResourceKeys.ReelController_IdleUnknown);
+
+            if (state == ReelControllerState.IdleAtStops.ToString() ||
+                state == ReelLogicalState.IdleAtStop.ToString())
+            {
+                localizedState = Localizer.For(CultureFor.Operator).GetString(ResourceKeys.Idle);
+            }
+            else if (state == ReelControllerState.Spinning.ToString())
+            {
+                localizedState = ReelInfo.Any(o => o.IsHoming) ? Localizer.For(CultureFor.Operator).GetString(ResourceKeys.Homing) :
+                    ReelInfo.Any(o => o.IsNudging) ? Localizer.For(CultureFor.Operator).GetString(ResourceKeys.Nudging) : Localizer.For(CultureFor.Operator).GetString(ResourceKeys.Spinning);
+            }
+            else if (reelId > 0)
+            {
+                var activeReel = GetActiveReel(reelId);
+
+                if (state == ReelControllerState.Disconnected.ToString())
+                {
+                    localizedState = Localizer.For(CultureFor.Operator).GetString(ResourceKeys.Disconnected);
+                }
+                else if ((activeReel.IsHoming || state == ReelControllerState.Homing.ToString()) && state != ReelControllerState.Tilted.ToString())
+                {
+                    localizedState = Localizer.For(CultureFor.Operator).GetString(ResourceKeys.Homing);
+
+                    var reelsStatus = ReelController.ReelsStatus;
+                    if (reelsStatus.ContainsKey(reelId))
+                    {
+                        reelsStatus.TryGetValue(reelId, out var reelStatus);
+                        if (reelStatus?.FailedHome == true)
+                        {
+                            localizedState = Localizer.For(CultureFor.Operator).GetString(ResourceKeys.Error);
+                        }
+                    }
+                }
+                else if (activeReel.IsSpinning && state != ReelControllerState.Tilted.ToString())
+                {
+                    localizedState = Localizer.For(CultureFor.Operator).GetString(ResourceKeys.Spinning);
+                }
+                else if (activeReel.IsNudging && state != ReelControllerState.Tilted.ToString())
+                {
+                    localizedState = Localizer.For(CultureFor.Operator).GetString(ResourceKeys.Nudging);
+                }
+                else if (state == ReelControllerState.Tilted.ToString())
+                {
+                    localizedState = Localizer.For(CultureFor.Operator).GetString(ResourceKeys.Tilted);
+                }
+                else if (state == ReelControllerState.IdleUnknown.ToString())
+                {
+                    localizedState = Localizer.For(CultureFor.Operator).GetString(ResourceKeys.ReelController_IdleUnknown);
+                }
+                else
+                {
+                    var reelsStatus = ReelController.ReelsStatus;
+
+                    if (reelsStatus.ContainsKey(reelId))
+                    {
+                        reelsStatus.TryGetValue(reelId, out var reelStatus);
+                        if (reelStatus?.ReelStall == true)
+                        {
+                            localizedState = Localizer.For(CultureFor.Operator).GetString(ResourceKeys.Stalled);
+                        }
+                        else if (reelStatus?.ReelTampered == true)
+                        {
+                            localizedState = Localizer.For(CultureFor.Operator).GetString(ResourceKeys.Tampered);
+                        }
+                        else if (reelStatus?.LowVoltage == true)
+                        {
+                            localizedState = Localizer.For(CultureFor.Operator).GetString(ResourceKeys.LowVoltage);
+                        }
+                        else if (reelStatus?.FailedHome == true)
+                        {
+                            localizedState = Localizer.For(CultureFor.Operator).GetString(ResourceKeys.Error);
+                        }
+                        else if (reelStatus?.Connected == false)
+                        {
+                            localizedState = Localizer.For(CultureFor.Operator).GetString(ResourceKeys.Disconnected);
+                        }
+                        else
+                        {
+                            localizedState = Localizer.For(CultureFor.Operator).GetString(ResourceKeys.Idle);
+                        }
+                    }
+                }
+            }
+            else
+            {
+                if (state == ReelControllerState.Homing.ToString())
+                {
+                    localizedState = Localizer.For(CultureFor.Operator).GetString(ResourceKeys.Homing);
+                }
+                else if (state == ReelControllerState.Disabled.ToString())
+                {
+                    localizedState = Localizer.For(CultureFor.Operator).GetString(ResourceKeys.Disabled);
+                }
+                else if (state == ReelControllerState.Disconnected.ToString())
+                {
+                    localizedState = Localizer.For(CultureFor.Operator).GetString(ResourceKeys.Disconnected);
+                }
+                else if (state == ReelControllerState.Inspecting.ToString())
+                {
+                    localizedState = Localizer.For(CultureFor.Operator).GetString(ResourceKeys.Inspecting);
+                }
+                else if (state == ReelControllerState.Tilted.ToString())
+                {
+                    localizedState = Localizer.For(CultureFor.Operator).GetString(ResourceKeys.Tilted);
+                }
+                else if (state == ReelControllerState.Uninitialized.ToString())
+                {
+                    localizedState = Localizer.For(CultureFor.Operator).GetString(ResourceKeys.Uninitialized);
+                }
+            }
+
+            return localizedState;
+        }
+
+        private async Task HandleApplyBrightness()
+        {
+            BrightnessChanging = true;
+
+            InitialBrightness = Brightness;
+            ReelControllerDefaultBrightness = Brightness;
+
+            if (ReelControllerDefaultBrightness == Brightness)
+            {
+                if (_brightnessCapabilities is not null)
+                {
+                    await _brightnessCapabilities.SetBrightness(Brightness);
+                    await FlashLights();
+                }
+            }
+            else
+            {
+                Brightness = ReelControllerDefaultBrightness;
+                InitialBrightness = Brightness;
+            }
+
+            BrightnessChanging = false;
+        }
+
+        private void HandleEvent(DisconnectedEvent @event)
+        {
+            UpdateScreen();
+        }
+
+        private void HandleEvent(ConnectedEvent @event)
+        {
+            UpdateScreen();
+        }
+
+        private void HandleEvent(ReelStoppedEvent @event)
+        {
+            Logger.Debug($"HandleEvent ReelStoppedEvent reelId={@event.ReelId}, step={@event.Step}, homing={@event.IsReelStoppedFromHoming}");
+
+            if (@event.ReelId <= 0 || @event.ReelId > MaxSupportedReels)
+            {
+                return;
+            }
+
+            var activeReel = GetActiveReel(@event.ReelId);
+            activeReel.Step = @event.Step.ToString();
+
+            if (!activeReel.IsHoming)
+            {
+                IsHomed = false;
+            }
+
+            activeReel.IsHoming = false;
+            activeReel.IsSpinning = false;
+            activeReel.IsNudging = false;
+
+            UpdateScreen();
+        }
+
+        private void HandleEvent(PropertyChangedEvent e)
+        {
+            if (e.PropertyName == nameof(ReelInfoItem.OffsetSteps))
+            {
+                SetOffSets();
+            }
+        }
+
+        private void HandleEvent(HardwareFaultEvent @event)
+        {
+            SetHasFault();
+            Inspection?.SetTestName($"Controller fault {@event.Fault}");
+            Inspection?.ReportTestFailure();
+        }
+
+        private void HandleEvent(HardwareReelFaultEvent @event)
+        {
+            SetHasFault();
+            Inspection?.SetTestName($"Reel fault {@event.Fault}");
+            Inspection?.ReportTestFailure();
+        }
+
+        private void HandleEvent(HardwareDiagnosticTestStartedEvent @event)
+        {
+            if (@event.DeviceCategory == HardwareDiagnosticDeviceCategory.MechanicalReels)
+            {
+                IsHomed = false;
+                UpdateScreen();
+            }
+        }
+
+        private void HandleEvent(HardwareDiagnosticTestFinishedEvent @event)
+        {
+            if (@event.DeviceCategory == HardwareDiagnosticDeviceCategory.MechanicalReels)
+            {
+                IsHomed = true;
+                UpdateScreen();
+            }
+        }
+
+        private bool IsReelActive(int reel) => ReelInfo.Any(o => o.Id == reel);
+
+        private void SetHasFault()
+        {
+            for (var i = 1; i <= MaxSupportedReels; ++i)
+            {
+                if (IsReelActive(i))
+                {
+                    var activeReel = GetActiveReel(i);
+                    activeReel.IsHoming = false;
+                    activeReel.IsSpinning = false;
+                    activeReel.IsNudging = false;
+                }
+            }
+
+            UpdateScreen();
+        }
+
+        private void SetReelControllerStatus()
+        {
+            var state = ReelController.LogicalState;
+
+            if (state == ReelControllerState.IdleAtStops && IsHomed)
+            {
+                StatusText = "Homed";
+            }
+            else
+            {
+                StatusText = GetState(state.ToString());
+            }
+
+            var connectedReels = ReelController.ConnectedReels;
+            ReelsEnabled = connectedReels.Count > 0;
+        }
+
+        private void SetReelsState()
+        {
+            if (ReelController == null)
+            {
+                return;
+            }
+
+            var reelStates = ReelController.ReelStates;
+
+            for (var i = 1; i <= MaxSupportedReels; ++i)
+            {
+                if (IsReelActive(i))
+                {
+                    var activeReel = GetActiveReel(i);
+                    activeReel.State = reelStates.ContainsKey(i)
+                        ? GetState(reelStates.Where(x => x.Key == i).Select(x => x.Value).ToList()[0].ToString(), i)
+                        : ReelLogicalState.Disconnected.ToString();
+
+                    if (activeReel.State != Localizer.For(CultureFor.Operator).GetString(ResourceKeys.Homing) &&
+                        activeReel.State != Localizer.For(CultureFor.Operator).GetString(ResourceKeys.Spinning) &&
+                        activeReel.State != Localizer.For(CultureFor.Operator).GetString(ResourceKeys.Nudging))
+                    {
+                        activeReel.IsHoming = false;
+                        activeReel.IsSpinning = false;
+                        activeReel.IsNudging = false;
+                    }
+                }
+            }
+
+            ReelTestViewModel.ReelInfo = ReelInfo;
+            ReelAnimationTestViewModel.ReelInfo = ReelInfo;
+        }
+
+        private void SetOffSets()
+        {
+            var offsets = new int[MaxSupportedReels];
+
+            for (var i = 1; i <= MaxSupportedReels; i++)
+            {
+                offsets[i - 1] = ReelInfo.FirstOrDefault(x => x.Id == i)?.OffsetSteps ?? 0;
+            }
+
+            ReelController.ReelOffsets = offsets;
+        }
+
+        private void CancelLightTests()
+        {
+            LightTestViewModel?.CancelTest();
+            LightAnimationTestViewModel?.CancelTest();
+        }
+
+        private void CancelReelAnimationTests()
+        {
+            ReelAnimationTestViewModel?.CancelTest();
+        }
+
+        private async Task FlashLights()
+        {
+            if (_animationCapabilities is null)
+            {
+                ClearPattern(ref _offToken);
+                _offToken = _edgeLightController.AddEdgeLightRenderer(_solidBlackPattern);
+                await Task.Delay(LightsOffTime);
+                ClearPattern(ref _offToken);
+            }
+            else
+            {
+                var lightShow = new LightShowData
+                {
+                    Tag = AllTag,
+                    Step = -1,
+                    LoopCount = -1,
+                    ReelIndex = -1,
+                    AnimationName = SampleLightShowName
+                };
+
+                await _animationCapabilities.StopAllLightShows();
+                await _animationCapabilities.PrepareAnimation(lightShow);
+                await _animationCapabilities.PlayAnimations();
+                await Task.Delay(LightTestOnTime);
+                await _animationCapabilities.StopAllLightShows();
+            }
+        }
+    }
+}