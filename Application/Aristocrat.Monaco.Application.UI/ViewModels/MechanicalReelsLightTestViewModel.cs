--- conflicted
+++ resolved
@@ -1,248 +1,244 @@
-﻿namespace Aristocrat.Monaco.Application.UI.ViewModels
-{
-    using System;
-    using System.Collections.Generic;
-    using System.ComponentModel;
-    using System.Drawing;
-    using System.Linq;
-    using Aristocrat.Monaco.Localization.Properties;
-    using Contracts.ConfigWizard;
-    using Contracts.Localization;
-    using Hardware.Contracts.EdgeLighting;
-    using Hardware.Contracts.Reel;
-    using Hardware.Contracts.Reel.Capabilities;
-
-    [CLSCompliant(false)]
-    public class MechanicalReelsLightTestViewModel : INotifyPropertyChanged
-    {
-        private const int FlashIntervalMs = 100;
-
-        private static readonly Color OffColor = Color.Black;
-
-        private static readonly int[] AllStripIds =
-        {
-            (int)StripIDs.StepperReel1,
-            (int)StripIDs.StepperReel2,
-            (int)StripIDs.StepperReel3,
-            (int)StripIDs.StepperReel4,
-            (int)StripIDs.StepperReel5
-        };
-
-        private readonly PatternParameters _solidBlackPattern = new SolidColorPatternParameters
-        {
-            Color = OffColor,
-            Priority = StripPriority.PlatformTest,
-            Strips = AllStripIds
-        };
-        
-        private readonly IReelLightingCapabilities _lightingCapabilities;
-        private readonly IReelController _reelController;
-        private readonly IEdgeLightingController _edgeLightingController;
-        private readonly IInspectionService _reporter;
-
-        private IEdgeLightToken _offToken;
-        private IEdgeLightToken _patternToken;
-        private bool _initialized;
-        private List<int> _reelLightIdentifiers;
-        private int _lightsPerReel;
-        private bool _testActive;
-        
-        public MechanicalReelsLightTestViewModel(
-            IReelController reelController,
-            IEdgeLightingController edgeLightingController,
-            IInspectionService reporter)
-        {
-            _reelController =
-                reelController ?? throw new ArgumentNullException(nameof(reelController));
-            _edgeLightingController =
-                edgeLightingController ?? throw new ArgumentNullException(nameof(edgeLightingController));
-            _reporter = reporter;
-
-            if (_reelController.HasCapability<IReelLightingCapabilities>())
-            {
-                _lightingCapabilities = _reelController.GetCapability<IReelLightingCapabilities>();
-            }
-
-            InitializeLightIdList();
-        }
-
-        public event PropertyChangedEventHandler PropertyChanged;
-
-        public bool Initialized
-        {
-            get => _initialized;
-            private set
-            {
-                if (_initialized == value)
-                {
-                    return;
-                }
-
-                _initialized = value;
-                PropertyChanged?.Invoke(this, new PropertyChangedEventArgs(nameof(Initialized)));
-            }
-        }
-
-        public bool TestActive
-        {
-            get => _testActive;
-
-            set
-            {
-                if (_testActive == value)
-                {
-                    return;
-                }
-
-                _testActive = value;
-                PropertyChanged?.Invoke(this, new PropertyChangedEventArgs(nameof(TestActive)));
-
-                if (value)
-                {
-                    StartTest();
-                }
-                else
-                {
-                    CancelTest();
-                }
-            }
-        }
-
-        public IReadOnlyCollection<string> ReelLightColors { get; } = new[]
-        {
-            "White", "Red", "Green", "Blue", "Yellow", "Orange", "Purple"
-        };
-
-        public List<string> ReelLightIdNames { get; set; }
-
-        public int SelectedReelLightColorIndex { get; set; }
-
-        public int SelectedReelLightIdIndex { get; set; }
-
-        private Color SelectedColor => Color.FromName(ReelLightColors.ElementAt(SelectedReelLightColorIndex));
-        
-        public void CancelTest()
-        {
-            ClearPattern(ref _patternToken);
-            ClearPattern(ref _offToken);
-            TestActive = false;
-        }
-
-        private void ClearPattern(ref IEdgeLightToken token)
-        {
-            if (token == null)
-            {
-                return;
-            }
-
-            _edgeLightingController.RemoveEdgeLightRenderer(token);
-            token = null;
-        }
-
-        private async void InitializeLightIdList()
-        {
-<<<<<<< HEAD
-            if (!_reelController.Connected || Initialized || _lightingCapabilities is null)
-=======
-            if (!_reelController.Connected || _lightingCapabilities is null || Initialized)
->>>>>>> c6957971
-            {
-                return;
-            }
-
-            var lightText = Localizer.For(CultureFor.Operator).GetString(ResourceKeys.MechanicalReels_Light);
-            var allLightsText = Localizer.For(CultureFor.Operator).GetString(ResourceKeys.MechanicalReels_AllLights);
-            var ids = await _lightingCapabilities.GetReelLightIdentifiers();
-
-            ReelLightIdNames = new List<string> { allLightsText };
-            _reelLightIdentifiers = new List<int>(ids);
-            _lightsPerReel = _reelLightIdentifiers.Count / _reelController.ConnectedReels.Count;
-
-            foreach (var id in _reelLightIdentifiers)
-            {
-                ReelLightIdNames.Add($"{lightText} {id}");
-            }
-
-            SelectedReelLightIdIndex = 0;
-            Initialized = true;
-        }
-
-        private Color[] GetStripOnColors(int stripId, int ledCount)
-        {
-            var colors = new List<Color>();
-
-            for (var i = 0; i < ledCount; i++)
-            {
-                if (SelectedReelLightIdIndex == 0)
-                {
-                    colors.Add(SelectedColor);
-                }
-                else
-                {
-                    var modValue = (SelectedReelLightIdIndex - 1) % ledCount;
-                    colors.Add(modValue == i ? SelectedColor : OffColor);
-                }
-            }
-
-            return colors.ToArray();
-        }
-
-        private int[] GetTargetedStrips()
-        {
-            if (SelectedReelLightIdIndex == 0)
-            {
-                return AllStripIds;
-            }
-
-            var targetedStrip = (SelectedReelLightIdIndex - 1) / _lightsPerReel;
-            return new[] { AllStripIds[targetedStrip] };
-        }
-
-        private void StartFlashing()
-        {
-            var pattern = new IndividualLedBlinkPatternParameters
-            {
-                StripOnUpdateFunction = GetStripOnColors,
-                StripOffUpdateFunction = GetStripOffColors,
-                OnTime = FlashIntervalMs,
-                OffTime = FlashIntervalMs,
-                Strips = GetTargetedStrips(),
-                Priority = StripPriority.PlatformTest
-            };
-
-            ClearPattern(ref _patternToken);
-            _patternToken = _edgeLightingController.AddEdgeLightRenderer(pattern);
-            var reels = SelectedReelLightIdIndex == 0 ? "all reels" : $"reel {(SelectedReelLightIdIndex - 1) / _lightsPerReel}";
-            _reporter?.SetTestName($"Lights, {reels}");
-        }
-
-        private void StartTest()
-        {
-            if (!_reelController.Connected)
-            {
-                return;
-            }
-
-            TurnLightsOff();
-            StartFlashing();
-        }
-
-        private void TurnLightsOff()
-        {
-            ClearPattern(ref _offToken);
-            _offToken = _edgeLightingController.AddEdgeLightRenderer(_solidBlackPattern);
-        }
-
-        private static Color[] GetStripOffColors(int stripId, int ledCount)
-        {
-            var colors = new List<Color>();
-
-            for (var i = 0; i < ledCount; i++)
-            {
-                colors.Add(OffColor);
-            }
-
-            return colors.ToArray();
-        }
-    }
+﻿namespace Aristocrat.Monaco.Application.UI.ViewModels
+{
+    using System;
+    using System.Collections.Generic;
+    using System.ComponentModel;
+    using System.Drawing;
+    using System.Linq;
+    using Aristocrat.Monaco.Localization.Properties;
+    using Contracts.ConfigWizard;
+    using Contracts.Localization;
+    using Hardware.Contracts.EdgeLighting;
+    using Hardware.Contracts.Reel;
+    using Hardware.Contracts.Reel.Capabilities;
+
+    [CLSCompliant(false)]
+    public class MechanicalReelsLightTestViewModel : INotifyPropertyChanged
+    {
+        private const int FlashIntervalMs = 100;
+
+        private static readonly Color OffColor = Color.Black;
+
+        private static readonly int[] AllStripIds =
+        {
+            (int)StripIDs.StepperReel1,
+            (int)StripIDs.StepperReel2,
+            (int)StripIDs.StepperReel3,
+            (int)StripIDs.StepperReel4,
+            (int)StripIDs.StepperReel5
+        };
+
+        private readonly PatternParameters _solidBlackPattern = new SolidColorPatternParameters
+        {
+            Color = OffColor,
+            Priority = StripPriority.PlatformTest,
+            Strips = AllStripIds
+        };
+        
+        private readonly IReelLightingCapabilities _lightingCapabilities;
+        private readonly IReelController _reelController;
+        private readonly IEdgeLightingController _edgeLightingController;
+        private readonly IInspectionService _reporter;
+
+        private IEdgeLightToken _offToken;
+        private IEdgeLightToken _patternToken;
+        private bool _initialized;
+        private List<int> _reelLightIdentifiers;
+        private int _lightsPerReel;
+        private bool _testActive;
+        
+        public MechanicalReelsLightTestViewModel(
+            IReelController reelController,
+            IEdgeLightingController edgeLightingController,
+            IInspectionService reporter)
+        {
+            _reelController =
+                reelController ?? throw new ArgumentNullException(nameof(reelController));
+            _edgeLightingController =
+                edgeLightingController ?? throw new ArgumentNullException(nameof(edgeLightingController));
+            _reporter = reporter;
+
+            if (_reelController.HasCapability<IReelLightingCapabilities>())
+            {
+                _lightingCapabilities = _reelController.GetCapability<IReelLightingCapabilities>();
+            }
+
+            InitializeLightIdList();
+        }
+
+        public event PropertyChangedEventHandler PropertyChanged;
+
+        public bool Initialized
+        {
+            get => _initialized;
+            private set
+            {
+                if (_initialized == value)
+                {
+                    return;
+                }
+
+                _initialized = value;
+                PropertyChanged?.Invoke(this, new PropertyChangedEventArgs(nameof(Initialized)));
+            }
+        }
+
+        public bool TestActive
+        {
+            get => _testActive;
+
+            set
+            {
+                if (_testActive == value)
+                {
+                    return;
+                }
+
+                _testActive = value;
+                PropertyChanged?.Invoke(this, new PropertyChangedEventArgs(nameof(TestActive)));
+
+                if (value)
+                {
+                    StartTest();
+                }
+                else
+                {
+                    CancelTest();
+                }
+            }
+        }
+
+        public IReadOnlyCollection<string> ReelLightColors { get; } = new[]
+        {
+            "White", "Red", "Green", "Blue", "Yellow", "Orange", "Purple"
+        };
+
+        public List<string> ReelLightIdNames { get; set; }
+
+        public int SelectedReelLightColorIndex { get; set; }
+
+        public int SelectedReelLightIdIndex { get; set; }
+
+        private Color SelectedColor => Color.FromName(ReelLightColors.ElementAt(SelectedReelLightColorIndex));
+        
+        public void CancelTest()
+        {
+            ClearPattern(ref _patternToken);
+            ClearPattern(ref _offToken);
+            TestActive = false;
+        }
+
+        private void ClearPattern(ref IEdgeLightToken token)
+        {
+            if (token == null)
+            {
+                return;
+            }
+
+            _edgeLightingController.RemoveEdgeLightRenderer(token);
+            token = null;
+        }
+
+        private async void InitializeLightIdList()
+        {
+            if (!_reelController.Connected || _lightingCapabilities is null || Initialized)
+            {
+                return;
+            }
+
+            var lightText = Localizer.For(CultureFor.Operator).GetString(ResourceKeys.MechanicalReels_Light);
+            var allLightsText = Localizer.For(CultureFor.Operator).GetString(ResourceKeys.MechanicalReels_AllLights);
+            var ids = await _lightingCapabilities.GetReelLightIdentifiers();
+
+            ReelLightIdNames = new List<string> { allLightsText };
+            _reelLightIdentifiers = new List<int>(ids);
+            _lightsPerReel = _reelLightIdentifiers.Count / _reelController.ConnectedReels.Count;
+
+            foreach (var id in _reelLightIdentifiers)
+            {
+                ReelLightIdNames.Add($"{lightText} {id}");
+            }
+
+            SelectedReelLightIdIndex = 0;
+            Initialized = true;
+        }
+
+        private Color[] GetStripOnColors(int stripId, int ledCount)
+        {
+            var colors = new List<Color>();
+
+            for (var i = 0; i < ledCount; i++)
+            {
+                if (SelectedReelLightIdIndex == 0)
+                {
+                    colors.Add(SelectedColor);
+                }
+                else
+                {
+                    var modValue = (SelectedReelLightIdIndex - 1) % ledCount;
+                    colors.Add(modValue == i ? SelectedColor : OffColor);
+                }
+            }
+
+            return colors.ToArray();
+        }
+
+        private int[] GetTargetedStrips()
+        {
+            if (SelectedReelLightIdIndex == 0)
+            {
+                return AllStripIds;
+            }
+
+            var targetedStrip = (SelectedReelLightIdIndex - 1) / _lightsPerReel;
+            return new[] { AllStripIds[targetedStrip] };
+        }
+
+        private void StartFlashing()
+        {
+            var pattern = new IndividualLedBlinkPatternParameters
+            {
+                StripOnUpdateFunction = GetStripOnColors,
+                StripOffUpdateFunction = GetStripOffColors,
+                OnTime = FlashIntervalMs,
+                OffTime = FlashIntervalMs,
+                Strips = GetTargetedStrips(),
+                Priority = StripPriority.PlatformTest
+            };
+
+            ClearPattern(ref _patternToken);
+            _patternToken = _edgeLightingController.AddEdgeLightRenderer(pattern);
+            var reels = SelectedReelLightIdIndex == 0 ? "all reels" : $"reel {(SelectedReelLightIdIndex - 1) / _lightsPerReel}";
+            _reporter?.SetTestName($"Lights, {reels}");
+        }
+
+        private void StartTest()
+        {
+            if (!_reelController.Connected)
+            {
+                return;
+            }
+
+            TurnLightsOff();
+            StartFlashing();
+        }
+
+        private void TurnLightsOff()
+        {
+            ClearPattern(ref _offToken);
+            _offToken = _edgeLightingController.AddEdgeLightRenderer(_solidBlackPattern);
+        }
+
+        private static Color[] GetStripOffColors(int stripId, int ledCount)
+        {
+            var colors = new List<Color>();
+
+            for (var i = 0; i < ledCount; i++)
+            {
+                colors.Add(OffColor);
+            }
+
+            return colors.ToArray();
+        }
+    }
 }