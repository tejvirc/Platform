--- conflicted
+++ resolved
@@ -1,381 +1,377 @@
-namespace Aristocrat.Monaco.Application.UI.ViewModels
-{
-    using System;
-    using System.Collections.Generic;
-    using System.Collections.ObjectModel;
-    using System.Linq;
-    using System.Threading;
-    using System.Timers;
-    using System.Windows.Input;
-    using Aristocrat.Extensions.CommunityToolkit;
-    using CommunityToolkit.Mvvm.Input;
-    using ConfigWizard;
-    using Contracts;
-    using Contracts.HardwareDiagnostics;
-    using Contracts.LampTest;
-    using Contracts.Localization;
-    using Contracts.TowerLight;
-    using Events;
-    using Hardware.Contracts.ButtonDeck;
-    using Hardware.Contracts.Cabinet;
-    using Hardware.Contracts.TowerLight;
-    using Kernel;
-    using Kernel.Contracts;
-    using LampTest;
-    using Models;
-    using Monaco.Localization.Properties;
-    using Timer = System.Timers.Timer;
-
-    [CLSCompliant(false)]
-    public class LampsPageViewModel : InspectionWizardViewModelBase
-    {
-        private const string TowerLightConfigPath = "/TowerLight/Configuration";
-
-        private bool _flashState;
-        private Timer _flashTimer;
-        private int? _selectedInterval;
-        private string _selectedButtonLamp;
-        private TowerLight _selectedTowerLight;
-        private readonly ILampTest _lampTest;
-        private readonly ITowerLight _towerLight;
-        private readonly ITowerLightManager _towerLightManager;
-        private readonly List<LocalizableFlashState> _allFlashStates = new();
-        private readonly List<LocalizableFlashState> _strobeFlashStates = new();
-
-        /// <summary>
-        ///     Creates an instance of <see cref="LampsPageViewModel"/>
-        /// </summary>
-        /// <param name="cabinet">An instance of <see cref="ICabinetDetectionService"/></param>
-        /// <param name="properties">An instance of <see cref="IPropertiesManager"/></param>
-        /// <param name="isWizard">Whether or not this is for the configuration wizard</param>
-        public LampsPageViewModel(
-            ICabinetDetectionService cabinet,
-            IPropertiesManager properties,
-            bool isWizard)
-            : base(isWizard)
-        {
-            ButtonLampsAvailable = cabinet.HasLamps(properties);
-
-            _lampTest = LampTestUtilities.GetLampTest();
-
-            _towerLightManager = ServiceManager.GetInstance().TryGetService<ITowerLightManager>();
-            _towerLight = ServiceManager.GetInstance().TryGetService<ITowerLight>();
-
-            TowerLightsIsVisible = !(_towerLightManager?.TowerLightsDisabled ?? true) || (bool)PropertiesManager.GetProperty(KernelConstants.IsInspectionOnly, false);
-            TowerLights = new List<TowerLight>();
-
-            foreach (FlashState state in Enum.GetValues(typeof(FlashState)))
-            {
-                _allFlashStates.Add(new LocalizableFlashState(state));
-            }
-
-            _strobeFlashStates.AddRange(
-                new[] { new LocalizableFlashState(FlashState.Off), new LocalizableFlashState(FlashState.On) });
-
-            var towerLightConfig = ServiceManager.GetInstance().GetService<IConfigurationUtility>()
-                .GetConfiguration(TowerLightConfigPath, () => new TowerLightConfiguration());
-
-            if (towerLightConfig.SignalDefinitions != null)
-            {
-                var tiers = towerLightConfig.SignalDefinitions
-                    .SelectMany(
-                        s => s.OperationalCondition
-                            .SelectMany(
-                                c => c.DoorCondition
-                                    .SelectMany(
-                                        d => d.Set
-                                            .Select(
-                                                set => (LightTier)Enum.Parse(typeof(LightTier), set.lightTier)
-                                            )))).Distinct().ToList();
-
-                foreach (var tier in tiers)
-                {
-                    var state = _towerLight?.GetFlashState(tier);
-                    var lamp = new TowerLight(tier, state.GetValueOrDefault(FlashState.Off));
-                    TowerLights.Add(lamp);
-                }
-            }
-
-            _selectedTowerLight = TowerLights.FirstOrDefault();
-<<<<<<< HEAD
-            SetTowerLightFlashStateCommand = new ActionCommand<object>(SetTowerLightFlashState);
-=======
-
-            SetTowerLightFlashStateCommand = new RelayCommand<object>(SetTowerLightFlashState);
->>>>>>> 0c20255d
-        }
-
-        public bool ButtonLampsAvailable { get; set; }
-
-        public bool TowerLightsIsVisible { get; set; }
-
-        public bool TowerLightsIsEnabled => TowerLights.Any() && TestModeEnabled;
-
-        public ObservableCollection<int> Intervals { get; } = new ObservableCollection<int>();
-
-        public ObservableCollection<string> ButtonLamps { get; } = new ObservableCollection<string>();
-
-        public ICommand SetTowerLightFlashStateCommand { get; }
-
-        public List<TowerLight> TowerLights { get; set; }
-
-        public TowerLight SelectedTowerLight
-        {
-            get => _selectedTowerLight;
-
-            set
-            {
-                if (_selectedTowerLight != value)
-                {
-                    _selectedTowerLight = value;
-                    SelectedFlashState =
-                        FlashStates.FirstOrDefault(f => f.FlashState == _selectedTowerLight.FlashState);
-
-                    OnPropertyChanged(nameof(SelectedTowerLight));
-                    OnPropertyChanged(nameof(SelectedFlashState));
-                    OnPropertyChanged(nameof(FlashStates));
-                }
-            }
-        }
-
-        public List<LocalizableFlashState> FlashStates =>
-            SelectedTowerLight?.Tier == LightTier.Strobe ? _strobeFlashStates : _allFlashStates;
-
-        public LocalizableFlashState SelectedFlashState { get; set; }
-
-        public string SelectedButtonLamp
-        {
-            get => _selectedButtonLamp;
-
-            set
-            {
-                if (_selectedButtonLamp == value)
-                {
-                    return;
-                }
-
-                _selectedButtonLamp = value;
-                OnPropertyChanged(nameof(SelectedButtonLamp));
-                SetSelectedLamps(value);
-            }
-        }
-
-        public int? SelectedInterval
-        {
-            get => _selectedInterval;
-
-            set
-            {
-                if (_selectedInterval == value)
-                {
-                    return;
-                }
-
-                StopFlashTimer();
-
-                _selectedInterval = value;
-                OnPropertyChanged(nameof(SelectedInterval));
-
-                if (SelectedInterval != null)
-                {
-                    StartFlashTimer(SelectedInterval.Value);
-                }
-                else
-                {
-                    _lampTest?.SetLampState(true);
-                }
-            }
-        }
-
-        protected override void OnLoaded()
-        {
-            base.OnLoaded();
-            _lampTest?.SetEnabled(true);
-
-            EventBus.Publish(new HardwareDiagnosticTestStartedEvent(HardwareDiagnosticDeviceCategory.Lamps));
-
-            LoadButtonLampsAndIntervals();
-
-            if (TowerLightsIsVisible)
-            {
-                EventBus.Subscribe<TowerLightOffEvent>(
-                    this,
-                    evt => HandleTowerLightEvent(evt.LightTier, false, evt.FlashState));
-                EventBus.Subscribe<TowerLightOnEvent>(
-                    this,
-                    evt => HandleTowerLightEvent(evt.LightTier, true, evt.FlashState));
-
-                var tiers = _towerLightManager?.ConfiguredLightTiers?.ToList();
-                if (tiers != null)
-                {
-                    foreach (var tier in tiers)
-                    {
-                        var state = _towerLight?.GetFlashState(tier);
-                        var towerLight = TowerLights.FirstOrDefault(t => t.Tier == tier);
-                        if (towerLight != null && state.HasValue)
-                        {
-                            towerLight.FlashState = state.Value;
-                        }
-                    }
-                }
-            }
-        }
-
-        private void LoadButtonLampsAndIntervals()
-        {
-            // Clean Collections
-            Intervals.Clear();
-            ButtonLamps.Clear();
-
-            Intervals.Add(125);
-            Intervals.Add(250);
-            Intervals.Add(500);
-
-            ButtonLamps.Add(Localizer.For(CultureFor.Operator).GetString(ResourceKeys.BashButtonLamp));
-            ButtonLamps.Add(Localizer.For(CultureFor.Operator).GetString(ResourceKeys.TestAllButtonLamps));
-        }
-
-        protected override void OnOperatorCultureChanged(OperatorCultureChangedEvent evt)
-        {
-            Execute.OnUIThread(() =>
-            {
-                LoadButtonLampsAndIntervals();
-                foreach (var state in FlashStates)
-                {
-                    state.UpdateString();
-                }
-            });
-
-            base.OnOperatorCultureChanged(evt);
-        }
-
-        protected override void OnInputEnabledChanged()
-        {
-            if (!InputEnabled)
-            {
-                SelectedInterval = null;
-                SelectedButtonLamp = null;
-            }
-        }
-
-        protected override void DisposeInternal()
-        {
-            StopFlashTimer();
-            EventBus.UnsubscribeAll(this);
-            base.DisposeInternal();
-        }
-
-        protected override void OnUnloaded()
-        {
-            _towerLightManager?.ReStart();
-            StopFlashTimer();
-
-            EventBus.Publish(new HardwareDiagnosticTestFinishedEvent(HardwareDiagnosticDeviceCategory.Lamps));
-
-            _lampTest?.SetEnabled(false);
-
-            base.OnUnloaded();
-        }
-
-        protected override void SetupNavigation()
-        {
-            if (WizardNavigator != null)
-            {
-                WizardNavigator.CanNavigateForward = true;
-            }
-        }
-
-        protected override void SaveChanges()
-        {
-        }
-
-        protected override void OnTestModeEnabledChanged()
-        {
-            UpdateStatusText();
-            OnPropertyChanged(nameof(TowerLightsIsEnabled));
-
-            if (!TestModeEnabled)
-            {
-                SelectedButtonLamp = null;
-                SelectedInterval = null;
-                _lampTest?.SetEnabled(false);
-            }
-        }
-
-        protected override void UpdateStatusText()
-        {
-            if (!TestModeEnabled)
-            {
-                if (!string.IsNullOrEmpty(TestWarningText))
-                {
-                    EventBus.Publish(new OperatorMenuWarningMessageEvent(TestWarningText));
-                }
-                else
-                {
-                    base.UpdateStatusText();
-                }
-            }
-            else
-            {
-                EventBus.Publish(new OperatorMenuWarningMessageEvent());
-            }
-        }
-
-        private void StartFlashTimer(int interval)
-        {
-            StopFlashTimer();
-
-            _flashTimer = new Timer(interval) { AutoReset = true };
-            _flashTimer.Elapsed += OnFlashTick;
-            _flashTimer.Start();
-        }
-
-        private void StopFlashTimer()
-        {
-            _flashTimer?.Stop();
-            _flashTimer?.Dispose();
-            _flashTimer = null;
-        }
-
-        private void OnFlashTick(object sender, ElapsedEventArgs args)
-        {
-            _flashState = !_flashState;
-            _lampTest?.SetLampState(_flashState);
-        }
-
-        private void SetSelectedLamps(string s)
-        {
-            if (!string.IsNullOrEmpty(s))
-            {
-                Inspection?.SetTestName(s);
-            }
-            var selectedLamp = SelectedLamps.None;
-            if (string.Equals(s, Localizer.For(CultureFor.Operator).GetString(ResourceKeys.BashButtonLamp)))
-            {
-                selectedLamp = SelectedLamps.Bash;
-            }
-            else if (string.Equals(s, Localizer.For(CultureFor.Operator).GetString(ResourceKeys.TestAllButtonLamps)))
-            {
-                selectedLamp = SelectedLamps.All;
-            }
-            _lampTest?.SetSelectedLamps(selectedLamp, SelectedInterval is null);
-        }
-
-        private void SetTowerLightFlashState(object parameter)
-        {
-            var tier = SelectedTowerLight?.Tier ?? LightTier.Tier1;
-            _towerLight?.SetFlashState(tier, SelectedFlashState.FlashState, Timeout.InfiniteTimeSpan);
-            Inspection?.SetTestName($"Tower light {tier} {SelectedFlashState}");
-        }
-
-        private void HandleTowerLightEvent(LightTier lightTier, bool lightOn, FlashState flashState)
-        {
-            var towerLight = TowerLights.FirstOrDefault(t => t.Tier == lightTier);
-            if (towerLight != null)
-            {
-                towerLight.FlashState = flashState;
-                towerLight.State = lightOn;
-            }
-        }
-    }
-}
+﻿namespace Aristocrat.Monaco.Application.UI.ViewModels
+{
+    using System;
+    using System.Collections.Generic;
+    using System.Collections.ObjectModel;
+    using System.Linq;
+    using System.Threading;
+    using System.Timers;
+    using System.Windows.Input;
+    using Aristocrat.Extensions.CommunityToolkit;
+    using CommunityToolkit.Mvvm.Input;
+    using ConfigWizard;
+    using Contracts;
+    using Contracts.HardwareDiagnostics;
+    using Contracts.LampTest;
+    using Contracts.Localization;
+    using Contracts.TowerLight;
+    using Events;
+    using Hardware.Contracts.ButtonDeck;
+    using Hardware.Contracts.Cabinet;
+    using Hardware.Contracts.TowerLight;
+    using Kernel;
+    using Kernel.Contracts;
+    using LampTest;
+    using Models;
+    using Monaco.Localization.Properties;
+    using Timer = System.Timers.Timer;
+
+    [CLSCompliant(false)]
+    public class LampsPageViewModel : InspectionWizardViewModelBase
+    {
+        private const string TowerLightConfigPath = "/TowerLight/Configuration";
+
+        private bool _flashState;
+        private Timer _flashTimer;
+        private int? _selectedInterval;
+        private string _selectedButtonLamp;
+        private TowerLight _selectedTowerLight;
+        private readonly ILampTest _lampTest;
+        private readonly ITowerLight _towerLight;
+        private readonly ITowerLightManager _towerLightManager;
+        private readonly List<LocalizableFlashState> _allFlashStates = new();
+        private readonly List<LocalizableFlashState> _strobeFlashStates = new();
+
+        /// <summary>
+        ///     Creates an instance of <see cref="LampsPageViewModel"/>
+        /// </summary>
+        /// <param name="cabinet">An instance of <see cref="ICabinetDetectionService"/></param>
+        /// <param name="properties">An instance of <see cref="IPropertiesManager"/></param>
+        /// <param name="isWizard">Whether or not this is for the configuration wizard</param>
+        public LampsPageViewModel(
+            ICabinetDetectionService cabinet,
+            IPropertiesManager properties,
+            bool isWizard)
+            : base(isWizard)
+        {
+            ButtonLampsAvailable = cabinet.HasLamps(properties);
+
+            _lampTest = LampTestUtilities.GetLampTest();
+
+            _towerLightManager = ServiceManager.GetInstance().TryGetService<ITowerLightManager>();
+            _towerLight = ServiceManager.GetInstance().TryGetService<ITowerLight>();
+
+            TowerLightsIsVisible = !(_towerLightManager?.TowerLightsDisabled ?? true) || (bool)PropertiesManager.GetProperty(KernelConstants.IsInspectionOnly, false);
+            TowerLights = new List<TowerLight>();
+
+            foreach (FlashState state in Enum.GetValues(typeof(FlashState)))
+            {
+                _allFlashStates.Add(new LocalizableFlashState(state));
+            }
+
+            _strobeFlashStates.AddRange(
+                new[] { new LocalizableFlashState(FlashState.Off), new LocalizableFlashState(FlashState.On) });
+
+            var towerLightConfig = ServiceManager.GetInstance().GetService<IConfigurationUtility>()
+                .GetConfiguration(TowerLightConfigPath, () => new TowerLightConfiguration());
+
+            if (towerLightConfig.SignalDefinitions != null)
+            {
+                var tiers = towerLightConfig.SignalDefinitions
+                    .SelectMany(
+                        s => s.OperationalCondition
+                            .SelectMany(
+                                c => c.DoorCondition
+                                    .SelectMany(
+                                        d => d.Set
+                                            .Select(
+                                                set => (LightTier)Enum.Parse(typeof(LightTier), set.lightTier)
+                                            )))).Distinct().ToList();
+
+                foreach (var tier in tiers)
+                {
+                    var state = _towerLight?.GetFlashState(tier);
+                    var lamp = new TowerLight(tier, state.GetValueOrDefault(FlashState.Off));
+                    TowerLights.Add(lamp);
+                }
+            }
+
+            _selectedTowerLight = TowerLights.FirstOrDefault();
+
+            SetTowerLightFlashStateCommand = new RelayCommand<object>(SetTowerLightFlashState);
+        }
+
+        public bool ButtonLampsAvailable { get; set; }
+
+        public bool TowerLightsIsVisible { get; set; }
+
+        public bool TowerLightsIsEnabled => TowerLights.Any() && TestModeEnabled;
+
+        public ObservableCollection<int> Intervals { get; } = new ObservableCollection<int>();
+
+        public ObservableCollection<string> ButtonLamps { get; } = new ObservableCollection<string>();
+
+        public ICommand SetTowerLightFlashStateCommand { get; }
+
+        public List<TowerLight> TowerLights { get; set; }
+
+        public TowerLight SelectedTowerLight
+        {
+            get => _selectedTowerLight;
+
+            set
+            {
+                if (_selectedTowerLight != value)
+                {
+                    _selectedTowerLight = value;
+                    SelectedFlashState =
+                        FlashStates.FirstOrDefault(f => f.FlashState == _selectedTowerLight.FlashState);
+
+                    OnPropertyChanged(nameof(SelectedTowerLight));
+                    OnPropertyChanged(nameof(SelectedFlashState));
+                    OnPropertyChanged(nameof(FlashStates));
+                }
+            }
+        }
+
+        public List<LocalizableFlashState> FlashStates =>
+            SelectedTowerLight?.Tier == LightTier.Strobe ? _strobeFlashStates : _allFlashStates;
+
+        public LocalizableFlashState SelectedFlashState { get; set; }
+
+        public string SelectedButtonLamp
+        {
+            get => _selectedButtonLamp;
+
+            set
+            {
+                if (_selectedButtonLamp == value)
+                {
+                    return;
+                }
+
+                _selectedButtonLamp = value;
+                OnPropertyChanged(nameof(SelectedButtonLamp));
+                SetSelectedLamps(value);
+            }
+        }
+
+        public int? SelectedInterval
+        {
+            get => _selectedInterval;
+
+            set
+            {
+                if (_selectedInterval == value)
+                {
+                    return;
+                }
+
+                StopFlashTimer();
+
+                _selectedInterval = value;
+                OnPropertyChanged(nameof(SelectedInterval));
+
+                if (SelectedInterval != null)
+                {
+                    StartFlashTimer(SelectedInterval.Value);
+                }
+                else
+                {
+                    _lampTest?.SetLampState(true);
+                }
+            }
+        }
+
+        protected override void OnLoaded()
+        {
+            base.OnLoaded();
+            _lampTest?.SetEnabled(true);
+
+            EventBus.Publish(new HardwareDiagnosticTestStartedEvent(HardwareDiagnosticDeviceCategory.Lamps));
+
+            LoadButtonLampsAndIntervals();
+
+            if (TowerLightsIsVisible)
+            {
+                EventBus.Subscribe<TowerLightOffEvent>(
+                    this,
+                    evt => HandleTowerLightEvent(evt.LightTier, false, evt.FlashState));
+                EventBus.Subscribe<TowerLightOnEvent>(
+                    this,
+                    evt => HandleTowerLightEvent(evt.LightTier, true, evt.FlashState));
+
+                var tiers = _towerLightManager?.ConfiguredLightTiers?.ToList();
+                if (tiers != null)
+                {
+                    foreach (var tier in tiers)
+                    {
+                        var state = _towerLight?.GetFlashState(tier);
+                        var towerLight = TowerLights.FirstOrDefault(t => t.Tier == tier);
+                        if (towerLight != null && state.HasValue)
+                        {
+                            towerLight.FlashState = state.Value;
+                        }
+                    }
+                }
+            }
+        }
+
+        private void LoadButtonLampsAndIntervals()
+        {
+            // Clean Collections
+            Intervals.Clear();
+            ButtonLamps.Clear();
+
+            Intervals.Add(125);
+            Intervals.Add(250);
+            Intervals.Add(500);
+
+            ButtonLamps.Add(Localizer.For(CultureFor.Operator).GetString(ResourceKeys.BashButtonLamp));
+            ButtonLamps.Add(Localizer.For(CultureFor.Operator).GetString(ResourceKeys.TestAllButtonLamps));
+        }
+
+        protected override void OnOperatorCultureChanged(OperatorCultureChangedEvent evt)
+        {
+            Execute.OnUIThread(() =>
+            {
+                LoadButtonLampsAndIntervals();
+                foreach (var state in FlashStates)
+                {
+                    state.UpdateString();
+                }
+            });
+
+            base.OnOperatorCultureChanged(evt);
+        }
+
+        protected override void OnInputEnabledChanged()
+        {
+            if (!InputEnabled)
+            {
+                SelectedInterval = null;
+                SelectedButtonLamp = null;
+            }
+        }
+
+        protected override void DisposeInternal()
+        {
+            StopFlashTimer();
+            EventBus.UnsubscribeAll(this);
+            base.DisposeInternal();
+        }
+
+        protected override void OnUnloaded()
+        {
+            _towerLightManager?.ReStart();
+            StopFlashTimer();
+
+            EventBus.Publish(new HardwareDiagnosticTestFinishedEvent(HardwareDiagnosticDeviceCategory.Lamps));
+
+            _lampTest?.SetEnabled(false);
+
+            base.OnUnloaded();
+        }
+
+        protected override void SetupNavigation()
+        {
+            if (WizardNavigator != null)
+            {
+                WizardNavigator.CanNavigateForward = true;
+            }
+        }
+
+        protected override void SaveChanges()
+        {
+        }
+
+        protected override void OnTestModeEnabledChanged()
+        {
+            UpdateStatusText();
+            OnPropertyChanged(nameof(TowerLightsIsEnabled));
+
+            if (!TestModeEnabled)
+            {
+                SelectedButtonLamp = null;
+                SelectedInterval = null;
+                _lampTest?.SetEnabled(false);
+            }
+        }
+
+        protected override void UpdateStatusText()
+        {
+            if (!TestModeEnabled)
+            {
+                if (!string.IsNullOrEmpty(TestWarningText))
+                {
+                    EventBus.Publish(new OperatorMenuWarningMessageEvent(TestWarningText));
+                }
+                else
+                {
+                    base.UpdateStatusText();
+                }
+            }
+            else
+            {
+                EventBus.Publish(new OperatorMenuWarningMessageEvent());
+            }
+        }
+
+        private void StartFlashTimer(int interval)
+        {
+            StopFlashTimer();
+
+            _flashTimer = new Timer(interval) { AutoReset = true };
+            _flashTimer.Elapsed += OnFlashTick;
+            _flashTimer.Start();
+        }
+
+        private void StopFlashTimer()
+        {
+            _flashTimer?.Stop();
+            _flashTimer?.Dispose();
+            _flashTimer = null;
+        }
+
+        private void OnFlashTick(object sender, ElapsedEventArgs args)
+        {
+            _flashState = !_flashState;
+            _lampTest?.SetLampState(_flashState);
+        }
+
+        private void SetSelectedLamps(string s)
+        {
+            if (!string.IsNullOrEmpty(s))
+            {
+                Inspection?.SetTestName(s);
+            }
+            var selectedLamp = SelectedLamps.None;
+            if (string.Equals(s, Localizer.For(CultureFor.Operator).GetString(ResourceKeys.BashButtonLamp)))
+            {
+                selectedLamp = SelectedLamps.Bash;
+            }
+            else if (string.Equals(s, Localizer.For(CultureFor.Operator).GetString(ResourceKeys.TestAllButtonLamps)))
+            {
+                selectedLamp = SelectedLamps.All;
+            }
+            _lampTest?.SetSelectedLamps(selectedLamp, SelectedInterval is null);
+        }
+
+        private void SetTowerLightFlashState(object parameter)
+        {
+            var tier = SelectedTowerLight?.Tier ?? LightTier.Tier1;
+            _towerLight?.SetFlashState(tier, SelectedFlashState.FlashState, Timeout.InfiniteTimeSpan);
+            Inspection?.SetTestName($"Tower light {tier} {SelectedFlashState}");
+        }
+
+        private void HandleTowerLightEvent(LightTier lightTier, bool lightOn, FlashState flashState)
+        {
+            var towerLight = TowerLights.FirstOrDefault(t => t.Tier == lightTier);
+            if (towerLight != null)
+            {
+                towerLight.FlashState = flashState;
+                towerLight.State = lightOn;
+            }
+        }
+    }
+}