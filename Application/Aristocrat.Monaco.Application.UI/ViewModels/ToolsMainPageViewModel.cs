--- conflicted
+++ resolved
@@ -1,25 +1,20 @@
-﻿
-namespace Aristocrat.Monaco.Application.UI.ViewModels
-{
-    using System;
-    using Contracts.OperatorMenu;
-    using OperatorMenu;
-
-    /// <summary>
-    ///     Implements Business Logic for Tools Main Page.
-    /// </summary>
-    [CLSCompliant(false)]
-    public class ToolsMainPageViewModel : OperatorMenuMultiPageViewModelBase
-    {
-        private const string MenuExtensionPointPath = "/Application/OperatorMenu/ToolsMenu";
-
-<<<<<<< HEAD
-        public ToolsMainPageViewModel(IOperatorMenuPageLoader mainPage)
-            : base(mainPage, MenuExtensionPointPath)
-=======
-        public ToolsMainPageViewModel(string pageNameResourceKey) : base(pageNameResourceKey, MenuExtensionPointPath)
->>>>>>> 3c393e04
-        {
-        }
-    }
-}
+﻿
+namespace Aristocrat.Monaco.Application.UI.ViewModels
+{
+    using System;
+    using Contracts.OperatorMenu;
+    using OperatorMenu;
+
+    /// <summary>
+    ///     Implements Business Logic for Tools Main Page.
+    /// </summary>
+    [CLSCompliant(false)]
+    public class ToolsMainPageViewModel : OperatorMenuMultiPageViewModelBase
+    {
+        private const string MenuExtensionPointPath = "/Application/OperatorMenu/ToolsMenu";
+
+        public ToolsMainPageViewModel(string pageNameResourceKey) : base(pageNameResourceKey, MenuExtensionPointPath)
+        {
+        }
+    }
+}