--- conflicted
+++ resolved
@@ -1,320 +1,310 @@
-﻿namespace Aristocrat.Monaco.Application.UI.ViewModels.NoteAcceptor
-{
-    using System;
-    using System.Collections.ObjectModel;
-    using System.ComponentModel;
-    using System.Globalization;
-    using System.Reflection;
-    using System.Runtime.CompilerServices;
-    using System.Threading;
-    using System.Threading.Tasks;
-    using Contracts.ConfigWizard;
-    using Contracts.Extensions;
-    using Contracts.Localization;
-    using Contracts.OperatorMenu;
-    using Hardware.Contracts.NoteAcceptor;
-    using Hardware.Contracts.SharedDevice;
-    using Kernel;
-    using log4net;
-    using Monaco.Localization.Properties;
-    using MVVM;
-<<<<<<< HEAD
-=======
-    using OperatorMenu;
-#if !RETAIL
-    using Vgt.Client12.Testing.Tools;
-#endif
->>>>>>> d7866c99
-
-    [CLSCompliant(false)]
-    public class NoteAcceptorTestViewModel : INotifyPropertyChanged
-    {
-        private static readonly ILog Logger = LogManager.GetLogger(MethodBase.GetCurrentMethod()?.DeclaringType);
-
-        private readonly IEventBus _eventBus;
-        private readonly INoteAcceptor _noteAcceptor;
-        private string _status;
-
-        private bool _disabledByBackend;
-        private bool _disabledByConfiguration;
-        private bool _disabledByDevice;
-        private bool _disabledBySystem;
-        private bool _disabledByGame;
-        private IInspectionService _reporter;
-
-        public NoteAcceptorTestViewModel()
-            : this(ServiceManager.GetInstance().TryGetService<IEventBus>(),
-                  ServiceManager.GetInstance().TryGetService<INoteAcceptor>())
-        {
-        }
-
-        public NoteAcceptorTestViewModel(IEventBus eventBus, INoteAcceptor noteAcceptor)
-        {
-            _eventBus = eventBus ?? throw new ArgumentNullException(nameof(eventBus));
-            _noteAcceptor = noteAcceptor ?? throw new ArgumentNullException(nameof(noteAcceptor));
-            _status = Localizer.For(CultureFor.Operator).GetString(ResourceKeys.ReadyToInsert);
-        }
-
-        public void SetTestReporter(IInspectionService reporter)
-        {
-            _reporter = reporter;
-        }
-
-        public string Status
-        {
-            get => _status;
-            set => SetProperty(ref _status, value, nameof(Status));
-        }
-
-        public bool TestMode
-        {
-            set
-            {
-                if (value)
-                {
-                    Initialize();
-                }
-                else
-                {
-                    UnInitialize();
-                }
-            }
-        }
-
-        public ObservableCollection<string> TestEvents { get; } = new ObservableCollection<string>();
-
-        protected void Initialize()
-        {
-            SubscribeToEvents();
-            SetEnableReason();
-        }
-
-        protected void UnInitialize()
-        {
-            ResetDisabledReasons();
-        }
-
-        public event PropertyChangedEventHandler PropertyChanged;
-
-        protected virtual void OnPropertyChanged([CallerMemberName] string propertyName = null)
-        {
-            PropertyChanged?.Invoke(this, new PropertyChangedEventArgs(propertyName));
-        }
-
-<<<<<<< HEAD
-        private void SetProperty<T>(ref T field, T value, [CallerMemberName] string propertyName = null)
-        {
-            if (field == null && value == null)
-            {
-                return;
-            }
-
-            field = value;
-            OnPropertyChanged(propertyName);
-        }
-
-        private void SubscribeToEvents()
-        {
-            _eventBus.Subscribe<ConnectedEvent>(this, HandleStatusEvent);
-            _eventBus.Subscribe<DisabledEvent>(this, HandleStatusEvent);
-            _eventBus.Subscribe<DisconnectedEvent>(this, HandleStatusEvent);
-            _eventBus.Subscribe<EnabledEvent>(this, HandleStatusEvent);
-
-            _eventBus.Subscribe<CurrencyEscrowedEvent>(this, HandleEvent);
-            _eventBus.Subscribe<DocumentRejectedEvent>(this, HandleEvent);
-            _eventBus.Subscribe<VoucherEscrowedEvent>(this, HandleEvent);
-=======
-            EventBus.Subscribe<CurrencyEscrowedEvent>(this, HandleEvent);
-            EventBus.Subscribe<DocumentRejectedEvent>(this, HandleEvent);
-            EventBus.Subscribe<VoucherEscrowedEvent>(this, HandleEvent);
-
-#if !RETAIL
-            EventBus.Subscribe<DebugNoteEvent>(this, HandleEvent);
-#endif
->>>>>>> d7866c99
-        }
-
-        private void HandleStatusEvent(NoteAcceptorBaseEvent evt)
-        {
-            if (_noteAcceptor == null)
-            {
-                Status = Localizer.For(CultureFor.Operator).GetString(ResourceKeys.NotAvailableText);
-                return;
-            }
-
-            if (evt is EnabledEvent enabledEvent && enabledEvent.Reasons == EnabledReasons.Reset)
-            {
-                ResetDisabledReasons();
-                SetEnableReason();
-            }
-
-            switch (_noteAcceptor.LogicalState)
-            {
-                case NoteAcceptorLogicalState.Idle:
-                    Status = Localizer.For(CultureFor.Operator).GetString(ResourceKeys.ReadyToInsert);
-                    break;
-                case NoteAcceptorLogicalState.Disabled:
-                    Status = Localizer.For(CultureFor.Operator).GetString(ResourceKeys.Disabled);
-                    break;
-                case NoteAcceptorLogicalState.Disconnected:
-                    Status = Localizer.For(CultureFor.Operator).GetString(ResourceKeys.Disconnected);
-                    break;
-                case NoteAcceptorLogicalState.Uninitialized:
-                    Status = Localizer.For(CultureFor.Operator).GetString(ResourceKeys.NotAvailable);
-                    break;
-                default:
-                    Status = Localizer.For(CultureFor.Operator).GetString(ResourceKeys.Pending);
-                    break;
-            }
-        }
-
-        private void HandleEvent(CurrencyEscrowedEvent evt)
-        {
-            var eventName =
-                $"{evt.Note.Value.FormattedCurrencyString("C0")} {Localizer.For(CultureFor.Operator).GetString(ResourceKeys.BillInserted)}";
-
-            MvvmHelper.ExecuteOnUI(
-                () => TestEvents.Insert(
-                    0,
-                    eventName));
-
-            _reporter?.SetTestName(eventName);
-            Task.Run(ReturnWithDelay);
-        }
-
-        private void ReturnWithDelay()
-        {
-            Thread.Sleep(2000);
-
-            _noteAcceptor.Return();
-        }
-
-        private void HandleEvent(DocumentRejectedEvent evt)
-        {
-            var eventName = Localizer.For(CultureFor.Operator).GetString(ResourceKeys.InvalidDocInserted);
-
-            MvvmHelper.ExecuteOnUI(
-                () => TestEvents.Insert(
-                    0,
-                    eventName));
-
-            _reporter?.SetTestName(eventName);
-        }
-
-        private void HandleEvent(VoucherEscrowedEvent evt)
-        {
-            var eventName =
-                $"{Localizer.For(CultureFor.Operator).GetString(ResourceKeys.VoucherInserted)}\r{Localizer.For(CultureFor.Operator).GetString(ResourceKeys.ValidationNumber)} {evt.Barcode}";
-            MvvmHelper.ExecuteOnUI(
-                () => TestEvents.Insert(
-                    0,
-                    eventName));
-
-            _reporter?.SetTestName(eventName);
-            Task.Run(ReturnWithDelay);
-        }
-
-#if !RETAIL
-        private void HandleEvent(DebugNoteEvent evt)
-        {
-            MvvmHelper.ExecuteOnUI(
-                () => TestEvents.Insert(
-                    0,
-                    $"{evt.Denomination.FormattedCurrencyString("C0")} {Localizer.For(CultureFor.Operator).GetString(ResourceKeys.BillInserted)}"));
-
-            Task.Run(ReturnWithDelay);
-        }
-#endif
-
-        private void SetEnableReason()
-        {
-            if (_noteAcceptor.LogicalState != NoteAcceptorLogicalState.Uninitialized)
-            {
-                if (!_noteAcceptor.Enabled)
-                {
-                    if ((_noteAcceptor.ReasonDisabled & DisabledReasons.System) > 0
-                        || (_noteAcceptor.ReasonDisabled & DisabledReasons.Backend) > 0
-                        || (_noteAcceptor.ReasonDisabled & DisabledReasons.Device) > 0
-                        || (_noteAcceptor.ReasonDisabled & DisabledReasons.Configuration) > 0
-                        || (_noteAcceptor.ReasonDisabled & DisabledReasons.GamePlay) > 0)
-                    {
-                        Logger.Debug("Enable note acceptor");
-
-                        if ((_noteAcceptor.ReasonDisabled & DisabledReasons.System) > 0)
-                        {
-                            _noteAcceptor.Enable(EnabledReasons.System);
-                            _disabledBySystem = true;
-                        }
-
-                        if ((_noteAcceptor.ReasonDisabled & DisabledReasons.Backend) > 0)
-                        {
-                            _noteAcceptor.Enable(EnabledReasons.Backend);
-                            _disabledByBackend = true;
-                        }
-
-                        if ((_noteAcceptor.ReasonDisabled & DisabledReasons.Device) > 0)
-                        {
-                            _noteAcceptor.Enable(EnabledReasons.Device);
-                            _disabledByDevice = true;
-                        }
-
-                        if ((_noteAcceptor.ReasonDisabled & DisabledReasons.Configuration) > 0)
-                        {
-                            _noteAcceptor.Enable(EnabledReasons.Configuration);
-                            _disabledByConfiguration = true;
-                        }
-
-                        if ((_noteAcceptor.ReasonDisabled & DisabledReasons.GamePlay) > 0 && GameIdle)
-                        {
-                            _noteAcceptor.Enable(EnabledReasons.GamePlay);
-                            _disabledByGame = true;
-                        }
-                    }
-                }
-            }
-        }
-
-        private bool GameIdle =>
-            (!ServiceManager.GetInstance().TryGetService<IOperatorMenuGamePlayMonitor>()?.InGameRound ?? true) &&
-            (!ServiceManager.GetInstance().TryGetService<IOperatorMenuGamePlayMonitor>()?.IsRecoveryNeeded ?? true);
-
-
-        private void ResetDisabledReasons()
-        {
-            if (_disabledBySystem)
-            {
-                Logger.Debug("Note acceptor disabled by system");
-                _noteAcceptor.Disable(DisabledReasons.System);
-                _disabledBySystem = false;
-            }
-
-            if (_disabledByBackend)
-            {
-                Logger.Debug("Note acceptor disabled by backend");
-                _noteAcceptor.Disable(DisabledReasons.Backend);
-                _disabledByBackend = false;
-            }
-
-            if (_disabledByDevice && !_noteAcceptor.Connected)
-            {
-                Logger.DebugFormat(CultureInfo.CurrentCulture, "Note acceptor disabled by device");
-                _noteAcceptor.Disable(DisabledReasons.Device);
-                _disabledByDevice = false;
-            }
-
-            if (_disabledByConfiguration)
-            {
-                Logger.Debug("Note acceptor disabled by configuration");
-                _noteAcceptor.Disable(DisabledReasons.Configuration);
-                _disabledByConfiguration = false;
-            }
-
-            if (_disabledByGame)
-            {
-                Logger.Debug("Note acceptor disabled by gamePlay");
-                _noteAcceptor.Disable(DisabledReasons.GamePlay);
-                _disabledByGame = false;
-            }
-        }
-    }
+﻿namespace Aristocrat.Monaco.Application.UI.ViewModels.NoteAcceptor
+{
+    using System;
+    using System.Collections.ObjectModel;
+    using System.ComponentModel;
+    using System.Globalization;
+    using System.Reflection;
+    using System.Runtime.CompilerServices;
+    using System.Threading;
+    using System.Threading.Tasks;
+    using Contracts.ConfigWizard;
+    using Contracts.Extensions;
+    using Contracts.Localization;
+    using Contracts.OperatorMenu;
+    using Hardware.Contracts.NoteAcceptor;
+    using Hardware.Contracts.SharedDevice;
+    using Kernel;
+    using log4net;
+    using Monaco.Localization.Properties;
+    using MVVM;
+#if !RETAIL
+    using Vgt.Client12.Testing.Tools;
+#endif
+
+    [CLSCompliant(false)]
+    public class NoteAcceptorTestViewModel : INotifyPropertyChanged
+    {
+        private static readonly ILog Logger = LogManager.GetLogger(MethodBase.GetCurrentMethod()?.DeclaringType);
+
+        private readonly IEventBus _eventBus;
+        private readonly INoteAcceptor _noteAcceptor;
+        private string _status;
+
+        private bool _disabledByBackend;
+        private bool _disabledByConfiguration;
+        private bool _disabledByDevice;
+        private bool _disabledBySystem;
+        private bool _disabledByGame;
+        private IInspectionService _reporter;
+
+        public NoteAcceptorTestViewModel()
+            : this(ServiceManager.GetInstance().TryGetService<IEventBus>(),
+                  ServiceManager.GetInstance().TryGetService<INoteAcceptor>())
+        {
+        }
+
+        public NoteAcceptorTestViewModel(IEventBus eventBus, INoteAcceptor noteAcceptor)
+        {
+            _eventBus = eventBus ?? throw new ArgumentNullException(nameof(eventBus));
+            _noteAcceptor = noteAcceptor ?? throw new ArgumentNullException(nameof(noteAcceptor));
+            _status = Localizer.For(CultureFor.Operator).GetString(ResourceKeys.ReadyToInsert);
+        }
+
+        public void SetTestReporter(IInspectionService reporter)
+        {
+            _reporter = reporter;
+        }
+
+        public string Status
+        {
+            get => _status;
+            set => SetProperty(ref _status, value, nameof(Status));
+        }
+
+        public bool TestMode
+        {
+            set
+            {
+                if (value)
+                {
+                    Initialize();
+                }
+                else
+                {
+                    UnInitialize();
+                }
+            }
+        }
+
+        public ObservableCollection<string> TestEvents { get; } = new ObservableCollection<string>();
+
+        protected void Initialize()
+        {
+            SubscribeToEvents();
+            SetEnableReason();
+        }
+
+        protected void UnInitialize()
+        {
+            ResetDisabledReasons();
+        }
+
+        public event PropertyChangedEventHandler PropertyChanged;
+
+        protected virtual void OnPropertyChanged([CallerMemberName] string propertyName = null)
+        {
+            PropertyChanged?.Invoke(this, new PropertyChangedEventArgs(propertyName));
+        }
+
+        private void SetProperty<T>(ref T field, T value, [CallerMemberName] string propertyName = null)
+        {
+            if (field == null && value == null)
+            {
+                return;
+            }
+
+            field = value;
+            OnPropertyChanged(propertyName);
+        }
+
+        private void SubscribeToEvents()
+        {
+            _eventBus.Subscribe<ConnectedEvent>(this, HandleStatusEvent);
+            _eventBus.Subscribe<DisabledEvent>(this, HandleStatusEvent);
+            _eventBus.Subscribe<DisconnectedEvent>(this, HandleStatusEvent);
+            _eventBus.Subscribe<EnabledEvent>(this, HandleStatusEvent);
+
+            _eventBus.Subscribe<CurrencyEscrowedEvent>(this, HandleEvent);
+            _eventBus.Subscribe<DocumentRejectedEvent>(this, HandleEvent);
+            _eventBus.Subscribe<VoucherEscrowedEvent>(this, HandleEvent);
+
+#if !RETAIL
+            _eventBus.Subscribe<DebugNoteEvent>(this, HandleEvent);
+#endif
+        }
+
+        private void HandleStatusEvent(NoteAcceptorBaseEvent evt)
+        {
+            if (_noteAcceptor == null)
+            {
+                Status = Localizer.For(CultureFor.Operator).GetString(ResourceKeys.NotAvailableText);
+                return;
+            }
+
+            if (evt is EnabledEvent enabledEvent && enabledEvent.Reasons == EnabledReasons.Reset)
+            {
+                ResetDisabledReasons();
+                SetEnableReason();
+            }
+
+            switch (_noteAcceptor.LogicalState)
+            {
+                case NoteAcceptorLogicalState.Idle:
+                    Status = Localizer.For(CultureFor.Operator).GetString(ResourceKeys.ReadyToInsert);
+                    break;
+                case NoteAcceptorLogicalState.Disabled:
+                    Status = Localizer.For(CultureFor.Operator).GetString(ResourceKeys.Disabled);
+                    break;
+                case NoteAcceptorLogicalState.Disconnected:
+                    Status = Localizer.For(CultureFor.Operator).GetString(ResourceKeys.Disconnected);
+                    break;
+                case NoteAcceptorLogicalState.Uninitialized:
+                    Status = Localizer.For(CultureFor.Operator).GetString(ResourceKeys.NotAvailable);
+                    break;
+                default:
+                    Status = Localizer.For(CultureFor.Operator).GetString(ResourceKeys.Pending);
+                    break;
+            }
+        }
+
+        private void HandleEvent(CurrencyEscrowedEvent evt)
+        {
+            var eventName =
+                $"{evt.Note.Value.FormattedCurrencyString("C0")} {Localizer.For(CultureFor.Operator).GetString(ResourceKeys.BillInserted)}";
+
+            MvvmHelper.ExecuteOnUI(
+                () => TestEvents.Insert(
+                    0,
+                    eventName));
+
+            _reporter?.SetTestName(eventName);
+            Task.Run(ReturnWithDelay);
+        }
+
+        private void ReturnWithDelay()
+        {
+            Thread.Sleep(2000);
+
+            _noteAcceptor.Return();
+        }
+
+        private void HandleEvent(DocumentRejectedEvent evt)
+        {
+            var eventName = Localizer.For(CultureFor.Operator).GetString(ResourceKeys.InvalidDocInserted);
+
+            MvvmHelper.ExecuteOnUI(
+                () => TestEvents.Insert(
+                    0,
+                    eventName));
+
+            _reporter?.SetTestName(eventName);
+        }
+
+        private void HandleEvent(VoucherEscrowedEvent evt)
+        {
+            var eventName =
+                $"{Localizer.For(CultureFor.Operator).GetString(ResourceKeys.VoucherInserted)}\r{Localizer.For(CultureFor.Operator).GetString(ResourceKeys.ValidationNumber)} {evt.Barcode}";
+            MvvmHelper.ExecuteOnUI(
+                () => TestEvents.Insert(
+                    0,
+                    eventName));
+
+            _reporter?.SetTestName(eventName);
+            Task.Run(ReturnWithDelay);
+        }
+
+#if !RETAIL
+        private void HandleEvent(DebugNoteEvent evt)
+        {
+            MvvmHelper.ExecuteOnUI(
+                () => TestEvents.Insert(
+                    0,
+                    $"{evt.Denomination.FormattedCurrencyString("C0")} {Localizer.For(CultureFor.Operator).GetString(ResourceKeys.BillInserted)}"));
+
+            Task.Run(ReturnWithDelay);
+        }
+#endif
+
+        private void SetEnableReason()
+        {
+            if (_noteAcceptor.LogicalState != NoteAcceptorLogicalState.Uninitialized)
+            {
+                if (!_noteAcceptor.Enabled)
+                {
+                    if ((_noteAcceptor.ReasonDisabled & DisabledReasons.System) > 0
+                        || (_noteAcceptor.ReasonDisabled & DisabledReasons.Backend) > 0
+                        || (_noteAcceptor.ReasonDisabled & DisabledReasons.Device) > 0
+                        || (_noteAcceptor.ReasonDisabled & DisabledReasons.Configuration) > 0
+                        || (_noteAcceptor.ReasonDisabled & DisabledReasons.GamePlay) > 0)
+                    {
+                        Logger.Debug("Enable note acceptor");
+
+                        if ((_noteAcceptor.ReasonDisabled & DisabledReasons.System) > 0)
+                        {
+                            _noteAcceptor.Enable(EnabledReasons.System);
+                            _disabledBySystem = true;
+                        }
+
+                        if ((_noteAcceptor.ReasonDisabled & DisabledReasons.Backend) > 0)
+                        {
+                            _noteAcceptor.Enable(EnabledReasons.Backend);
+                            _disabledByBackend = true;
+                        }
+
+                        if ((_noteAcceptor.ReasonDisabled & DisabledReasons.Device) > 0)
+                        {
+                            _noteAcceptor.Enable(EnabledReasons.Device);
+                            _disabledByDevice = true;
+                        }
+
+                        if ((_noteAcceptor.ReasonDisabled & DisabledReasons.Configuration) > 0)
+                        {
+                            _noteAcceptor.Enable(EnabledReasons.Configuration);
+                            _disabledByConfiguration = true;
+                        }
+
+                        if ((_noteAcceptor.ReasonDisabled & DisabledReasons.GamePlay) > 0 && GameIdle)
+                        {
+                            _noteAcceptor.Enable(EnabledReasons.GamePlay);
+                            _disabledByGame = true;
+                        }
+                    }
+                }
+            }
+        }
+
+        private bool GameIdle =>
+            (!ServiceManager.GetInstance().TryGetService<IOperatorMenuGamePlayMonitor>()?.InGameRound ?? true) &&
+            (!ServiceManager.GetInstance().TryGetService<IOperatorMenuGamePlayMonitor>()?.IsRecoveryNeeded ?? true);
+
+
+        private void ResetDisabledReasons()
+        {
+            if (_disabledBySystem)
+            {
+                Logger.Debug("Note acceptor disabled by system");
+                _noteAcceptor.Disable(DisabledReasons.System);
+                _disabledBySystem = false;
+            }
+
+            if (_disabledByBackend)
+            {
+                Logger.Debug("Note acceptor disabled by backend");
+                _noteAcceptor.Disable(DisabledReasons.Backend);
+                _disabledByBackend = false;
+            }
+
+            if (_disabledByDevice && !_noteAcceptor.Connected)
+            {
+                Logger.DebugFormat(CultureInfo.CurrentCulture, "Note acceptor disabled by device");
+                _noteAcceptor.Disable(DisabledReasons.Device);
+                _disabledByDevice = false;
+            }
+
+            if (_disabledByConfiguration)
+            {
+                Logger.Debug("Note acceptor disabled by configuration");
+                _noteAcceptor.Disable(DisabledReasons.Configuration);
+                _disabledByConfiguration = false;
+            }
+
+            if (_disabledByGame)
+            {
+                Logger.Debug("Note acceptor disabled by gamePlay");
+                _noteAcceptor.Disable(DisabledReasons.GamePlay);
+                _disabledByGame = false;
+            }
+        }
+    }
 }