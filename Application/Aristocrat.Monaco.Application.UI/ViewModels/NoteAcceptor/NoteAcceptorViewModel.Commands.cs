--- conflicted
+++ resolved
@@ -1,224 +1,200 @@
-﻿namespace Aristocrat.Monaco.Application.UI.ViewModels.NoteAcceptor
-{
-    using System.Threading.Tasks;
-    using System.Windows.Input;
-    using Common;
-    using CommunityToolkit.Mvvm.Input;
-    using Contracts.HardwareDiagnostics;
-    using Contracts.Localization;
-    using Contracts.OperatorMenu;
-    using Hardware.Contracts.SharedDevice;
-    using Monaco.Localization.Properties;
-<<<<<<< HEAD
-    using Toolkit.Mvvm.Extensions;
-    using Views;
-=======
-    using MVVM;
-    using MVVM.Command;
->>>>>>> 379a95ed
-
-    public partial class NoteAcceptorViewModel
-    {
-        private void InitCommands()
-        {
-            StackButtonCommand = new RelayCommand<object>(HandleStackButtonCommand);
-
-            InspectButtonCommand = new RelayCommand<object>(HandleInspectButtonCommand);
-
-<<<<<<< HEAD
-            SelfTestButtonCommand = new RelayCommand<object>(HandleSelfTestButtonCommand);
-            SelfTestClearButtonCommand = new RelayCommand<object>(HandleSelfTestClearNvmButtonCommand);
-            ReturnButtonCommand = new RelayCommand<object>(HandleReturnButtonCommand);
-            ToggleTestModeCommand = new RelayCommand<object>(_ => InTestMode = !InTestMode);
-=======
-            SelfTestButtonCommand = new ActionCommand<object>(HandleSelfTestButtonCommand);
-            SelfTestClearButtonCommand = new ActionCommand<object>(HandleSelfTestClearNvmButtonCommand);
-            ReturnButtonCommand = new ActionCommand<object>(HandleReturnButtonCommand);
-            ToggleTestModeCommand = new ActionCommand<object>(_ => InTestMode = !InTestMode);
->>>>>>> 379a95ed
-        }
-
-        public ICommand InspectButtonCommand { get; set; }
-
-        public ICommand ReturnButtonCommand { get; set; }
-
-        public ICommand StackButtonCommand { get; set; }
-
-        public ICommand ToggleTestModeCommand { get; set; }
-
-        protected override void OnLoaded()
-        {
-            ChangeFocus = false;
-            EnabledDenominationsText = string.Empty;
-            LastDocumentResultText = string.Empty;
-            StackerStateText = string.Empty;
-            VariantNameText = string.Empty;
-            VariantVersionText = string.Empty;
-
-            SetDenominationsVisible(IsDenominationsVisible);
-            ConfigureDenominations();
-
-            SelfTestStatusVisible = true;
-            SelfTestCurrentState = SelfTestState.None;
-            StatusCurrentMode = StatusMode.None;
-
-            EventBus.Publish(new NoteAcceptorMenuEnteredEvent());
-
-            if (IsWizardPage)
-            {
-                InTestMode = true;
-            }
-
-            base.OnLoaded();
-
-            UpdateWarningMessage();
-        }
-
-        protected override void OnUnloaded()
-        {
-            InTestMode = false;
-            EventBus.UnsubscribeAll(this);
-
-            base.OnUnloaded();
-        }
-
-        protected override void UpdateWarningMessage()
-        {
-            if (!(NoteAcceptor?.Connected ?? false) || (NoteAcceptor?.DisabledByError ?? false))
-            {
-                TestWarningText = Localizer.For(CultureFor.Operator).GetString(ResourceKeys.TestModeDisabledStatusDevice);
-            }
-            else
-            {
-                base.UpdateWarningMessage();
-            }
-            OnPropertyChanged(nameof(TestModeToolTipDisabled));
-        }
-
-        protected override void OnTestModeEnabledChanged()
-        {
-            if (TestModeEnabled && !(NoteAcceptor?.Enabled ?? true))
-            {
-                NoteAcceptor?.Enable(EnabledReasons.Operator);
-            }
-            OnPropertyChanged(nameof(TestModeToolTipDisabled));
-        }
-
-        /// <summary>Checks the denomination checkboxes to reset if all, none, or no vouchers selected.</summary>
-        private void HandleDenominationChangeCommand(bool state, int denom)
-        {
-            if (NoteAcceptor == null)
-            {
-                Logger.Warn("Note acceptor service unavailable");
-                return;
-            }
-
-            NoteAcceptor.UpdateDenom(denom, state);
-
-            EventBus.Publish(new OperatorMenuSettingsChangedEvent());
-
-            if (NoteAcceptor.Denominations.Count == 0)
-            {
-                AllowBillIn = false;
-            }
-        }
-
-        private void HandleInspectButtonCommand(object obj)
-        {
-            Logger.Debug("Inspect btn clicked");
-            Inspection?.SetTestName("Inspection");
-
-            if (NoteAcceptor == null)
-            {
-                Logger.Warn("Note acceptor service unavailable");
-                return;
-            }
-
-            StartInspecting();
-        }
-
-        private void HandleReturnButtonCommand(object obj)
-        {
-            Inspection?.SetTestName("Return note");
-            NoteAcceptor?.Return();
-        }
-
-        private void HandleSelfTestButtonCommand(object obj)
-        {
-            Inspection?.SetTestName("Self test");
-            RunSelfTest(false);
-        }
-
-        private void HandleSelfTestClearNvmButtonCommand(object obj)
-        {
-            Inspection?.SetTestName("Self test clear NVM");
-            RunSelfTest(true);
-        }
-
-        private void RunSelfTest(bool clearNvm)
-        {
-            if (NoteAcceptor == null)
-            {
-                Logger.Warn("NoteAcceptor service unavailable");
-                return;
-            }
-
-            if (NoteAcceptor.IsEscrowed)
-            {
-                Task.Run(async () =>
-                {
-                    await NoteAcceptor.Return();
-
-                    Execute.OnUIThread(SelfTest);
-                });
-            }
-            else
-            {
-                SelfTest();
-            }
-
-            void SelfTest()
-            {
-                EventBus.Publish(new HardwareDiagnosticTestStartedEvent(HardwareDiagnosticDeviceCategory.NoteAcceptor));
-                SetDiagnosticButtonsEnabled(false);
-                SelfTestCurrentState = SelfTestState.Running;
-
-                NoteAcceptor.SelfTest(clearNvm);
-                EventBus.Publish(new HardwareDiagnosticTestFinishedEvent(HardwareDiagnosticDeviceCategory.NoteAcceptor));
-            }
-        }
-
-        private void HandleStackButtonCommand(object obj)
-        {
-            if (NoteAcceptor == null)
-            {
-                Logger.Warn("Note acceptor service unavailable");
-            }
-
-#if USE_STACK_BUTTON
-            Inspection?.SetTestName("Stack");
-<<<<<<< HEAD
-                        if (_noteAcceptorDiagnosticsEnabled)
-                        {
-                            if (ExtendTimeoutTimer.Enabled)
-                            {
-                                ExtendTimeoutTimer.Stop();
-                            }
-                        }
-
-                        NoteAcceptor.StackDocument();
-=======
-            if (_noteAcceptorDiagnosticsEnabled)
-            {
-                if (ExtendTimeoutTimer.Enabled)
-                {
-                    ExtendTimeoutTimer.Stop();
-                }
-            }
-
-            NoteAcceptor.StackDocument();
->>>>>>> 379a95ed
-#endif
-        }
-    }
+namespace Aristocrat.Monaco.Application.UI.ViewModels.NoteAcceptor
+{
+    using System.Threading.Tasks;
+    using System.Windows.Input;
+    using Common;
+    using CommunityToolkit.Mvvm.Input;
+    using Contracts.HardwareDiagnostics;
+    using Contracts.Localization;
+    using Contracts.OperatorMenu;
+    using Hardware.Contracts.SharedDevice;
+    using Monaco.Localization.Properties;
+    using Toolkit.Mvvm.Extensions;
+    using Views;
+
+    public partial class NoteAcceptorViewModel
+    {
+        private void InitCommands()
+        {
+            StackButtonCommand = new RelayCommand<object>(HandleStackButtonCommand);
+
+            InspectButtonCommand = new RelayCommand<object>(HandleInspectButtonCommand);
+
+            SelfTestButtonCommand = new RelayCommand<object>(HandleSelfTestButtonCommand);
+            SelfTestClearButtonCommand = new RelayCommand<object>(HandleSelfTestClearNvmButtonCommand);
+            ReturnButtonCommand = new RelayCommand<object>(HandleReturnButtonCommand);
+            ToggleTestModeCommand = new RelayCommand<object>(_ => InTestMode = !InTestMode);
+        }
+
+        public ICommand InspectButtonCommand { get; set; }
+
+        public ICommand ReturnButtonCommand { get; set; }
+
+        public ICommand StackButtonCommand { get; set; }
+
+        public ICommand ToggleTestModeCommand { get; set; }
+
+        protected override void OnLoaded()
+        {
+            ChangeFocus = false;
+            EnabledDenominationsText = string.Empty;
+            LastDocumentResultText = string.Empty;
+            StackerStateText = string.Empty;
+            VariantNameText = string.Empty;
+            VariantVersionText = string.Empty;
+
+            SetDenominationsVisible(IsDenominationsVisible);
+            ConfigureDenominations();
+
+            SelfTestStatusVisible = true;
+            SelfTestCurrentState = SelfTestState.None;
+            StatusCurrentMode = StatusMode.None;
+
+            EventBus.Publish(new NoteAcceptorMenuEnteredEvent());
+
+            if (IsWizardPage)
+            {
+                InTestMode = true;
+            }
+
+            base.OnLoaded();
+
+            UpdateWarningMessage();
+        }
+
+        protected override void OnUnloaded()
+        {
+            InTestMode = false;
+            EventBus.UnsubscribeAll(this);
+
+            base.OnUnloaded();
+        }
+
+        protected override void UpdateWarningMessage()
+        {
+            if (!(NoteAcceptor?.Connected ?? false) || (NoteAcceptor?.DisabledByError ?? false))
+            {
+                TestWarningText = Localizer.For(CultureFor.Operator).GetString(ResourceKeys.TestModeDisabledStatusDevice);
+            }
+            else
+            {
+                base.UpdateWarningMessage();
+            }
+            OnPropertyChanged(nameof(TestModeToolTipDisabled));
+        }
+
+        protected override void OnTestModeEnabledChanged()
+        {
+            if (TestModeEnabled && !(NoteAcceptor?.Enabled ?? true))
+            {
+                NoteAcceptor?.Enable(EnabledReasons.Operator);
+            }
+            OnPropertyChanged(nameof(TestModeToolTipDisabled));
+        }
+
+        /// <summary>Checks the denomination checkboxes to reset if all, none, or no vouchers selected.</summary>
+        private void HandleDenominationChangeCommand(bool state, int denom)
+        {
+            if (NoteAcceptor == null)
+            {
+                Logger.Warn("Note acceptor service unavailable");
+                return;
+            }
+
+            NoteAcceptor.UpdateDenom(denom, state);
+
+            EventBus.Publish(new OperatorMenuSettingsChangedEvent());
+
+            if (NoteAcceptor.Denominations.Count == 0)
+            {
+                AllowBillIn = false;
+            }
+        }
+
+        private void HandleInspectButtonCommand(object obj)
+        {
+            Logger.Debug("Inspect btn clicked");
+            Inspection?.SetTestName("Inspection");
+
+            if (NoteAcceptor == null)
+            {
+                Logger.Warn("Note acceptor service unavailable");
+                return;
+            }
+
+            StartInspecting();
+        }
+
+        private void HandleReturnButtonCommand(object obj)
+        {
+            Inspection?.SetTestName("Return note");
+            NoteAcceptor?.Return();
+        }
+
+        private void HandleSelfTestButtonCommand(object obj)
+        {
+            Inspection?.SetTestName("Self test");
+            RunSelfTest(false);
+        }
+
+        private void HandleSelfTestClearNvmButtonCommand(object obj)
+        {
+            Inspection?.SetTestName("Self test clear NVM");
+            RunSelfTest(true);
+        }
+
+        private void RunSelfTest(bool clearNvm)
+        {
+            if (NoteAcceptor == null)
+            {
+                Logger.Warn("NoteAcceptor service unavailable");
+                return;
+            }
+
+            if (NoteAcceptor.IsEscrowed)
+            {
+                Task.Run(async () =>
+                {
+                    await NoteAcceptor.Return();
+
+                    Execute.OnUIThread(SelfTest);
+                });
+            }
+            else
+            {
+                SelfTest();
+            }
+
+            void SelfTest()
+            {
+                EventBus.Publish(new HardwareDiagnosticTestStartedEvent(HardwareDiagnosticDeviceCategory.NoteAcceptor));
+                SetDiagnosticButtonsEnabled(false);
+                SelfTestCurrentState = SelfTestState.Running;
+
+                NoteAcceptor.SelfTest(clearNvm);
+                EventBus.Publish(new HardwareDiagnosticTestFinishedEvent(HardwareDiagnosticDeviceCategory.NoteAcceptor));
+            }
+        }
+
+        private void HandleStackButtonCommand(object obj)
+        {
+            if (NoteAcceptor == null)
+            {
+                Logger.Warn("Note acceptor service unavailable");
+            }
+
+#if USE_STACK_BUTTON
+            Inspection?.SetTestName("Stack");
+                        if (_noteAcceptorDiagnosticsEnabled)
+                        {
+                            if (ExtendTimeoutTimer.Enabled)
+                            {
+                                ExtendTimeoutTimer.Stop();
+                            }
+                        }
+
+            NoteAcceptor.StackDocument();
+#endif
+        }
+    }
 }