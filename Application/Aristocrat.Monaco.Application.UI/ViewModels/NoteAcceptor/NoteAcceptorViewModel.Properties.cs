﻿namespace Aristocrat.Monaco.Application.UI.ViewModels.NoteAcceptor
{
    using System.Collections.Generic;
    using System.Linq;
    using System.Windows.Media;
    using Common;
    using Contracts;
    using Contracts.Extensions;
    using Contracts.Localization;
    using Hardware.Contracts.NoteAcceptor;
    using Hardware.Contracts.SharedDevice;
    using Kernel;
    using Monaco.Localization.Properties;

    public partial class NoteAcceptorViewModel
    {
        private const int InspectionTimeout = 30000; // 30 seconds
        private readonly Dictionary<string, StatusMode> _statusMessages = new Dictionary<string, StatusMode>();

        private bool _billAcceptanceLimitIsChecked;
        private bool _canEditBillAcceptanceLimit;
        private decimal _initialBillAcceptanceLimit;
        private decimal _billAcceptanceLimit;
        private string _enabledDenominationsText;
        private bool _inspectButtonFocused;
        private bool _inspectButtonVisible;
        private bool _inspecting;
        private string _lastDocumentResultText;
        private bool _noteAcceptorDiagnosticsEnabled;
        private bool _returnButtonEnabled;
        private bool _returnButtonVisible;
        private bool _selfTestButtonVisible;
        private bool _selfTestClearNvmButtonVisible;
        private bool _selfTestStatusVisible;
        private bool _setDenominationsButtonVisible;
        private bool _stackButtonEnabled;
        private bool _stackButtonVisible;
        private string _stackerStateText;
        private string _variantNameText;
        private string _variantVersionText;
        private bool _isDenomEditable;
        private bool _excessiveRejectDisable;
        private bool _excessiveRejectDisableIsVisible;
        private bool _changeFocus;
        private bool _allowBillIn;
        private bool _allowBillInEnabled;
        private string _voucherInEnabledText;
<<<<<<< HEAD
=======
        private bool _inNoteAcceptorTest;
>>>>>>> 0b6b8d68

        public bool IsNoteAcceptorConnected => NoteAcceptor != null;

        public bool ChangeFocus
        {
            get => _changeFocus;
            set
            {
                _changeFocus = value;
                RaisePropertyChanged(nameof(ChangeFocus));
            }
        }

        public bool IsDenomEditable
        {
            get => _isDenomEditable;
            set
            {
                if (_isDenomEditable != value)
                {
                    _isDenomEditable = value;
                    RaisePropertyChanged(nameof(IsDenomEditable));
                    RaisePropertyChanged(nameof(CanEgmModifyDenominations));
                }
            }
        }

        public bool ExcessiveRejectDisable
        {
            get => _excessiveRejectDisable;
            set
            {
                if (_excessiveRejectDisable != value)
                {
                    _excessiveRejectDisable = value;
                    if (!_excessiveRejectDisable)
                    {
                        PropertiesManager.SetProperty(ApplicationConstants.ExcessiveDocumentRejectCount, -1);
                    }
                    else
                    {
                        var excessiveDocumentRejectCountDefault = PropertiesManager.GetValue(ApplicationConstants.ExcessiveDocumentRejectCountDefault, -1);
                        PropertiesManager.SetProperty(ApplicationConstants.ExcessiveDocumentRejectCount, excessiveDocumentRejectCountDefault);
                    }

                    RaisePropertyChanged(nameof(ExcessiveRejectDisable));
                }
            }
        }

        public bool ExcessiveRejectDisableIsVisible
        {
            get => _excessiveRejectDisableIsVisible;
            set
            {
                if (_excessiveRejectDisableIsVisible != value)
                {
                    _excessiveRejectDisableIsVisible = value;
                    RaisePropertyChanged(nameof(ExcessiveRejectDisableIsVisible));
                }
            }
        }

        public string VoucherInEnabledText
        {
            get => _voucherInEnabledText;
            set
            {
                if (_voucherInEnabledText != value)
                {
                    _voucherInEnabledText = value;
                    RaisePropertyChanged(nameof(VoucherInEnabledText));
                }
            }
        }

        public Brush VoucherInEnabledTextForeground => Brushes.White;

        public bool CanEgmModifyDenominations => IsDenomEditable && InputEnabled;  // bound to view

        public bool AllowBillIn
        {
            get => _allowBillIn;
            set
            {
                if (_allowBillIn == value)
                {
                    return;
                }

                _allowBillIn = value;

                foreach (var denom in Denominations.Where(denom => denom.Enabled))
                {
                    denom.Selected = _allowBillIn;
                }

                RaisePropertyChanged(nameof(AllowBillIn));
            }
        }

        public bool AllowBillInEnabled
        {
            get => _allowBillInEnabled;
            set
            {
                if (_allowBillInEnabled == value)
                {
                    return;
                }

                _allowBillInEnabled = value;
                RaisePropertyChanged(nameof(AllowBillInEnabled));
            }
        }

        public bool IsVoucherInEnabled { get; set; }

        private bool IsDenominationsVisible =>
            NoteAcceptor != null && NoteAcceptor.LogicalState != NoteAcceptorLogicalState.Uninitialized &&
            NoteAcceptor.LogicalState != NoteAcceptorLogicalState.Inspecting &&
            _noteAcceptorDiagnosticsEnabled;

        public decimal BillAcceptanceLimit
        {
            get => _billAcceptanceLimit;
            set
            {
                if (_billAcceptanceLimit == value)
                {
                    return;
                }

                if (SetProperty(ref _billAcceptanceLimit, value, nameof(BillAcceptanceLimit)))
                {
                    SetError(nameof(BillAcceptanceLimit), ValidateBillAcceptanceLimit(value));
                }
            }
        }

        // Flag which specifies whether to show the Bill Acceptor Limit Field
        public bool HideBillAcceptorLimitField { get; private set; }

        public bool CanEditBillAcceptanceLimit
        {
            get => _canEditBillAcceptanceLimit;
            set => SetProperty(
                ref _canEditBillAcceptanceLimit,
                value,
                nameof(CanEditBillAcceptanceLimit),
                nameof(BillAcceptanceLimitCheckboxIsEnabled));
        }

        public bool BillAcceptanceLimitIsChecked
        {
            get => _billAcceptanceLimitIsChecked;
            set
            {
                if (SetProperty(ref _billAcceptanceLimitIsChecked, value, nameof(BillAcceptanceLimitIsChecked)))
                {
                    if (value)
                    {
                        BillAcceptanceLimit = _initialBillAcceptanceLimit;
                    }
                    else
                    {
                        BillAcceptanceLimit = ApplicationConstants.DefaultMaxCreditsIn.MillicentsToDollars();
                    }
                }
            }
        }

        public bool BillAcceptanceLimitCheckboxIsEnabled => CanEditBillAcceptanceLimit && InputEnabled;

        public string StackerStateText
        {
            get => _stackerStateText;

            set
            {
                _stackerStateText = value;
                RaisePropertyChanged(nameof(StackerStateText));
            }
        }

        public string EnabledDenominationsText
        {
            get => _enabledDenominationsText;

            set
            {
                _enabledDenominationsText = value;
                RaisePropertyChanged(nameof(EnabledDenominationsText));
            }
        }

        public string LastDocumentResultText
        {
            get => _lastDocumentResultText;

            set
            {
                _lastDocumentResultText = value;
                RaisePropertyChanged(nameof(LastDocumentResultText));
            }
        }

        public List<ConfigurableDenomination> Denominations { get; }


        public bool ReturnButtonEnabled
        {
            get => _returnButtonEnabled;

            set
            {
                _returnButtonEnabled = value;
                RaisePropertyChanged(nameof(ReturnButtonEnabled));
            }
        }

        public bool StackButtonEnabled
        {
            get => _stackButtonEnabled;

            set
            {
                _stackButtonEnabled = value;
                RaisePropertyChanged(nameof(StackButtonEnabled));
            }
        }

        public bool StackButtonVisible
        {
            get => _stackButtonVisible;

            set
            {
                _stackButtonVisible = value;
                RaisePropertyChanged(nameof(StackButtonVisible));
            }
        }

        public string VariantNameText
        {
            get => _variantNameText;

            set
            {
                _variantNameText = value;
                RaisePropertyChanged(nameof(VariantNameText));
                RaisePropertyChanged(nameof(VariantNameForeground));
            }
        }

        public string VariantVersionText
        {
            get => _variantVersionText;

            set
            {
                _variantVersionText = value;
                RaisePropertyChanged(nameof(VariantVersionText));
                RaisePropertyChanged(nameof(VariantVersionForeground));
            }
        }

        public SolidColorBrush VariantNameForeground => Brushes.White;

        public SolidColorBrush VariantVersionForeground => Brushes.White;

        public bool SelfTestButtonVisible
        {
            get => _selfTestButtonVisible;

            set
            {
                _selfTestButtonVisible = value;
                RaisePropertyChanged(nameof(SelfTestButtonVisible));
            }
        }

        public bool SelfTestClearNvmButtonVisible
        {
            get => _selfTestClearNvmButtonVisible;

            set
            {
                _selfTestClearNvmButtonVisible = value;
                RaisePropertyChanged(nameof(SelfTestClearNvmButtonVisible));
            }
        }

        public bool SelfTestStatusVisible
        {
            get => _selfTestStatusVisible;

            set
            {
                _selfTestStatusVisible = value;
                RaisePropertyChanged(nameof(SelfTestStatusVisible));
            }
        }

        public bool InspectButtonVisible
        {
            get => _inspectButtonVisible;

            set
            {
                _inspectButtonVisible = value;
                RaisePropertyChanged(nameof(InspectButtonVisible));
            }
        }

        public bool ReturnButtonVisible
        {
            get => _returnButtonVisible;

            set
            {
                _returnButtonVisible = value;
                RaisePropertyChanged(nameof(ReturnButtonVisible));
            }
        }

        public bool SetDenominationsButtonVisible
        {
            get => _setDenominationsButtonVisible;

            set
            {
                _setDenominationsButtonVisible = value;
                RaisePropertyChanged(nameof(SetDenominationsButtonVisible));
            }
        }

        public bool InspectButtonFocused
        {
            get => _inspectButtonFocused;

            set
            {
                _inspectButtonFocused = value;
                RaisePropertyChanged(nameof(InspectButtonFocused));
            }
        }

        private INoteAcceptor NoteAcceptor => ServiceManager.GetInstance().TryGetService<INoteAcceptor>();

        private bool HasDocumentCheckFault => NoteAcceptor?.WasStackingOnLastPowerUp ?? false;

        public override bool TestModeEnabledSupplementary =>  (NoteAcceptor?.Connected ?? false) &&
            NoteAcceptor?.StackerState != NoteAcceptorStackerState.Removed;


        public bool TestModeToolTipDisabled => (NoteAcceptor?.ReasonDisabled.HasFlag(DisabledReasons.GamePlay) ?? false) || TestModeEnabled;

        public string ValidateBillAcceptanceLimit(decimal billAcceptanceLimit)
        {
            string error = string.Empty;
            if (billAcceptanceLimit > ApplicationConstants.MaxCreditsInMax)
            {
                error = string.Format(Localizer.For(CultureFor.Player).GetString(ResourceKeys.LessThanOrEqualErrorMessage), ApplicationConstants.MaxCreditsInMax.FormattedCurrencyString());
            }

            if (billAcceptanceLimit < ApplicationConstants.MaxCreditsInMin)
            {
                error = Localizer.For(CultureFor.Player).GetString(ResourceKeys.MaxCreditsInInvalid);
            }

            return error;
        }

        protected override void SetError(string propertyName, string error)
        {
            if (string.IsNullOrEmpty(error))
            {
                ClearErrors(propertyName);
            }
            else
            {
                base.SetError(propertyName, error);
            }
        }
    }
}<|MERGE_RESOLUTION|>--- conflicted
+++ resolved
@@ -1,438 +1,435 @@
-﻿namespace Aristocrat.Monaco.Application.UI.ViewModels.NoteAcceptor
-{
-    using System.Collections.Generic;
-    using System.Linq;
-    using System.Windows.Media;
-    using Common;
-    using Contracts;
-    using Contracts.Extensions;
-    using Contracts.Localization;
-    using Hardware.Contracts.NoteAcceptor;
-    using Hardware.Contracts.SharedDevice;
-    using Kernel;
-    using Monaco.Localization.Properties;
-
-    public partial class NoteAcceptorViewModel
-    {
-        private const int InspectionTimeout = 30000; // 30 seconds
-        private readonly Dictionary<string, StatusMode> _statusMessages = new Dictionary<string, StatusMode>();
-
-        private bool _billAcceptanceLimitIsChecked;
-        private bool _canEditBillAcceptanceLimit;
-        private decimal _initialBillAcceptanceLimit;
-        private decimal _billAcceptanceLimit;
-        private string _enabledDenominationsText;
-        private bool _inspectButtonFocused;
-        private bool _inspectButtonVisible;
-        private bool _inspecting;
-        private string _lastDocumentResultText;
-        private bool _noteAcceptorDiagnosticsEnabled;
-        private bool _returnButtonEnabled;
-        private bool _returnButtonVisible;
-        private bool _selfTestButtonVisible;
-        private bool _selfTestClearNvmButtonVisible;
-        private bool _selfTestStatusVisible;
-        private bool _setDenominationsButtonVisible;
-        private bool _stackButtonEnabled;
-        private bool _stackButtonVisible;
-        private string _stackerStateText;
-        private string _variantNameText;
-        private string _variantVersionText;
-        private bool _isDenomEditable;
-        private bool _excessiveRejectDisable;
-        private bool _excessiveRejectDisableIsVisible;
-        private bool _changeFocus;
-        private bool _allowBillIn;
-        private bool _allowBillInEnabled;
-        private string _voucherInEnabledText;
-<<<<<<< HEAD
-=======
-        private bool _inNoteAcceptorTest;
->>>>>>> 0b6b8d68
-
-        public bool IsNoteAcceptorConnected => NoteAcceptor != null;
-
-        public bool ChangeFocus
-        {
-            get => _changeFocus;
-            set
-            {
-                _changeFocus = value;
-                RaisePropertyChanged(nameof(ChangeFocus));
-            }
-        }
-
-        public bool IsDenomEditable
-        {
-            get => _isDenomEditable;
-            set
-            {
-                if (_isDenomEditable != value)
-                {
-                    _isDenomEditable = value;
-                    RaisePropertyChanged(nameof(IsDenomEditable));
-                    RaisePropertyChanged(nameof(CanEgmModifyDenominations));
-                }
-            }
-        }
-
-        public bool ExcessiveRejectDisable
-        {
-            get => _excessiveRejectDisable;
-            set
-            {
-                if (_excessiveRejectDisable != value)
-                {
-                    _excessiveRejectDisable = value;
-                    if (!_excessiveRejectDisable)
-                    {
-                        PropertiesManager.SetProperty(ApplicationConstants.ExcessiveDocumentRejectCount, -1);
-                    }
-                    else
-                    {
-                        var excessiveDocumentRejectCountDefault = PropertiesManager.GetValue(ApplicationConstants.ExcessiveDocumentRejectCountDefault, -1);
-                        PropertiesManager.SetProperty(ApplicationConstants.ExcessiveDocumentRejectCount, excessiveDocumentRejectCountDefault);
-                    }
-
-                    RaisePropertyChanged(nameof(ExcessiveRejectDisable));
-                }
-            }
-        }
-
-        public bool ExcessiveRejectDisableIsVisible
-        {
-            get => _excessiveRejectDisableIsVisible;
-            set
-            {
-                if (_excessiveRejectDisableIsVisible != value)
-                {
-                    _excessiveRejectDisableIsVisible = value;
-                    RaisePropertyChanged(nameof(ExcessiveRejectDisableIsVisible));
-                }
-            }
-        }
-
-        public string VoucherInEnabledText
-        {
-            get => _voucherInEnabledText;
-            set
-            {
-                if (_voucherInEnabledText != value)
-                {
-                    _voucherInEnabledText = value;
-                    RaisePropertyChanged(nameof(VoucherInEnabledText));
-                }
-            }
-        }
-
-        public Brush VoucherInEnabledTextForeground => Brushes.White;
-
-        public bool CanEgmModifyDenominations => IsDenomEditable && InputEnabled;  // bound to view
-
-        public bool AllowBillIn
-        {
-            get => _allowBillIn;
-            set
-            {
-                if (_allowBillIn == value)
-                {
-                    return;
-                }
-
-                _allowBillIn = value;
-
-                foreach (var denom in Denominations.Where(denom => denom.Enabled))
-                {
-                    denom.Selected = _allowBillIn;
-                }
-
-                RaisePropertyChanged(nameof(AllowBillIn));
-            }
-        }
-
-        public bool AllowBillInEnabled
-        {
-            get => _allowBillInEnabled;
-            set
-            {
-                if (_allowBillInEnabled == value)
-                {
-                    return;
-                }
-
-                _allowBillInEnabled = value;
-                RaisePropertyChanged(nameof(AllowBillInEnabled));
-            }
-        }
-
-        public bool IsVoucherInEnabled { get; set; }
-
-        private bool IsDenominationsVisible =>
-            NoteAcceptor != null && NoteAcceptor.LogicalState != NoteAcceptorLogicalState.Uninitialized &&
-            NoteAcceptor.LogicalState != NoteAcceptorLogicalState.Inspecting &&
-            _noteAcceptorDiagnosticsEnabled;
-
-        public decimal BillAcceptanceLimit
-        {
-            get => _billAcceptanceLimit;
-            set
-            {
-                if (_billAcceptanceLimit == value)
-                {
-                    return;
-                }
-
-                if (SetProperty(ref _billAcceptanceLimit, value, nameof(BillAcceptanceLimit)))
-                {
-                    SetError(nameof(BillAcceptanceLimit), ValidateBillAcceptanceLimit(value));
-                }
-            }
-        }
-
-        // Flag which specifies whether to show the Bill Acceptor Limit Field
-        public bool HideBillAcceptorLimitField { get; private set; }
-
-        public bool CanEditBillAcceptanceLimit
-        {
-            get => _canEditBillAcceptanceLimit;
-            set => SetProperty(
-                ref _canEditBillAcceptanceLimit,
-                value,
-                nameof(CanEditBillAcceptanceLimit),
-                nameof(BillAcceptanceLimitCheckboxIsEnabled));
-        }
-
-        public bool BillAcceptanceLimitIsChecked
-        {
-            get => _billAcceptanceLimitIsChecked;
-            set
-            {
-                if (SetProperty(ref _billAcceptanceLimitIsChecked, value, nameof(BillAcceptanceLimitIsChecked)))
-                {
-                    if (value)
-                    {
-                        BillAcceptanceLimit = _initialBillAcceptanceLimit;
-                    }
-                    else
-                    {
-                        BillAcceptanceLimit = ApplicationConstants.DefaultMaxCreditsIn.MillicentsToDollars();
-                    }
-                }
-            }
-        }
-
-        public bool BillAcceptanceLimitCheckboxIsEnabled => CanEditBillAcceptanceLimit && InputEnabled;
-
-        public string StackerStateText
-        {
-            get => _stackerStateText;
-
-            set
-            {
-                _stackerStateText = value;
-                RaisePropertyChanged(nameof(StackerStateText));
-            }
-        }
-
-        public string EnabledDenominationsText
-        {
-            get => _enabledDenominationsText;
-
-            set
-            {
-                _enabledDenominationsText = value;
-                RaisePropertyChanged(nameof(EnabledDenominationsText));
-            }
-        }
-
-        public string LastDocumentResultText
-        {
-            get => _lastDocumentResultText;
-
-            set
-            {
-                _lastDocumentResultText = value;
-                RaisePropertyChanged(nameof(LastDocumentResultText));
-            }
-        }
-
-        public List<ConfigurableDenomination> Denominations { get; }
-
-
-        public bool ReturnButtonEnabled
-        {
-            get => _returnButtonEnabled;
-
-            set
-            {
-                _returnButtonEnabled = value;
-                RaisePropertyChanged(nameof(ReturnButtonEnabled));
-            }
-        }
-
-        public bool StackButtonEnabled
-        {
-            get => _stackButtonEnabled;
-
-            set
-            {
-                _stackButtonEnabled = value;
-                RaisePropertyChanged(nameof(StackButtonEnabled));
-            }
-        }
-
-        public bool StackButtonVisible
-        {
-            get => _stackButtonVisible;
-
-            set
-            {
-                _stackButtonVisible = value;
-                RaisePropertyChanged(nameof(StackButtonVisible));
-            }
-        }
-
-        public string VariantNameText
-        {
-            get => _variantNameText;
-
-            set
-            {
-                _variantNameText = value;
-                RaisePropertyChanged(nameof(VariantNameText));
-                RaisePropertyChanged(nameof(VariantNameForeground));
-            }
-        }
-
-        public string VariantVersionText
-        {
-            get => _variantVersionText;
-
-            set
-            {
-                _variantVersionText = value;
-                RaisePropertyChanged(nameof(VariantVersionText));
-                RaisePropertyChanged(nameof(VariantVersionForeground));
-            }
-        }
-
-        public SolidColorBrush VariantNameForeground => Brushes.White;
-
-        public SolidColorBrush VariantVersionForeground => Brushes.White;
-
-        public bool SelfTestButtonVisible
-        {
-            get => _selfTestButtonVisible;
-
-            set
-            {
-                _selfTestButtonVisible = value;
-                RaisePropertyChanged(nameof(SelfTestButtonVisible));
-            }
-        }
-
-        public bool SelfTestClearNvmButtonVisible
-        {
-            get => _selfTestClearNvmButtonVisible;
-
-            set
-            {
-                _selfTestClearNvmButtonVisible = value;
-                RaisePropertyChanged(nameof(SelfTestClearNvmButtonVisible));
-            }
-        }
-
-        public bool SelfTestStatusVisible
-        {
-            get => _selfTestStatusVisible;
-
-            set
-            {
-                _selfTestStatusVisible = value;
-                RaisePropertyChanged(nameof(SelfTestStatusVisible));
-            }
-        }
-
-        public bool InspectButtonVisible
-        {
-            get => _inspectButtonVisible;
-
-            set
-            {
-                _inspectButtonVisible = value;
-                RaisePropertyChanged(nameof(InspectButtonVisible));
-            }
-        }
-
-        public bool ReturnButtonVisible
-        {
-            get => _returnButtonVisible;
-
-            set
-            {
-                _returnButtonVisible = value;
-                RaisePropertyChanged(nameof(ReturnButtonVisible));
-            }
-        }
-
-        public bool SetDenominationsButtonVisible
-        {
-            get => _setDenominationsButtonVisible;
-
-            set
-            {
-                _setDenominationsButtonVisible = value;
-                RaisePropertyChanged(nameof(SetDenominationsButtonVisible));
-            }
-        }
-
-        public bool InspectButtonFocused
-        {
-            get => _inspectButtonFocused;
-
-            set
-            {
-                _inspectButtonFocused = value;
-                RaisePropertyChanged(nameof(InspectButtonFocused));
-            }
-        }
-
-        private INoteAcceptor NoteAcceptor => ServiceManager.GetInstance().TryGetService<INoteAcceptor>();
-
-        private bool HasDocumentCheckFault => NoteAcceptor?.WasStackingOnLastPowerUp ?? false;
-
-        public override bool TestModeEnabledSupplementary =>  (NoteAcceptor?.Connected ?? false) &&
-            NoteAcceptor?.StackerState != NoteAcceptorStackerState.Removed;
-
-
-        public bool TestModeToolTipDisabled => (NoteAcceptor?.ReasonDisabled.HasFlag(DisabledReasons.GamePlay) ?? false) || TestModeEnabled;
-
-        public string ValidateBillAcceptanceLimit(decimal billAcceptanceLimit)
-        {
-            string error = string.Empty;
-            if (billAcceptanceLimit > ApplicationConstants.MaxCreditsInMax)
-            {
-                error = string.Format(Localizer.For(CultureFor.Player).GetString(ResourceKeys.LessThanOrEqualErrorMessage), ApplicationConstants.MaxCreditsInMax.FormattedCurrencyString());
-            }
-
-            if (billAcceptanceLimit < ApplicationConstants.MaxCreditsInMin)
-            {
-                error = Localizer.For(CultureFor.Player).GetString(ResourceKeys.MaxCreditsInInvalid);
-            }
-
-            return error;
-        }
-
-        protected override void SetError(string propertyName, string error)
-        {
-            if (string.IsNullOrEmpty(error))
-            {
-                ClearErrors(propertyName);
-            }
-            else
-            {
-                base.SetError(propertyName, error);
-            }
-        }
-    }
+﻿namespace Aristocrat.Monaco.Application.UI.ViewModels.NoteAcceptor
+{
+    using System.Collections.Generic;
+    using System.Linq;
+    using System.Windows.Media;
+    using Common;
+    using Contracts;
+    using Contracts.Extensions;
+    using Contracts.Localization;
+    using Hardware.Contracts.NoteAcceptor;
+    using Hardware.Contracts.SharedDevice;
+    using Kernel;
+    using Monaco.Localization.Properties;
+
+    public partial class NoteAcceptorViewModel
+    {
+        private const int InspectionTimeout = 30000; // 30 seconds
+        private readonly Dictionary<string, StatusMode> _statusMessages = new Dictionary<string, StatusMode>();
+
+        private bool _billAcceptanceLimitIsChecked;
+        private bool _canEditBillAcceptanceLimit;
+        private decimal _initialBillAcceptanceLimit;
+        private decimal _billAcceptanceLimit;
+        private string _enabledDenominationsText;
+        private bool _inspectButtonFocused;
+        private bool _inspectButtonVisible;
+        private bool _inspecting;
+        private string _lastDocumentResultText;
+        private bool _noteAcceptorDiagnosticsEnabled;
+        private bool _returnButtonEnabled;
+        private bool _returnButtonVisible;
+        private bool _selfTestButtonVisible;
+        private bool _selfTestClearNvmButtonVisible;
+        private bool _selfTestStatusVisible;
+        private bool _setDenominationsButtonVisible;
+        private bool _stackButtonEnabled;
+        private bool _stackButtonVisible;
+        private string _stackerStateText;
+        private string _variantNameText;
+        private string _variantVersionText;
+        private bool _isDenomEditable;
+        private bool _excessiveRejectDisable;
+        private bool _excessiveRejectDisableIsVisible;
+        private bool _changeFocus;
+        private bool _allowBillIn;
+        private bool _allowBillInEnabled;
+        private string _voucherInEnabledText;
+        private bool _inNoteAcceptorTest;
+
+        public bool IsNoteAcceptorConnected => NoteAcceptor != null;
+
+        public bool ChangeFocus
+        {
+            get => _changeFocus;
+            set
+            {
+                _changeFocus = value;
+                RaisePropertyChanged(nameof(ChangeFocus));
+            }
+        }
+
+        public bool IsDenomEditable
+        {
+            get => _isDenomEditable;
+            set
+            {
+                if (_isDenomEditable != value)
+                {
+                    _isDenomEditable = value;
+                    RaisePropertyChanged(nameof(IsDenomEditable));
+                    RaisePropertyChanged(nameof(CanEgmModifyDenominations));
+                }
+            }
+        }
+
+        public bool ExcessiveRejectDisable
+        {
+            get => _excessiveRejectDisable;
+            set
+            {
+                if (_excessiveRejectDisable != value)
+                {
+                    _excessiveRejectDisable = value;
+                    if (!_excessiveRejectDisable)
+                    {
+                        PropertiesManager.SetProperty(ApplicationConstants.ExcessiveDocumentRejectCount, -1);
+                    }
+                    else
+                    {
+                        var excessiveDocumentRejectCountDefault = PropertiesManager.GetValue(ApplicationConstants.ExcessiveDocumentRejectCountDefault, -1);
+                        PropertiesManager.SetProperty(ApplicationConstants.ExcessiveDocumentRejectCount, excessiveDocumentRejectCountDefault);
+                    }
+
+                    RaisePropertyChanged(nameof(ExcessiveRejectDisable));
+                }
+            }
+        }
+
+        public bool ExcessiveRejectDisableIsVisible
+        {
+            get => _excessiveRejectDisableIsVisible;
+            set
+            {
+                if (_excessiveRejectDisableIsVisible != value)
+                {
+                    _excessiveRejectDisableIsVisible = value;
+                    RaisePropertyChanged(nameof(ExcessiveRejectDisableIsVisible));
+                }
+            }
+        }
+
+        public string VoucherInEnabledText
+        {
+            get => _voucherInEnabledText;
+            set
+            {
+                if (_voucherInEnabledText != value)
+                {
+                    _voucherInEnabledText = value;
+                    RaisePropertyChanged(nameof(VoucherInEnabledText));
+                }
+            }
+        }
+
+        public Brush VoucherInEnabledTextForeground => Brushes.White;
+
+        public bool CanEgmModifyDenominations => IsDenomEditable && InputEnabled;  // bound to view
+
+        public bool AllowBillIn
+        {
+            get => _allowBillIn;
+            set
+            {
+                if (_allowBillIn == value)
+                {
+                    return;
+                }
+
+                _allowBillIn = value;
+
+                foreach (var denom in Denominations.Where(denom => denom.Enabled))
+                {
+                    denom.Selected = _allowBillIn;
+                }
+
+                RaisePropertyChanged(nameof(AllowBillIn));
+            }
+        }
+
+        public bool AllowBillInEnabled
+        {
+            get => _allowBillInEnabled;
+            set
+            {
+                if (_allowBillInEnabled == value)
+                {
+                    return;
+                }
+
+                _allowBillInEnabled = value;
+                RaisePropertyChanged(nameof(AllowBillInEnabled));
+            }
+        }
+
+        public bool IsVoucherInEnabled { get; set; }
+
+        private bool IsDenominationsVisible =>
+            NoteAcceptor != null && NoteAcceptor.LogicalState != NoteAcceptorLogicalState.Uninitialized &&
+            NoteAcceptor.LogicalState != NoteAcceptorLogicalState.Inspecting &&
+            _noteAcceptorDiagnosticsEnabled;
+
+        public decimal BillAcceptanceLimit
+        {
+            get => _billAcceptanceLimit;
+            set
+            {
+                if (_billAcceptanceLimit == value)
+                {
+                    return;
+                }
+
+                if (SetProperty(ref _billAcceptanceLimit, value, nameof(BillAcceptanceLimit)))
+                {
+                    SetError(nameof(BillAcceptanceLimit), ValidateBillAcceptanceLimit(value));
+                }
+            }
+        }
+
+        // Flag which specifies whether to show the Bill Acceptor Limit Field
+        public bool HideBillAcceptorLimitField { get; private set; }
+
+        public bool CanEditBillAcceptanceLimit
+        {
+            get => _canEditBillAcceptanceLimit;
+            set => SetProperty(
+                ref _canEditBillAcceptanceLimit,
+                value,
+                nameof(CanEditBillAcceptanceLimit),
+                nameof(BillAcceptanceLimitCheckboxIsEnabled));
+        }
+
+        public bool BillAcceptanceLimitIsChecked
+        {
+            get => _billAcceptanceLimitIsChecked;
+            set
+            {
+                if (SetProperty(ref _billAcceptanceLimitIsChecked, value, nameof(BillAcceptanceLimitIsChecked)))
+                {
+                    if (value)
+                    {
+                        BillAcceptanceLimit = _initialBillAcceptanceLimit;
+                    }
+                    else
+                    {
+                        BillAcceptanceLimit = ApplicationConstants.DefaultMaxCreditsIn.MillicentsToDollars();
+                    }
+                }
+            }
+        }
+
+        public bool BillAcceptanceLimitCheckboxIsEnabled => CanEditBillAcceptanceLimit && InputEnabled;
+
+        public string StackerStateText
+        {
+            get => _stackerStateText;
+
+            set
+            {
+                _stackerStateText = value;
+                RaisePropertyChanged(nameof(StackerStateText));
+            }
+        }
+
+        public string EnabledDenominationsText
+        {
+            get => _enabledDenominationsText;
+
+            set
+            {
+                _enabledDenominationsText = value;
+                RaisePropertyChanged(nameof(EnabledDenominationsText));
+            }
+        }
+
+        public string LastDocumentResultText
+        {
+            get => _lastDocumentResultText;
+
+            set
+            {
+                _lastDocumentResultText = value;
+                RaisePropertyChanged(nameof(LastDocumentResultText));
+            }
+        }
+
+        public List<ConfigurableDenomination> Denominations { get; }
+
+
+        public bool ReturnButtonEnabled
+        {
+            get => _returnButtonEnabled;
+
+            set
+            {
+                _returnButtonEnabled = value;
+                RaisePropertyChanged(nameof(ReturnButtonEnabled));
+            }
+        }
+
+        public bool StackButtonEnabled
+        {
+            get => _stackButtonEnabled;
+
+            set
+            {
+                _stackButtonEnabled = value;
+                RaisePropertyChanged(nameof(StackButtonEnabled));
+            }
+        }
+
+        public bool StackButtonVisible
+        {
+            get => _stackButtonVisible;
+
+            set
+            {
+                _stackButtonVisible = value;
+                RaisePropertyChanged(nameof(StackButtonVisible));
+            }
+        }
+
+        public string VariantNameText
+        {
+            get => _variantNameText;
+
+            set
+            {
+                _variantNameText = value;
+                RaisePropertyChanged(nameof(VariantNameText));
+                RaisePropertyChanged(nameof(VariantNameForeground));
+            }
+        }
+
+        public string VariantVersionText
+        {
+            get => _variantVersionText;
+
+            set
+            {
+                _variantVersionText = value;
+                RaisePropertyChanged(nameof(VariantVersionText));
+                RaisePropertyChanged(nameof(VariantVersionForeground));
+            }
+        }
+
+        public SolidColorBrush VariantNameForeground => Brushes.White;
+
+        public SolidColorBrush VariantVersionForeground => Brushes.White;
+
+        public bool SelfTestButtonVisible
+        {
+            get => _selfTestButtonVisible;
+
+            set
+            {
+                _selfTestButtonVisible = value;
+                RaisePropertyChanged(nameof(SelfTestButtonVisible));
+            }
+        }
+
+        public bool SelfTestClearNvmButtonVisible
+        {
+            get => _selfTestClearNvmButtonVisible;
+
+            set
+            {
+                _selfTestClearNvmButtonVisible = value;
+                RaisePropertyChanged(nameof(SelfTestClearNvmButtonVisible));
+            }
+        }
+
+        public bool SelfTestStatusVisible
+        {
+            get => _selfTestStatusVisible;
+
+            set
+            {
+                _selfTestStatusVisible = value;
+                RaisePropertyChanged(nameof(SelfTestStatusVisible));
+            }
+        }
+
+        public bool InspectButtonVisible
+        {
+            get => _inspectButtonVisible;
+
+            set
+            {
+                _inspectButtonVisible = value;
+                RaisePropertyChanged(nameof(InspectButtonVisible));
+            }
+        }
+
+        public bool ReturnButtonVisible
+        {
+            get => _returnButtonVisible;
+
+            set
+            {
+                _returnButtonVisible = value;
+                RaisePropertyChanged(nameof(ReturnButtonVisible));
+            }
+        }
+
+        public bool SetDenominationsButtonVisible
+        {
+            get => _setDenominationsButtonVisible;
+
+            set
+            {
+                _setDenominationsButtonVisible = value;
+                RaisePropertyChanged(nameof(SetDenominationsButtonVisible));
+            }
+        }
+
+        public bool InspectButtonFocused
+        {
+            get => _inspectButtonFocused;
+
+            set
+            {
+                _inspectButtonFocused = value;
+                RaisePropertyChanged(nameof(InspectButtonFocused));
+            }
+        }
+
+        private INoteAcceptor NoteAcceptor => ServiceManager.GetInstance().TryGetService<INoteAcceptor>();
+
+        private bool HasDocumentCheckFault => NoteAcceptor?.WasStackingOnLastPowerUp ?? false;
+
+        public override bool TestModeEnabledSupplementary =>  (NoteAcceptor?.Connected ?? false) &&
+            NoteAcceptor?.StackerState != NoteAcceptorStackerState.Removed;
+
+
+        public bool TestModeToolTipDisabled => (NoteAcceptor?.ReasonDisabled.HasFlag(DisabledReasons.GamePlay) ?? false) || TestModeEnabled;
+
+        public string ValidateBillAcceptanceLimit(decimal billAcceptanceLimit)
+        {
+            string error = string.Empty;
+            if (billAcceptanceLimit > ApplicationConstants.MaxCreditsInMax)
+            {
+                error = string.Format(Localizer.For(CultureFor.Player).GetString(ResourceKeys.LessThanOrEqualErrorMessage), ApplicationConstants.MaxCreditsInMax.FormattedCurrencyString());
+            }
+
+            if (billAcceptanceLimit < ApplicationConstants.MaxCreditsInMin)
+            {
+                error = Localizer.For(CultureFor.Player).GetString(ResourceKeys.MaxCreditsInInvalid);
+            }
+
+            return error;
+        }
+
+        protected override void SetError(string propertyName, string error)
+        {
+            if (string.IsNullOrEmpty(error))
+            {
+                ClearErrors(propertyName);
+            }
+            else
+            {
+                base.SetError(propertyName, error);
+            }
+        }
+    }
 }