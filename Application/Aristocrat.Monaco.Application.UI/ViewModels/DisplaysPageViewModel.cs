--- conflicted
+++ resolved
@@ -1,530 +1,523 @@
-﻿namespace Aristocrat.Monaco.Application.UI.ViewModels
-{
-    using System;
-    using System.Collections.ObjectModel;
-    using System.Drawing;
-    using System.Linq;
-    using System.Threading;
-    using System.Threading.Tasks;
-    using System.Windows;
-    using System.Windows.Input;
-    using Application.Settings;
-    using Cabinet.Contracts;
-    using ConfigWizard;
-<<<<<<< HEAD
-    using CommunityToolkit.Mvvm.Input;
-=======
->>>>>>> 379a95ed
-    using Contracts;
-    using Contracts.HardwareDiagnostics;
-    using Contracts.Input;
-    using Contracts.Localization;
-    using Contracts.OperatorMenu;
-    using Events;
-    using Hardware.Contracts.Cabinet;
-    using Hardware.Contracts.Display;
-    using Hardware.Contracts.Door;
-    using Hardware.Contracts.Touch;
-    using Kernel;
-    using Kernel.Contracts;
-    using Models;
-    using Monaco.Localization.Properties;
-    using Monaco.UI.Common.Extensions;
-<<<<<<< HEAD
-=======
-    using MVVM.Command;
->>>>>>> 379a95ed
-    using Views;
-
-    [CLSCompliant(false)]
-    public class DisplaysPageViewModel : InspectionWizardViewModelBase
-    {
-        private static readonly TimeSpan IdentifyWindowDisplayTime = TimeSpan.FromSeconds(3);
-
-        private readonly object _lock = new object();
-
-        private CancellationTokenSource _cancellationTokenSource;
-        private bool _testEnabled = true;
-        private int _brightnessSliderValue = 100;
-        private double _minimumBrightness;
-        private double _maximumBrightness;
-        private bool _touchScreenButtonsEnabled = true;
-        private bool _calibrateTouchScreenVisible;
-        private bool _testTouchScreenVisible = true;
-
-        public DisplaysPageViewModel(bool isWizard) : base(isWizard)
-        {
-            EnterTouchScreenCommand = new RelayCommand<object>(OnEnterTouchScreenCommand);
-            EnterIdentifyScreenCommand = new RelayCommand<object>(
-                OnEnterIdentifyScreenCommand);
-            EnterColorTestCommand = new RelayCommand<object>(
-                OnEnterColorTestCommand);
-            EnterCalibrateTouchScreenCommand = new RelayCommand<object>(
-                OnEnterCalibrateTouchScreenCommand);
-            CabinetService = ServiceManager.GetInstance().GetService<ICabinetDetectionService>();
-            SerialTouchService = ServiceManager.GetInstance().GetService<ISerialTouchService>();
-            SerialTouchCalibration = ServiceManager.GetInstance().GetService<ISerialTouchCalibration>();
-        }
-
-        public override bool CanCalibrateTouchScreens => false;
-
-        public ObservableCollection<DisplayDetected> DisplaysDetected { get; } =
-            new ObservableCollection<DisplayDetected>();
-
-        public ICommand EnterTouchScreenCommand { get; }
-
-        public ICommand EnterIdentifyScreenCommand { get; }
-
-        public ICommand EnterColorTestCommand { get; }
-
-        public ICommand EnterCalibrateTouchScreenCommand { get; }
-
-        public ICabinetDetectionService CabinetService { get; }
-
-        public ISerialTouchService SerialTouchService { get; }
-
-        public ISerialTouchCalibration SerialTouchCalibration { get; }
-
-        public bool TestsEnabled
-        {
-            get => _testEnabled && TestModeEnabled;
-            set => SetProperty(ref _testEnabled, value, nameof(TestsEnabled));
-        }
-
-        public int BrightnessValue
-        {
-            get => _brightnessSliderValue;
-            set
-            {
-                if (_brightnessSliderValue != value)
-                {
-                    SetProperty(ref _brightnessSliderValue, value, nameof(BrightnessValue));
-                    PropertiesManager.SetProperty(ApplicationConstants.ScreenBrightness, value);
-                    Task.Run(() => ChangeBrightness(value));
-                }
-            }
-        }
-
-        public double MinimumBrightness
-        {
-            get => _minimumBrightness;
-            set
-            {
-                SetProperty(ref _minimumBrightness, value, nameof(MinimumBrightness));
-                OnPropertyChanged(nameof(MinimumBrightness));
-            }
-        }
-
-        public double MaximumBrightness
-        {
-            get => _maximumBrightness;
-            set
-            {
-                SetProperty(ref _maximumBrightness, value, nameof(MaximumBrightness));
-                OnPropertyChanged(nameof(MaximumBrightness));
-            }
-        }
-
-        public bool IsCabinetThatAllowsChangingBrightness => PropertiesManager.GetValue(
-            ApplicationConstants.CabinetBrightnessControlEnabled,
-            false);
-
-        public bool CalibrateTouchScreenVisible
-        {
-            get => _calibrateTouchScreenVisible;
-            set => SetProperty(ref _calibrateTouchScreenVisible, value, nameof(CalibrateTouchScreenVisible));
-        }
-
-        public bool TestTouchScreenVisible
-        {
-            get => _testTouchScreenVisible;
-            set => SetProperty(ref _testTouchScreenVisible, value, nameof(TestTouchScreenVisible));
-        }
-
-        public bool TouchScreenButtonsEnabled
-        {
-            get => TestsEnabled && _touchScreenButtonsEnabled;
-            set => SetProperty(ref _touchScreenButtonsEnabled, value, nameof(TouchScreenButtonsEnabled));
-        }
-
-        protected override void OnLoaded()
-        {
-            EventBus.Subscribe<OperatorMenuEnteredEvent>(this, HandleOperatorMenuEntered);
-
-            // get the monitor brightness setting and adjust the slider value to match
-            if (IsCabinetThatAllowsChangingBrightness)
-            {
-                BrightnessValue = PropertiesManager.GetValue(
-                    ApplicationConstants.ScreenBrightness,
-                    PropertiesManager.GetValue(
-                        ApplicationConstants.CabinetBrightnessControlDefault,
-                        ApplicationConstants.DefaultBrightness));
-
-                MinimumBrightness = PropertiesManager.GetValue(ApplicationConstants.CabinetBrightnessControlMin, 0);
-                MaximumBrightness = PropertiesManager.GetValue(ApplicationConstants.CabinetBrightnessControlMax, 100);
-            }
-
-            UpdateStatusText();
-
-            lock (_lock)
-            {
-                DisplaysDetected.Clear();
-
-                DisplaysDetected.AddRange(
-                    CabinetService.ExpectedDisplayDevices.OrderBy(d => d.PositionY).Select(
-                        x => new DisplayDetected(
-                            x,
-                            GetMappedTouchDevice(x)
-                            )));
-                EventBus.Subscribe<DisplayConnectedEvent>(this, _ => RefreshDisplays());
-                EventBus.Subscribe<DisplayDisconnectedEvent>(this, _ => RefreshDisplays());
-                EventBus.Subscribe<TouchDisplayConnectedEvent>(this, _ => RefreshDisplays());
-                EventBus.Subscribe<TouchDisplayDisconnectedEvent>(this, _ => RefreshDisplays());
-                EventBus.Subscribe<DeviceConnectedEvent>(this, _ => RefreshDisplays());
-                EventBus.Subscribe<DeviceDisconnectedEvent>(this, _ => RefreshDisplays());
-
-                if (CabinetService.ExpectedDisplayDevicesWithSerialTouch != null)
-                {
-                    CalibrateTouchScreenVisible = TestTouchScreenVisible = CabinetService.ExpectedDisplayDevicesWithSerialTouch.Count() > 0;
-                }
-                else
-                {
-                    var touchDevicesAvailable = DisplaysDetected.Where(d => d.TouchDevice != null).ToList();
-                    TestTouchScreenVisible = touchDevicesAvailable.Any();
-                }
-
-                RefreshDisplays();
-            }
-
-            var monitorInfo = "Monitor: ??"; // TODO
-            var touchInfo = "Touch: " +
-                            MachineSettingsUtilities.GetTouchScreenIdentificationWithoutVbd(Localizer.For(CultureFor.Operator));
-            Inspection?.SetFirmwareVersion(string.Join(Environment.NewLine, monitorInfo, touchInfo));
-
-            base.OnLoaded();
-        }
-
-        private ITouchDevice GetMappedTouchDevice(IDisplayDevice x)
-        {
-            ITouchDevice mappedTouchDevice = null;
-            if (CabinetService.ExpectedSerialTouchDevices != null)
-            {
-                mappedTouchDevice = CabinetService.ExpectedSerialTouchDevices.FirstOrDefault(t => t.ProductId == x.TouchProductId && t.VendorId == x.TouchVendorId);
-            }
-
-            if (mappedTouchDevice == null && CabinetService.ExpectedTouchDevices != null)
-            {
-                mappedTouchDevice = CabinetService.ExpectedTouchDevices.FirstOrDefault(t => t.ProductId == x.TouchProductId && t.VendorId == x.TouchVendorId);
-            }
-
-            return mappedTouchDevice;
-        }
-
-        protected override void OnUnloaded()
-        {
-            _cancellationTokenSource?.Cancel();
-
-            base.OnUnloaded();
-        }
-
-        protected override void SetupNavigation()
-        {
-            if (WizardNavigator != null)
-            {
-                WizardNavigator.CanNavigateForward = true;
-            }
-        }
-
-        protected override void SaveChanges()
-        {
-        }
-
-        protected override void OnTestModeEnabledChanged()
-        {
-            OnPropertyChanged(nameof(TestsEnabled));
-            OnPropertyChanged(nameof(TouchScreenButtonsEnabled));
-        }
-
-        protected override void OnInputStatusChanged()
-        {
-            if (!IsCabinetThatAllowsChangingBrightness &&
-                !InputEnabled &&
-                (AccessRestriction == OperatorMenuAccessRestriction.ZeroCredits ||
-                 AccessRestriction == OperatorMenuAccessRestriction.InGameRound))
-            {
-                var doorService = ServiceManager.GetInstance().GetService<IDoorService>();
-                if (doorService != null)
-                {
-                    InputStatusText = doorService.GetDoorOpen((int)DoorLogicalId.Main)
-                        ? string.Empty
-                        : Localizer.For(CultureFor.Operator).GetString(ResourceKeys.OpenMainDoor);
-                }
-            }
-        }
-
-        protected override void UpdateStatusText()
-        {
-            if (IsCabinetThatAllowsChangingBrightness)
-            {
-                base.UpdateStatusText();
-            }
-            else
-            {
-                EventBus.Publish(new OperatorMenuWarningMessageEvent());
-            }
-        }
-
-        private void RefreshDisplays()
-        {
-            var touchDisplaysConnected = DisplaysDetected.Where(d => !d.IsTouchDisconnected).ToList();
-            TouchScreenButtonsEnabled = touchDisplaysConnected.Any();
-
-            foreach (var displayDetected in DisplaysDetected)
-            {
-                displayDetected.Update();
-            }
-        }
-
-        private void HandleOperatorMenuEntered(IEvent theEvent)
-        {
-            var operatorMenuEvent = (OperatorMenuEnteredEvent)theEvent;
-            if (!operatorMenuEvent.IsTechnicianRole)
-            {
-                OnExitTouchScreenCommand();
-            }
-        }
-
-        private async void OnEnterTouchScreenCommand(object obj)
-        {
-            if (!(obj is DependencyObject dependencyObject))
-            {
-                return;
-            }
-
-            var touchDisplays = DisplaysDetected.Where(d => d.TouchDevice != null).ToList();
-            if (!touchDisplays.Any())
-            {
-                return;
-            }
-
-            _cancellationTokenSource?.Cancel();
-            TestsEnabled = false;
-
-            EventBus.Publish(new HardwareDiagnosticTestStartedEvent(HardwareDiagnosticDeviceCategory.Displays));
-            Inspection?.SetTestName("Touchscreen test");
-
-            _cancellationTokenSource = new CancellationTokenSource();
-            var testWindows = touchDisplays.Select(
-                displayDetected =>
-                {
-                    var window =
-                        new TouchScreenTestWindow
-                        {
-                            DisplayRole = displayDetected.DisplayDevice.Role,
-                            Drawable = displayDetected.TouchDevice != null,
-                            Owner = Window.GetWindow(dependencyObject)
-                        };
-                    window.Closed += ClosedHandler;
-                    window.Show();
-                    return window;
-                }).ToList();
-
-            await Task.Run(() => { WaitHandle.WaitAny(new[] { _cancellationTokenSource.Token.WaitHandle }); });
-            testWindows.ForEach(
-                w =>
-                {
-                    w.Close();
-                    w.Closed -= ClosedHandler;
-                });
-
-            EventBus.Publish(new HardwareDiagnosticTestFinishedEvent(HardwareDiagnosticDeviceCategory.Displays));
-
-            TestsEnabled = true;
-
-            void ClosedHandler(object sender, EventArgs args)
-            {
-                _cancellationTokenSource?.Cancel();
-            }
-        }
-
-        private void OnEnterCalibrateTouchScreenCommand(object obj)
-        {
-            TestsEnabled = false;
-            EventBus.Publish(new HardwareDiagnosticTestStartedEvent(HardwareDiagnosticDeviceCategory.Displays));
-            Inspection?.SetTestName("Serial Touchscreen Calibration");
-            InvokeSerialTouchCalibration();
-        }
-
-        private async void OnEnterColorTestCommand(object obj)
-        {
-            if (!(obj is DependencyObject dependencyObject))
-            {
-                return;
-            }
-
-            _cancellationTokenSource?.Cancel();
-            TestsEnabled = false;
-
-            EventBus.Publish(new HardwareDiagnosticTestStartedEvent(HardwareDiagnosticDeviceCategory.Displays));
-            Inspection?.SetTestName("Colors Test");
-
-            _cancellationTokenSource = new CancellationTokenSource();
-            var viewModel = new DisplayColorTestsViewModel(Inspection);
-            var testWindows = DisplaysDetected.Select(
-                displayDetected =>
-                {
-                    var window =
-                        new DisplayColorTestWindow
-                        {
-                            DisplayRole = displayDetected.DisplayDevice.Role,
-                            DisplayControls = displayDetected.DisplayDevice.Role == DisplayRole.Main,
-                            Owner = Window.GetWindow(dependencyObject),
-                            DataContext = viewModel
-                        };
-                    window.Closed += ClosedHandler;
-                    window.Show();
-                    return window;
-                }).ToList();
-
-            await Task.Run(() => { WaitHandle.WaitAny(new[] { _cancellationTokenSource.Token.WaitHandle }); });
-
-            testWindows.ForEach(
-                w =>
-                {
-                    w.Close();
-                    w.Closed -= ClosedHandler;
-                });
-
-            EventBus.Publish(new HardwareDiagnosticTestFinishedEvent(HardwareDiagnosticDeviceCategory.Displays));
-
-            TestsEnabled = true;
-
-            void ClosedHandler(object sender, EventArgs args)
-            {
-                _cancellationTokenSource?.Cancel();
-            }
-        }
-
-        private async void OnEnterIdentifyScreenCommand(object obj)
-        {
-            if (!(obj is DependencyObject dependencyObject))
-            {
-                return;
-            }
-
-            _cancellationTokenSource?.Cancel();
-            ScreenIdentifyWindow screenIdentifyWindow = null;
-            try
-            {
-                _cancellationTokenSource = new CancellationTokenSource();
-
-                TestsEnabled = false;
-
-                EventBus.Publish(new HardwareDiagnosticTestStartedEvent(HardwareDiagnosticDeviceCategory.Displays));
-                Inspection?.SetTestName("Screen Identification");
-
-                foreach (var display in DisplaysDetected)
-                {
-                    if (_cancellationTokenSource.IsCancellationRequested ||
-                        display.DisplayDevice.Status != DeviceStatus.Connected)
-                    {
-                        continue;
-                    }
-
-                    Rectangle screenBounds = WindowToScreenMapper.GetScreenBounds(display.DisplayDevice);
-                    var windowToScreenMapper = new WindowToScreenMapper(display.DisplayDevice.Role, true);
-                    Rectangle visibleArea = windowToScreenMapper.GetVisibleArea();
-                    // Translate the origin of the Visible Area for the global Screen coordinate space to
-                    // local relative space. This is needed for ScreenIdentifyWindow as it takes a
-                    // visible area rectangle that is relative to the origin of the Window.
-                    visibleArea.X -= screenBounds.X;
-                    visibleArea.Y -= screenBounds.Y;
-
-                    screenIdentifyWindow = new ScreenIdentifyWindow(display.DisplayNumber, true, screenBounds, visibleArea)
-                    {
-                        Owner = Window.GetWindow(dependencyObject)
-                    };
-
-                    screenIdentifyWindow.Show();
-                    await Task.Delay(IdentifyWindowDisplayTime, _cancellationTokenSource.Token);
-                    screenIdentifyWindow.Close();
-                    screenIdentifyWindow = null;
-                }
-            }
-            catch (OperationCanceledException)
-            {
-                //ignore
-            }
-            catch (Exception ex)
-            {
-                Logger.Fatal(ex);
-            }
-            finally
-            {
-                screenIdentifyWindow?.Close();
-                _cancellationTokenSource = null;
-
-                EventBus.Publish(new HardwareDiagnosticTestFinishedEvent(HardwareDiagnosticDeviceCategory.Displays));
-
-                TestsEnabled = true;
-            }
-        }
-
-        private void OnExitTouchScreenCommand()
-        {
-            _cancellationTokenSource?.Cancel();
-        }
-
-        private void ChangeBrightness(int brightness, bool allMonitors = false)
-        {
-            var monitors = CabinetService.ExpectedDisplayDevices;
-            foreach (var monitor in monitors)
-            {
-                monitor.Brightness = brightness;
-                if (!allMonitors)
-                {
-                    break;
-                }
-            }
-        }
-
-        private void InvokeSerialTouchCalibration()
-        {
-            Logger.Debug($"InvokeSerialTouchCalibration - SerialTouchService.Initialized {SerialTouchService.Initialized}");
-
-            if (SerialTouchService.Initialized)
-            {
-                if (SerialTouchCalibration.IsCalibrating)
-                {
-                    SerialTouchCalibration.CalibrateNextDevice();
-                }
-                else
-                {
-                    EventBus.Subscribe<SerialTouchCalibrationCompletedEvent>(this, OnSerialTouchCalibrationCompleted);
-                    SerialTouchCalibration.BeginCalibration();
-                }
-            }
-        }
-
-        private void OnSerialTouchCalibrationCompleted(SerialTouchCalibrationCompletedEvent e)
-        {
-            if (SerialTouchService.PendingCalibration)
-            {
-                Logger.Info("Requesting reboot with pending serial touch calibration.");
-                EventBus.Publish(new ExitRequestedEvent(ExitAction.Reboot));
-                return;
-            }
-
-            InvokeSerialTouchCalibration();
-            Logger.Debug($"OnSerialTouchCalibrationCompleted Success {e.Success} Status {e.Status}");
-
-            var success = e.Success;
-            if (success)
-            {
-                EventBus.Unsubscribe<SerialTouchCalibrationCompletedEvent>(this);
-                EventBus.Publish(new HardwareDiagnosticTestFinishedEvent(HardwareDiagnosticDeviceCategory.Displays));
-                TestsEnabled = true;
-            }
-        }
-    }
+namespace Aristocrat.Monaco.Application.UI.ViewModels
+{
+    using System;
+    using System.Collections.ObjectModel;
+    using System.Drawing;
+    using System.Linq;
+    using System.Threading;
+    using System.Threading.Tasks;
+    using System.Windows;
+    using System.Windows.Input;
+    using Application.Settings;
+    using Cabinet.Contracts;
+    using ConfigWizard;
+    using CommunityToolkit.Mvvm.Input;
+    using Contracts;
+    using Contracts.HardwareDiagnostics;
+    using Contracts.Input;
+    using Contracts.Localization;
+    using Contracts.OperatorMenu;
+    using Events;
+    using Hardware.Contracts.Cabinet;
+    using Hardware.Contracts.Display;
+    using Hardware.Contracts.Door;
+    using Hardware.Contracts.Touch;
+    using Kernel;
+    using Kernel.Contracts;
+    using Models;
+    using Monaco.Localization.Properties;
+    using Monaco.UI.Common.Extensions;
+    using Views;
+
+    [CLSCompliant(false)]
+    public class DisplaysPageViewModel : InspectionWizardViewModelBase
+    {
+        private static readonly TimeSpan IdentifyWindowDisplayTime = TimeSpan.FromSeconds(3);
+
+        private readonly object _lock = new object();
+
+        private CancellationTokenSource _cancellationTokenSource;
+        private bool _testEnabled = true;
+        private int _brightnessSliderValue = 100;
+        private double _minimumBrightness;
+        private double _maximumBrightness;
+        private bool _touchScreenButtonsEnabled = true;
+        private bool _calibrateTouchScreenVisible;
+        private bool _testTouchScreenVisible = true;
+
+        public DisplaysPageViewModel(bool isWizard) : base(isWizard)
+        {
+            EnterTouchScreenCommand = new RelayCommand<object>(OnEnterTouchScreenCommand);
+            EnterIdentifyScreenCommand = new RelayCommand<object>(
+                OnEnterIdentifyScreenCommand);
+            EnterColorTestCommand = new RelayCommand<object>(
+                OnEnterColorTestCommand);
+            EnterCalibrateTouchScreenCommand = new RelayCommand<object>(
+                OnEnterCalibrateTouchScreenCommand);
+            CabinetService = ServiceManager.GetInstance().GetService<ICabinetDetectionService>();
+            SerialTouchService = ServiceManager.GetInstance().GetService<ISerialTouchService>();
+            SerialTouchCalibration = ServiceManager.GetInstance().GetService<ISerialTouchCalibration>();
+        }
+
+        public override bool CanCalibrateTouchScreens => false;
+
+        public ObservableCollection<DisplayDetected> DisplaysDetected { get; } =
+            new ObservableCollection<DisplayDetected>();
+
+        public ICommand EnterTouchScreenCommand { get; }
+
+        public ICommand EnterIdentifyScreenCommand { get; }
+
+        public ICommand EnterColorTestCommand { get; }
+
+        public ICommand EnterCalibrateTouchScreenCommand { get; }
+
+        public ICabinetDetectionService CabinetService { get; }
+
+        public ISerialTouchService SerialTouchService { get; }
+
+        public ISerialTouchCalibration SerialTouchCalibration { get; }
+
+        public bool TestsEnabled
+        {
+            get => _testEnabled && TestModeEnabled;
+            set => SetProperty(ref _testEnabled, value, nameof(TestsEnabled));
+        }
+
+        public int BrightnessValue
+        {
+            get => _brightnessSliderValue;
+            set
+            {
+                if (_brightnessSliderValue != value)
+                {
+                    SetProperty(ref _brightnessSliderValue, value, nameof(BrightnessValue));
+                    PropertiesManager.SetProperty(ApplicationConstants.ScreenBrightness, value);
+                    Task.Run(() => ChangeBrightness(value));
+                }
+            }
+        }
+
+        public double MinimumBrightness
+        {
+            get => _minimumBrightness;
+            set
+            {
+                SetProperty(ref _minimumBrightness, value, nameof(MinimumBrightness));
+                OnPropertyChanged(nameof(MinimumBrightness));
+            }
+        }
+
+        public double MaximumBrightness
+        {
+            get => _maximumBrightness;
+            set
+            {
+                SetProperty(ref _maximumBrightness, value, nameof(MaximumBrightness));
+                OnPropertyChanged(nameof(MaximumBrightness));
+            }
+        }
+
+        public bool IsCabinetThatAllowsChangingBrightness => PropertiesManager.GetValue(
+            ApplicationConstants.CabinetBrightnessControlEnabled,
+            false);
+
+        public bool CalibrateTouchScreenVisible
+        {
+            get => _calibrateTouchScreenVisible;
+            set => SetProperty(ref _calibrateTouchScreenVisible, value, nameof(CalibrateTouchScreenVisible));
+        }
+
+        public bool TestTouchScreenVisible
+        {
+            get => _testTouchScreenVisible;
+            set => SetProperty(ref _testTouchScreenVisible, value, nameof(TestTouchScreenVisible));
+        }
+
+        public bool TouchScreenButtonsEnabled
+        {
+            get => TestsEnabled && _touchScreenButtonsEnabled;
+            set => SetProperty(ref _touchScreenButtonsEnabled, value, nameof(TouchScreenButtonsEnabled));
+        }
+
+        protected override void OnLoaded()
+        {
+            EventBus.Subscribe<OperatorMenuEnteredEvent>(this, HandleOperatorMenuEntered);
+
+            // get the monitor brightness setting and adjust the slider value to match
+            if (IsCabinetThatAllowsChangingBrightness)
+            {
+                BrightnessValue = PropertiesManager.GetValue(
+                    ApplicationConstants.ScreenBrightness,
+                    PropertiesManager.GetValue(
+                        ApplicationConstants.CabinetBrightnessControlDefault,
+                        ApplicationConstants.DefaultBrightness));
+
+                MinimumBrightness = PropertiesManager.GetValue(ApplicationConstants.CabinetBrightnessControlMin, 0);
+                MaximumBrightness = PropertiesManager.GetValue(ApplicationConstants.CabinetBrightnessControlMax, 100);
+            }
+
+            UpdateStatusText();
+
+            lock (_lock)
+            {
+                DisplaysDetected.Clear();
+
+                DisplaysDetected.AddRange(
+                    CabinetService.ExpectedDisplayDevices.OrderBy(d => d.PositionY).Select(
+                        x => new DisplayDetected(
+                            x,
+                            GetMappedTouchDevice(x)
+                            )));
+                EventBus.Subscribe<DisplayConnectedEvent>(this, _ => RefreshDisplays());
+                EventBus.Subscribe<DisplayDisconnectedEvent>(this, _ => RefreshDisplays());
+                EventBus.Subscribe<TouchDisplayConnectedEvent>(this, _ => RefreshDisplays());
+                EventBus.Subscribe<TouchDisplayDisconnectedEvent>(this, _ => RefreshDisplays());
+                EventBus.Subscribe<DeviceConnectedEvent>(this, _ => RefreshDisplays());
+                EventBus.Subscribe<DeviceDisconnectedEvent>(this, _ => RefreshDisplays());
+
+                if (CabinetService.ExpectedDisplayDevicesWithSerialTouch != null)
+                {
+                    CalibrateTouchScreenVisible = TestTouchScreenVisible = CabinetService.ExpectedDisplayDevicesWithSerialTouch.Count() > 0;
+                }
+                else
+                {
+                    var touchDevicesAvailable = DisplaysDetected.Where(d => d.TouchDevice != null).ToList();
+                    TestTouchScreenVisible = touchDevicesAvailable.Any();
+                }
+
+                RefreshDisplays();
+            }
+
+            var monitorInfo = "Monitor: ??"; // TODO
+            var touchInfo = "Touch: " +
+                            MachineSettingsUtilities.GetTouchScreenIdentificationWithoutVbd(Localizer.For(CultureFor.Operator));
+            Inspection?.SetFirmwareVersion(string.Join(Environment.NewLine, monitorInfo, touchInfo));
+
+            base.OnLoaded();
+        }
+
+        private ITouchDevice GetMappedTouchDevice(IDisplayDevice x)
+        {
+            ITouchDevice mappedTouchDevice = null;
+            if (CabinetService.ExpectedSerialTouchDevices != null)
+            {
+                mappedTouchDevice = CabinetService.ExpectedSerialTouchDevices.FirstOrDefault(t => t.ProductId == x.TouchProductId && t.VendorId == x.TouchVendorId);
+            }
+
+            if (mappedTouchDevice == null && CabinetService.ExpectedTouchDevices != null)
+            {
+                mappedTouchDevice = CabinetService.ExpectedTouchDevices.FirstOrDefault(t => t.ProductId == x.TouchProductId && t.VendorId == x.TouchVendorId);
+            }
+
+            return mappedTouchDevice;
+        }
+
+        protected override void OnUnloaded()
+        {
+            _cancellationTokenSource?.Cancel();
+
+            base.OnUnloaded();
+        }
+
+        protected override void SetupNavigation()
+        {
+            if (WizardNavigator != null)
+            {
+                WizardNavigator.CanNavigateForward = true;
+            }
+        }
+
+        protected override void SaveChanges()
+        {
+        }
+
+        protected override void OnTestModeEnabledChanged()
+        {
+            OnPropertyChanged(nameof(TestsEnabled));
+            OnPropertyChanged(nameof(TouchScreenButtonsEnabled));
+        }
+
+        protected override void OnInputStatusChanged()
+        {
+            if (!IsCabinetThatAllowsChangingBrightness &&
+                !InputEnabled &&
+                (AccessRestriction == OperatorMenuAccessRestriction.ZeroCredits ||
+                 AccessRestriction == OperatorMenuAccessRestriction.InGameRound))
+            {
+                var doorService = ServiceManager.GetInstance().GetService<IDoorService>();
+                if (doorService != null)
+                {
+                    InputStatusText = doorService.GetDoorOpen((int)DoorLogicalId.Main)
+                        ? string.Empty
+                        : Localizer.For(CultureFor.Operator).GetString(ResourceKeys.OpenMainDoor);
+                }
+            }
+        }
+
+        protected override void UpdateStatusText()
+        {
+            if (IsCabinetThatAllowsChangingBrightness)
+            {
+                base.UpdateStatusText();
+            }
+            else
+            {
+                EventBus.Publish(new OperatorMenuWarningMessageEvent());
+            }
+        }
+
+        private void RefreshDisplays()
+        {
+            var touchDisplaysConnected = DisplaysDetected.Where(d => !d.IsTouchDisconnected).ToList();
+            TouchScreenButtonsEnabled = touchDisplaysConnected.Any();
+
+            foreach (var displayDetected in DisplaysDetected)
+            {
+                displayDetected.Update();
+            }
+        }
+
+        private void HandleOperatorMenuEntered(IEvent theEvent)
+        {
+            var operatorMenuEvent = (OperatorMenuEnteredEvent)theEvent;
+            if (!operatorMenuEvent.IsTechnicianRole)
+            {
+                OnExitTouchScreenCommand();
+            }
+        }
+
+        private async void OnEnterTouchScreenCommand(object obj)
+        {
+            if (!(obj is DependencyObject dependencyObject))
+            {
+                return;
+            }
+
+            var touchDisplays = DisplaysDetected.Where(d => d.TouchDevice != null).ToList();
+            if (!touchDisplays.Any())
+            {
+                return;
+            }
+
+            _cancellationTokenSource?.Cancel();
+            TestsEnabled = false;
+
+            EventBus.Publish(new HardwareDiagnosticTestStartedEvent(HardwareDiagnosticDeviceCategory.Displays));
+            Inspection?.SetTestName("Touchscreen test");
+
+            _cancellationTokenSource = new CancellationTokenSource();
+            var testWindows = touchDisplays.Select(
+                displayDetected =>
+                {
+                    var window =
+                        new TouchScreenTestWindow
+                        {
+                            DisplayRole = displayDetected.DisplayDevice.Role,
+                            Drawable = displayDetected.TouchDevice != null,
+                            Owner = Window.GetWindow(dependencyObject)
+                        };
+                    window.Closed += ClosedHandler;
+                    window.Show();
+                    return window;
+                }).ToList();
+
+            await Task.Run(() => { WaitHandle.WaitAny(new[] { _cancellationTokenSource.Token.WaitHandle }); });
+            testWindows.ForEach(
+                w =>
+                {
+                    w.Close();
+                    w.Closed -= ClosedHandler;
+                });
+
+            EventBus.Publish(new HardwareDiagnosticTestFinishedEvent(HardwareDiagnosticDeviceCategory.Displays));
+
+            TestsEnabled = true;
+
+            void ClosedHandler(object sender, EventArgs args)
+            {
+                _cancellationTokenSource?.Cancel();
+            }
+        }
+
+        private void OnEnterCalibrateTouchScreenCommand(object obj)
+        {
+            TestsEnabled = false;
+            EventBus.Publish(new HardwareDiagnosticTestStartedEvent(HardwareDiagnosticDeviceCategory.Displays));
+            Inspection?.SetTestName("Serial Touchscreen Calibration");
+            InvokeSerialTouchCalibration();
+        }
+
+        private async void OnEnterColorTestCommand(object obj)
+        {
+            if (!(obj is DependencyObject dependencyObject))
+            {
+                return;
+            }
+
+            _cancellationTokenSource?.Cancel();
+            TestsEnabled = false;
+
+            EventBus.Publish(new HardwareDiagnosticTestStartedEvent(HardwareDiagnosticDeviceCategory.Displays));
+            Inspection?.SetTestName("Colors Test");
+
+            _cancellationTokenSource = new CancellationTokenSource();
+            var viewModel = new DisplayColorTestsViewModel(Inspection);
+            var testWindows = DisplaysDetected.Select(
+                displayDetected =>
+                {
+                    var window =
+                        new DisplayColorTestWindow
+                        {
+                            DisplayRole = displayDetected.DisplayDevice.Role,
+                            DisplayControls = displayDetected.DisplayDevice.Role == DisplayRole.Main,
+                            Owner = Window.GetWindow(dependencyObject),
+                            DataContext = viewModel
+                        };
+                    window.Closed += ClosedHandler;
+                    window.Show();
+                    return window;
+                }).ToList();
+
+            await Task.Run(() => { WaitHandle.WaitAny(new[] { _cancellationTokenSource.Token.WaitHandle }); });
+
+            testWindows.ForEach(
+                w =>
+                {
+                    w.Close();
+                    w.Closed -= ClosedHandler;
+                });
+
+            EventBus.Publish(new HardwareDiagnosticTestFinishedEvent(HardwareDiagnosticDeviceCategory.Displays));
+
+            TestsEnabled = true;
+
+            void ClosedHandler(object sender, EventArgs args)
+            {
+                _cancellationTokenSource?.Cancel();
+            }
+        }
+
+        private async void OnEnterIdentifyScreenCommand(object obj)
+        {
+            if (!(obj is DependencyObject dependencyObject))
+            {
+                return;
+            }
+
+            _cancellationTokenSource?.Cancel();
+            ScreenIdentifyWindow screenIdentifyWindow = null;
+            try
+            {
+                _cancellationTokenSource = new CancellationTokenSource();
+
+                TestsEnabled = false;
+
+                EventBus.Publish(new HardwareDiagnosticTestStartedEvent(HardwareDiagnosticDeviceCategory.Displays));
+                Inspection?.SetTestName("Screen Identification");
+
+                foreach (var display in DisplaysDetected)
+                {
+                    if (_cancellationTokenSource.IsCancellationRequested ||
+                        display.DisplayDevice.Status != DeviceStatus.Connected)
+                    {
+                        continue;
+                    }
+
+                    Rectangle screenBounds = WindowToScreenMapper.GetScreenBounds(display.DisplayDevice);
+                    var windowToScreenMapper = new WindowToScreenMapper(display.DisplayDevice.Role, true);
+                    Rectangle visibleArea = windowToScreenMapper.GetVisibleArea();
+                    // Translate the origin of the Visible Area for the global Screen coordinate space to
+                    // local relative space. This is needed for ScreenIdentifyWindow as it takes a
+                    // visible area rectangle that is relative to the origin of the Window.
+                    visibleArea.X -= screenBounds.X;
+                    visibleArea.Y -= screenBounds.Y;
+
+                    screenIdentifyWindow = new ScreenIdentifyWindow(display.DisplayNumber, true, screenBounds, visibleArea)
+                    {
+                        Owner = Window.GetWindow(dependencyObject)
+                    };
+
+                    screenIdentifyWindow.Show();
+                    await Task.Delay(IdentifyWindowDisplayTime, _cancellationTokenSource.Token);
+                    screenIdentifyWindow.Close();
+                    screenIdentifyWindow = null;
+                }
+            }
+            catch (OperationCanceledException)
+            {
+                //ignore
+            }
+            catch (Exception ex)
+            {
+                Logger.Fatal(ex);
+            }
+            finally
+            {
+                screenIdentifyWindow?.Close();
+                _cancellationTokenSource = null;
+
+                EventBus.Publish(new HardwareDiagnosticTestFinishedEvent(HardwareDiagnosticDeviceCategory.Displays));
+
+                TestsEnabled = true;
+            }
+        }
+
+        private void OnExitTouchScreenCommand()
+        {
+            _cancellationTokenSource?.Cancel();
+        }
+
+        private void ChangeBrightness(int brightness, bool allMonitors = false)
+        {
+            var monitors = CabinetService.ExpectedDisplayDevices;
+            foreach (var monitor in monitors)
+            {
+                monitor.Brightness = brightness;
+                if (!allMonitors)
+                {
+                    break;
+                }
+            }
+        }
+
+        private void InvokeSerialTouchCalibration()
+        {
+            Logger.Debug($"InvokeSerialTouchCalibration - SerialTouchService.Initialized {SerialTouchService.Initialized}");
+
+            if (SerialTouchService.Initialized)
+            {
+                if (SerialTouchCalibration.IsCalibrating)
+                {
+                    SerialTouchCalibration.CalibrateNextDevice();
+                }
+                else
+                {
+                    EventBus.Subscribe<SerialTouchCalibrationCompletedEvent>(this, OnSerialTouchCalibrationCompleted);
+                    SerialTouchCalibration.BeginCalibration();
+                }
+            }
+        }
+
+        private void OnSerialTouchCalibrationCompleted(SerialTouchCalibrationCompletedEvent e)
+        {
+            if (SerialTouchService.PendingCalibration)
+            {
+                Logger.Info("Requesting reboot with pending serial touch calibration.");
+                EventBus.Publish(new ExitRequestedEvent(ExitAction.Reboot));
+                return;
+            }
+
+            InvokeSerialTouchCalibration();
+            Logger.Debug($"OnSerialTouchCalibrationCompleted Success {e.Success} Status {e.Status}");
+
+            var success = e.Success;
+            if (success)
+            {
+                EventBus.Unsubscribe<SerialTouchCalibrationCompletedEvent>(this);
+                EventBus.Publish(new HardwareDiagnosticTestFinishedEvent(HardwareDiagnosticDeviceCategory.Displays));
+                TestsEnabled = true;
+            }
+        }
+    }
 }