﻿namespace Aristocrat.Monaco.Application.UI.ViewModels
{
    using System;
    using System.Collections.Concurrent;
    using System.Collections.Generic;
    using System.Globalization;
    using System.Linq;
    using Application.Helpers;
    using Localization;
    using Contracts;
    using Hardware.Contracts.NoteAcceptor;
    using Kernel;
<<<<<<< HEAD
    using Contracts.Currency;
=======

>>>>>>> e38fcd70

    using CurrencyDefaultsCurrencyInfo = Localization.CurrencyDefaultsCurrencyInfo;

    [CLSCompliant(false)]
    public class MachineSetupPageViewModel : MachineSetupViewModelBase
    {
        private IDictionary<string, CurrencyDefaultsCurrencyInfo> _currencyDefaults = new ConcurrentDictionary<string, CurrencyDefaultsCurrencyInfo>();

        private readonly IServiceManager _serviceManager;
        private readonly CurrencyCultureProvider _currencyCultureProvider;

        private INoteAcceptor _noteAcceptor;
        private bool _requireZeroCredit;
        private Currency _selectedCurrency;
        private List<Currency> _currencies;

        public MachineSetupPageViewModel(CurrencyCultureProvider currencyCultureProvider, INoteAcceptor noteAcceptor)
            : base(true)
        {
            _serviceManager = ServiceManager.GetInstance();
            _currencyCultureProvider = currencyCultureProvider ?? throw new ArgumentNullException(nameof(currencyCultureProvider));
            _noteAcceptor = noteAcceptor ?? throw new ArgumentNullException(nameof(noteAcceptor));

            if (SerialNumber.EditedValue == "0")
            {
                // Don't need to default to 0 for this page
                SerialNumber.LiveValue = string.Empty;
            }

            _requireZeroCredit = !PropertiesManager.GetValue(
                ApplicationConstants.MachineSetupConfigEnterOutOfServiceWithCreditsEnabled,
                true);

            RequireZeroCreditChangeAllowed = PropertiesManager.GetValue(
                ApplicationConstants.MachineSetupConfigEnterOutOfServiceWithCreditsEditable,
                true);

            var configuration = ConfigurationUtilities.GetConfiguration(
                ApplicationConstants.JurisdictionConfigurationExtensionPath,
                () =>
                    new ApplicationConfiguration
                    {
                        Currency = new ApplicationConfigurationCurrency { Configurable = false }
                    });
            CurrencyChangeAllowed = configuration.Currency.Configurable;
        }

        public List<Currency> Currencies
        {
            get => _currencies;
            set
            {
                _currencies = value;
                RaisePropertyChanged(nameof(Currencies));
            }
        }

        public Currency SelectedCurrency
        {
            get => _selectedCurrency;
            set
            {
                if (_selectedCurrency != value)
                {
                    _selectedCurrency = value;
                    RaisePropertyChanged(nameof(SelectedCurrency));
                }
            }
        }

        public bool RequireZeroCredit
        {
            get => _requireZeroCredit;
            set
            {
                if (_requireZeroCredit != value)
                {
                    _requireZeroCredit = value;
                    RaisePropertyChanged(nameof(RequireZeroCredit));
                }
            }
        }

        public bool RequireZeroCreditChangeAllowed { get; }

        public bool CurrencyChangeAllowed { get; }

        protected override void Loaded()
        { 
            _currencies = new List<Currency>();
            var currencyCode = PropertiesManager.GetValue(
                ApplicationConstants.CurrencyId,
                string.Empty);
            if (string.IsNullOrEmpty(currencyCode))
            {
                currencyCode = CurrencyCultureHelper.GetDefaultCurrencyCode();
            }

            Logger.Info($"CultureInfo.CurrentCulture.Name {CultureInfo.CurrentCulture.Name} - currencyCode {currencyCode}");

            _currencyDefaults = _currencyCultureProvider.CurrencyDefaultFormat;
            var currencyDescription = (string)PropertiesManager.GetProperty(
                ApplicationConstants.CurrencyDescription,
                string.Empty);
            _currencies = GetSupportedCurrencies(currencyCode).ToList<Currency>();

            Currencies = _currencies;

            var currency = Currencies.FirstOrDefault(c => c.Description == currencyDescription) ??
                           Currencies.FirstOrDefault(c => c.IsoCode == currencyCode) ??
                           Currencies.FirstOrDefault();
            SelectedCurrency = currency;
        }

<<<<<<< HEAD
=======


>>>>>>> e38fcd70
        protected override void SaveChanges()
        {
            base.SaveChanges();

            if (SelectedCurrency == null)
            {
                // A change made for inspection tool to Save on Next button click broke auto config on this page
                // It doesn't get loaded before calling save, so none of the currency info is setup correctly
                Loaded();
            }

            PropertiesManager.SetProperty(ApplicationConstants.CurrencyDescription, SelectedCurrency.Description);
            PropertiesManager.SetProperty(ApplicationConstants.CurrencyId, SelectedCurrency.IsoCode);
            PropertiesManager.SetProperty(
                ApplicationConstants.MachineSetupConfigEnterOutOfServiceWithCreditsEnabled,
                !RequireZeroCredit);

            _currencyCultureProvider.Configure();
        }

        protected override void LoadAutoConfiguration()
        {
            string value = null;

            AutoConfigurator.GetValue(ApplicationConstants.Currency, ref value);
            if (value != null)
            {
                var currency = Currencies.FirstOrDefault(c => c.IsoCode == value) ??
                               Currencies.FirstOrDefault(c => c.Description == value);
                if (currency != null)
                {
                    SelectedCurrency = currency;
                }
            }

            value = null;
            AutoConfigurator.GetValue(ApplicationConstants.RequireZeroCredit, ref value);
            if (value != null && bool.TryParse(value, out var requireZeroCredit))
            {
                RequireZeroCredit = requireZeroCredit;
            }

            base.LoadAutoConfiguration();
        }

        private IEnumerable<Currency> GetSupportedCurrencies(string currencyCode)
        {
            var currencies = CurrencyCultureHelper.GetSupportedCurrencies(
                currencyCode,
                _currencyDefaults,
                Logger,
                _noteAcceptor,
                CurrencyChangeAllowed);

            var orderedSet = currencies.OrderBy(a => a.DisplayName).ToList();
            // Append No Currency options
            return orderedSet.Concat(CurrencyCultureHelper.GetNoCurrencies());
        }
    }
}<|MERGE_RESOLUTION|>--- conflicted
+++ resolved
@@ -1,196 +1,186 @@
-﻿namespace Aristocrat.Monaco.Application.UI.ViewModels
-{
-    using System;
-    using System.Collections.Concurrent;
-    using System.Collections.Generic;
-    using System.Globalization;
-    using System.Linq;
-    using Application.Helpers;
-    using Localization;
-    using Contracts;
-    using Hardware.Contracts.NoteAcceptor;
-    using Kernel;
-<<<<<<< HEAD
-    using Contracts.Currency;
-=======
-
->>>>>>> e38fcd70
-
-    using CurrencyDefaultsCurrencyInfo = Localization.CurrencyDefaultsCurrencyInfo;
-
-    [CLSCompliant(false)]
-    public class MachineSetupPageViewModel : MachineSetupViewModelBase
-    {
-        private IDictionary<string, CurrencyDefaultsCurrencyInfo> _currencyDefaults = new ConcurrentDictionary<string, CurrencyDefaultsCurrencyInfo>();
-
-        private readonly IServiceManager _serviceManager;
-        private readonly CurrencyCultureProvider _currencyCultureProvider;
-
-        private INoteAcceptor _noteAcceptor;
-        private bool _requireZeroCredit;
-        private Currency _selectedCurrency;
-        private List<Currency> _currencies;
-
-        public MachineSetupPageViewModel(CurrencyCultureProvider currencyCultureProvider, INoteAcceptor noteAcceptor)
-            : base(true)
-        {
-            _serviceManager = ServiceManager.GetInstance();
-            _currencyCultureProvider = currencyCultureProvider ?? throw new ArgumentNullException(nameof(currencyCultureProvider));
-            _noteAcceptor = noteAcceptor ?? throw new ArgumentNullException(nameof(noteAcceptor));
-
-            if (SerialNumber.EditedValue == "0")
-            {
-                // Don't need to default to 0 for this page
-                SerialNumber.LiveValue = string.Empty;
-            }
-
-            _requireZeroCredit = !PropertiesManager.GetValue(
-                ApplicationConstants.MachineSetupConfigEnterOutOfServiceWithCreditsEnabled,
-                true);
-
-            RequireZeroCreditChangeAllowed = PropertiesManager.GetValue(
-                ApplicationConstants.MachineSetupConfigEnterOutOfServiceWithCreditsEditable,
-                true);
-
-            var configuration = ConfigurationUtilities.GetConfiguration(
-                ApplicationConstants.JurisdictionConfigurationExtensionPath,
-                () =>
-                    new ApplicationConfiguration
-                    {
-                        Currency = new ApplicationConfigurationCurrency { Configurable = false }
-                    });
-            CurrencyChangeAllowed = configuration.Currency.Configurable;
-        }
-
-        public List<Currency> Currencies
-        {
-            get => _currencies;
-            set
-            {
-                _currencies = value;
-                RaisePropertyChanged(nameof(Currencies));
-            }
-        }
-
-        public Currency SelectedCurrency
-        {
-            get => _selectedCurrency;
-            set
-            {
-                if (_selectedCurrency != value)
-                {
-                    _selectedCurrency = value;
-                    RaisePropertyChanged(nameof(SelectedCurrency));
-                }
-            }
-        }
-
-        public bool RequireZeroCredit
-        {
-            get => _requireZeroCredit;
-            set
-            {
-                if (_requireZeroCredit != value)
-                {
-                    _requireZeroCredit = value;
-                    RaisePropertyChanged(nameof(RequireZeroCredit));
-                }
-            }
-        }
-
-        public bool RequireZeroCreditChangeAllowed { get; }
-
-        public bool CurrencyChangeAllowed { get; }
-
-        protected override void Loaded()
-        { 
-            _currencies = new List<Currency>();
-            var currencyCode = PropertiesManager.GetValue(
-                ApplicationConstants.CurrencyId,
-                string.Empty);
-            if (string.IsNullOrEmpty(currencyCode))
-            {
-                currencyCode = CurrencyCultureHelper.GetDefaultCurrencyCode();
-            }
-
-            Logger.Info($"CultureInfo.CurrentCulture.Name {CultureInfo.CurrentCulture.Name} - currencyCode {currencyCode}");
-
-            _currencyDefaults = _currencyCultureProvider.CurrencyDefaultFormat;
-            var currencyDescription = (string)PropertiesManager.GetProperty(
-                ApplicationConstants.CurrencyDescription,
-                string.Empty);
-            _currencies = GetSupportedCurrencies(currencyCode).ToList<Currency>();
-
-            Currencies = _currencies;
-
-            var currency = Currencies.FirstOrDefault(c => c.Description == currencyDescription) ??
-                           Currencies.FirstOrDefault(c => c.IsoCode == currencyCode) ??
-                           Currencies.FirstOrDefault();
-            SelectedCurrency = currency;
-        }
-
-<<<<<<< HEAD
-=======
-
-
->>>>>>> e38fcd70
-        protected override void SaveChanges()
-        {
-            base.SaveChanges();
-
-            if (SelectedCurrency == null)
-            {
-                // A change made for inspection tool to Save on Next button click broke auto config on this page
-                // It doesn't get loaded before calling save, so none of the currency info is setup correctly
-                Loaded();
-            }
-
-            PropertiesManager.SetProperty(ApplicationConstants.CurrencyDescription, SelectedCurrency.Description);
-            PropertiesManager.SetProperty(ApplicationConstants.CurrencyId, SelectedCurrency.IsoCode);
-            PropertiesManager.SetProperty(
-                ApplicationConstants.MachineSetupConfigEnterOutOfServiceWithCreditsEnabled,
-                !RequireZeroCredit);
-
-            _currencyCultureProvider.Configure();
-        }
-
-        protected override void LoadAutoConfiguration()
-        {
-            string value = null;
-
-            AutoConfigurator.GetValue(ApplicationConstants.Currency, ref value);
-            if (value != null)
-            {
-                var currency = Currencies.FirstOrDefault(c => c.IsoCode == value) ??
-                               Currencies.FirstOrDefault(c => c.Description == value);
-                if (currency != null)
-                {
-                    SelectedCurrency = currency;
-                }
-            }
-
-            value = null;
-            AutoConfigurator.GetValue(ApplicationConstants.RequireZeroCredit, ref value);
-            if (value != null && bool.TryParse(value, out var requireZeroCredit))
-            {
-                RequireZeroCredit = requireZeroCredit;
-            }
-
-            base.LoadAutoConfiguration();
-        }
-
-        private IEnumerable<Currency> GetSupportedCurrencies(string currencyCode)
-        {
-            var currencies = CurrencyCultureHelper.GetSupportedCurrencies(
-                currencyCode,
-                _currencyDefaults,
-                Logger,
-                _noteAcceptor,
-                CurrencyChangeAllowed);
-
-            var orderedSet = currencies.OrderBy(a => a.DisplayName).ToList();
-            // Append No Currency options
-            return orderedSet.Concat(CurrencyCultureHelper.GetNoCurrencies());
-        }
-    }
+﻿namespace Aristocrat.Monaco.Application.UI.ViewModels
+{
+    using System;
+    using System.Collections.Concurrent;
+    using System.Collections.Generic;
+    using System.Globalization;
+    using System.Linq;
+    using Application.Helpers;
+    using Localization;
+    using Contracts;
+    using Hardware.Contracts.NoteAcceptor;
+    using Kernel;
+    using Contracts.Currency;
+    using CurrencyDefaultsCurrencyInfo = Localization.CurrencyDefaultsCurrencyInfo;
+
+    [CLSCompliant(false)]
+    public class MachineSetupPageViewModel : MachineSetupViewModelBase
+    {
+        private IDictionary<string, CurrencyDefaultsCurrencyInfo> _currencyDefaults = new ConcurrentDictionary<string, CurrencyDefaultsCurrencyInfo>();
+
+        private readonly IServiceManager _serviceManager;
+        private readonly CurrencyCultureProvider _currencyCultureProvider;
+
+        private INoteAcceptor _noteAcceptor;
+        private bool _requireZeroCredit;
+        private Currency _selectedCurrency;
+        private List<Currency> _currencies;
+
+        public MachineSetupPageViewModel(CurrencyCultureProvider currencyCultureProvider, INoteAcceptor noteAcceptor)
+            : base(true)
+        {
+            _serviceManager = ServiceManager.GetInstance();
+            _currencyCultureProvider = currencyCultureProvider ?? throw new ArgumentNullException(nameof(currencyCultureProvider));
+            _noteAcceptor = noteAcceptor ?? throw new ArgumentNullException(nameof(noteAcceptor));
+
+            if (SerialNumber.EditedValue == "0")
+            {
+                // Don't need to default to 0 for this page
+                SerialNumber.LiveValue = string.Empty;
+            }
+
+            _requireZeroCredit = !PropertiesManager.GetValue(
+                ApplicationConstants.MachineSetupConfigEnterOutOfServiceWithCreditsEnabled,
+                true);
+
+            RequireZeroCreditChangeAllowed = PropertiesManager.GetValue(
+                ApplicationConstants.MachineSetupConfigEnterOutOfServiceWithCreditsEditable,
+                true);
+
+            var configuration = ConfigurationUtilities.GetConfiguration(
+                ApplicationConstants.JurisdictionConfigurationExtensionPath,
+                () =>
+                    new ApplicationConfiguration
+                    {
+                        Currency = new ApplicationConfigurationCurrency { Configurable = false }
+                    });
+            CurrencyChangeAllowed = configuration.Currency.Configurable;
+        }
+
+        public List<Currency> Currencies
+        {
+            get => _currencies;
+            set
+            {
+                _currencies = value;
+                RaisePropertyChanged(nameof(Currencies));
+            }
+        }
+
+        public Currency SelectedCurrency
+        {
+            get => _selectedCurrency;
+            set
+            {
+                if (_selectedCurrency != value)
+                {
+                    _selectedCurrency = value;
+                    RaisePropertyChanged(nameof(SelectedCurrency));
+                }
+            }
+        }
+
+        public bool RequireZeroCredit
+        {
+            get => _requireZeroCredit;
+            set
+            {
+                if (_requireZeroCredit != value)
+                {
+                    _requireZeroCredit = value;
+                    RaisePropertyChanged(nameof(RequireZeroCredit));
+                }
+            }
+        }
+
+        public bool RequireZeroCreditChangeAllowed { get; }
+
+        public bool CurrencyChangeAllowed { get; }
+
+        protected override void Loaded()
+        { 
+            _currencies = new List<Currency>();
+            var currencyCode = PropertiesManager.GetValue(
+                ApplicationConstants.CurrencyId,
+                string.Empty);
+            if (string.IsNullOrEmpty(currencyCode))
+            {
+                currencyCode = CurrencyCultureHelper.GetDefaultCurrencyCode();
+            }
+
+            Logger.Info($"CultureInfo.CurrentCulture.Name {CultureInfo.CurrentCulture.Name} - currencyCode {currencyCode}");
+
+            _currencyDefaults = _currencyCultureProvider.CurrencyDefaultFormat;
+            var currencyDescription = (string)PropertiesManager.GetProperty(
+                ApplicationConstants.CurrencyDescription,
+                string.Empty);
+            _currencies = GetSupportedCurrencies(currencyCode).ToList<Currency>();
+
+            Currencies = _currencies;
+
+            var currency = Currencies.FirstOrDefault(c => c.Description == currencyDescription) ??
+                           Currencies.FirstOrDefault(c => c.IsoCode == currencyCode) ??
+                           Currencies.FirstOrDefault();
+            SelectedCurrency = currency;
+        }
+
+        protected override void SaveChanges()
+        {
+            base.SaveChanges();
+
+            if (SelectedCurrency == null)
+            {
+                // A change made for inspection tool to Save on Next button click broke auto config on this page
+                // It doesn't get loaded before calling save, so none of the currency info is setup correctly
+                Loaded();
+            }
+
+            PropertiesManager.SetProperty(ApplicationConstants.CurrencyDescription, SelectedCurrency.Description);
+            PropertiesManager.SetProperty(ApplicationConstants.CurrencyId, SelectedCurrency.IsoCode);
+            PropertiesManager.SetProperty(
+                ApplicationConstants.MachineSetupConfigEnterOutOfServiceWithCreditsEnabled,
+                !RequireZeroCredit);
+
+            _currencyCultureProvider.Configure();
+        }
+
+        protected override void LoadAutoConfiguration()
+        {
+            string value = null;
+
+            AutoConfigurator.GetValue(ApplicationConstants.Currency, ref value);
+            if (value != null)
+            {
+                var currency = Currencies.FirstOrDefault(c => c.IsoCode == value) ??
+                               Currencies.FirstOrDefault(c => c.Description == value);
+                if (currency != null)
+                {
+                    SelectedCurrency = currency;
+                }
+            }
+
+            value = null;
+            AutoConfigurator.GetValue(ApplicationConstants.RequireZeroCredit, ref value);
+            if (value != null && bool.TryParse(value, out var requireZeroCredit))
+            {
+                RequireZeroCredit = requireZeroCredit;
+            }
+
+            base.LoadAutoConfiguration();
+        }
+
+        private IEnumerable<Currency> GetSupportedCurrencies(string currencyCode)
+        {
+            var currencies = CurrencyCultureHelper.GetSupportedCurrencies(
+                currencyCode,
+                _currencyDefaults,
+                Logger,
+                _noteAcceptor,
+                CurrencyChangeAllowed);
+
+            var orderedSet = currencies.OrderBy(a => a.DisplayName).ToList();
+            // Append No Currency options
+            return orderedSet.Concat(CurrencyCultureHelper.GetNoCurrencies());
+        }
+    }
 }