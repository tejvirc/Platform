--- conflicted
+++ resolved
@@ -1,11738 +1,11730 @@
-<?xml version="1.0" encoding="utf-8"?>
-<root>
-  <!-- 
-    Microsoft ResX Schema 
-    
-    Version 2.0
-    
-    The primary goals of this format is to allow a simple XML format 
-    that is mostly human readable. The generation and parsing of the 
-    various data types are done through the TypeConverter classes 
-    associated with the data types.
-    
-    Example:
-    
-    ... ado.net/XML headers & schema ...
-    <resheader name="resmimetype">text/microsoft-resx</resheader>
-    <resheader name="version">2.0</resheader>
-    <resheader name="reader">System.Resources.ResXResourceReader, System.Windows.Forms, ...</resheader>
-    <resheader name="writer">System.Resources.ResXResourceWriter, System.Windows.Forms, ...</resheader>
-    <data name="Name1"><value>this is my long string</value><comment>this is a comment</comment></data>
-    <data name="Color1" type="System.Drawing.Color, System.Drawing">Blue</data>
-    <data name="Bitmap1" mimetype="application/x-microsoft.net.object.binary.base64">
-        <value>[base64 mime encoded serialized .NET Framework object]</value>
-    </data>
-    <data name="Icon1" type="System.Drawing.Icon, System.Drawing" mimetype="application/x-microsoft.net.object.bytearray.base64">
-        <value>[base64 mime encoded string representing a byte array form of the .NET Framework object]</value>
-        <comment>This is a comment</comment>
-    </data>
-                
-    There are any number of "resheader" rows that contain simple 
-    name/value pairs.
-    
-    Each data row contains a name, and value. The row also contains a 
-    type or mimetype. Type corresponds to a .NET class that support 
-    text/value conversion through the TypeConverter architecture. 
-    Classes that don't support this are serialized and stored with the 
-    mimetype set.
-    
-    The mimetype is used for serialized objects, and tells the 
-    ResXResourceReader how to depersist the object. This is currently not 
-    extensible. For a given mimetype the value must be set accordingly:
-    
-    Note - application/x-microsoft.net.object.binary.base64 is the format 
-    that the ResXResourceWriter will generate, however the reader can 
-    read any of the formats listed below.
-    
-    mimetype: application/x-microsoft.net.object.binary.base64
-    value   : The object must be serialized with 
-            : System.Runtime.Serialization.Formatters.Binary.BinaryFormatter
-            : and then encoded with base64 encoding.
-    
-    mimetype: application/x-microsoft.net.object.soap.base64
-    value   : The object must be serialized with 
-            : System.Runtime.Serialization.Formatters.Soap.SoapFormatter
-            : and then encoded with base64 encoding.
-
-    mimetype: application/x-microsoft.net.object.bytearray.base64
-    value   : The object must be serialized into a byte array 
-            : using a System.ComponentModel.TypeConverter
-            : and then encoded with base64 encoding.
-    -->
-  <xsd:schema id="root" xmlns="" xmlns:xsd="http://www.w3.org/2001/XMLSchema" xmlns:msdata="urn:schemas-microsoft-com:xml-msdata">
-    <xsd:import namespace="http://www.w3.org/XML/1998/namespace" />
-    <xsd:element name="root" msdata:IsDataSet="true">
-      <xsd:complexType>
-        <xsd:choice maxOccurs="unbounded">
-          <xsd:element name="metadata">
-            <xsd:complexType>
-              <xsd:sequence>
-                <xsd:element name="value" type="xsd:string" minOccurs="0" />
-              </xsd:sequence>
-              <xsd:attribute name="name" use="required" type="xsd:string" />
-              <xsd:attribute name="type" type="xsd:string" />
-              <xsd:attribute name="mimetype" type="xsd:string" />
-              <xsd:attribute ref="xml:space" />
-            </xsd:complexType>
-          </xsd:element>
-          <xsd:element name="assembly">
-            <xsd:complexType>
-              <xsd:attribute name="alias" type="xsd:string" />
-              <xsd:attribute name="name" type="xsd:string" />
-            </xsd:complexType>
-          </xsd:element>
-          <xsd:element name="data">
-            <xsd:complexType>
-              <xsd:sequence>
-                <xsd:element name="value" type="xsd:string" minOccurs="0" msdata:Ordinal="1" />
-                <xsd:element name="comment" type="xsd:string" minOccurs="0" msdata:Ordinal="2" />
-              </xsd:sequence>
-              <xsd:attribute name="name" type="xsd:string" use="required" msdata:Ordinal="1" />
-              <xsd:attribute name="type" type="xsd:string" msdata:Ordinal="3" />
-              <xsd:attribute name="mimetype" type="xsd:string" msdata:Ordinal="4" />
-              <xsd:attribute ref="xml:space" />
-            </xsd:complexType>
-          </xsd:element>
-          <xsd:element name="resheader">
-            <xsd:complexType>
-              <xsd:sequence>
-                <xsd:element name="value" type="xsd:string" minOccurs="0" msdata:Ordinal="1" />
-              </xsd:sequence>
-              <xsd:attribute name="name" type="xsd:string" use="required" />
-            </xsd:complexType>
-          </xsd:element>
-        </xsd:choice>
-      </xsd:complexType>
-    </xsd:element>
-  </xsd:schema>
-  <resheader name="resmimetype">
-    <value>text/microsoft-resx</value>
-  </resheader>
-  <resheader name="version">
-    <value>2.0</value>
-  </resheader>
-  <resheader name="reader">
-    <value>System.Resources.ResXResourceReader, System.Windows.Forms, Version=4.0.0.0, Culture=neutral, PublicKeyToken=b77a5c561934e089</value>
-  </resheader>
-  <resheader name="writer">
-    <value>System.Resources.ResXResourceWriter, System.Windows.Forms, Version=4.0.0.0, Culture=neutral, PublicKeyToken=b77a5c561934e089</value>
-  </resheader>
-  <data name="AcceptedText" xml:space="preserve">
-    <value>Accepted</value>
-    <comment>Monaco.Accounting</comment>
-  </data>
-  <data name="AcceptedTimeHeader" xml:space="preserve">
-    <value>ACCEPTED TIME</value>
-    <comment>Monaco.Accounting.UI</comment>
-  </data>
-  <data name="AcceptPreviouslyGoodCertificatePeriod_GreaterThanZero" xml:space="preserve">
-    <value>The accept previously good certificate period must be a number greater than zero.</value>
-    <comment>Aristocrat.Monaco.G2S.UI</comment>
-  </data>
-  <data name="AccountBalanceLabel" xml:space="preserve">
-    <value>Acct Bal</value>
-    <comment>Aristocrat.Monaco.Sas</comment>
-  </data>
-  <data name="AccountingDenom" xml:space="preserve">
-    <value>Accounting Denom</value>
-    <comment>Aristocrat.Monaco.Sas.UI</comment>
-  </data>
-  <data name="AccountTypeHeader" xml:space="preserve">
-    <value>Account Type</value>
-    <comment>Monaco.Accounting.UI</comment>
-  </data>
-  <data name="Acknowledged" xml:space="preserve">
-    <value>Acknowledged</value>
-    <comment>Monaco.Accounting.UI</comment>
-  </data>
-  <data name="ActicationDatetext" xml:space="preserve">
-    <value>VLT Activation Date:</value>
-    <comment>Aristocrat.Monaco.Application</comment>
-  </data>
-  <data name="ActionLabel" xml:space="preserve">
-    <value>Action</value>
-    <comment>Aristocrat.Monaco.Application.UI</comment>
-  </data>
-  <data name="ActivationTimeLabel" xml:space="preserve">
-    <value>Activation Time</value>
-    <comment>Aristocrat.Monaco.Application.UI</comment>
-  </data>
-  <data name="AddinJurisdictionSelection" xml:space="preserve">
-    <value>Select a Jurisdiction</value>
-    <comment>Aristocrat.Monaco.Application.UI</comment>
-  </data>
-  <data name="AddinProtocolSelection" xml:space="preserve">
-    <value>Select a Protocol Configuration</value>
-    <comment>Aristocrat.Monaco.Application.UI</comment>
-  </data>
-  <data name="Address1" xml:space="preserve">
-    <value>Address1</value>
-    <comment>Aristocrat.Monaco.Sas</comment>
-  </data>
-  <data name="Address2" xml:space="preserve">
-    <value>Address2</value>
-    <comment>Aristocrat.Monaco.Sas</comment>
-  </data>
-  <data name="AddressLabel" xml:space="preserve">
-    <value>SAS Address</value>
-    <comment>Aristocrat.Monaco.Sas.UI</comment>
-  </data>
-  <data name="AddressLine1Label" xml:space="preserve">
-    <value>Address Line 1</value>
-    <comment>Aristocrat.Monaco.Application.UI</comment>
-  </data>
-  <data name="AddressLine2Label" xml:space="preserve">
-    <value>Address Line 2</value>
-    <comment>Aristocrat.Monaco.Application.UI</comment>
-  </data>
-  <data name="AddressNotValid" xml:space="preserve">
-    <value>Address not valid</value>
-    <comment>Aristocrat.Monaco.Application.UI</comment>
-  </data>
-  <data name="AddSAPLevel" xml:space="preserve">
-    <value>Add Level</value>
-    <comment>Aristocrat.Monaco.Gaming.UI</comment>
-  </data>
-  <data name="AdvancedFundsTransferLabel" xml:space="preserve">
-    <value>SAS Advanced Funds Transfer</value>
-    <comment>Aristocrat.Monaco.Sas.UI</comment>
-  </data>
-  <data name="AftBonusingEnabledLabel" xml:space="preserve">
-    <value>AFT Bonusing Allowed</value>
-    <comment>Aristocrat.Monaco.Sas.UI</comment>
-  </data>
-  <data name="AftCashableBonusLabel" xml:space="preserve">
-    <value>Cashable Bonus</value>
-    <comment>Aristocrat.Monaco.Gaming.UI</comment>
-  </data>
-  <data name="AftFeatureLabel" xml:space="preserve">
-    <value>AFT</value>
-    <comment>Aristocrat.Monaco.Sas.UI</comment>
-  </data>
-  <data name="AftInLabel" xml:space="preserve">
-    <value>AFT In</value>
-    <comment>Aristocrat.Monaco.Sas.UI</comment>
-  </data>
-  <data name="AftLockMessage" xml:space="preserve">
-    <value>Please Wait...</value>
-    <comment>Aristocrat.Monaco.Sas</comment>
-  </data>
-  <data name="AftNonCashableBonusLabel" xml:space="preserve">
-    <value>Non-Cashable Bonus</value>
-    <comment>Aristocrat.Monaco.Gaming.UI</comment>
-  </data>
-  <data name="AftOutLabel" xml:space="preserve">
-    <value>AFT Out</value>
-    <comment>Aristocrat.Monaco.Sas.UI</comment>
-  </data>
-  <data name="AftPartialTransfersAllowedLabel" xml:space="preserve">
-    <value>Partial Transfers Allowed</value>
-    <comment>Aristocrat.Monaco.Sas.UI</comment>
-  </data>
-  <data name="AftPortLabel" xml:space="preserve">
-    <value>AFT Port</value>
-    <comment>Aristocrat.Monaco.Sas.UI</comment>
-  </data>
-  <data name="AftPromotionalBonusLabel" xml:space="preserve">
-    <value>Promotional Bonus</value>
-    <comment>Aristocrat.Monaco.Gaming.UI</comment>
-  </data>
-  <data name="AFTTitleLabel" xml:space="preserve">
-    <value>SAS AFT Configuration</value>
-    <comment>Aristocrat.Monaco.Sas.UI</comment>
-  </data>
-  <data name="AftTransferLimitLabel" xml:space="preserve">
-    <value>AFT Transfer Limit</value>
-    <comment>Aristocrat.Monaco.Sas.UI</comment>
-  </data>
-  <data name="AftWinAmountToHostTransfersEnabledLabel" xml:space="preserve">
-    <value>AFT Win To Host Allowed</value>
-    <comment>Aristocrat.Monaco.Sas.UI</comment>
-  </data>
-  <data name="Alert" xml:space="preserve">
-    <value>Alert</value>
-    <comment>Aristocrat.Monaco.Gaming.UI</comment>
-  </data>
-  <data name="AllGamesDisabled" xml:space="preserve">
-    <value>No Games Enabled</value>
-    <comment>Aristocrat.Monaco.Gaming</comment>
-  </data>
-  <data name="AllLogsWindowTitle" xml:space="preserve">
-    <value>All</value>
-    <comment>Monaco.Accounting.UI</comment>
-  </data>
-  <data name="AllowCreditUnderLimit" xml:space="preserve">
-    <value>Allow Credit Under Limit</value>
-    <comment>Monaco.Accounting.UI</comment>
-  </data>
-  <data name="AllowNonCashableVoucherOut" xml:space="preserve">
-    <value>Allow Non-Cashable Voucher Out</value>
-    <comment>Monaco.Accounting.UI</comment>
-  </data>
-  <data name="AllowVoucherIn" xml:space="preserve">
-    <value>Allow Voucher In</value>
-    <comment>Monaco.Accounting.UI</comment>
-  </data>
-  <data name="EnableMachineReserve" xml:space="preserve">
-    <value>Enable Player Reserve Machine</value>
-    <comment>Aristocrat.Monaco.Gaming.UI</comment>
-  </data>
-  <data name="AllowVoucherOut" xml:space="preserve">
-    <value>Allow Voucher Out</value>
-    <comment>Monaco.Accounting.UI</comment>
-  </data>
-  <data name="AlteredMediaPageLoaderText" xml:space="preserve">
-    <value>Altered Media</value>
-    <comment>Aristocrat.Monaco.Application.UI</comment>
-  </data>
-  <data name="Amount" xml:space="preserve">
-    <value>Amount</value>
-    <comment>Monaco.Accounting</comment>
-  </data>
-  <data name="AmountCreditedHeader" xml:space="preserve">
-    <value>AMOUNT CREDITED</value>
-    <comment>Monaco.Accounting.UI</comment>
-  </data>
-  <data name="AmountHeader" xml:space="preserve">
-    <value>AMOUNT</value>
-    <comment>Monaco.Accounting.UI</comment>
-  </data>
-  <data name="AmountIn" xml:space="preserve">
-    <value>Money In</value>
-    <comment>Aristocrat.Monaco.Gaming.UI</comment>
-  </data>
-  <data name="AmountInText" xml:space="preserve">
-    <value>Amount In</value>
-    <comment>Aristocrat.Monaco.Application</comment>
-  </data>
-  <data name="AmountOut" xml:space="preserve">
-    <value>Money Out</value>
-    <comment>Aristocrat.Monaco.Gaming.UI</comment>
-  </data>
-  <data name="AmountOutText" xml:space="preserve">
-    <value>Amount Out</value>
-    <comment>Aristocrat.Monaco.Application</comment>
-  </data>
-  <data name="And" xml:space="preserve">
-    <value>and</value>
-    <comment>Aristocrat.Monaco.Common</comment>
-  </data>
-  <data name="ApplyingScripts" xml:space="preserve">
-    <value>Applying changes</value>
-    <comment>Aristocrat.Monaco.G2S</comment>
-  </data>
-  <data name="ApplyLabel" xml:space="preserve">
-    <value>Apply</value>
-    <comment>Aristocrat.Monaco.Gaming.UI</comment>
-  </data>
-  <data name="AreaId" xml:space="preserve">
-    <value>Area ID</value>
-    <comment>Aristocrat.Monaco.G2S.UI</comment>
-  </data>
-  <data name="AreaTooLong" xml:space="preserve">
-    <value>Area must be less than {0} characters</value>
-    <comment>Aristocrat.Monaco.Application.UI</comment>
-  </data>
-  <data name="ArgMustBeDriveLetterOrRootDirErrorMessageTemplate" xml:space="preserve">
-    <value>{0} must be drive letter or root directory.</value>
-    <comment>Aristocrat.Monaco.G2S.Common</comment>
-  </data>
-  <data name="AssetNumber" xml:space="preserve">
-    <value>Asset Number</value>
-    <comment>Monaco.Accounting.Contracts</comment>
-  </data>
-  <data name="AssetNumberLabel" xml:space="preserve">
-    <value>EGM</value>
-    <comment>Aristocrat.Monaco.Sas</comment>
-  </data>
-  <data name="AssetNumberScreenDescription" xml:space="preserve">
-    <value>SAS Asset Number</value>
-    <comment>Aristocrat.Monaco.Sas.UI</comment>
-  </data>
-  <data name="AttendantPaidBonusAwardsLabel" xml:space="preserve">
-    <value>Attendant Paid Bonus Awards</value>
-    <comment>Aristocrat.Monaco.Gaming.UI</comment>
-  </data>
-  <data name="AttendantPaidBonusTotalLabel" xml:space="preserve">
-    <value>Total Attendant Paid Bonus</value>
-    <comment>Aristocrat.Monaco.Gaming.UI</comment>
-  </data>
-  <data name="AttractModeOptions" xml:space="preserve">
-    <value>Attract Mode Options</value>
-    <comment>Aristocrat.Monaco.Gaming.UI</comment>
-  </data>
-  <data name="AudioConnected" xml:space="preserve">
-    <value>Audio Connected - Restart Required</value>
-    <comment>Aristocrat.Monaco.Hardware</comment>
-  </data>
-  <data name="AudioDisconnect" xml:space="preserve">
-    <value>Audio Device Disconnected</value>
-    <comment>Aristocrat.Monaco.Hardware</comment>
-  </data>
-  <data name="AuditSlipCurrentCreditsText" xml:space="preserve">
-    <value>Current Credit Balance</value>
-    <comment>Aristocrat.Monaco.Gaming</comment>
-  </data>
-  <data name="AuditSlipCurrentCreditWagerText" xml:space="preserve">
-    <value>Current Credit Wager</value>
-    <comment>Aristocrat.Monaco.Gaming</comment>
-  </data>
-  <data name="AuditSlipCurrentWagerText" xml:space="preserve">
-    <value>Current Wager</value>
-    <comment>Aristocrat.Monaco.Gaming</comment>
-  </data>
-  <data name="AuditSlipMasterMetersText" xml:space="preserve">
-    <value>MASTER METER</value>
-    <comment>Aristocrat.Monaco.Gaming</comment>
-  </data>
-  <data name="AuditSlipNumberText" xml:space="preserve">
-    <value>Audit Slip #</value>
-    <comment>Aristocrat.Monaco.Gaming</comment>
-  </data>
-  <data name="AuditSlipPeriodMetersText" xml:space="preserve">
-    <value>PERIOD METER</value>
-    <comment>Aristocrat.Monaco.Gaming</comment>
-  </data>
-  <data name="AuditSlipTitleFormat" xml:space="preserve">
-    <value>{0} ACCESS</value>
-    <comment>Aristocrat.Monaco.Gaming</comment>
-  </data>
-  <data name="AuditTicketTitle" xml:space="preserve">
-    <value>AUDIT TICKET</value>
-    <comment>Aristocrat.Monaco.Application</comment>
-  </data>
-  <data name="AuthenticatingTerminal" xml:space="preserve">
-    <value>Authenticating Terminal</value>
-    <comment>Aristocrat.Monaco.Hardware</comment>
-  </data>
-  <data name="AuthenticationInformation" xml:space="preserve">
-    <value>Authentication Information</value>
-    <comment>Aristocrat.Monaco.Application.UI</comment>
-  </data>
-  <data name="AutoHold" xml:space="preserve">
-    <value>Auto Hold</value>
-    <comment>Aristocrat.Monaco.Gaming.UI</comment>
-  </data>
-  <data name="AutoPlay" xml:space="preserve">
-    <value>Auto Play</value>
-    <comment>Aristocrat.Monaco.Gaming.UI</comment>
-  </data>
-  <data name="Backspace" xml:space="preserve">
-    <value>Backspace</value>
-    <comment>Aristocrat.Monaco.UI.Common</comment>
-  </data>
-  <data name="BackText" xml:space="preserve">
-    <value>Back</value>
-    <comment>Aristocrat.Monaco.Application.UI</comment>
-  </data>
-  <data name="BankId" xml:space="preserve">
-    <value>Bank ID</value>
-    <comment>Aristocrat.Monaco.G2S.UI</comment>
-  </data>
-  <data name="BankText" xml:space="preserve">
-    <value>Bank ID</value>
-    <comment>Aristocrat.Monaco.Application.UI</comment>
-  </data>
-  <data name="BankTooLong" xml:space="preserve">
-    <value>Bank must be less than {0} characters</value>
-    <comment>Aristocrat.Monaco.Application.UI</comment>
-  </data>
-  <data name="BarcodeType" xml:space="preserve">
-    <value>Barcode Type</value>
-    <comment>Monaco.Accounting.UI</comment>
-  </data>
-  <data name="BaseGameRTP" xml:space="preserve">
-    <value>Base Game RTP</value>
-    <comment>Aristocrat.Monaco.Gaming.UI</comment>
-  </data>
-  <data name="BashButtonLamp" xml:space="preserve">
-    <value>Bash/Play Button</value>
-    <comment>Aristocrat.Monaco.Application.UI</comment>
-  </data>
-  <data name="BashButtonText" xml:space="preserve">
-    <value>Play</value>
-    <comment>Aristocrat.Monaco.Application.UI</comment>
-  </data>
-  <data name="BasicHandpayReporting" xml:space="preserve">
-    <value>Basic Handpay Reporting</value>
-    <comment>Aristocrat.Monaco.Sas.UI</comment>
-  </data>
-  <data name="BatteriesLabel" xml:space="preserve">
-    <value>Batteries</value>
-    <comment>Aristocrat.Monaco.Application.UI</comment>
-  </data>
-  <data name="BatteryInitialStatus" xml:space="preserve">
-    <value>Testing...</value>
-    <comment>Aristocrat.Monaco.Application.UI</comment>
-  </data>
-  <data name="BatteryLabel" xml:space="preserve">
-    <value>Battery</value>
-    <comment>Aristocrat.Monaco.Application.UI</comment>
-  </data>
-  <data name="BeforeGameStart" xml:space="preserve">
-    <value>Before Game Start</value>
-    <comment>Aristocrat.Monaco.Gaming.UI</comment>
-  </data>
-  <data name="BeforeNextGame" xml:space="preserve">
-    <value>Before Next Game</value>
-    <comment>Aristocrat.Monaco.Gaming.UI</comment>
-  </data>
-  <data name="Behavior" xml:space="preserve">
-    <value>Behavior</value>
-    <comment>Monaco.Accounting.UI</comment>
-  </data>
-  <data name="BellLabel" xml:space="preserve">
-    <value>Bell</value>
-    <comment>Aristocrat.Monaco.Application.UI</comment>
-  </data>
-  <data name="BellyDoorClosed" xml:space="preserve">
-    <value>Belly Door Closed</value>
-    <comment>Aristocrat.Monaco.Application</comment>
-  </data>
-  <data name="BellyDoorIsOpen" xml:space="preserve">
-    <value>Belly Door is Open</value>
-    <comment>Aristocrat.Monaco.Application</comment>
-  </data>
-  <data name="BellyDoorName" xml:space="preserve">
-    <value>Belly Door</value>
-    <comment>Aristocrat.Monaco.Application</comment>
-  </data>
-  <data name="BetOption" xml:space="preserve">
-    <value>Bet Option</value>
-    <comment>Aristocrat.Monaco.Gaming.UI</comment>
-  </data>
-  <data name="BillAcceptanceLimit" xml:space="preserve">
-    <value>Bill Acceptance Limit</value>
-    <comment>Aristocrat.Monaco.Application.UI</comment>
-  </data>
-  <data name="BillAccepted" xml:space="preserve">
-    <value>Bill Accepted -</value>
-    <comment>Monaco.Accounting</comment>
-  </data>
-  <data name="BillEventLogTicket" xml:space="preserve">
-    <value>HISTORY - BILLS IN</value>
-    <comment>Monaco.Accounting</comment>
-  </data>
-  <data name="BillEventsLogsWindowTitle" xml:space="preserve">
-    <value>Bill In</value>
-    <comment>Monaco.Accounting.UI</comment>
-  </data>
-  <data name="BillInserted" xml:space="preserve">
-    <value>Bill Inserted</value>
-    <comment>Aristocrat.Monaco.Application.UI</comment>
-  </data>
-  <data name="Billion" xml:space="preserve">
-    <value>Billion</value>
-    <comment>Aristocrat.Monaco.Common</comment>
-  </data>
-  <data name="BillRejected" xml:space="preserve">
-    <value>Bill Rejected</value>
-    <comment>Monaco.Accounting</comment>
-  </data>
-  <data name="Bills" xml:space="preserve">
-    <value>Bills</value>
-    <comment>Monaco.Accounting.UI</comment>
-  </data>
-  <data name="BillTransactionName" xml:space="preserve">
-    <value>Cash In</value>
-    <comment>Monaco.Accounting</comment>
-  </data>
-  <data name="BillValidatorText" xml:space="preserve">
-    <value>Bill Validator:</value>
-    <comment>Aristocrat.Monaco.Application</comment>
-  </data>
-  <data name="BIOSPackageDescription" xml:space="preserve">
-    <value>ATI BIOS</value>
-    <comment>Aristocrat.Monaco.Hardware</comment>
-  </data>
-  <data name="BiosVersion" xml:space="preserve">
-    <value>BIOS Version</value>
-    <comment>Aristocrat.Monaco.Application</comment>
-  </data>
-  <data name="Blackjack" xml:space="preserve">
-    <value>Blackjack</value>
-    <comment>Aristocrat.Monaco.Gaming.UI</comment>
-  </data>
-  <data name="BlackjackGamesOptions" xml:space="preserve">
-    <value>Blackjack Games Options</value>
-    <comment>Aristocrat.Monaco.Gaming.UI</comment>
-  </data>
-  <data name="BlendedHold" xml:space="preserve">
-    <value>Blended Hold</value>
-    <comment>Aristocrat.Monaco.Gaming.UI</comment>
-  </data>
-  <data name="BlendedRTP" xml:space="preserve">
-    <value>Blended RTP</value>
-    <comment>Aristocrat.Monaco.Gaming.UI</comment>
-  </data>
-  <data name="BlockAlreadyExistsErrorMessageTemplate" xml:space="preserve">
-    <value>Block '{0}' already exists.</value>
-    <comment>Aristocrat.Monaco.Hardware</comment>
-  </data>
-  <data name="BlockFieldNotFoundByNameErrorMessageTemplate" xml:space="preserve">
-    <value>Block field not found with name={0}.</value>
-    <comment>Aristocrat.Monaco.Hardware</comment>
-  </data>
-  <data name="BlockNotFoundByIdErrorMessageTemplate" xml:space="preserve">
-    <value>Block not found with Id={0}.</value>
-    <comment>Aristocrat.Monaco.Hardware</comment>
-  </data>
-  <data name="BlockNotFoundByNameErrorMessageTemplate" xml:space="preserve">
-    <value>Block with name={0} was not found.</value>
-    <comment>Aristocrat.Monaco.Hardware</comment>
-  </data>
-  <data name="Bonus" xml:space="preserve">
-    <value>Bonus</value>
-    <comment>Aristocrat.Monaco.Gaming.UI</comment>
-  </data>
-  <data name="BonusAwardTitle" xml:space="preserve">
-    <value>Bonus Award -</value>
-    <comment>Aristocrat.Monaco.Gaming</comment>
-  </data>
-  <data name="BonusBet" xml:space="preserve">
-    <value>Bonus Bet</value>
-    <comment>Aristocrat.Monaco.Gaming.UI</comment>
-  </data>
-  <data name="BonusInfoButtonText" xml:space="preserve">
-    <value>Bonus Info</value>
-    <comment>Aristocrat.Monaco.Gaming.UI</comment>
-  </data>
-  <data name="BonusInfoDenomination" xml:space="preserve">
-    <value>Denomination:</value>
-    <comment>Aristocrat.Monaco.Gaming.UI</comment>
-  </data>
-  <data name="BonusInfoDisabledBankNotZeroText" xml:space="preserve">
-    <value>Bonus Info is only available where there are no credits on the machine</value>
-    <comment>Aristocrat.Monaco.Gaming.UI</comment>
-  </data>
-  <data name="BonusInfoDisabledGamePlayed" xml:space="preserve">
-    <value>Bonus Info is not available once a game has been played</value>
-    <comment>Aristocrat.Monaco.Gaming.UI</comment>
-  </data>
-  <data name="BonusInfoDisabledInGameRound" xml:space="preserve">
-    <value>Bonus Info is not available during a game round</value>
-    <comment>Aristocrat.Monaco.Gaming.UI</comment>
-  </data>
-  <data name="BonusInfoDisabledInGameText" xml:space="preserve">
-    <value>Bonus Info is only available from the Chooser Screen</value>
-    <comment>Aristocrat.Monaco.Gaming.UI</comment>
-  </data>
-  <data name="BonusInfoDisabledUnlessJackpotKey" xml:space="preserve">
-    <value>Jackpot Key must be turned to access Bonus Info</value>
-    <comment>Aristocrat.Monaco.Gaming.UI</comment>
-  </data>
-  <data name="BonusInfoDisabledUnlessLogicDoorOpenText" xml:space="preserve">
-    <value>Logic Door must be open to access Bonus Info</value>
-    <comment>Aristocrat.Monaco.Gaming.UI</comment>
-  </data>
-  <data name="BonusInfoNameColumn" xml:space="preserve">
-    <value>Name</value>
-    <comment>Aristocrat.Monaco.Gaming.UI</comment>
-  </data>
-  <data name="BonusInfoOverflowColumn" xml:space="preserve">
-    <value>Overflow</value>
-    <comment>Aristocrat.Monaco.Gaming.UI</comment>
-  </data>
-  <data name="BonusInfoResidualColumn" xml:space="preserve">
-    <value>Residual</value>
-    <comment>Aristocrat.Monaco.Gaming.UI</comment>
-  </data>
-  <data name="BonusInfoTitle" xml:space="preserve">
-    <value>Bonus Info:</value>
-    <comment>Aristocrat.Monaco.Gaming.UI</comment>
-  </data>
-  <data name="BonusState" xml:space="preserve">
-    <value>Bonus State</value>
-    <comment>Aristocrat.Monaco.Gaming.UI</comment>
-  </data>
-  <data name="BonusTransactionName" xml:space="preserve">
-    <value>Bonus</value>
-    <comment>Aristocrat.Monaco.Gaming.Contracts</comment>
-  </data>
-  <data name="BottomButton" xml:space="preserve">
-    <value>Bottom</value>
-    <comment>Monaco.Accounting.UI</comment>
-  </data>
-  <data name="BufferSizeOutOfRangeErrorMessageTemplate" xml:space="preserve">
-    <value>BufferSize = {0} out of range.</value>
-    <comment>Aristocrat.Monaco.G2S.Common</comment>
-  </data>
-  <data name="BulkEditDevices" xml:space="preserve">
-    <value>Bulk Edit Devices</value>
-    <comment>Aristocrat.Monaco.G2S.UI</comment>
-  </data>
-  <data name="BulkWager" xml:space="preserve">
-    <value>Bulk Wager</value>
-    <comment>Aristocrat.Monaco.Gaming.UI</comment>
-  </data>
-  <data name="Button10Text" xml:space="preserve">
-    <value>Bet 3</value>
-    <comment>Aristocrat.Monaco.Application.UI</comment>
-  </data>
-  <data name="Button11Text" xml:space="preserve">
-    <value>Bet 4</value>
-    <comment>Aristocrat.Monaco.Application.UI</comment>
-  </data>
-  <data name="Button12Text" xml:space="preserve">
-    <value>Bet 5</value>
-    <comment>Aristocrat.Monaco.Application.UI</comment>
-  </data>
-  <data name="CashOut" xml:space="preserve">
-    <value>CashOut</value>
-    <comment>Aristocrat.Monaco.Application.UI</comment>
-  </data>
-  <data name="Button2Text" xml:space="preserve">
-    <value>Line 1</value>
-    <comment>Aristocrat.Monaco.Application.UI</comment>
-  </data>
-  <data name="Button3Text" xml:space="preserve">
-    <value>Line 2</value>
-    <comment>Aristocrat.Monaco.Application.UI</comment>
-  </data>
-  <data name="Button4Text" xml:space="preserve">
-    <value>Line 3</value>
-    <comment>Aristocrat.Monaco.Application.UI</comment>
-  </data>
-  <data name="Button5Text" xml:space="preserve">
-    <value>Line 4</value>
-    <comment>Aristocrat.Monaco.Application.UI</comment>
-  </data>
-  <data name="Button6Text" xml:space="preserve">
-    <value>Line 5</value>
-    <comment>Aristocrat.Monaco.Application.UI</comment>
-  </data>
-  <data name="Button7Text" xml:space="preserve">
-    <value>Service</value>
-    <comment>Aristocrat.Monaco.Application.UI</comment>
-  </data>
-  <data name="Button8Text" xml:space="preserve">
-    <value>Bet 1</value>
-    <comment>Aristocrat.Monaco.Application.UI</comment>
-  </data>
-  <data name="Button9Text" xml:space="preserve">
-    <value>Bet 2</value>
-    <comment>Aristocrat.Monaco.Application.UI</comment>
-  </data>
-  <data name="ButtonDeck" xml:space="preserve">
-    <value>Button Deck</value>
-    <comment>Aristocrat.Monaco.Application.UI</comment>
-  </data>
-  <data name="ButtonDeckDisconnected" xml:space="preserve">
-    <value>Button Deck Disconnected</value>
-    <comment>Aristocrat.Monaco.Application</comment>
-  </data>
-  <data name="ButtonPressed" xml:space="preserve">
-    <value>Pressed</value>
-    <comment>Aristocrat.Monaco.Application.UI</comment>
-  </data>
-  <data name="ButtonsLabel" xml:space="preserve">
-    <value>Buttons</value>
-    <comment>Aristocrat.Monaco.Application.UI</comment>
-  </data>
-  <data name="Buttons_GetThumbprint" xml:space="preserve">
-    <value>See CA Certificate Thumbprint</value>
-    <comment>Aristocrat.Monaco.G2S.UI</comment>
-  </data>
-  <data name="Buttons_SaveConfiguration" xml:space="preserve">
-    <value>Save Configuration</value>
-    <comment>Aristocrat.Monaco.G2S.UI</comment>
-  </data>
-  <data name="Buttons_StartEnrollment" xml:space="preserve">
-    <value>Request Certificate</value>
-    <comment>Aristocrat.Monaco.G2S.UI</comment>
-  </data>
-  <data name="Buttons_UseThis" xml:space="preserve">
-    <value>Use</value>
-    <comment>Aristocrat.Monaco.G2S.UI</comment>
-  </data>
-  <data name="ButtonTest" xml:space="preserve">
-    <value>Button Test</value>
-    <comment>Aristocrat.Monaco.Application.UI</comment>
-  </data>
-  <data name="ButtonTestInstructions" xml:space="preserve">
-    <value>Press any button...</value>
-    <comment>Aristocrat.Monaco.Application.UI</comment>
-  </data>
-  <data name="ByGameType" xml:space="preserve">
-    <value>By Game Type</value>
-    <comment>Aristocrat.Monaco.Gaming.UI</comment>
-  </data>
-  <data name="BytesReceivedLabel" xml:space="preserve">
-    <value>Bytes Received</value>
-    <comment>Aristocrat.Monaco.Application.UI</comment>
-  </data>
-  <data name="BytesSentLabel" xml:space="preserve">
-    <value>Bytes Sent</value>
-    <comment>Aristocrat.Monaco.Application.UI</comment>
-  </data>
-  <data name="CalculateSignatures" xml:space="preserve">
-    <value>Calculate Signatures</value>
-    <comment>Aristocrat.Monaco.Application.UI</comment>
-  </data>
-  <data name="Calculating" xml:space="preserve">
-    <value> ...</value>
-    <comment>Aristocrat.Monaco.Application.UI</comment>
-  </data>
-  <data name="CalibrationText" xml:space="preserve">
-    <value>Push the PLAY button to calibrate the touch screens</value>
-    <comment>Aristocrat.Monaco.Application.UI</comment>
-  </data>
-  <data name="CallAttendantText" xml:space="preserve">
-    <value>Call the attendant</value>
-    <comment>Aristocrat.Monaco.Gaming.UI</comment>
-  </data>
-  <data name="CallMethodAfterCloseStreamErrorMessage" xml:space="preserve">
-    <value>Methods were called after the stream was closed.</value>
-    <comment>Aristocrat.Monaco.G2S.Common</comment>
-  </data>
-  <data name="Cancel" xml:space="preserve">
-    <value>Cancel</value>
-    <comment>Aristocrat.Monaco.Application.UI</comment>
-  </data>
-  <data name="CancelCreditPending" xml:space="preserve">
-    <value>Handpay Pending - Call Attendant</value>
-    <comment>Monaco.Accounting</comment>
-  </data>
-  <data name="CancelCreditsHandpayReprintTicket" xml:space="preserve">
-    <value>{0} REPRINT</value>
-    <comment>Monaco.Accounting.Contracts</comment>
-  </data>
-  <data name="CanceledCreditsTransactionName" xml:space="preserve">
-    <value>Cancelled Credits</value>
-    <comment>Monaco.Accounting</comment>
-  </data>
-  <data name="CanceledHandpaidLabelContent" xml:space="preserve">
-    <value>Cancelled Credits Hand Paid</value>
-    <comment>Monaco.Accounting.UI</comment>
-  </data>
-  <data name="CancelPrintButtonText" xml:space="preserve">
-    <value>Cancel Print</value>
-    <comment>Monaco.Accounting.UI</comment>
-  </data>
-  <data name="CancelPrintingTicketText" xml:space="preserve">
-    <value>Cancel Printing Ticket</value>
-    <comment>Aristocrat.Monaco.Gaming.UI</comment>
-  </data>
-  <data name="CannotChangeGameDuringPlay" xml:space="preserve">
-    <value>Cannot change game(s) while in game play</value>
-    <comment>Aristocrat.Monaco.Gaming.UI</comment>
-  </data>
-  <data name="CardInsertedText" xml:space="preserve">
-    <value>Card Inserted</value>
-    <comment>Aristocrat.Monaco.Application.UI</comment>
-  </data>
-  <data name="CardRemovedText" xml:space="preserve">
-    <value>Card Removed</value>
-    <comment>Aristocrat.Monaco.Application.UI</comment>
-  </data>
-  <data name="Cashable" xml:space="preserve">
-    <value>Cashable</value>
-    <comment>Monaco.Accounting.UI</comment>
-  </data>
-  <data name="CashAmount" xml:space="preserve">
-    <value>CASH AMOUNT</value>
-    <comment>Aristocrat.Monaco.Gaming.UI</comment>
-  </data>
-  <data name="CashableAmount" xml:space="preserve">
-    <value>Cashable Amount</value>
-    <comment>Aristocrat.Monaco.Gaming.UI</comment>
-  </data>
-  <data name="CashableHandpaidLabelContent" xml:space="preserve">
-    <value>Cashable Hand Paid</value>
-    <comment>Monaco.Accounting.UI</comment>
-  </data>
-  <data name="CashableHeader" xml:space="preserve">
-    <value>CASHABLE</value>
-    <comment>Monaco.Accounting.UI</comment>
-  </data>
-  <data name="CashableKeyedOffCreditsLabel" xml:space="preserve">
-    <value>Cashable Keyed Off Credits</value>
-    <comment>Monaco.Accounting.UI</comment>
-  </data>
-  <data name="CashableKeyedOnCreditsLabel" xml:space="preserve">
-    <value>Cashable Keyed On Credits</value>
-    <comment>Monaco.Accounting.UI</comment>
-  </data>
-  <data name="CashablePromoKeyedOffCreditsLabel" xml:space="preserve">
-    <value>Cashable Promotional Keyed Off Credits</value>
-    <comment>Monaco.Accounting.UI</comment>
-  </data>
-  <data name="CashablePromoKeyedOnCreditsLabel" xml:space="preserve">
-    <value>Cashable Promotional Keyed On Credits</value>
-    <comment>Monaco.Accounting.UI</comment>
-  </data>
-  <data name="CashablePromotion" xml:space="preserve">
-    <value>Cashable Promotion</value>
-    <comment>Monaco.Accounting.UI</comment>
-  </data>
-  <data name="CashablePromotional" xml:space="preserve">
-    <value>Cashable Promotional</value>
-    <comment>Monaco.Accounting.UI</comment>
-  </data>
-  <data name="CashablePromoVoucherInLabelContent" xml:space="preserve">
-    <value>Cashable Promotional Voucher In</value>
-    <comment>Monaco.Accounting.UI</comment>
-  </data>
-  <data name="CashablePromoVoucherOutLabelContent" xml:space="preserve">
-    <value>Cashable Promotional Voucher Out</value>
-    <comment>Monaco.Accounting.UI</comment>
-  </data>
-  <data name="CashablePromoWatOffLabelContent" xml:space="preserve">
-    <value>Cashable Promotional Transfer Out</value>
-    <comment>Monaco.Accounting.UI</comment>
-  </data>
-  <data name="CashablePromoWatOnLabelContent" xml:space="preserve">
-    <value>Cashable Promotional Transfer In</value>
-    <comment>Monaco.Accounting.UI</comment>
-  </data>
-  <data name="CashableVoucherInLabelContent" xml:space="preserve">
-    <value>Cashable Voucher In</value>
-    <comment>Monaco.Accounting.UI</comment>
-  </data>
-  <data name="CashableVoucherOutLabelContent" xml:space="preserve">
-    <value>Cashable Voucher Out</value>
-    <comment>Monaco.Accounting.UI</comment>
-  </data>
-  <data name="CashableWatOffLabelContent" xml:space="preserve">
-    <value>Cashable Transfer Out</value>
-    <comment>Monaco.Accounting.UI</comment>
-  </data>
-  <data name="CashableWatOnLabelContent" xml:space="preserve">
-    <value>Cashable Transfer In</value>
-    <comment>Monaco.Accounting.UI</comment>
-  </data>
-  <data name="CashDoorClosed" xml:space="preserve">
-    <value>Stacker Door Closed</value>
-    <comment>Aristocrat.Monaco.Application</comment>
-  </data>
-  <data name="CashDoorIsOpen" xml:space="preserve">
-    <value>Stacker Door is Open</value>
-    <comment>Aristocrat.Monaco.Application</comment>
-  </data>
-  <data name="CashDoorName" xml:space="preserve">
-    <value>Stacker Door</value>
-    <comment>Aristocrat.Monaco.Application</comment>
-  </data>
-  <data name="CashingOutText" xml:space="preserve">
-    <value>Printing Ticket...</value>
-    <comment>Aristocrat.Monaco.Gaming.UI</comment>
-  </data>
-  <data name="CashInText" xml:space="preserve">
-    <value>Cash In</value>
-    <comment>Aristocrat.Monaco.Gaming</comment>
-  </data>
-  <data name="CashOutHandpayKeyedOff" xml:space="preserve">
-    <value>Cashout Handpay Paid {0}</value>
-    <comment>Monaco.Accounting</comment>
-  </data>
-  <data name="CashOutText" xml:space="preserve">
-    <value>Cash Out</value>
-    <comment>Aristocrat.Monaco.Gaming</comment>
-  </data>
-  <data name="CashoutTicket" xml:space="preserve">
-    <value>CASHOUT TICKET</value>
-    <comment>Monaco.Accounting.Contracts</comment>
-  </data>
-  <data name="CashoutTicketReprint" xml:space="preserve">
-    <value>CASHOUT TICKET REPRINT</value>
-    <comment>Monaco.Accounting.Contracts</comment>
-  </data>
-  <data name="CashSlipEventLogTicket" xml:space="preserve">
-    <value>HISTORY - TICKETS OUT</value>
-    <comment>Monaco.Accounting</comment>
-  </data>
-  <data name="CashSlipEventLogTicketTitle" xml:space="preserve">
-    <value>CASH SLIP EVENT LOG</value>
-    <comment>Monaco.Accounting</comment>
-  </data>
-  <data name="CashTicket" xml:space="preserve">
-    <value>Cash Ticket</value>
-    <comment>Aristocrat.Monaco.Sas</comment>
-  </data>
-  <data name="CashWageredText" xml:space="preserve">
-    <value>Bet</value>
-    <comment>Aristocrat.Monaco.Gaming</comment>
-  </data>
-  <data name="CashWinTicket" xml:space="preserve">
-    <value>CASHWIN TICKET</value>
-    <comment>Monaco.Accounting.Contracts</comment>
-  </data>
-  <data name="CashWinTicketReprint" xml:space="preserve">
-    <value>CASHWIN TICKET REPRINT</value>
-    <comment>Monaco.Accounting.Contracts</comment>
-  </data>
-  <data name="CashWonText" xml:space="preserve">
-    <value>Cash Won</value>
-    <comment>Aristocrat.Monaco.Gaming</comment>
-  </data>
-  <data name="CasinoAddressText" xml:space="preserve">
-    <value>Address</value>
-    <comment>Aristocrat.Monaco.Application</comment>
-  </data>
-  <data name="CasinoNameText" xml:space="preserve">
-    <value>Name</value>
-    <comment>Aristocrat.Monaco.Application</comment>
-  </data>
-  <data name="CelebrationLockupLimit" xml:space="preserve">
-    <value>Celebration Lockup Limit</value>
-    <comment>Monaco.Accounting.UI</comment>
-  </data>
-  <data name="CelebrationLockupLimitText" xml:space="preserve">
-    <value>Sets the max win amount automatically paid to the Credit Meter; wins exceeding this limit will cause a lockup that requires attendant reset key for the win to be paid to Credit Meter
-Min: 0 (Disabled)
-Max: Should be less than the Large Win Limit</value>
-    <comment>Monaco.Accounting.UI</comment>
-  </data>
-  <data name="CensorDrugUseContent" xml:space="preserve">
-    <value>Censor Drug Use Content</value>
-    <comment>Aristocrat.Monaco.Gaming.UI</comment>
-  </data>
-  <data name="CensorOffensiveLanguage" xml:space="preserve">
-    <value>Censor Offensive Language</value>
-    <comment>Aristocrat.Monaco.Gaming.UI</comment>
-  </data>
-  <data name="CensorSexualContent" xml:space="preserve">
-    <value>Censor Sexual Content</value>
-    <comment>Aristocrat.Monaco.Gaming.UI</comment>
-  </data>
-  <data name="CensorViolentContent" xml:space="preserve">
-    <value>Censor Violent Content</value>
-    <comment>Aristocrat.Monaco.Gaming.UI</comment>
-  </data>
-  <data name="Cent" xml:space="preserve">
-    <value>Cent</value>
-    <comment>Aristocrat.Monaco.Common</comment>
-  </data>
-  <data name="CenterText" xml:space="preserve">
-    <value>Center</value>
-    <comment>Aristocrat.Monaco.Application.UI</comment>
-  </data>
-  <data name="Cents" xml:space="preserve">
-    <value>Cents</value>
-    <comment>Aristocrat.Monaco.Common</comment>
-  </data>
-  <data name="CentText" xml:space="preserve">
-    <value> cent</value>
-    <comment>Aristocrat.Monaco.Gaming</comment>
-  </data>
-  <data name="CentralServerEncryptionKeyLabel" xml:space="preserve">
-    <value>Central Server Encryption Key</value>
-    <comment>Aristocrat.Monaco.Hhr.UI</comment>
-  </data>
-  <data name="CentralServerIpAddressLabel" xml:space="preserve">
-    <value>Central Server IP Address</value>
-    <comment>Aristocrat.Monaco.Hhr.UI</comment>
-  </data>
-  <data name="CentralServerTcpPortNumberLabel" xml:space="preserve">
-    <value>Central Server TCP Port Number</value>
-    <comment>Aristocrat.Monaco.Hhr.UI</comment>
-  </data>
-  <data name="CentralServerUdpPortNumberLabel" xml:space="preserve">
-    <value>Central Server UDP Port Number</value>
-    <comment>Aristocrat.Monaco.Hhr.UI</comment>
-  </data>
-  <data name="CertificateCommonName" xml:space="preserve">
-    <value>Name</value>
-    <comment>Aristocrat.Monaco.G2S.UI</comment>
-  </data>
-  <data name="CertificateEnrollButtonTitle" xml:space="preserve">
-    <value>Enroll</value>
-    <comment>Aristocrat.Monaco.G2S.UI</comment>
-  </data>
-  <data name="CertificateEnrollPreSharedSecret" xml:space="preserve">
-    <value>Pre-Shared Secret</value>
-    <comment>Aristocrat.Monaco.G2S.UI</comment>
-  </data>
-  <data name="CertificateNotAfter" xml:space="preserve">
-    <value>Not After</value>
-    <comment>Aristocrat.Monaco.G2S.UI</comment>
-  </data>
-  <data name="CertificateNotBefore" xml:space="preserve">
-    <value>Not Before</value>
-    <comment>Aristocrat.Monaco.G2S.UI</comment>
-  </data>
-  <data name="CertificateOcspOfflineDate" xml:space="preserve">
-    <value>OCSP Offline Date</value>
-    <comment>Aristocrat.Monaco.G2S.UI</comment>
-  </data>
-  <data name="CertificatePreSharedSecretNotValid" xml:space="preserve">
-    <value>The certificate pre-Shared Secret is not valid.</value>
-    <comment>Aristocrat.Monaco.G2S.UI</comment>
-  </data>
-  <data name="CertificatePreSharedSecretTitle" xml:space="preserve">
-    <value>Pre-Shared Secret</value>
-    <comment>Aristocrat.Monaco.G2S.UI</comment>
-  </data>
-  <data name="CertificateRemoveButtonTitle" xml:space="preserve">
-    <value>Remove Certificate</value>
-    <comment>Aristocrat.Monaco.G2S.UI</comment>
-  </data>
-  <data name="CertificateRemoveConfirmMessage" xml:space="preserve">
-    <value>Do you want to remove the expired certificate?</value>
-    <comment>Aristocrat.Monaco.G2S.UI</comment>
-  </data>
-  <data name="CertificateRenewButtonTitle" xml:space="preserve">
-    <value>Renew Certificate</value>
-    <comment>Aristocrat.Monaco.G2S.UI</comment>
-  </data>
-  <data name="CertificateRenewConfirmMessage" xml:space="preserve">
-    <value>Do you want to renew current certificate?</value>
-    <comment>Aristocrat.Monaco.G2S.UI</comment>
-  </data>
-  <data name="CertificateRenewErrorMessage" xml:space="preserve">
-    <value>Certificate renew failed:</value>
-    <comment>Aristocrat.Monaco.G2S.UI</comment>
-  </data>
-  <data name="CertificateSerialNumber" xml:space="preserve">
-    <value>Serial Number</value>
-    <comment>Aristocrat.Monaco.G2S.UI</comment>
-  </data>
-  <data name="CertificatesLogicDoorStatus" xml:space="preserve">
-    <value>Logic Door must be open before renew, remove or enroll certificate.</value>
-    <comment>Aristocrat.Monaco.G2S.UI</comment>
-  </data>
-  <data name="CertificateStatus" xml:space="preserve">
-    <value>Status</value>
-    <comment>Aristocrat.Monaco.G2S.UI</comment>
-  </data>
-  <data name="CertificateSubject" xml:space="preserve">
-    <value>Subject</value>
-    <comment>Aristocrat.Monaco.G2S.UI</comment>
-  </data>
-  <data name="CertificatesViewTitle" xml:space="preserve">
-    <value>Certificates</value>
-    <comment>Aristocrat.Monaco.G2S.UI</comment>
-  </data>
-  <data name="CertificateThumbprint" xml:space="preserve">
-    <value>Thumbprint</value>
-    <comment>Aristocrat.Monaco.G2S.UI</comment>
-  </data>
-  <data name="CertificateVerifyDate" xml:space="preserve">
-    <value>Verification Date</value>
-    <comment>Aristocrat.Monaco.G2S.UI</comment>
-  </data>
-  <data name="ChangeGameLobbyLayout" xml:space="preserve">
-    <value>Change Game Lobby Layout</value>
-    <comment>Aristocrat.Monaco.Gaming.UI</comment>
-  </data>
-  <data name="CheatDetectedText" xml:space="preserve">
-    <value>Cheat Detected</value>
-    <comment>Aristocrat.Monaco.Application.UI</comment>
-  </data>
-  <data name="CheckCreditsIn" xml:space="preserve">
-    <value>Check Credits In</value>
-    <comment>Monaco.Accounting.UI</comment>
-  </data>
-  <data name="CheckingInitialConfiguration" xml:space="preserve">
-    <value>Checking Initial Configuration</value>
-    <comment>Aristocrat.Monaco.Application</comment>
-  </data>
-  <data name="CheckingInspection" xml:space="preserve">
-    <value>Checking Inspection</value>
-    <comment>Aristocrat.Monaco.Application</comment>
-  </data>
-  <data name="ClaimInterfaceText" xml:space="preserve">
-    <value>Claiming interface.</value>
-    <comment>Aristocrat.Monaco.Application</comment>
-  </data>
-  <data name="Clear" xml:space="preserve">
-    <value>Clear</value>
-    <comment>Aristocrat.Monaco.Application</comment>
-  </data>
-  <data name="ClearedText" xml:space="preserve">
-    <value>Cleared</value>
-    <comment>Aristocrat.Monaco.Hardware.Contracts</comment>
-  </data>
-  <data name="ClearPeriodButtonText" xml:space="preserve">
-    <value>Clear All Period Meters</value>
-    <comment>Aristocrat.Monaco.Application.UI</comment>
-  </data>
-  <data name="Clock" xml:space="preserve">
-    <value>Clock</value>
-    <comment>Aristocrat.Monaco.Application.UI</comment>
-  </data>
-  <data name="Clock12" xml:space="preserve">
-    <value> - 12 Hr. Clock</value>
-    <comment>Monaco.Accounting.UI</comment>
-  </data>
-  <data name="Clock24" xml:space="preserve">
-    <value> - 24 Hr. Clock</value>
-    <comment>Monaco.Accounting.UI</comment>
-  </data>
-  <data name="ClockFormat" xml:space="preserve">
-    <value>12/24 Hr.</value>
-    <comment>Monaco.Accounting.UI</comment>
-  </data>
-  <data name="Close" xml:space="preserve">
-    <value>Close</value>
-    <comment>Aristocrat.Monaco.Gaming.UI</comment>
-  </data>
-  <data name="ClosedText" xml:space="preserve">
-    <value>Closed</value>
-    <comment>Aristocrat.Monaco.Application.UI</comment>
-  </data>
-  <data name="ClosingGame" xml:space="preserve">
-    <value>Closing Game</value>
-    <comment>Aristocrat.Monaco.Gaming</comment>
-  </data>
-  <data name="ClosingProtocol" xml:space="preserve">
-    <value>Closing G2S Protocol</value>
-    <comment>Aristocrat.Monaco.G2S</comment>
-  </data>
-  <data name="CoinInText" xml:space="preserve">
-    <value>Coin In</value>
-    <comment>Aristocrat.Monaco.Application</comment>
-  </data>
-  <data name="CombinationTestTitle" xml:space="preserve">
-    <value>Combination Test</value>
-    <comment>Aristocrat.Monaco.Gaming.UI</comment>
-  </data>
-  <data name="ComFeaturesLabel" xml:space="preserve">
-    <value>SAS Com Features</value>
-    <comment>Aristocrat.Monaco.Sas.UI</comment>
-  </data>
-  <data name="CommentsLabel" xml:space="preserve">
-    <value>Comments</value>
-    <comment>Aristocrat.Monaco.Gaming.UI</comment>
-  </data>
-  <data name="CommsInfoViewTitle" xml:space="preserve">
-    <value>Communications</value>
-    <comment>Aristocrat.Monaco.G2S.UI</comment>
-  </data>
-  <data name="CommsInfo_Address" xml:space="preserve">
-    <value>Address</value>
-    <comment>Aristocrat.Monaco.G2S.UI</comment>
-  </data>
-  <data name="CommsInfo_Connected" xml:space="preserve">
-    <value>Connected</value>
-    <comment>Aristocrat.Monaco.G2S.UI</comment>
-  </data>
-  <data name="CommsInfo_ConnectionStatus" xml:space="preserve">
-    <value>Connection Status</value>
-    <comment>Aristocrat.Monaco.G2S.UI</comment>
-  </data>
-  <data name="CommsInfo_Disconnected" xml:space="preserve">
-    <value>Disconnected</value>
-    <comment>Aristocrat.Monaco.G2S.UI</comment>
-  </data>
-  <data name="CommsInfo_EgmId" xml:space="preserve">
-    <value>EgmId</value>
-    <comment>Aristocrat.Monaco.G2S.UI</comment>
-  </data>
-  <data name="CommsInfo_HostId" xml:space="preserve">
-    <value>Host Id</value>
-    <comment>Aristocrat.Monaco.G2S.UI</comment>
-  </data>
-  <data name="CommsInfo_InboundOverflow" xml:space="preserve">
-    <value>Inbound Overflow</value>
-    <comment>Aristocrat.Monaco.G2S.UI</comment>
-  </data>
-  <data name="CommsInfo_OutboundOverflow" xml:space="preserve">
-    <value>Outbound Overflow</value>
-    <comment>Aristocrat.Monaco.G2S.UI</comment>
-  </data>
-  <data name="CommsInfo_State" xml:space="preserve">
-    <value>State</value>
-    <comment>Aristocrat.Monaco.G2S.UI</comment>
-  </data>
-  <data name="CommsInfo_TransportState" xml:space="preserve">
-    <value>Transport State</value>
-    <comment>Aristocrat.Monaco.G2S.UI</comment>
-  </data>
-  <data name="CommunicationFailureText" xml:space="preserve">
-    <value>Communication Failure</value>
-    <comment>Aristocrat.Monaco.Hardware.Contracts</comment>
-  </data>
-  <data name="CompleteTitle" xml:space="preserve">
-    <value>Configuration Complete</value>
-    <comment>Aristocrat.Monaco.Application.UI</comment>
-  </data>
-  <data name="ComponentId" xml:space="preserve">
-    <value>Component ID</value>
-    <comment>Aristocrat.Monaco.Application.UI</comment>
-  </data>
-  <data name="ComponentIdVersion" xml:space="preserve">
-    <value>Component ID and Version</value>
-    <comment>Aristocrat.Monaco.Application.UI</comment>
-  </data>
-  <data name="ComponentVersionsText" xml:space="preserve">
-    <value>Component Versions</value>
-    <comment>Aristocrat.Monaco.Gaming</comment>
-  </data>
-  <data name="ComPortLabel" xml:space="preserve">
-    <value>Connected To:</value>
-    <comment>Aristocrat.Monaco.Sas.UI</comment>
-  </data>
-  <data name="ComPortTitleLabel" xml:space="preserve">
-    <value>SAS Com Port Configuration</value>
-    <comment>Aristocrat.Monaco.Sas.UI</comment>
-  </data>
-  <data name="ConfigComplete" xml:space="preserve">
-    <value>Completed configuration, please press the 'Finished' button to continue.</value>
-    <comment>Aristocrat.Monaco.Application.UI</comment>
-  </data>
-  <data name="ConfigNetworkInfoScreen" xml:space="preserve">
-    <value>Network Configuration</value>
-    <comment>Aristocrat.Monaco.Application.UI</comment>
-  </data>
-  <data name="ConfigTimeZoneScreenTitle" xml:space="preserve">
-    <value>Time and Date Configuration</value>
-    <comment>Aristocrat.Monaco.G2S.UI</comment>
-  </data>
-  <data name="Configuration" xml:space="preserve">
-    <value>Configuration</value>
-    <comment>Aristocrat.Monaco.Gaming.UI</comment>
-  </data>
-  <data name="ConfigurationLoading" xml:space="preserve">
-    <value>Loading Configuration Data</value>
-    <comment>Aristocrat.Monaco.Application</comment>
-  </data>
-  <data name="ConfigurationScreenDescription" xml:space="preserve">
-    <value>G2S Configuration</value>
-    <comment>Aristocrat.Monaco.G2S.UI</comment>
-  </data>
-  <data name="ConfigurationScreenDescription2" xml:space="preserve">
-    <value>SAS Overrides</value>
-    <comment>Aristocrat.Monaco.Sas.UI - Changed from "ConfigurationScreenDescription"</comment>
-  </data>
-  <data name="ConfirmClearPeriodMessage" xml:space="preserve">
-    <value>Confirm Clear Period</value>
-    <comment>Aristocrat.Monaco.Application.UI</comment>
-  </data>
-  <data name="ConfirmDeleteHost" xml:space="preserve">
-    <value>Confirm Delete Host</value>
-    <comment>Aristocrat.Monaco.G2S.UI</comment>
-  </data>
-  <data name="ConnectedText" xml:space="preserve">
-    <value>Connected</value>
-    <comment>Aristocrat.Monaco.Application</comment>
-  </data>
-  <data name="ConnectedToText" xml:space="preserve">
-    <value>Connected To</value>
-    <comment>Aristocrat.Monaco.Application</comment>
-  </data>
-  <data name="ContinueText" xml:space="preserve">
-    <value>Continue</value>
-    <comment>Aristocrat.Monaco.Gaming.UI</comment>
-  </data>
-  <data name="ControlTransferText" xml:space="preserve">
-    <value>Performing control transfer.</value>
-    <comment>Aristocrat.Monaco.Application</comment>
-  </data>
-  <data name="Count" xml:space="preserve">
-    <value>Count</value>
-    <comment>Monaco.Accounting.UI</comment>
-  </data>
-  <data name="CountHandpaidLabelContent" xml:space="preserve">
-    <value>Count Hand Paid</value>
-    <comment>Monaco.Accounting.UI</comment>
-  </data>
-  <data name="CountryCodeText" xml:space="preserve">
-    <value>Country Code</value>
-    <comment>Aristocrat.Monaco.Application</comment>
-  </data>
-  <data name="CreatingAddinHelper" xml:space="preserve">
-    <value>Creating Addin Helper Service</value>
-    <comment>Bootstrap</comment>
-  </data>
-  <data name="CreatingBank" xml:space="preserve">
-    <value>Creating Bank</value>
-    <comment>Monaco.Accounting</comment>
-  </data>
-  <data name="CreatingDisableByOperatorManager" xml:space="preserve">
-    <value>Creating Disable-By-Operator Manager</value>
-    <comment>Aristocrat.Monaco.Application</comment>
-  </data>
-  <data name="CreatingEventBus" xml:space="preserve">
-    <value>Creating Event Bus</value>
-    <comment>Bootstrap</comment>
-  </data>
-  <data name="CreatingMultiProtocolConfigurationProvider" xml:space="preserve">
-    <value>Creating Multi Protocol Configuration Provider</value>
-    <comment>Aristocrat.Monaco.Application</comment>
-  </data>
-  <data name="CreatingMeterManager" xml:space="preserve">
-    <value>Creating Meter Manager</value>
-    <comment>Aristocrat.Monaco.Application</comment>
-  </data>
-  <data name="CreatingNetworkLog" xml:space="preserve">
-    <value>Creating Network Log</value>
-    <comment>Aristocrat.Monaco.Application</comment>
-  </data>
-  <data name="CreatingOperatorMenuLauncher" xml:space="preserve">
-    <value>Creating Operator Menu Launcher</value>
-    <comment>Aristocrat.Monaco.Application</comment>
-  </data>
-  <data name="CreatingPathMapperService" xml:space="preserve">
-    <value>Creating Path Mapper Service</value>
-    <comment>Bootstrap</comment>
-  </data>
-  <data name="CreatingPropertiesManager" xml:space="preserve">
-    <value>Creating Properties Manager</value>
-    <comment>Bootstrap</comment>
-  </data>
-  <data name="CreatingPropertyProviders" xml:space="preserve">
-    <value>Creating Property Providers</value>
-    <comment>Aristocrat.Monaco.Application</comment>
-  </data>
-  <data name="CreatingServiceManager" xml:space="preserve">
-    <value>Creating Service Manager</value>
-    <comment>Bootstrap</comment>
-  </data>
-  <data name="CreatingSnapshotManager" xml:space="preserve">
-    <value>Creating Snapshot Manager</value>
-    <comment>Monaco.Accounting</comment>
-  </data>
-  <data name="CreatingSystemDisableManager" xml:space="preserve">
-    <value>Creating System Disable Manager</value>
-    <comment>Bootstrap</comment>
-  </data>
-  <data name="CreatingTimeService" xml:space="preserve">
-    <value>Creating Time Service</value>
-    <comment>Aristocrat.Monaco.Application</comment>
-  </data>
-  <data name="CreatingTransactionalMeterReader" xml:space="preserve">
-    <value>Creating Transactional Meter Reader</value>
-    <comment>Monaco.Accounting</comment>
-  </data>
-  <data name="CreatingTransactionCoordinator" xml:space="preserve">
-    <value>Creating Transaction Coordinator</value>
-    <comment>Monaco.Accounting</comment>
-  </data>
-  <data name="CreatingTransactionHandlers" xml:space="preserve">
-    <value>Creating Transaction Handlers</value>
-    <comment>Monaco.Accounting</comment>
-  </data>
-  <data name="CreatingTransactionHistory" xml:space="preserve">
-    <value>Creating Transaction History</value>
-    <comment>Monaco.Accounting</comment>
-  </data>
-  <data name="CreditBalance" xml:space="preserve">
-    <value>Cash Balance</value>
-    <comment>Aristocrat.Monaco.Application.UI</comment>
-  </data>
-  <data name="CreditBalanceText" xml:space="preserve">
-    <value>Credit Balance</value>
-    <comment>Aristocrat.Monaco.Application</comment>
-  </data>
-  <data name="CreditedText" xml:space="preserve">
-    <value>Credited</value>
-    <comment>Monaco.Accounting</comment>
-  </data>
-  <data name="CreditLimit" xml:space="preserve">
-    <value>Credit Limit</value>
-    <comment>Monaco.Accounting.UI</comment>
-  </data>
-  <data name="CreditLimits" xml:space="preserve">
-    <value>Credit Limits</value>
-    <comment>Monaco.Accounting.UI</comment>
-  </data>
-  <data name="CreditsAt" xml:space="preserve">
-    <value>CRÉDITS DE</value>
-    <comment>Monaco.Accounting.Contracts</comment>
-  </data>
-  <data name="CreditsExistDenyReason" xml:space="preserve">
-    <value>Please remove all credits from the machine before clearing all data.</value>
-    <comment>Monaco.Accounting</comment>
-  </data>
-  <data name="CreditsUnavailableDenyReason" xml:space="preserve">
-    <value>Credit balance is unavailable.</value>
-    <comment>Monaco.Accounting</comment>
-  </data>
-  <data name="CreditsWageredText" xml:space="preserve">
-    <value>Bet</value>
-    <comment>Aristocrat.Monaco.Gaming.UI</comment>
-  </data>
-  <data name="CreditsWonText" xml:space="preserve">
-    <value>Won</value>
-    <comment>Aristocrat.Monaco.Gaming.UI</comment>
-  </data>
-  <data name="CreditType" xml:space="preserve">
-    <value>Credit Type</value>
-    <comment>Monaco.Accounting.UI</comment>
-  </data>
-  <data name="CreditTypeHeader" xml:space="preserve">
-    <value>CREDIT TYPE</value>
-    <comment>Monaco.Accounting.UI</comment>
-  </data>
-  <data name="Currency" xml:space="preserve">
-    <value>Currency</value>
-    <comment>Aristocrat.Monaco.Application.UI</comment>
-  </data>
-  <data name="CurrentBalanceText" xml:space="preserve">
-    <value>Current Balance:</value>
-    <comment>Aristocrat.Monaco.Application</comment>
-  </data>
-  <data name="CurrentCredits" xml:space="preserve">
-    <value>Current Credits</value>
-    <comment>Monaco.Accounting.UI</comment>
-  </data>
-  <data name="CurrentErrors" xml:space="preserve">
-    <value>Current Errors</value>
-    <comment>Aristocrat.Monaco.Application.UI</comment>
-  </data>
-  <data name="CurrentStatus" xml:space="preserve">
-    <value>Current Status</value>
-    <comment>Aristocrat.Monaco.Application.UI</comment>
-  </data>
-  <data name="CurrentValue" xml:space="preserve">
-    <value>Current Value</value>
-    <comment>Aristocrat.Monaco.Gaming.UI</comment>
-  </data>
-  <data name="CustomSAPConfigSetup" xml:space="preserve">
-    <value>STANDALONE PROGRESSIVE SETUP</value>
-    <comment>Aristocrat.Monaco.Gaming.UI</comment>
-  </data>
-  <data name="CustomSAPTitle" xml:space="preserve">
-    <value>Custom SAP</value>
-    <comment>Aristocrat.Monaco.Gaming.UI</comment>
-  </data>
-  <data name="DataFromIdCardLabel" xml:space="preserve">
-    <value>Data Read</value>
-    <comment>Aristocrat.Monaco.Application.UI</comment>
-  </data>
-  <data name="DataUnavailable" xml:space="preserve">
-    <value>Data Unavailable</value>
-    <comment>Aristocrat.Monaco.Gaming</comment>
-  </data>
-  <data name="Date" xml:space="preserve">
-    <value>Date</value>
-    <comment>Monaco.Accounting</comment>
-  </data>
-  <data name="DateAndTime" xml:space="preserve">
-    <value>Date and Time</value>
-    <comment>Monaco.Accounting.UI</comment>
-  </data>
-  <data name="DateAndTimeHeader" xml:space="preserve">
-    <value>DATE AND TIME</value>
-    <comment>Monaco.Accounting.UI</comment>
-  </data>
-  <data name="DateText" xml:space="preserve">
-    <value>DATE</value>
-    <comment>Aristocrat.Monaco.Gaming</comment>
-  </data>
-  <data name="DateTime" xml:space="preserve">
-    <value>Date Time</value>
-    <comment>Monaco.Accounting</comment>
-  </data>
-  <data name="DaysFormatter" xml:space="preserve">
-    <value>{0} Days</value>
-    <comment>Monaco.Accounting.UI</comment>
-  </data>
-  <data name="DealSpeed" xml:space="preserve">
-    <value>Deal Speed</value>
-    <comment>Aristocrat.Monaco.Gaming.UI</comment>
-  </data>
-  <data name="Debit1" xml:space="preserve">
-    <value>Debit1</value>
-    <comment>Aristocrat.Monaco.Sas</comment>
-  </data>
-  <data name="Debit2" xml:space="preserve">
-    <value>Debit2</value>
-    <comment>Aristocrat.Monaco.Sas</comment>
-  </data>
-  <data name="Debit3" xml:space="preserve">
-    <value>Debit3</value>
-    <comment>Aristocrat.Monaco.Sas</comment>
-  </data>
-  <data name="Debit4" xml:space="preserve">
-    <value>Debit4</value>
-    <comment>Aristocrat.Monaco.Sas</comment>
-  </data>
-  <data name="DebitCardWithdrawal" xml:space="preserve">
-    <value>DEBIT CARD WITHDRAWAL</value>
-    <comment>Aristocrat.Monaco.Sas</comment>
-  </data>
-  <data name="DebitIn" xml:space="preserve">
-    <value>Debit In</value>
-    <comment>Aristocrat.Monaco.Sas</comment>
-  </data>
-  <data name="DebitTicket" xml:space="preserve">
-    <value>Debit Ticket</value>
-    <comment>Aristocrat.Monaco.Sas</comment>
-  </data>
-  <data name="Default" xml:space="preserve">
-    <value>Default</value>
-    <comment>Aristocrat.Monaco.Gaming.UI</comment>
-  </data>
-  <data name="DefaultPlayerSpeed" xml:space="preserve">
-    <value>Default Player Speed</value>
-    <comment>Aristocrat.Monaco.Gaming.UI</comment>
-  </data>
-  <data name="DeleteLabel" xml:space="preserve">
-    <value>DELETE</value>
-    <comment>Aristocrat.Monaco.Gaming.UI</comment>
-  </data>
-  <data name="DemoModeInfoButtonText" xml:space="preserve">
-    <value>Demo Mode info button text goes here</value>
-    <comment>Aristocrat.Monaco.Gaming.UI</comment>
-  </data>
-  <data name="DemoModeText" xml:space="preserve">
-    <value>Demo Mode</value>
-    <comment>Aristocrat.Monaco.Application.UI</comment>
-  </data>
-  <data name="DemonstrationExitButtonText" xml:space="preserve">
-    <value>Exit Demonstration</value>
-    <comment>Aristocrat.Monaco.Demonstration.UI</comment>
-  </data>
-  <data name="DemonstrationExitConfirmMessage" xml:space="preserve">
-    <value>Exit Demonstration Mode?</value>
-    <comment>Aristocrat.Monaco.Demonstration.UI</comment>
-  </data>
-  <data name="DemonstrationExitDetailsText1" xml:space="preserve">
-    <value>#NAME?</value>
-    <comment>Aristocrat.Monaco.Demonstration.UI</comment>
-  </data>
-  <data name="DemonstrationExitDetailsText2" xml:space="preserve">
-    <value>#NAME?</value>
-    <comment>Aristocrat.Monaco.Demonstration.UI</comment>
-  </data>
-  <data name="DemonstrationExitDetailsText3" xml:space="preserve">
-    <value>#NAME?</value>
-    <comment>Aristocrat.Monaco.Demonstration.UI</comment>
-  </data>
-  <data name="DemonstrationExitingMessage" xml:space="preserve">
-    <value>Exiting from Demonstration Mode</value>
-    <comment>Aristocrat.Monaco.Demonstration</comment>
-  </data>
-  <data name="DemonstrationExitSummeryText" xml:space="preserve">
-    <value>Exit Demonstration Mode</value>
-    <comment>Aristocrat.Monaco.Demonstration.UI</comment>
-  </data>
-  <data name="DemonstrationPage" xml:space="preserve">
-    <value>Demonstration</value>
-    <comment>Aristocrat.Monaco.Demonstration.UI</comment>
-  </data>
-  <data name="DemonstrationPageTitle" xml:space="preserve">
-    <value>Demonstration Mode</value>
-    <comment>Aristocrat.Monaco.Demonstration.UI</comment>
-  </data>
-  <data name="Denom" xml:space="preserve">
-    <value>Denom</value>
-    <comment>Aristocrat.Monaco.Gaming.UI</comment>
-  </data>
-  <data name="Denomination" xml:space="preserve">
-    <value>Denomination</value>
-    <comment>Monaco.Accounting.UI</comment>
-  </data>
-  <data name="DenominationFifty" xml:space="preserve">
-    <value>$50 </value>
-    <comment>Aristocrat.Monaco.Application.UI</comment>
-  </data>
-  <data name="DenominationFive" xml:space="preserve">
-    <value>$5 </value>
-    <comment>Aristocrat.Monaco.Application.UI</comment>
-  </data>
-  <data name="DenominationHeader" xml:space="preserve">
-    <value>DENOMINATION</value>
-    <comment>Monaco.Accounting.UI</comment>
-  </data>
-  <data name="DenominationHundred" xml:space="preserve">
-    <value>$100 </value>
-    <comment>Aristocrat.Monaco.Application.UI</comment>
-  </data>
-  <data name="DenominationOne" xml:space="preserve">
-    <value>$1 </value>
-    <comment>Aristocrat.Monaco.Application.UI</comment>
-  </data>
-  <data name="DenominationTen" xml:space="preserve">
-    <value>$10 </value>
-    <comment>Aristocrat.Monaco.Application.UI</comment>
-  </data>
-  <data name="DenominationText" xml:space="preserve">
-    <value>Denomination</value>
-    <comment>Aristocrat.Monaco.Gaming</comment>
-  </data>
-  <data name="DenominationTwenty" xml:space="preserve">
-    <value>$20 </value>
-    <comment>Aristocrat.Monaco.Application.UI</comment>
-  </data>
-  <data name="DenominationTwo" xml:space="preserve">
-    <value>$2 </value>
-    <comment>Aristocrat.Monaco.Application.UI</comment>
-  </data>
-  <data name="DenominationVoucher" xml:space="preserve">
-    <value>Voucher</value>
-    <comment>Aristocrat.Monaco.Application.UI</comment>
-  </data>
-  <data name="DenomSummary" xml:space="preserve">
-    <value>Denom Summary</value>
-    <comment>Aristocrat.Monaco.Gaming.UI</comment>
-  </data>
-  <data name="DenomText" xml:space="preserve">
-    <value>Denom</value>
-    <comment>Monaco.Accounting</comment>
-  </data>
-  <data name="DenomText2" xml:space="preserve">
-    <value>Denom</value>
-    <comment>Aristocrat.Monaco.Application - Changed from "DenomText"</comment>
-  </data>
-  <data name="DeviceIdNotCorrespondingVerificationIdErrorMessageTemplate" xml:space="preserve">
-    <value>DeviceId={0} not corresponding verificationId={1}.</value>
-    <comment>Aristocrat.Monaco.G2S.Common</comment>
-  </data>
-  <data name="DeviceLabel" xml:space="preserve">
-    <value>Device</value>
-    <comment>Aristocrat.Monaco.Application.UI</comment>
-  </data>
-  <data name="DeviceManagerActive" xml:space="preserve">
-    <value>Active</value>
-    <comment>Aristocrat.Monaco.G2S.UI</comment>
-  </data>
-  <data name="DeviceManagerCancelButton" xml:space="preserve">
-    <value>Cancel Changes</value>
-    <comment>Aristocrat.Monaco.G2S.UI</comment>
-  </data>
-  <data name="DeviceManagerCancelToolTip" xml:space="preserve">
-    <value>Click to cancel changes</value>
-    <comment>Aristocrat.Monaco.G2S.UI</comment>
-  </data>
-  <data name="DeviceManagerDeviceName" xml:space="preserve">
-    <value>Device Name</value>
-    <comment>Aristocrat.Monaco.G2S.UI</comment>
-  </data>
-  <data name="DeviceManagerDisableText" xml:space="preserve">
-    <value>Disable Text</value>
-    <comment>Aristocrat.Monaco.G2S.UI</comment>
-  </data>
-  <data name="DeviceManagerEditBulkDeviceViewActiveCaption" xml:space="preserve">
-    <value>Device Active</value>
-    <comment>Aristocrat.Monaco.G2S.UI</comment>
-  </data>
-  <data name="DeviceManagerEditBulkDeviceViewFieldCaption" xml:space="preserve">
-    <value>Choose Field to Edit</value>
-    <comment>Aristocrat.Monaco.G2S.UI</comment>
-  </data>
-  <data name="DeviceManagerEditBulkDeviceViewHostCaption" xml:space="preserve">
-    <value>Available Hosts</value>
-    <comment>Aristocrat.Monaco.G2S.UI</comment>
-  </data>
-  <data name="DeviceManagerEditButton" xml:space="preserve">
-    <value>Edit</value>
-    <comment>Aristocrat.Monaco.G2S.UI</comment>
-  </data>
-  <data name="DeviceManagerEditDeviceViewActiveCaption" xml:space="preserve">
-    <value>Device Active</value>
-    <comment>Aristocrat.Monaco.G2S.UI</comment>
-  </data>
-  <data name="DeviceManagerEditDeviceViewDeviceCaption" xml:space="preserve">
-    <value>Device:</value>
-    <comment>Aristocrat.Monaco.G2S.UI</comment>
-  </data>
-  <data name="DeviceManagerEditDeviceViewDeviceIdCaption" xml:space="preserve">
-    <value>Device Id</value>
-    <comment>Aristocrat.Monaco.G2S.UI</comment>
-  </data>
-  <data name="DeviceManagerEditDeviceViewEnabledCaption" xml:space="preserve">
-    <value>Device Enabled</value>
-    <comment>Aristocrat.Monaco.G2S.UI</comment>
-  </data>
-  <data name="DeviceManagerEditDeviceViewOwnerIdCaption" xml:space="preserve">
-    <value>Owner Id</value>
-    <comment>Aristocrat.Monaco.G2S.UI</comment>
-  </data>
-  <data name="DeviceManagerEnabled" xml:space="preserve">
-    <value>Enabled</value>
-    <comment>Aristocrat.Monaco.G2S.UI</comment>
-  </data>
-  <data name="DeviceManagerId" xml:space="preserve">
-    <value>Device Id</value>
-    <comment>Aristocrat.Monaco.G2S.UI</comment>
-  </data>
-  <data name="DeviceManagerMassChangeButton" xml:space="preserve">
-    <value>Bulk Change</value>
-    <comment>Aristocrat.Monaco.G2S.UI</comment>
-  </data>
-  <data name="DeviceManagerMassChangeToolTip" xml:space="preserve">
-    <value>Click to make group changes</value>
-    <comment>Aristocrat.Monaco.G2S.UI</comment>
-  </data>
-  <data name="DeviceManagerOwner" xml:space="preserve">
-    <value>Owner ID</value>
-    <comment>Aristocrat.Monaco.G2S.UI</comment>
-  </data>
-  <data name="DeviceManagerPopupBulkChanges" xml:space="preserve">
-    <value>Making bulk device changes...</value>
-    <comment>Aristocrat.Monaco.G2S.UI</comment>
-  </data>
-  <data name="DeviceManagerPopupCancelChanges" xml:space="preserve">
-    <value>Canceling device changes...</value>
-    <comment>Aristocrat.Monaco.G2S.UI</comment>
-  </data>
-  <data name="DeviceManagerPopupIsHostOriented" xml:space="preserve">
-    <value>This device is host-oriented and cannot be edited.</value>
-    <comment>Aristocrat.Monaco.G2S.UI</comment>
-  </data>
-  <data name="DeviceManagerPopupProfileServiceUnavailable" xml:space="preserve">
-    <value>Profile Service is unavailable, changes not saved...</value>
-    <comment>Aristocrat.Monaco.G2S.UI</comment>
-  </data>
-  <data name="DeviceManagerPopupSaveChanges" xml:space="preserve">
-    <value>Saving device changes...</value>
-    <comment>Aristocrat.Monaco.G2S.UI</comment>
-  </data>
-  <data name="DeviceManagerSaveButton" xml:space="preserve">
-    <value>Save Changes</value>
-    <comment>Aristocrat.Monaco.G2S.UI</comment>
-  </data>
-  <data name="DeviceManagerSaveToolTip" xml:space="preserve">
-    <value>Click to save changes</value>
-    <comment>Aristocrat.Monaco.G2S.UI</comment>
-  </data>
-  <data name="DeviceManagerTitle" xml:space="preserve">
-    <value>Device Manager</value>
-    <comment>Aristocrat.Monaco.G2S.UI</comment>
-  </data>
-  <data name="DfuErrorAddressText" xml:space="preserve">
-    <value>Cannot program memory due to recieved address that is out of range</value>
-    <comment>Aristocrat.Monaco.Application</comment>
-  </data>
-  <data name="DfuErrorCheckErasedText" xml:space="preserve">
-    <value>Memory erase check failed</value>
-    <comment>Aristocrat.Monaco.Application</comment>
-  </data>
-  <data name="DfuErrorEraseText" xml:space="preserve">
-    <value>Memory erase function failed</value>
-    <comment>Aristocrat.Monaco.Application</comment>
-  </data>
-  <data name="DfuErrorFileText" xml:space="preserve">
-    <value>File is for this device but fails some vendor-specific verification test</value>
-    <comment>Aristocrat.Monaco.Application</comment>
-  </data>
-  <data name="DfuErrorFirmwareText" xml:space="preserve">
-    <value>Device firmware is corrupt and cannot return to normal operation</value>
-    <comment>Aristocrat.Monaco.Application</comment>
-  </data>
-  <data name="DfuErrorNotDoneText" xml:space="preserve">
-    <value>Download incomplete</value>
-    <comment>Aristocrat.Monaco.Application</comment>
-  </data>
-  <data name="DfuErrorPowerText" xml:space="preserve">
-    <value>Device detected unexpected power on reset</value>
-    <comment>Aristocrat.Monaco.Application</comment>
-  </data>
-  <data name="DfuErrorProgramText" xml:space="preserve">
-    <value>Program memory function failed</value>
-    <comment>Aristocrat.Monaco.Application</comment>
-  </data>
-  <data name="DfuErrorStalledText" xml:space="preserve">
-    <value>Device stalled an unexpected request</value>
-    <comment>Aristocrat.Monaco.Application</comment>
-  </data>
-  <data name="DfuErrorTargetText" xml:space="preserve">
-    <value>File is not targeted for use by this device</value>
-    <comment>Aristocrat.Monaco.Application</comment>
-  </data>
-  <data name="DfuErrorUnknownText" xml:space="preserve">
-    <value>Unknown error</value>
-    <comment>Aristocrat.Monaco.Application</comment>
-  </data>
-  <data name="DfuErrorUsbResetText" xml:space="preserve">
-    <value>Device detected unexpected USB reset signaling</value>
-    <comment>Aristocrat.Monaco.Application</comment>
-  </data>
-  <data name="DfuErrorVendorText" xml:space="preserve">
-    <value>Vendor specific error</value>
-    <comment>Aristocrat.Monaco.Application</comment>
-  </data>
-  <data name="DfuErrorVerifyText" xml:space="preserve">
-    <value>Programmed memory failed verification</value>
-    <comment>Aristocrat.Monaco.Application</comment>
-  </data>
-  <data name="DfuErrorWriteText" xml:space="preserve">
-    <value>Device is unable to write memory</value>
-    <comment>Aristocrat.Monaco.Application</comment>
-  </data>
-  <data name="DFUText" xml:space="preserve">
-    <value>DFU</value>
-    <comment>Aristocrat.Monaco.Application</comment>
-  </data>
-  <data name="DiagnosticMainPageTitle" xml:space="preserve">
-    <value>Diagnostics</value>
-    <comment>Aristocrat.Monaco.Application.UI</comment>
-  </data>
-  <data name="DiagnosticNetworkScreen" xml:space="preserve">
-    <value>Network</value>
-    <comment>Aristocrat.Monaco.Application.UI</comment>
-  </data>
-  <data name="DiagnosticResourcesPageTitle" xml:space="preserve">
-    <value>Resources</value>
-    <comment>Aristocrat.Monaco.Application.UI</comment>
-  </data>
-  <data name="DiagnosticResourcesViewMemoryButton" xml:space="preserve">
-    <value>View System Memory</value>
-    <comment>Aristocrat.Monaco.Application.UI</comment>
-  </data>
-  <data name="DisableCountdownMessage" xml:space="preserve">
-    <value>Machine will be disabled:</value>
-    <comment>Aristocrat.Monaco.Gaming.UI</comment>
-  </data>
-  <data name="Disabled" xml:space="preserve">
-    <value>Disabled</value>
-    <comment>Aristocrat.Monaco.Application.UI</comment>
-  </data>
-  <data name="DisabledByDevice" xml:space="preserve">
-    <value>Disabled by the {0}[{1}] device</value>
-    <comment>Aristocrat.Monaco.G2S</comment>
-  </data>
-  <data name="DisabledByHost1" xml:space="preserve">
-    <value>Shutdown/Lock Out Commanded (SAS Host 1)</value>
-    <comment>Aristocrat.Monaco.Sas</comment>
-  </data>
-  <data name="DisabledByHost2" xml:space="preserve">
-    <value>Shutdown/Lock Out Commanded (SAS Host 2)</value>
-    <comment>Aristocrat.Monaco.Sas</comment>
-  </data>
-  <data name="DisabledByText" xml:space="preserve">
-    <value>Disabled By </value>
-    <comment>Aristocrat.Monaco.Application.UI</comment>
-  </data>
-  <data name="DisabledDuringInitialization" xml:space="preserve">
-    <value>Initializing</value>
-    <comment>Aristocrat.Monaco.G2S</comment>
-  </data>
-  <data name="DisabledHost1CommunicationsOffline" xml:space="preserve">
-    <value>Communications Offline (SAS Host 1)</value>
-    <comment>Aristocrat.Monaco.Sas</comment>
-  </data>
-  <data name="DisabledHost2CommunicationsOffline" xml:space="preserve">
-    <value>Communications Offline (SAS Host 2)</value>
-    <comment>Aristocrat.Monaco.Sas</comment>
-  </data>
-  <data name="DisabledMaintenanceMode" xml:space="preserve">
-    <value>This Machine Is Out Of Order</value>
-    <comment>Aristocrat.Monaco.Sas</comment>
-  </data>
-  <data name="DisabledProgressivesNotSupported" xml:space="preserve">
-    <value>Progressives Not Supported/Full NVRAM Clear Needed</value>
-    <comment>Aristocrat.Monaco.Sas</comment>
-  </data>
-  <data name="DisabledReasons" xml:space="preserve">
-    <value>Disabled Reasons</value>
-    <comment>Aristocrat.Monaco.Application.UI</comment>
-  </data>
-  <data name="DisabledValidationIdNeeded" xml:space="preserve">
-    <value>Validation Device Is Not Set</value>
-    <comment>Aristocrat.Monaco.Sas</comment>
-  </data>
-  <data name="DisableEGM" xml:space="preserve">
-    <value>Out of Service Mode</value>
-    <comment>Aristocrat.Monaco.Application.UI</comment>
-  </data>
-  <data name="DisableGame" xml:space="preserve">
-    <value>Disable Game</value>
-    <comment>Aristocrat.Monaco.Sas.UI</comment>
-  </data>
-  <data name="DisbaledValidationQueueFull" xml:space="preserve">
-    <value>The Machine's Validation Queue Is Full</value>
-    <comment>Aristocrat.Monaco.Sas</comment>
-  </data>
-  <data name="Disconnected" xml:space="preserve">
-    <value>Disconnected</value>
-    <comment>Aristocrat.Monaco.Application.UI</comment>
-  </data>
-  <data name="DiscoveringGames" xml:space="preserve">
-    <value>Discovering Games</value>
-    <comment>Aristocrat.Monaco.Gaming</comment>
-  </data>
-  <data name="DiscoveringHardware" xml:space="preserve">
-    <value>Discovering Hardware</value>
-    <comment>Aristocrat.Monaco.Application</comment>
-  </data>
-  <data name="DiscoveringPersistentStorage" xml:space="preserve">
-    <value>Discovering Persistent Storage</value>
-    <comment>Aristocrat.Monaco.Hardware</comment>
-  </data>
-  <data name="DiscoveryTimeoutWarning" xml:space="preserve">
-    <value>Hardware Discovery Timed Out After</value>
-    <comment>Aristocrat.Monaco.Application.UI</comment>
-  </data>
-  <data name="DiskSpaceBelowThresholdMessage" xml:space="preserve">
-    <value>Error: Disk Space Below Threshold.</value>
-    <comment>Aristocrat.Monaco.Application</comment>
-  </data>
-  <data name="DisplayDisconnected" xml:space="preserve">
-    <value>Display Disconnected</value>
-    <comment>Aristocrat.Monaco.Application</comment>
-  </data>
-  <data name="DocumentEaten" xml:space="preserve">
-    <value>Document Eaten</value>
-    <comment>Aristocrat.Monaco.Application</comment>
-  </data>
-  <data name="DocumentEatenText" xml:space="preserve">
-    <value>Document Eaten</value>
-    <comment>Aristocrat.Monaco.Application.UI</comment>
-  </data>
-  <data name="DocumentRejected" xml:space="preserve">
-    <value>Bill or Voucher Rejected</value>
-    <comment>Monaco.Accounting</comment>
-  </data>
-  <data name="Dollar" xml:space="preserve">
-    <value>Dollar</value>
-    <comment>Aristocrat.Monaco.Common</comment>
-  </data>
-  <data name="Dollars" xml:space="preserve">
-    <value>Dollars</value>
-    <comment>Aristocrat.Monaco.Common</comment>
-  </data>
-  <data name="DollarsInText" xml:space="preserve">
-    <value>Dollars In</value>
-    <comment>Aristocrat.Monaco.Gaming</comment>
-  </data>
-  <data name="DollarsOutText" xml:space="preserve">
-    <value>Dollars Out</value>
-    <comment>Aristocrat.Monaco.Gaming</comment>
-  </data>
-  <data name="DollarsPlayedText" xml:space="preserve">
-    <value>Dollars Played</value>
-    <comment>Aristocrat.Monaco.Gaming</comment>
-  </data>
-  <data name="DollarsWonText" xml:space="preserve">
-    <value>Dollars Won</value>
-    <comment>Aristocrat.Monaco.Gaming</comment>
-  </data>
-  <data name="Done" xml:space="preserve">
-    <value>Done</value>
-    <comment>Monaco.Accounting</comment>
-  </data>
-  <data name="Done2" xml:space="preserve">
-    <value>Done</value>
-    <comment>Aristocrat.Monaco.Application - Changed from "Done"</comment>
-  </data>
-  <data name="DoorEventLoaderButtonText" xml:space="preserve">
-    <value>Door Events</value>
-    <comment>Monaco.Accounting.UI</comment>
-  </data>
-  <data name="DoorHistoryLogsWindowTitle" xml:space="preserve">
-    <value>Door Event History Log</value>
-    <comment>Monaco.Accounting.UI</comment>
-  </data>
-  <data name="DoorLabel" xml:space="preserve">
-    <value>Doors</value>
-    <comment>Aristocrat.Monaco.Application.UI</comment>
-  </data>
-  <data name="DoorLoaderButtonText" xml:space="preserve">
-    <value>Door</value>
-    <comment>Monaco.Accounting.UI</comment>
-  </data>
-  <data name="DoorOpenRequirement" xml:space="preserve">
-    <value>Door Open Requirement</value>
-    <comment>Monaco.Accounting.UI</comment>
-  </data>
-  <data name="DoorOpticSensor" xml:space="preserve">
-    <value>Door Optic Sensor</value>
-    <comment>Aristocrat.Monaco.Application.UI</comment>
-  </data>
-  <data name="DoorText" xml:space="preserve">
-    <value>Door</value>
-    <comment>Aristocrat.Monaco.Application.UI</comment>
-  </data>
-  <data name="DownButton" xml:space="preserve">
-    <value>Down</value>
-    <comment>Monaco.Accounting.UI</comment>
-  </data>
-  <data name="DownloadCompleteText" xml:space="preserve">
-    <value>Download Complete</value>
-    <comment>Aristocrat.Monaco.Application</comment>
-  </data>
-  <data name="DownloadErrorText" xml:space="preserve">
-    <value>Download Error</value>
-    <comment>Aristocrat.Monaco.Application</comment>
-  </data>
-  <data name="DownloadingText" xml:space="preserve">
-    <value>Downloading</value>
-    <comment>Aristocrat.Monaco.Application</comment>
-  </data>
-  <data name="DownloadInProgressText" xml:space="preserve">
-    <value>Download In Progress</value>
-    <comment>Aristocrat.Monaco.Application</comment>
-  </data>
-  <data name="DownText" xml:space="preserve">
-    <value>Down</value>
-    <comment>Aristocrat.Monaco.Application.UI</comment>
-  </data>
-  <data name="DrawerOpenText" xml:space="preserve">
-    <value>Drawer Open</value>
-    <comment>Aristocrat.Monaco.Application.UI</comment>
-  </data>
-  <data name="DropDoorClosed" xml:space="preserve">
-    <value>Drop Door Closed</value>
-    <comment>Aristocrat.Monaco.Application</comment>
-  </data>
-  <data name="DropDoorIsOpen" xml:space="preserve">
-    <value>Drop Door is Open</value>
-    <comment>Aristocrat.Monaco.Application</comment>
-  </data>
-  <data name="DropDoorName" xml:space="preserve">
-    <value>Drop Door</value>
-    <comment>Aristocrat.Monaco.Application</comment>
-  </data>
-  <data name="DropMessage" xml:space="preserve">
-    <value>The period meters are cleared on stacker removal.</value>
-    <comment>Aristocrat.Monaco.Application.UI</comment>
-  </data>
-  <data name="DualHost" xml:space="preserve">
-    <value>Dual SAS Host Setup</value>
-    <comment>Aristocrat.Monaco.Sas.UI</comment>
-  </data>
-  <data name="EdgeLighting" xml:space="preserve">
-    <value>Edge Lighting</value>
-    <comment>Aristocrat.Monaco.Application</comment>
-  </data>
-  <data name="EdgeLightingDisconnectionOnStartUpText" xml:space="preserve">
-    <value>Edge Lighting was not detected on start-up.  Please connect and restart or continue without lighting feature.</value>
-    <comment>Aristocrat.Monaco.Application.UI</comment>
-  </data>
-  <data name="EdgeLightingDisconnectionText" xml:space="preserve">
-    <value>Edge Lighting is not connected</value>
-    <comment>Aristocrat.Monaco.Application.UI</comment>
-  </data>
-  <data name="EditDevice" xml:space="preserve">
-    <value>Edit Device</value>
-    <comment>Aristocrat.Monaco.G2S.UI</comment>
-  </data>
-  <data name="EditHost" xml:space="preserve">
-    <value>Edit Host</value>
-    <comment>Aristocrat.Monaco.G2S.UI</comment>
-  </data>
-  <data name="EditLabel" xml:space="preserve">
-    <value>EDIT</value>
-    <comment>Aristocrat.Monaco.Gaming.UI</comment>
-  </data>
-  <data name="EditSelected" xml:space="preserve">
-    <value>Edit Selected</value>
-    <comment>Aristocrat.Monaco.G2S.UI</comment>
-  </data>
-  <data name="EGMDisabledOnHostOfflineLabel" xml:space="preserve">
-    <value>EGM Disabled on Host Offline</value>
-    <comment>Aristocrat.Monaco.Sas.UI</comment>
-  </data>
-  <data name="EgmId" xml:space="preserve">
-    <value>G2S EGM Id</value>
-    <comment>Aristocrat.Monaco.G2S.UI</comment>
-  </data>
-  <data name="Eight" xml:space="preserve">
-    <value>Eight</value>
-    <comment>Aristocrat.Monaco.Common</comment>
-  </data>
-  <data name="Eighteen" xml:space="preserve">
-    <value>Eighteen</value>
-    <comment>Aristocrat.Monaco.Common</comment>
-  </data>
-  <data name="Eighty" xml:space="preserve">
-    <value>Eighty</value>
-    <comment>Aristocrat.Monaco.Common</comment>
-  </data>
-  <data name="EightyPrefix" xml:space="preserve">
-    <value>Eighty</value>
-    <comment>Aristocrat.Monaco.Common</comment>
-  </data>
-  <data name="Eleven" xml:space="preserve">
-    <value>Eleven</value>
-    <comment>Aristocrat.Monaco.Common</comment>
-  </data>
-  <data name="EmptyComponentVerificationsErrorMessage" xml:space="preserve">
-    <value>ComponentVerifications must be not empty.</value>
-    <comment>Aristocrat.Monaco.G2S.Common</comment>
-  </data>
-  <data name="EmptyString" xml:space="preserve">
-    <value> </value>
-    <comment>Aristocrat.Monaco.Application</comment>
-  </data>
-  <data name="EmptyStringNotAllowErrorMessage" xml:space="preserve">
-    <value>The empty string is not allowed.</value>
-    <comment>Aristocrat.Monaco.Common</comment>
-  </data>
-  <data name="Enable" xml:space="preserve">
-    <value>Enable</value>
-    <comment>Monaco.Accounting.UI</comment>
-  </data>
-  <data name="Enable2" xml:space="preserve">
-    <value>Enable</value>
-    <comment>Aristocrat.Monaco.Gaming.UI - Changed from "Enable"</comment>
-  </data>
-  <data name="EnableAudio" xml:space="preserve">
-    <value>Enable Audio</value>
-    <comment>Aristocrat.Monaco.Gaming.UI</comment>
-  </data>
-  <data name="EnableAutoHold" xml:space="preserve">
-    <value>Enable Auto-Hold</value>
-    <comment>Aristocrat.Monaco.Gaming.UI</comment>
-  </data>
-  <data name="EnableAutoPlay" xml:space="preserve">
-    <value>Enable Auto Play</value>
-    <comment>Aristocrat.Monaco.Gaming.UI</comment>
-  </data>
-  <data name="Enabled" xml:space="preserve">
-    <value>Enabled</value>
-    <comment>Monaco.Accounting.UI</comment>
-  </data>
-  <data name="Enabled2" xml:space="preserve">
-    <value>Enabled</value>
-    <comment>Aristocrat.Monaco.Gaming.UI - Changed from "Enabled"</comment>
-  </data>
-  <data name="EnabledByText" xml:space="preserve">
-    <value>Enabled By </value>
-    <comment>Aristocrat.Monaco.Application.UI</comment>
-  </data>
-  <data name="EnabledDenominationsLabel" xml:space="preserve">
-    <value>Enabled Denominations:</value>
-    <comment>Aristocrat.Monaco.Application.UI</comment>
-  </data>
-  <data name="EnabledGames" xml:space="preserve">
-    <value>Enabled Games</value>
-    <comment>Aristocrat.Monaco.Gaming.UI</comment>
-  </data>
-  <data name="EnabledLabel" xml:space="preserve">
-    <value>Enabled</value>
-    <comment>Aristocrat.Monaco.Application.UI</comment>
-  </data>
-  <data name="EnableEGM" xml:space="preserve">
-    <value>Put EGM Into Service</value>
-    <comment>Aristocrat.Monaco.Application.UI</comment>
-  </data>
-  <data name="EnableEGMPopupText" xml:space="preserve">
-    <value>Put the EGM Into Service?</value>
-    <comment>Aristocrat.Monaco.Application.UI</comment>
-  </data>
-  <data name="EnableLighting" xml:space="preserve">
-    <value>Enable Lighting</value>
-    <comment>Aristocrat.Monaco.Gaming.UI</comment>
-  </data>
-  <data name="EnablePlayerDriven" xml:space="preserve">
-    <value>Enable Player-Driven</value>
-    <comment>Aristocrat.Monaco.Gaming.UI</comment>
-  </data>
-  <data name="EnableSound" xml:space="preserve">
-    <value>Enable Sound</value>
-    <comment>Aristocrat.Monaco.Gaming.UI</comment>
-  </data>
-  <data name="EnableSystemDriven" xml:space="preserve">
-    <value>Enable System-Driven</value>
-    <comment>Aristocrat.Monaco.Gaming.UI</comment>
-  </data>
-  <data name="EnableVideo" xml:space="preserve">
-    <value>Enable Video</value>
-    <comment>Aristocrat.Monaco.Gaming.UI</comment>
-  </data>
-  <data name="EndCashText" xml:space="preserve">
-    <value>Stop Cash</value>
-    <comment>Aristocrat.Monaco.Gaming</comment>
-  </data>
-  <data name="EndCreditsText" xml:space="preserve">
-    <value>End Credit</value>
-    <comment>Aristocrat.Monaco.Gaming.UI</comment>
-  </data>
-  <data name="EndDateText" xml:space="preserve">
-    <value>End Date</value>
-    <comment>Aristocrat.Monaco.Gaming</comment>
-  </data>
-  <data name="EndGameRoundBeforeChange" xml:space="preserve">
-    <value>Editing these settings is not available during a game round.</value>
-    <comment>Aristocrat.Monaco.Application.UI</comment>
-  </data>
-  <data name="EndGameRoundBeforeConfig" xml:space="preserve">
-    <value>Game configuration is not available during a game round.</value>
-    <comment>Aristocrat.Monaco.Gaming.UI</comment>
-  </data>
-  <data name="EndGameRoundBeforeDisableText" xml:space="preserve">
-    <value>Disabled mode is not available during a game round.</value>
-    <comment>Aristocrat.Monaco.Application.UI</comment>
-  </data>
-  <data name="EndGameRoundBeforeReplay" xml:space="preserve">
-    <value>Replay is not available during a game round.</value>
-  </data>
-  <data name="EndGameRoundBeforeOutOfServiceText" xml:space="preserve">
-    <value>Out-of-Service mode is not available during a game round.</value>
-    <comment>Aristocrat.Monaco.Application.UI</comment>
-  </data>
-  <data name="EndOffsetNegativeErrorMessage" xml:space="preserve">
-    <value>End offset is negative</value>
-    <comment>Aristocrat.Monaco.Application</comment>
-  </data>
-  <data name="EndOffsetNegativeErrorMessage2" xml:space="preserve">
-    <value>The endOffset must be greater than negative one (-1).</value>
-    <comment>Aristocrat.Monaco.G2S.Common - Changed from "EndOffsetNegativeErrorMessage"</comment>
-  </data>
-  <data name="EndTimeText" xml:space="preserve">
-    <value>End</value>
-    <comment>Aristocrat.Monaco.Gaming</comment>
-  </data>
-  <data name="EndTimeText2" xml:space="preserve">
-    <value>END TIME</value>
-    <comment>Aristocrat.Monaco.Gaming.UI - Changed from "EndTimeText"</comment>
-  </data>
-  <data name="EnhancedSecurityLabel" xml:space="preserve">
-    <value>Enhanced Security</value>
-    <comment>Aristocrat.Monaco.Sas.UI</comment>
-  </data>
-  <data name="Enter" xml:space="preserve">
-    <value>Enter</value>
-    <comment>Aristocrat.Monaco.UI.Common</comment>
-  </data>
-  <data name="EnteringOutOfServiceModeRequiresZeroCreditsText" xml:space="preserve">
-    <value>Entering Out-of-Service mode requires Zero credits.</value>
-    <comment>Aristocrat.Monaco.Application.UI</comment>
-  </data>
-  <data name="ErrorEventBrownoutResetLampVoltageLowString" xml:space="preserve">
-    <value>Reel Controller Brownout Reset Low Lamp Voltage</value>
-    <comment>Aristocrat.Monaco.Application</comment>
-  </data>
-  <data name="ErrorEventBrownoutResetMotorVoltageLowString" xml:space="preserve">
-    <value>Reel Controller Brownout Reset Low Motor Voltage</value>
-    <comment>Aristocrat.Monaco.Application</comment>
-  </data>
-  <data name="ErrorEventBrownoutResetReelVoltageLowString" xml:space="preserve">
-    <value>Reel Controller Reel Voltage Low</value>
-    <comment>Aristocrat.Monaco.Application</comment>
-  </data>
-  <data name="ErrorEventCommandFailedString" xml:space="preserve">
-    <value>Reel Controller Command Failed</value>
-    <comment>Aristocrat.Monaco.Application</comment>
-  </data>
-  <data name="ErrorEventComReprogramCom1ResetString" xml:space="preserve">
-    <value>Reel Controller Com. Reprogram Com Reset</value>
-    <comment>Aristocrat.Monaco.Application</comment>
-  </data>
-  <data name="ErrorEventComReprogramSerialPortString" xml:space="preserve">
-    <value>Reel Controller Com. Reprogram Serial Port</value>
-    <comment>Aristocrat.Monaco.Application</comment>
-  </data>
-  <data name="ErrorEventFaultChecksumString" xml:space="preserve">
-    <value>Reel Controller Fault Checksum</value>
-    <comment>Aristocrat.Monaco.Application</comment>
-  </data>
-  <data name="ErrorEventHomingString" xml:space="preserve">
-    <value>Reel Controller Reel {0} Homing Error</value>
-    <comment>Aristocrat.Monaco.Application</comment>
-  </data>
-  <data name="ErrorEventInvalidCommandBadByteString" xml:space="preserve">
-    <value>Reel Controller Invalid Command Bad Byte</value>
-    <comment>Aristocrat.Monaco.Application</comment>
-  </data>
-  <data name="ErrorEventInvalidCommandBadCommandString" xml:space="preserve">
-    <value>Reel Controller Invalid Command Bad Command</value>
-    <comment>Aristocrat.Monaco.Application</comment>
-  </data>
-  <data name="ErrorEventInvalidCommandBadProtocolString" xml:space="preserve">
-    <value>Reel Controller Invalid Command Bad Protocol</value>
-    <comment>Aristocrat.Monaco.Application</comment>
-  </data>
-  <data name="ErrorEventInvalidCommandBadStateString" xml:space="preserve">
-    <value>Reel Controller Invalid Command Bad State</value>
-    <comment>Aristocrat.Monaco.Application</comment>
-  </data>
-  <data name="ErrorEventInvalidCommandBadValueString" xml:space="preserve">
-    <value>Reel Controller Invalid Command Bad Value</value>
-    <comment>Aristocrat.Monaco.Application</comment>
-  </data>
-  <data name="ErrorEventInvalidCommandGameChecksumString" xml:space="preserve">
-    <value>Reel Controller Invalid Command Game Checksum</value>
-    <comment>Aristocrat.Monaco.Application</comment>
-  </data>
-  <data name="ErrorEventInvalidCommandReelInErrorString" xml:space="preserve">
-    <value>Reel Controller Invalid Command Reel In Error</value>
-    <comment>Aristocrat.Monaco.Application</comment>
-  </data>
-  <data name="ErrorEventInvalidDataBadChecksumString" xml:space="preserve">
-    <value>Reel Controller Invalid Data Bad Checksum</value>
-    <comment>Aristocrat.Monaco.Application</comment>
-  </data>
-  <data name="ErrorEventPowerUpResetString" xml:space="preserve">
-    <value>Reel Controller Power-Up Reset</value>
-    <comment>Aristocrat.Monaco.Application</comment>
-  </data>
-  <data name="ErrorEventProgrammingNeededString" xml:space="preserve">
-    <value>Reel Controller Programming Needed</value>
-    <comment>Aristocrat.Monaco.Application</comment>
-  </data>
-  <data name="ErrorEventReelNotConnectedString" xml:space="preserve">
-    <value>Reel Controller Reel {0} Not Connected</value>
-    <comment>Aristocrat.Monaco.Application</comment>
-  </data>
-  <data name="ErrorEventReelNotInSyncSpinString" xml:space="preserve">
-    <value>Reel Controller Reel {0} Not in Sync Spin</value>
-    <comment>Aristocrat.Monaco.Application</comment>
-  </data>
-  <data name="ErrorEventReelSpinningString" xml:space="preserve">
-    <value>Reel Controller Reel Spinning Error</value>
-    <comment>Aristocrat.Monaco.Application</comment>
-  </data>
-  <data name="ErrorEventReelStalledString" xml:space="preserve">
-    <value>Reel Controller Reel {0} Stalled</value>
-    <comment>Aristocrat.Monaco.Application</comment>
-  </data>
-  <data name="ErrorEventRegReprogramFirmwareResetString" xml:space="preserve">
-    <value>Reel Controller Reg. Reprogram Firmware Reset</value>
-    <comment>Aristocrat.Monaco.Application</comment>
-  </data>
-  <data name="ErrorEventRegReprogramPortResetString" xml:space="preserve">
-    <value>Reel Controller Reg. Reprogram Port Reset</value>
-    <comment>Aristocrat.Monaco.Application</comment>
-  </data>
-  <data name="ErrorEventRegReprogramStackOverflowResetString" xml:space="preserve">
-    <value>Reel Controller Reg. Reprogram Stack Overflow Reset</value>
-    <comment>Aristocrat.Monaco.Application</comment>
-  </data>
-  <data name="ErrorEventRegReprogramStackUnderflowResetString" xml:space="preserve">
-    <value>Reel Controller Reg. Reprogram Stack Underflow Reset</value>
-    <comment>Aristocrat.Monaco.Application</comment>
-  </data>
-  <data name="ErrorEventRegReprogramUnknownResetString" xml:space="preserve">
-    <value>Reel Controller Reg. Reprogram Unknown Reset</value>
-    <comment>Aristocrat.Monaco.Application</comment>
-  </data>
-  <data name="ErrorEventSkewedString" xml:space="preserve">
-    <value>Reel Controller Reel {0} Skewed</value>
-    <comment>Aristocrat.Monaco.Application</comment>
-  </data>
-  <data name="ErrorEventTamperedString" xml:space="preserve">
-    <value>Reel Controller Reel {0} Tampered</value>
-    <comment>Aristocrat.Monaco.Application</comment>
-  </data>
-  <data name="ErrorEventTimeOutString" xml:space="preserve">
-    <value>Reel Controller Stopped Responding</value>
-    <comment>Aristocrat.Monaco.Application</comment>
-  </data>
-  <data name="ErrorEventWatchdogTimerResetString" xml:space="preserve">
-    <value>Reel Controller Watchdog Timer Reset</value>
-    <comment>Aristocrat.Monaco.Application</comment>
-  </data>
-  <data name="ErrorInfoHHRCentralServerOffline" xml:space="preserve">
-    <value>Check the LAN Cable to ensure it is connected properly</value>
-    <comment>Aristocrat.Monaco.Hhr</comment>
-  </data>
-  <data name="ErrorInfoHHRProtocolInitializationInProgress" xml:space="preserve">
-    <value>Please wait until the Protocol initialization has finished</value>
-    <comment>Aristocrat.Monaco.Hhr</comment>
-  </data>
-  <data name="ErrorInfoHHRProtocolInitializationFailed" xml:space="preserve">
-    <value>Check Protocol settings and reboot machine</value>
-    <comment>Aristocrat.Monaco.Hhr</comment>
-  </data>
-  <data name="ErrorInfoBattery1" xml:space="preserve">
-    <value>Replace battery #1 and reboot the machine.</value>
-    <comment>Aristocrat.Monaco.Application.UI</comment>
-  </data>
-  <data name="ErrorInfoBattery2" xml:space="preserve">
-    <value>Replace battery #2 and reboot the machine.</value>
-    <comment>Aristocrat.Monaco.Application.UI</comment>
-  </data>
-  <data name="ErrorInfoCloseDoor" xml:space="preserve">
-    <value>Close door to clear this lockup.</value>
-    <comment>Aristocrat.Monaco.Application.UI</comment>
-  </data>
-  <data name="ErrorInfoConfigureGame" xml:space="preserve">
-    <value>Install and/or configure game to clear this lockup.</value>
-    <comment>Aristocrat.Monaco.Application.UI</comment>
-  </data>
-  <data name="ErrorInfoContactTechnician" xml:space="preserve">
-    <value>Please contact Aristocrat field service technician. Memory Reset is required to clear this error.</value>
-    <comment>Aristocrat.Monaco.Application.UI</comment>
-  </data>
-  <data name="ErrorInfoHandpayPending" xml:space="preserve">
-    <value>Complete any relevant paperwork, and then insert and turn Attendant Reset key to clear the handpay lockup, or perform remote handpay reset from the host system.</value>
-    <comment>Aristocrat.Monaco.Application.UI</comment>
-  </data>
-  <data name="ErrorInfoLCDSignatureError" xml:space="preserve">
-    <value>Open Main Door, change firmware CRC seed from Hardware &gt; Button Menu to obtain new signature, and then close Main Door to clear this lockup.</value>
-    <comment>Aristocrat.Monaco.Application.UI</comment>
-  </data>
-  <data name="ErrorInfoLCDSignaturePending" xml:space="preserve">
-    <value>This lockup will automatically clear when LCD Button Panel has finished its CRC check.</value>
-    <comment>Aristocrat.Monaco.Application.UI</comment>
-  </data>
-  <data name="ErrorInfoNADisconnected" xml:space="preserve">
-    <value>Open Main Door, ensure Note Acceptor data and/or power cable is properly connected, and then close Main Door to clear this lockup. If lockup persists, reconnect Note Acceptor device and reboot the machine.</value>
-    <comment>Aristocrat.Monaco.Application.UI</comment>
-  </data>
-  <data name="ErrorInfoNAError" xml:space="preserve">
-    <value>Open Main Door, troubleshoot Note Acceptor device issue, and then close Main Door to clear this lockup. If lockup persists, reconnect Note Acceptor data and/or power cable and reboot the machine.</value>
-    <comment>Aristocrat.Monaco.Application.UI</comment>
-  </data>
-  <data name="ErrorInfoNAIllegalActivity" xml:space="preserve">
-    <value>To clear this lockup, remove the Note Stacker, reconcile with Bill or Voucher In meters and logs for potential cheating, then reinsert the Note Stacker.</value>
-    <comment>Aristocrat.Monaco.Application.UI</comment>
-  </data>
-  <data name="ErrorInfoNAJammed" xml:space="preserve">
-    <value>Open Main Door, check Note Acceptor device and remove the jammed note, and then close Main Door to clear this lockup.</value>
-    <comment>Aristocrat.Monaco.Application.UI</comment>
-  </data>
-  <data name="ErrorInfoNANotCredited" xml:space="preserve">
-    <value>Check player Credit balance and Note Stacker to reconcile with Bill In or Voucher In meters and logs. It note is stacked but not credited, return note to player. If everything is in order, open and close Main Door to clear this lockup.</value>
-    <comment>Aristocrat.Monaco.Application.UI</comment>
-  </data>
-  <data name="ErrorInfoNASignatureError" xml:space="preserve">
-    <value>Open Main Door, change firmware CRC seed from Hardware &gt; Note Acceptor Menu to obtain new signature, and then close Main Door to clear this lockup.</value>
-    <comment>Aristocrat.Monaco.Application.UI</comment>
-  </data>
-  <data name="ErrorInfoNAStackerFull" xml:space="preserve">
-    <value>Note Stacker is full.  Remove Note Stacker, empty its content, and then reinsert Note Stacker to clear this lockup.</value>
-    <comment>Aristocrat.Monaco.Application.UI</comment>
-  </data>
-  <data name="ErrorInfoNAStackerRemoved" xml:space="preserve">
-    <value>Reinsert Note Stacker to clear this lockup.</value>
-    <comment>Aristocrat.Monaco.Application.UI</comment>
-  </data>
-  <data name="ErrorInfoOutOfService" xml:space="preserve">
-    <value>From game screen in Out-Of-Service mode, insert and turn Operator Key to exit OOS and enter Operator Menu.</value>
-    <comment>Aristocrat.Monaco.Application.UI</comment>
-  </data>
-  <data name="ErrorInfoPlayerButtonDisconnected" xml:space="preserve">
-    <value>Open Main Door, ensure player button cable is connected properly, and then close Main Door to clear this lockup. If lockup persists, reconnect player button cable and reboot the machine.</value>
-    <comment>Aristocrat.Monaco.Application.UI</comment>
-  </data>
-  <data name="ErrorInfoPrinterDisconnected" xml:space="preserve">
-    <value>Open Main Door, ensure Printer data and/or power cable is properly connected, and then close Main Door to clear this lockup. If lockup persists, reconnect Printer device and reboot the machine.</value>
-    <comment>Aristocrat.Monaco.Application.UI</comment>
-  </data>
-  <data name="ErrorInfoPrinterError" xml:space="preserve">
-    <value>Open Main Door, troubleshoot Printer device issue, and then close Main Door to clear this lockup. If lockup persists, reconnect Printer data and/or power cable and reboot the machine.</value>
-    <comment>Aristocrat.Monaco.Application.UI</comment>
-  </data>
-  <data name="ErrorInfoPrinterHeadOpen" xml:space="preserve">
-    <value>Open Main Door, check and close Printer head, and then close Main Door to clear this lockup.</value>
-    <comment>Aristocrat.Monaco.Application.UI</comment>
-  </data>
-  <data name="ErrorInfoPrinterJammed" xml:space="preserve">
-    <value>Open Main Door, check Printer device and remove the jammed paper, and then close Main Door to clear this lockup.</value>
-    <comment>Aristocrat.Monaco.Application.UI</comment>
-  </data>
-  <data name="ErrorInfoPrinterPaperEmpty" xml:space="preserve">
-    <value>Open Main Door, load Printer paper, and then close Main Door to clear this lockup.</value>
-    <comment>Aristocrat.Monaco.Application.UI</comment>
-  </data>
-  <data name="ErrorInfoPrinterSignatureError" xml:space="preserve">
-    <value>Open Main Door, change firmware CRC seed from Hardware &gt; Printer Menu to obtain new signature, and then close Main Door to clear this lockup.</value>
-    <comment>Aristocrat.Monaco.Application.UI</comment>
-  </data>
-  <data name="ErrorInfoSasCashoutFailure" xml:space="preserve">
-    <value>Check SAS host connection and AFT host cashout settings. Cashout can also be handpaid as a failback method - insert and turn Attendant Reset Key to clear this lockup.</value>
-    <comment>Aristocrat.Monaco.Application.UI</comment>
-  </data>
-  <data name="ErrorInfoSasCashoutPending" xml:space="preserve">
-    <value>This lockup will automatically clear when AFT host cashout has been processed.</value>
-    <comment>Aristocrat.Monaco.Application.UI</comment>
-  </data>
-  <data name="ErrorInfoSasHostComm" xml:space="preserve">
-    <value>Ensure communication cable is properly connected and host is online. If lockup persists after connection is restored, host system may need to send enable command, or reboot the machine to reestablish communcation.</value>
-    <comment>Aristocrat.Monaco.Application.UI</comment>
-  </data>
-  <data name="ErrorInfoSasHostDisabled" xml:space="preserve">
-    <value>This lockup can only be cleared by the host system by sending enable command or completing host-related settings.</value>
-    <comment>Aristocrat.Monaco.Application.UI</comment>
-  </data>
-  <data name="ErrorInfoScreenDisconnected" xml:space="preserve">
-    <value>Open Main Door, ensure video display cable is connected properly, and then close Main Door to clear this lockup. If lockup persists, reconnect video display cable and reboot the machine. Note that you may see screen flickering for few seconds during touch or display device reinitialization.</value>
-    <comment>Aristocrat.Monaco.Application.UI</comment>
-  </data>
-  <data name="ErrorInfoTouchScreenDisconnected" xml:space="preserve">
-    <value>Open Main Door, ensure touch screen cable is connected properly, and then close Main Door to clear this lockup. If lockup persists, reconnect touch screen cable and reboot the machine. Note that you may see screen flickering for few seconds during touch or display device reinitialization. </value>
-    <comment>Aristocrat.Monaco.Application.UI</comment>
-  </data>
-  <data name="ErrorText" xml:space="preserve">
-    <value>Error during operation.</value>
-    <comment>Aristocrat.Monaco.Application.UI</comment>
-  </data>
-  <data name="EscrowedAmountText" xml:space="preserve">
-    <value>Escrowed </value>
-    <comment>Aristocrat.Monaco.Application.UI</comment>
-  </data>
-  <data name="EscrowedVoucherText" xml:space="preserve">
-    <value>Escrowed Voucher </value>
-    <comment>Aristocrat.Monaco.Application.UI</comment>
-  </data>
-  <data name="EventLog" xml:space="preserve">
-    <value>Event Log</value>
-    <comment>Aristocrat.Monaco.Gaming.UI</comment>
-  </data>
-  <data name="EventLogTicketTitle" xml:space="preserve">
-    <value>EVENT LOG</value>
-    <comment>Aristocrat.Monaco.Application</comment>
-  </data>
-  <data name="EventLogTitle" xml:space="preserve">
-    <value>Logs</value>
-    <comment>Aristocrat.Monaco.Application.UI</comment>
-  </data>
-  <data name="EventNameText" xml:space="preserve">
-    <value>Event Name</value>
-    <comment>Aristocrat.Monaco.Gaming</comment>
-  </data>
-  <data name="EventsInLog" xml:space="preserve">
-    <value>{0} events in log.</value>
-    <comment>Aristocrat.Monaco.Application.UI</comment>
-  </data>
-  <data name="ExitGameBeforeChange" xml:space="preserve">
-    <value>Please exit the game before changing these settings.</value>
-    <comment>Aristocrat.Monaco.Application.UI</comment>
-  </data>
-  <data name="ExitText" xml:space="preserve">
-    <value>Exit</value>
-    <comment>Aristocrat.Monaco.Gaming.UI</comment>
-  </data>
-  <data name="ExpiredError" xml:space="preserve">
-    <value>Message timed out.</value>
-    <comment>Aristocrat.G2S.Emdi</comment>
-  </data>
-  <data name="ExpiryDate" xml:space="preserve">
-    <value>Expiry Date</value>
-    <comment>Monaco.Accounting.Contracts</comment>
-  </data>
-  <data name="ExpiryDate2" xml:space="preserve">
-    <value>Ticket Void after</value>
-    <comment>Monaco.Accounting.Contracts</comment>
-  </data>
-  <data name="Export" xml:space="preserve">
-    <value>Export</value>
-    <comment>Aristocrat.Monaco.Gaming.UI</comment>
-  </data>
-  <data name="ExportGameSettings" xml:space="preserve">
-    <value>Export Game Settings</value>
-    <comment>Aristocrat.Monaco.Gaming.UI</comment>
-  </data>
-  <data name="ExportMachineSettings" xml:space="preserve">
-    <value>Export Machine Settings</value>
-    <comment>Aristocrat.Monaco.Gaming.UI</comment>
-  </data>
-  <data name="Failed" xml:space="preserve">
-    <value>Failed</value>
-    <comment>Aristocrat.Monaco.Application.UI</comment>
-  </data>
-  <data name="FailedError" xml:space="preserve">
-    <value>Failed Error</value>
-    <comment>Aristocrat.Monaco.Gaming.UI</comment>
-  </data>
-  <data name="Failure" xml:space="preserve">
-    <value>Failure</value>
-    <comment>Aristocrat.Monaco.Application</comment>
-  </data>
-  <data name="Fifteen" xml:space="preserve">
-    <value>Fifteen</value>
-    <comment>Aristocrat.Monaco.Common</comment>
-  </data>
-  <data name="Fifty" xml:space="preserve">
-    <value>Fifty</value>
-    <comment>Aristocrat.Monaco.Common</comment>
-  </data>
-  <data name="FileHandleIsInvalidErrorMessage" xml:space="preserve">
-    <value>Invalid file handle</value>
-    <comment>Aristocrat.Monaco.Application.Contracts</comment>
-  </data>
-  <data name="FileHandleIsInvalidErrorMessage2" xml:space="preserve">
-    <value>File handle is invalid.</value>
-    <comment>Aristocrat.Monaco.G2S.Common - Changed from "FileHandleIsInvalidErrorMessage"</comment>
-  </data>
-  <data name="FileSizeText" xml:space="preserve">
-    <value>Invalid file size.</value>
-    <comment>Aristocrat.Monaco.Application</comment>
-  </data>
-  <data name="FinishButtonText" xml:space="preserve">
-    <value>Finish</value>
-    <comment>Aristocrat.Monaco.Sas.UI</comment>
-  </data>
-  <data name="FinishedButtonContent" xml:space="preserve">
-    <value>Finished</value>
-    <comment>Aristocrat.Monaco.Application.UI</comment>
-  </data>
-  <data name="FirmwareCRCLabel" xml:space="preserve">
-    <value>Firmware CRC</value>
-    <comment>Aristocrat.Monaco.Application.UI</comment>
-  </data>
-  <data name="FirmwareMayBeCorrupted" xml:space="preserve">
-    <value>Firmware May Be Corrupted</value>
-    <comment>Aristocrat.Monaco.Application</comment>
-  </data>
-  <data name="FirmwareRevisionLabel" xml:space="preserve">
-    <value>Firmware Revision</value>
-    <comment>Aristocrat.Monaco.Application.UI</comment>
-  </data>
-  <data name="FirmwareVersionLabel" xml:space="preserve">
-    <value>Firmware Version</value>
-    <comment>Aristocrat.Monaco.Application.UI</comment>
-  </data>
-  <data name="Five" xml:space="preserve">
-    <value>Five</value>
-    <comment>Aristocrat.Monaco.Common</comment>
-  </data>
-  <data name="FlashIntervals" xml:space="preserve">
-    <value>Test Flash Intervals</value>
-    <comment>Aristocrat.Monaco.Application.UI</comment>
-  </data>
-  <data name="FlashProgErrorText" xml:space="preserve">
-    <value>Flash Prog Error</value>
-    <comment>Aristocrat.Monaco.Application.UI</comment>
-  </data>
-  <data name="ForceAFTTransferCheckboxLabel" xml:space="preserve">
-    <value>Force AFT Transfer Status:</value>
-    <comment>Aristocrat.Monaco.Sas.UI</comment>
-  </data>
-  <data name="ForcedMinBet" xml:space="preserve">
-    <value>Min Bet</value>
-    <comment>Aristocrat.Monaco.Gaming.UI</comment>
-  </data>
-  <data name="ForcedMaxBet" xml:space="preserve">
-    <value>Max Bet</value>
-    <comment>Aristocrat.Monaco.Gaming.UI</comment>
-  </data>
-  <data name="ForcedMaxBetInside" xml:space="preserve">
-    <value>Max Bet (Inside)</value>
-    <comment>Aristocrat.Monaco.Gaming.UI</comment>
-  </data>
-  <data name="ForcedMaxBetOutside" xml:space="preserve">
-    <value>Max Bet (Outside)</value>
-    <comment>Aristocrat.Monaco.Gaming.UI</comment>
-  </data>
-  <data name="ForeignAddressText" xml:space="preserve">
-    <value>Foreign Address</value>
-    <comment>Aristocrat.Monaco.Application.UI</comment>
-  </data>
-  <data name="FormFeedButton" xml:space="preserve">
-    <value>Form Feed</value>
-    <comment>Aristocrat.Monaco.Application.UI</comment>
-  </data>
-  <data name="Forty" xml:space="preserve">
-    <value>Forty</value>
-    <comment>Aristocrat.Monaco.Common</comment>
-  </data>
-  <data name="Four" xml:space="preserve">
-    <value>Four</value>
-    <comment>Aristocrat.Monaco.Common</comment>
-  </data>
-  <data name="Fourteen" xml:space="preserve">
-    <value>Fourteen</value>
-    <comment>Aristocrat.Monaco.Common</comment>
-  </data>
-  <data name="FPGAPackageDescription" xml:space="preserve">
-    <value>ATI FPGA</value>
-    <comment>Aristocrat.Monaco.Hardware</comment>
-  </data>
-  <data name="FPGAPackageDescription2" xml:space="preserve">
-    <value>ATI FPGA</value>
-    <comment>Aristocrat.Monaco.G2S - Changed from "FPGAPackageDescription"</comment>
-  </data>
-  <data name="FpgaVersion" xml:space="preserve">
-    <value>FPGA Version</value>
-    <comment>Aristocrat.Monaco.Application</comment>
-  </data>
-  <data name="FrontLeftText" xml:space="preserve">
-    <value>Front Left</value>
-    <comment>Aristocrat.Monaco.Application.UI</comment>
-  </data>
-  <data name="FrontRightText" xml:space="preserve">
-    <value>Front Right</value>
-    <comment>Aristocrat.Monaco.Application.UI</comment>
-  </data>
-  <data name="FunctionalGroupNotFound" xml:space="preserve">
-    <value>Functional group not found</value>
-    <comment>Aristocrat.G2S.Emdi</comment>
-  </data>
-  <data name="FundTransfer" xml:space="preserve">
-    <value>Fund Transfer</value>
-    <comment>Aristocrat.Monaco.Application.UI</comment>
-  </data>
-  <data name="FundTransferProtocolLabel" xml:space="preserve">
-    <value>Fund Transfer Protocol</value>
-    <comment>Aristocrat.Monaco.Application.UI</comment>
-  </data>
-  <data name="G2SDiagnosticTabTitle" xml:space="preserve">
-    <value>G2S</value>
-    <comment>Aristocrat.Monaco.Application.UI</comment>
-  </data>
-  <data name="Gamble" xml:space="preserve">
-    <value>Double Up</value>
-    <comment>Aristocrat.Monaco.Gaming.UI</comment>
-  </data>
-  <data name="Game" xml:space="preserve">
-    <value>Game</value>
-    <comment>Aristocrat.Monaco.Application.UI</comment>
-  </data>
-  <data name="GameBonusInfoTicketTitleText" xml:space="preserve">
-    <value>Game Bonus Info</value>
-    <comment>Aristocrat.Monaco.Gaming</comment>
-  </data>
-  <data name="GameCensorshipOptions" xml:space="preserve">
-    <value>Game Censorship Options</value>
-    <comment>Aristocrat.Monaco.Gaming.UI</comment>
-  </data>
-  <data name="GameRoundDetailsText" xml:space="preserve">
-    <value>Game Round Details</value>
-    <comment>Aristocrat.Monaco.Gaming.UI</comment>
-  </data>
-  <data name="GameDisabled" xml:space="preserve">
-    <value>This game has been disabled.</value>
-    <comment>Aristocrat.Monaco.Gaming.UI</comment>
-  </data>
-  <data name="GameDisabledWhenHostDownLabel" xml:space="preserve">
-    <value>Game Disabled When Host Down:</value>
-    <comment>Aristocrat.Monaco.Sas.UI</comment>
-  </data>
-  <data name="GameEnd" xml:space="preserve">
-    <value>Game End</value>
-    <comment>Aristocrat.Monaco.Gaming.UI</comment>
-  </data>
-  <data name="GameEventLogs" xml:space="preserve">
-    <value>Game Event Logs</value>
-    <comment>Aristocrat.Monaco.Gaming.UI</comment>
-  </data>
-  <data name="GameHelpText_PaidByAttendant1" xml:space="preserve">
-    <value>Any wins greater than or equal to {0:C2}</value>
-    <comment>Aristocrat.Monaco.Gaming</comment>
-  </data>
-  <data name="GameHelpText_PaidByAttendant2" xml:space="preserve">
-    <value>will be paid by the attendant.</value>
-    <comment>Aristocrat.Monaco.Gaming</comment>
-  </data>
-  <data name="GameHelpText_PaidByAttendant" xml:space="preserve">
-    <value>Any wins greater than or equal to {0}</value>
-    <comment>Aristocrat.Monaco.Gaming</comment>
-  </data>
-  <data name="GameHelpText_PaidByVoucher" xml:space="preserve">
-    <value>All pays will be paid by a printed voucher.</value>
-    <comment>Aristocrat.Monaco.Gaming</comment>
-  </data>
-  <data name="GameHelpTextProgressiveLevelsCeiling" xml:space="preserve">
-    <value>Maximum {0} progressive meter amount is {1:C2}.</value>
-    <comment>Aristocrat.Monaco.Gaming</comment>
-  </data>
-  <data name="GameHelpTextDoubleTap1" xml:space="preserve">
-    <value>While the reels are spinning you may press the big button to stop them,</value>
-    <comment>Aristocrat.Monaco.Gaming</comment>
-  </data>
-  <data name="GameHelpTextDoubleTap2" xml:space="preserve">
-    <value>except during some special features/bonuses where applicable.</value>
-    <comment>Aristocrat.Monaco.Gaming</comment>
-  </data>
-  <data name="GameHistoryBillInText" xml:space="preserve">
-    <value>Bill In</value>
-    <comment>Aristocrat.Monaco.Gaming.UI</comment>
-  </data>
-  <data name="GameHistoryBonusInText" xml:space="preserve">
-    <value>Bonus In</value>
-    <comment>Aristocrat.Monaco.Gaming.UI</comment>
-  </data>
-  <data name="GameHistoryStatusComplete" xml:space="preserve">
-    <value>Complete</value>
-    <comment>Aristocrat.Monaco.Gaming.UI</comment>
-  </data>
-  <data name="GameHistoryStatusFatalError" xml:space="preserve">
-    <value>Fatal Error</value>
-    <comment>Aristocrat.Monaco.Gaming.UI</comment>
-  </data>
-  <data name="GameHistoryStatusInProgress" xml:space="preserve">
-    <value>In Progress</value>
-    <comment>Aristocrat.Monaco.Gaming.UI</comment>
-  </data>
-  <data name="GameHistoryStatusRecoveryFailed" xml:space="preserve">
-    <value>Recovery Failed</value>
-    <comment>Aristocrat.Monaco.Gaming.UI</comment>
-  </data>
-  <data name="GameHistoryStatusText" xml:space="preserve">
-    <value>STATUS</value>
-    <comment>Aristocrat.Monaco.Gaming.UI</comment>
-  </data>
-  <data name="GameHistoryTicketTitleText" xml:space="preserve">
-    <value>History - Games Played</value>
-    <comment>Aristocrat.Monaco.Gaming</comment>
-  </data>
-  <data name="GameHistoryTitle" xml:space="preserve">
-    <value>Game History</value>
-    <comment>Aristocrat.Monaco.Gaming.UI</comment>
-  </data>
-  <data name="GameHistoryVoucherInText" xml:space="preserve">
-    <value>Voucher In</value>
-    <comment>Aristocrat.Monaco.Gaming.UI</comment>
-  </data>
-  <data name="GameHistoryVoucherOutText" xml:space="preserve">
-    <value>Voucher Out</value>
-    <comment>Aristocrat.Monaco.Gaming.UI</comment>
-  </data>
-  <data name="GameHistoryWatInText" xml:space="preserve">
-    <value>Transfer In</value>
-    <comment>Aristocrat.Monaco.Gaming.UI</comment>
-  </data>
-  <data name="GameHistoryWatOutText" xml:space="preserve">
-    <value>Transfer Out</value>
-    <comment>Aristocrat.Monaco.Gaming.UI</comment>
-  </data>
-  <data name="GameId" xml:space="preserve">
-    <value>Game ID</value>
-    <comment>Aristocrat.Monaco.Gaming.UI</comment>
-  </data>
-  <data name="GameInfoTicketTitle" xml:space="preserve">
-    <value>Game Info</value>
-    <comment>Aristocrat.Monaco.Gaming</comment>
-  </data>
-  <data name="GameInfoViewTitle" xml:space="preserve">
-    <value>Game Info</value>
-    <comment>Aristocrat.Monaco.Gaming.UI</comment>
-  </data>
-  <data name="GameLevelSetup" xml:space="preserve">
-    <value>Game Progressive Level Setup</value>
-    <comment>Aristocrat.Monaco.Gaming.UI</comment>
-  </data>
-  <data name="GameLobbyLayout" xml:space="preserve">
-    <value>Game Lobby Layout</value>
-    <comment>Aristocrat.Monaco.Gaming.UI</comment>
-  </data>
-  <data name="GameMeters" xml:space="preserve">
-    <value>Game Meters</value>
-    <comment>Aristocrat.Monaco.Gaming.UI</comment>
-  </data>
-  <data name="GameMetersTicketGameIdText" xml:space="preserve">
-    <value>GAME ID</value>
-    <comment>Aristocrat.Monaco.Gaming</comment>
-  </data>
-  <data name="GameName" xml:space="preserve">
-    <value>Game Name</value>
-    <comment>Aristocrat.Monaco.Gaming.UI</comment>
-  </data>
-  <data name="GameNameText" xml:space="preserve">
-    <value>Game Name</value>
-    <comment>Aristocrat.Monaco.Gaming</comment>
-  </data>
-  <data name="GameNameText2" xml:space="preserve">
-    <value>GAME/EVENT</value>
-    <comment>Aristocrat.Monaco.Gaming.UI - Changed from "GameNameText"</comment>
-  </data>
-  <data name="GameNumber" xml:space="preserve">
-    <value>Game Number</value>
-    <comment>Aristocrat.Monaco.Gaming.UI</comment>
-  </data>
-  <data name="GameOptions" xml:space="preserve">
-    <value>Game Options</value>
-    <comment>Aristocrat.Monaco.Gaming.UI</comment>
-  </data>
-  <data name="GameOrderMessage" xml:space="preserve">
-    <value>Game Order List</value>
-    <comment>Aristocrat.Monaco.Gaming.UI</comment>
-  </data>
-  <data name="GameOrderTestMessage" xml:space="preserve">
-    <value>Select game and use up/down arrows to rearrange the order</value>
-    <comment>Aristocrat.Monaco.Gaming.UI</comment>
-  </data>
-  <data name="GamePackageDescription" xml:space="preserve">
-    <value>Game Package</value>
-    <comment>Aristocrat.Monaco.Gaming</comment>
-  </data>
-  <data name="GamePlayDisabledString" xml:space="preserve">
-    <value>GAME PLAY DISABLED</value>
-    <comment>The string displayed when game play is disabled due to a non-responding thread.</comment>
-  </data>
-  <data name="GamePlayedReconfigureWarning" xml:space="preserve">
-    <value>Games cannot be reconfigured after a game has been played.</value>
-    <comment>Aristocrat.Monaco.Gaming.UI</comment>
-  </data>
-  <data name="GameProgressiveWin" xml:space="preserve">
-    <value>Game Progressive Win</value>
-    <comment>Aristocrat.Monaco.Gaming.UI</comment>
-  </data>
-  <data name="GameRoundEventInfoText" xml:space="preserve">
-    <value>GAME ROUND EVENT INFO</value>
-    <comment>Aristocrat.Monaco.Gaming</comment>
-  </data>
-  <data name="GameRoundInfoText" xml:space="preserve">
-    <value>GAME ROUND EVENT INFO</value>
-    <comment>Aristocrat.Monaco.Gaming.UI</comment>
-  </data>
-  <data name="Games" xml:space="preserve">
-    <value>Games</value>
-    <comment>Aristocrat.Monaco.Gaming.UI</comment>
-  </data>
-  <data name="GameSetup" xml:space="preserve">
-    <value>Game Setup</value>
-    <comment>Aristocrat.Monaco.Gaming.UI</comment>
-  </data>
-  <data name="GameSetupMessage" xml:space="preserve">
-    <value>Go to Operator Menu &gt; Games &gt; Configuration &gt; Configure Games if further setup is required.</value>
-    <comment>Aristocrat.Monaco.Application.UI</comment>
-  </data>
-  <data name="GamesMetersButtonText" xml:space="preserve">
-    <value>Games</value>
-    <comment>Aristocrat.Monaco.Gaming.UI</comment>
-  </data>
-  <data name="SomeGamesPlayedWarning" xml:space="preserve">
-    <value>Some settings cannot be changed after a game round has been played.</value>
-    <comment>Aristocrat.Monaco.Application.UI</comment>
-  </data>
-  <data name="GameSummaryTitle" xml:space="preserve">
-    <value>Game Type and Denomination Summary</value>
-    <comment>Aristocrat.Monaco.Gaming.UI</comment>
-  </data>
-  <data name="GameText" xml:space="preserve">
-    <value>Game</value>
-    <comment>Aristocrat.Monaco.Gaming</comment>
-  </data>
-  <data name="GameTransactions" xml:space="preserve">
-    <value>Game Transactions</value>
-    <comment>Aristocrat.Monaco.Gaming.UI</comment>
-  </data>
-  <data name="GameType" xml:space="preserve">
-    <value>Game Type</value>
-    <comment>Aristocrat.Monaco.Gaming.UI</comment>
-  </data>
-  <data name="GameTypeSummary" xml:space="preserve">
-    <value>Game Type Summary</value>
-    <comment>Aristocrat.Monaco.Gaming.UI</comment>
-  </data>
-  <data name="GameUILobbyOptions" xml:space="preserve">
-    <value>Game UI / Lobby Options</value>
-    <comment>Aristocrat.Monaco.Gaming.UI</comment>
-  </data>
-  <data name="GatConnected" xml:space="preserve">
-    <value>GAT is Connected</value>
-    <comment>Aristocrat.Monaco.Application</comment>
-  </data>
-  <data name="GatDisconnected" xml:space="preserve">
-    <value>GAT is Disconnected</value>
-    <comment>Aristocrat.Monaco.Application</comment>
-  </data>
-  <data name="GatIdle" xml:space="preserve">
-    <value>, Idle</value>
-    <comment>Aristocrat.Monaco.Application</comment>
-  </data>
-  <data name="GatVerifyingAll" xml:space="preserve">
-    <value>, Verifying All Components</value>
-    <comment>Aristocrat.Monaco.Application</comment>
-  </data>
-  <data name="GatVerifyingSingleTemplate" xml:space="preserve">
-    <value>, Verifying {0}</value>
-    <comment>Aristocrat.Monaco.Application</comment>
-  </data>
-  <data name="GeneralControlPortLabel" xml:space="preserve">
-    <value>General Control Port</value>
-    <comment>Aristocrat.Monaco.Sas.UI</comment>
-  </data>
-  <data name="GeneralFailureText" xml:space="preserve">
-    <value>Malfunction</value>
-    <comment>Aristocrat.Monaco.Application</comment>
-  </data>
-  <data name="GeneralSettingsScreen" xml:space="preserve">
-    <value>General Settings</value>
-    <comment>Aristocrat.Monaco.Application.UI</comment>
-  </data>
-  <data name="GlobalAutoPlayOptions" xml:space="preserve">
-    <value>Global Auto-Play Options</value>
-    <comment>Aristocrat.Monaco.Gaming.UI</comment>
-  </data>
-  <data name="GlobalEGM" xml:space="preserve">
-    <value>Global EGM</value>
-    <comment>Aristocrat.Monaco.Gaming.UI</comment>
-  </data>
-  <data name="GlobalOptions" xml:space="preserve">
-    <value>Global Options</value>
-    <comment>Aristocrat.Monaco.Gaming.UI</comment>
-  </data>
-  <data name="Good" xml:space="preserve">
-    <value>Good</value>
-    <comment>Aristocrat.Monaco.Application.UI</comment>
-  </data>
-  <data name="GraphicsCard" xml:space="preserve">
-    <value>Graphics Card</value>
-    <comment>Aristocrat.Monaco.Application</comment>
-  </data>
-  <data name="GreaterThanErrorMessage" xml:space="preserve">
-    <value>Invalid value.  The value needs to be greater than {0}.</value>
-    <comment>Monaco.Accounting.Contracts</comment>
-  </data>
-  <data name="GreaterThanOrEqualErrorMessage" xml:space="preserve">
-    <value>Invalid value.  The value needs to be greater than or equal to {0}.</value>
-    <comment>Monaco.Accounting.Contracts</comment>
-  </data>
-  <data name="HandpayKeyedOff" xml:space="preserve">
-    <value>Handpay Cleared Amount:</value>
-    <comment>Monaco.Accounting.Contracts</comment>
-  </data>
-  <data name="HandpayLogTicketTitle" xml:space="preserve">
-    <value>History - Handpay</value>
-    <comment>Monaco.Accounting</comment>
-  </data>
-  <data name="HandpayModeLabel" xml:space="preserve">
-    <value>Handpay Mode</value>
-    <comment>Aristocrat.Monaco.Sas.UI</comment>
-  </data>
-  <data name="HandpayReceipt" xml:space="preserve">
-    <value>HANDPAY RECEIPT</value>
-    <comment>Monaco.Accounting.Contracts</comment>
-  </data>
-  <data name="HandpaySettingsCannotChangeAfterGamePlayed" xml:space="preserve">
-    <value>Cannot edit settings after a game round has been played.</value>
-    <comment>Monaco.Accounting.UI</comment>
-  </data>
-  <data name="HandpayStartedText" xml:space="preserve">
-    <value>Handpay Pending Amount:</value>
-    <comment>Monaco.Accounting.Contracts</comment>
-  </data>
-  <data name="HandpayState" xml:space="preserve">
-    <value>State</value>
-    <comment>Monaco.Accounting.UI</comment>
-  </data>
-  <data name="HandpayTicket" xml:space="preserve">
-    <value>HANDPAY TICKET</value>
-    <comment>Monaco.Accounting.Contracts</comment>
-  </data>
-  <data name="HandpayTicketCashableAmount" xml:space="preserve">
-    <value>Cashable Amount</value>
-    <comment>Monaco.Accounting</comment>
-  </data>
-  <data name="HandpayTicketDeviceId" xml:space="preserve">
-    <value>Device Id</value>
-    <comment>Monaco.Accounting</comment>
-  </data>
-  <data name="HandpayTicketHandpayType" xml:space="preserve">
-    <value>Handpay Type</value>
-    <comment>Monaco.Accounting</comment>
-  </data>
-  <data name="HandpayTicketNonCashableAmount" xml:space="preserve">
-    <value>Non-Cashable Amount</value>
-    <comment>Monaco.Accounting</comment>
-  </data>
-  <data name="HandpayTicketNotPrintedState" xml:space="preserve">
-    <value>Not Printed</value>
-    <comment>Monaco.Accounting</comment>
-  </data>
-  <data name="HandpayTicketPrintedState" xml:space="preserve">
-    <value>Printed</value>
-    <comment>Monaco.Accounting</comment>
-  </data>
-  <data name="HandpayTicketPrintedTitle" xml:space="preserve">
-    <value>Printed</value>
-    <comment>Monaco.Accounting</comment>
-  </data>
-  <data name="HandpayTicketPromoAmount" xml:space="preserve">
-    <value>Promo Amount</value>
-    <comment>Monaco.Accounting</comment>
-  </data>
-  <data name="HandpayTicketState" xml:space="preserve">
-    <value>State</value>
-    <comment>Monaco.Accounting</comment>
-  </data>
-  <data name="HandpayTicketTransactionId" xml:space="preserve">
-    <value>Transaction Id</value>
-    <comment>Monaco.Accounting</comment>
-  </data>
-  <data name="HandpayTicketValidationId" xml:space="preserve">
-    <value>Validation Id</value>
-    <comment>Monaco.Accounting</comment>
-  </data>
-  <data name="Handpay_NoExitStateError" xml:space="preserve">
-    <value>At least one exit state must be specified</value>
-    <comment>Aristocrat.Monaco.G2S</comment>
-  </data>
-  <data name="HardBootTimeLabel" xml:space="preserve">
-    <value>Hard Boot Time</value>
-    <comment>Aristocrat.Monaco.Application.UI</comment>
-  </data>
-  <data name="HardCashLockMessage" xml:space="preserve">
-    <value>Host Cashout Failure</value>
-    <comment>Aristocrat.Monaco.Sas</comment>
-  </data>
-  <data name="HardErrors" xml:space="preserve">
-    <value>Hard Errors</value>
-    <comment>Aristocrat.Monaco.Application.UI</comment>
-  </data>
-  <data name="HardMeterDisabled" xml:space="preserve">
-    <value>Hard Meters Disabled</value>
-    <comment>Aristocrat.Monaco.Application</comment>
-  </data>
-  <data name="HardMeterError" xml:space="preserve">
-    <value>Hard Meter Error</value>
-    <comment>Aristocrat.Monaco.Application</comment>
-  </data>
-  <data name="HardMeterLabel" xml:space="preserve">
-    <value>Hard Meter</value>
-    <comment>Aristocrat.Monaco.Application.UI</comment>
-  </data>
-  <data name="HardMetersLabel" xml:space="preserve">
-    <value>Hard Meters</value>
-    <comment>Aristocrat.Monaco.Application.UI</comment>
-  </data>
-  <data name="HardwareApplyWarning" xml:space="preserve">
-    <value>Clicking "Apply" will force a system restart to change hardware settings</value>
-    <comment>Aristocrat.Monaco.Application.UI</comment>
-  </data>
-  <data name="HardwareDeviceCaption" xml:space="preserve">
-    <value>Device</value>
-    <comment>Aristocrat.Monaco.Gaming.UI</comment>
-  </data>
-  <data name="HardwareDiscoveryCompleteLabel" xml:space="preserve">
-    <value>Hardware Discovery Complete</value>
-    <comment>Aristocrat.Monaco.Application.UI</comment>
-  </data>
-  <data name="HardwareDiscoveryScreen" xml:space="preserve">
-    <value>Hardware Discovery</value>
-    <comment>Aristocrat.Monaco.Application.UI</comment>
-  </data>
-  <data name="HardwareEnabledCaption" xml:space="preserve">
-    <value>Enabled</value>
-    <comment>Aristocrat.Monaco.Gaming.UI</comment>
-  </data>
-  <data name="HardwareErrorText" xml:space="preserve">
-    <value>Hardware Error </value>
-    <comment>Aristocrat.Monaco.Application.UI</comment>
-  </data>
-  <data name="HardwareHardMeterCaption" xml:space="preserve">
-    <value>Hard Meters</value>
-    <comment>Aristocrat.Monaco.Gaming.UI</comment>
-  </data>
-  <data name="HardwareIdReaderCaption" xml:space="preserve">
-    <value>ID Reader</value>
-    <comment>Aristocrat.Monaco.Gaming.UI</comment>
-  </data>
-  <data name="HardwareLabel" xml:space="preserve">
-    <value>Hardware</value>
-    <comment>Aristocrat.Monaco.Application.UI</comment>
-  </data>
-  <data name="HardwareMakeCaption" xml:space="preserve">
-    <value>Make</value>
-    <comment>Aristocrat.Monaco.Gaming.UI</comment>
-  </data>
-  <data name="HardwareNoteAcceptorCaption" xml:space="preserve">
-    <value>Note Acceptor</value>
-    <comment>Aristocrat.Monaco.Gaming.UI</comment>
-  </data>
-  <data name="HardwarePortCaption" xml:space="preserve">
-    <value>Port</value>
-    <comment>Aristocrat.Monaco.Gaming.UI</comment>
-  </data>
-  <data name="HardwarePrinterCaption" xml:space="preserve">
-    <value>Printer</value>
-    <comment>Aristocrat.Monaco.Gaming.UI</comment>
-  </data>
-  <data name="HardwareProtocolCaption" xml:space="preserve">
-    <value>Protocol</value>
-    <comment>Aristocrat.Monaco.Gaming.UI</comment>
-  </data>
-  <data name="HardwareSelectionScreen" xml:space="preserve">
-    <value>Hardware Selection</value>
-    <comment>Aristocrat.Monaco.Application.UI</comment>
-  </data>
-  <data name="HardwareSelectionTitle" xml:space="preserve">
-    <value>Hardware Manager</value>
-    <comment>Aristocrat.Monaco.Application.UI</comment>
-  </data>
-  <data name="HardwareSelectionTitle2" xml:space="preserve">
-    <value>Hardware Peripheral Manager</value>
-    <comment>Aristocrat.Monaco.Gaming.UI - Changed from "HardwareSelectionTitle"</comment>
-  </data>
-  <data name="HashResult" xml:space="preserve">
-    <value>Hash Result</value>
-    <comment>Aristocrat.Monaco.Application.UI</comment>
-  </data>
-  <data name="HeaderHandleCount" xml:space="preserve">
-    <value>Handle Count</value>
-    <comment>Aristocrat.Monaco.Application.UI</comment>
-  </data>
-  <data name="HeaderNonpagedSystemMemorySize" xml:space="preserve">
-    <value>Non-paged System Memory Size</value>
-    <comment>Aristocrat.Monaco.Application.UI</comment>
-  </data>
-  <data name="HeaderPagedMemory" xml:space="preserve">
-    <value>Paged Memory</value>
-    <comment>Aristocrat.Monaco.Application.UI</comment>
-  </data>
-  <data name="HeaderPagedSystemMemorySize" xml:space="preserve">
-    <value>Paged System Memory Size</value>
-    <comment>Aristocrat.Monaco.Application.UI</comment>
-  </data>
-  <data name="HeaderPeakPagedMemory" xml:space="preserve">
-    <value>Peak Paged Memory</value>
-    <comment>Aristocrat.Monaco.Application.UI</comment>
-  </data>
-  <data name="HeaderPeakWorkingSet" xml:space="preserve">
-    <value>Peak Working Set</value>
-    <comment>Aristocrat.Monaco.Application.UI</comment>
-  </data>
-  <data name="HeaderPrivateMemorySize" xml:space="preserve">
-    <value>Private Memory Size</value>
-    <comment>Aristocrat.Monaco.Application.UI</comment>
-  </data>
-  <data name="HeadErrorText" xml:space="preserve">
-    <value>Head Error</value>
-    <comment>Aristocrat.Monaco.Application.UI</comment>
-  </data>
-  <data name="HeaderThreadCount" xml:space="preserve">
-    <value>Thread Count</value>
-    <comment>Aristocrat.Monaco.Application.UI</comment>
-  </data>
-  <data name="HeaderVirtualMemorySize" xml:space="preserve">
-    <value>Virtual Memory Size</value>
-    <comment>Aristocrat.Monaco.Application.UI</comment>
-  </data>
-  <data name="HeaderWorkingSet" xml:space="preserve">
-    <value>Working Set</value>
-    <comment>Aristocrat.Monaco.Application.UI</comment>
-  </data>
-  <data name="HelpLineMessage" xml:space="preserve">
-    <value>Remember. Keep it a Game... \r\n If it's no longer a game,\r\n help is available\r\n \r\n 1-800-463-1554</value>
-    <comment>Aristocrat.Monaco.Gaming</comment>
-  </data>
-  <data name="HelpLineMessage2" xml:space="preserve">
-    <value>Remember. Keep it a Game... /n/n If it's no longer a game,/n/n help is available/n/n/ n/n 1-800-463-1554 </value>
-    <comment>Aristocrat.Monaco.Gaming.UI - Changed from "HelpLineMessage"</comment>
-  </data>
-  <data name="HelpLineMessageFr" xml:space="preserve">
-    <value>N'oubliez pas que ce n'est \r\n qu'un jeu... \r\n Si c'est plus qu'un jeu. \r\n vous pouvez obtenir de l'aide. \r\n\r\n 1-800-463-1554</value>
-    <comment>Aristocrat.Monaco.Gaming</comment>
-  </data>
-  <data name="HelpLineMessageFr2" xml:space="preserve">
-    <value>N'oubliez pas que ce n'est /n/n qu'un jeu... /n/n Si c'est plus qu'un jeu. /n/n vous pouvez obtenir de l'aide. /n/n 1-800-463-1554</value>
-    <comment>Aristocrat.Monaco.Gaming.UI - Changed from "HelpLineMessageFr"</comment>
-  </data>
-  <data name="HelplineTicketTitle" xml:space="preserve">
-    <value>Problem Gambling Helpline</value>
-    <comment>Aristocrat.Monaco.Gaming</comment>
-  </data>
-  <data name="HelplineTicketTitleFr" xml:space="preserve">
-    <value>Ligne D'aide Sur Le Jeu \r\n Problèmeatique</value>
-    <comment>Aristocrat.Monaco.Gaming</comment>
-  </data>
-  <data name="HelpText" xml:space="preserve">
-    <value>Select Upgrade with Wizard to confirm the correct configuration settings.</value>
-    <comment>Aristocrat.Monaco.Application.UI</comment>
-  </data>
-  <data name="High" xml:space="preserve">
-    <value>High</value>
-    <comment>Aristocrat.Monaco.Gaming.UI</comment>
-  </data>
-  <data name="Hit" xml:space="preserve">
-    <value>Hit</value>
-    <comment>Aristocrat.Monaco.Gaming.UI</comment>
-  </data>
-  <data name="Host0Label" xml:space="preserve">
-    <value>Host 0</value>
-    <comment>Aristocrat.Monaco.Sas.UI</comment>
-  </data>
-  <data name="Host1Label" xml:space="preserve">
-    <value>Host 1</value>
-    <comment>Aristocrat.Monaco.Sas.UI</comment>
-  </data>
-  <data name="Host2Label" xml:space="preserve">
-    <value>Host 2</value>
-    <comment>Aristocrat.Monaco.Sas.UI</comment>
-  </data>
-  <data name="HostAddressNotValid" xml:space="preserve">
-    <value>The host address is not valid.</value>
-    <comment>Aristocrat.Monaco.G2S.UI</comment>
-  </data>
-  <data name="HostComPortLabel" xml:space="preserve">
-    <value>Host Com Port</value>
-    <comment>Aristocrat.Monaco.Sas.UI</comment>
-  </data>
-  <data name="HostComPortsLabel" xml:space="preserve">
-    <value>SAS Com Ports</value>
-    <comment>Aristocrat.Monaco.Sas.UI</comment>
-  </data>
-  <data name="HostConfigurationAddNewHostTitle" xml:space="preserve">
-    <value>Add New Host</value>
-    <comment>Aristocrat.Monaco.G2S.UI</comment>
-  </data>
-  <data name="HostConfigurationButtonDelete" xml:space="preserve">
-    <value>Delete</value>
-    <comment>Aristocrat.Monaco.G2S.UI</comment>
-  </data>
-  <data name="HostConfigurationButtonEdit" xml:space="preserve">
-    <value>Edit</value>
-    <comment>Aristocrat.Monaco.G2S.UI</comment>
-  </data>
-  <data name="HostConfigurationCannotDeleteLastHost" xml:space="preserve">
-    <value>Cannot delete the last host. You may unregister it.</value>
-    <comment>Aristocrat.Monaco.G2S.UI</comment>
-  </data>
-  <data name="HostConfigurationIdHeader" xml:space="preserve">
-    <value>ID</value>
-    <comment>Aristocrat.Monaco.G2S.UI</comment>
-  </data>
-  <data name="HostConfigurationPageTitle" xml:space="preserve">
-    <value>G2S Hosts</value>
-    <comment>Aristocrat.Monaco.G2S.UI</comment>
-  </data>
-  <data name="HostConfigurationRegisteredHeader" xml:space="preserve">
-    <value>Registered</value>
-    <comment>Aristocrat.Monaco.G2S.UI</comment>
-  </data>
-  <data name="HostConfigurationRegisteringHost" xml:space="preserve">
-    <value>Registering Host...</value>
-    <comment>Aristocrat.Monaco.G2S.UI</comment>
-  </data>
-  <data name="HostConfigurationRemovingHost" xml:space="preserve">
-    <value>Removing Host...</value>
-    <comment>Aristocrat.Monaco.G2S.UI</comment>
-  </data>
-  <data name="HostConfigurationUpdatingHosts" xml:space="preserve">
-    <value>Updating Hosts...</value>
-    <comment>Aristocrat.Monaco.G2S.UI</comment>
-  </data>
-  <data name="HostConfigurationUrlHeader" xml:space="preserve">
-    <value>URL</value>
-    <comment>Aristocrat.Monaco.G2S.UI</comment>
-  </data>
-  <data name="HostDisableCashoutActionLabel" xml:space="preserve">
-    <value>Host Disable Cashout Action</value>
-    <comment>Aristocrat.Monaco.Sas.UI</comment>
-  </data>
-  <data name="HostDisableCashoutAllowed" xml:space="preserve">
-    <value>Cashout Allowed</value>
-    <comment>Aristocrat.Monaco.Sas.UI</comment>
-  </data>
-  <data name="HostDisableCashoutDisabled" xml:space="preserve">
-    <value>Cashout Disabled</value>
-    <comment>Aristocrat.Monaco.Sas.UI</comment>
-  </data>
-  <data name="HostDisableCashoutForced" xml:space="preserve">
-    <value>Cashout Forced</value>
-    <comment>Aristocrat.Monaco.Sas.UI</comment>
-  </data>
-  <data name="HostDisabled" xml:space="preserve">
-    <value>Disabled by the G2S host</value>
-    <comment>Aristocrat.Monaco.G2S</comment>
-  </data>
-  <data name="HostIdGreaterThanZero" xml:space="preserve">
-    <value>The host Id must be a number greater than zero.</value>
-    <comment>Aristocrat.Monaco.G2S.UI</comment>
-  </data>
-  <data name="HostLocked" xml:space="preserve">
-    <value>Locked by the G2S host</value>
-    <comment>Aristocrat.Monaco.G2S</comment>
-  </data>
-  <data name="HostsInfoViewTitle" xml:space="preserve">
-    <value>Comms</value>
-    <comment>Aristocrat.Monaco.G2S.UI</comment>
-  </data>
-  <data name="DeviceGuid" xml:space="preserve">
-    <value>Device GUID</value>
-    <comment>Aristocrat.Monaco.Mgam.UI</comment>
-  </data>
-  <data name="CertificatePathError" xml:space="preserve">
-    <value>Certificate does not exist</value>
-    <comment>Aristocrat.Monaco.Mgam.UI</comment>
-  </data>
-  <data name="HostTransactionId" xml:space="preserve">
-    <value>Host Transaction ID</value>
-    <comment>Monaco.Accounting.UI</comment>
-  </data>
-  <data name="HostTranscriptsCommandId" xml:space="preserve">
-    <value>Command Id</value>
-    <comment>Aristocrat.Monaco.Application.UI</comment>
-  </data>
-  <data name="HostTranscriptsDateReceived" xml:space="preserve">
-    <value>Date Time</value>
-    <comment>Aristocrat.Monaco.Application.UI</comment>
-  </data>
-  <data name="HostTranscriptsDetailTitle" xml:space="preserve">
-    <value>Host Transcripts Detail</value>
-    <comment>Aristocrat.Monaco.Application.UI</comment>
-  </data>
-  <data name="HostTranscriptsDevice" xml:space="preserve">
-    <value>Device</value>
-    <comment>Aristocrat.Monaco.Application.UI</comment>
-  </data>
-  <data name="HostTranscriptsErrorCode" xml:space="preserve">
-    <value>Error Code</value>
-    <comment>Aristocrat.Monaco.Application.UI</comment>
-  </data>
-  <data name="HostTranscriptsSessionId" xml:space="preserve">
-    <value>Session Id</value>
-    <comment>Aristocrat.Monaco.Application.UI</comment>
-  </data>
-  <data name="HostTranscriptsSessionType" xml:space="preserve">
-    <value>Session Type</value>
-    <comment>Aristocrat.Monaco.Application.UI</comment>
-  </data>
-  <data name="HostTranscriptsSummary" xml:space="preserve">
-    <value>Summary</value>
-    <comment>Aristocrat.Monaco.Application.UI</comment>
-  </data>
-  <data name="HostTranscriptsToLocation" xml:space="preserve">
-    <value>To Location</value>
-    <comment>Aristocrat.Monaco.Application.UI</comment>
-  </data>
-  <data name="HostTranscriptsViewDetail" xml:space="preserve">
-    <value>View Detail</value>
-    <comment>Aristocrat.Monaco.Application.UI</comment>
-  </data>
-  <data name="HostTranscriptsViewTitle" xml:space="preserve">
-    <value>Transcripts</value>
-    <comment>Aristocrat.Monaco.Application.UI</comment>
-  </data>
-  <data name="HostUnreachable" xml:space="preserve">
-    <value>Host {0} is Unreachable</value>
-    <comment>Aristocrat.Monaco.G2S</comment>
-  </data>
-  <data name="Hundred" xml:space="preserve">
-    <value>Hundred</value>
-    <comment>Aristocrat.Monaco.Common</comment>
-  </data>
-  <data name="Identification" xml:space="preserve">
-    <value>Identification</value>
-    <comment>Aristocrat.Monaco.Application.UI</comment>
-  </data>
-  <data name="IdentityScreen" xml:space="preserve">
-    <value>Identity</value>
-    <comment>Aristocrat.Monaco.Application.UI</comment>
-  </data>
-  <data name="IdLabel" xml:space="preserve">
-    <value>ID</value>
-    <comment>Aristocrat.Monaco.Gaming.UI</comment>
-  </data>
-  <data name="IdleText" xml:space="preserve">
-    <value>Could you or someone you know have a problem with gambling? For help call 1-800-461-1234. Pourriez-vous ou quelqu'un que vous connaissez avoir un problème avec le jeu? Pour obtenir de l'aide, composez le 1-800-461-1234.</value>
-    <comment>Aristocrat.Monaco.Gaming.UI</comment>
-  </data>
-  <data name="IdleTextDefault" xml:space="preserve">
-    <value>INSERT MONEY TO PLAY</value>
-    <comment>Aristocrat.Monaco.Gaming.UI</comment>
-  </data>
-  <data name="IdleTextTitle" xml:space="preserve">
-    <value>Idle Text</value>
-    <comment>Aristocrat.Monaco.Gaming.UI</comment>
-  </data>
-  <data name="IdPresentedText" xml:space="preserve">
-    <value>Id Presented</value>
-    <comment>Aristocrat.Monaco.Application.UI</comment>
-  </data>
-  <data name="IdReaderDisconnected" xml:space="preserve">
-    <value>ID Reader Disconnected</value>
-    <comment>Aristocrat.Monaco.Application</comment>
-  </data>
-  <data name="IdReaderInspectedText" xml:space="preserve">
-    <value>ID Reader Inspected</value>
-    <comment>Aristocrat.Monaco.Application.UI</comment>
-  </data>
-  <data name="IdReaderLabel" xml:space="preserve">
-    <value>ID Reader</value>
-    <comment>Aristocrat.Monaco.Application.UI</comment>
-  </data>
-  <data name="Import" xml:space="preserve">
-    <value>Import</value>
-    <comment>Aristocrat.Monaco.Gaming.UI</comment>
-  </data>
-  <data name="ImportGameSettings" xml:space="preserve">
-    <value>Import Game Settings</value>
-    <comment>Aristocrat.Monaco.Gaming.UI</comment>
-  </data>
-  <data name="ImproperConfigs" xml:space="preserve">
-    <value>Improper configuration on {0} event descriptions.</value>
-    <comment>Aristocrat.Monaco.Application.UI</comment>
-  </data>
-  <data name="IncorrectProtocolUrlErrorMessageTemplate" xml:space="preserve">
-    <value>Incorrect {0} url. Transfer protocol not supported.</value>
-    <comment>Aristocrat.Monaco.G2S.Common</comment>
-  </data>
-  <data name="IncrementRate" xml:space="preserve">
-    <value>Increment Rate</value>
-    <comment>Aristocrat.Monaco.Gaming.UI</comment>
-  </data>
-  <data name="InHouse1" xml:space="preserve">
-    <value>InHouse1</value>
-    <comment>Aristocrat.Monaco.Sas</comment>
-  </data>
-  <data name="InHouse2" xml:space="preserve">
-    <value>InHouse2</value>
-    <comment>Aristocrat.Monaco.Sas</comment>
-  </data>
-  <data name="InHouse3" xml:space="preserve">
-    <value>InHouse3</value>
-    <comment>Aristocrat.Monaco.Sas</comment>
-  </data>
-  <data name="InHouse4" xml:space="preserve">
-    <value>InHouse4</value>
-    <comment>Aristocrat.Monaco.Sas</comment>
-  </data>
-  <data name="InitializationFailedEventString" xml:space="preserve">
-    <value>Reel Controller Initialization Failed</value>
-    <comment>Aristocrat.Monaco.Application</comment>
-  </data>
-  <data name="InitializingAddinManager" xml:space="preserve">
-    <value>Initializing Add-in Manager</value>
-    <comment>Bootstrap</comment>
-  </data>
-  <data name="InitialValue" xml:space="preserve">
-    <value>Initial Value</value>
-    <comment>Aristocrat.Monaco.Gaming.UI</comment>
-  </data>
-  <data name="InputEventText" xml:space="preserve">
-    <value>Input Event</value>
-    <comment>Aristocrat.Monaco.Application.UI</comment>
-  </data>
-  <data name="InputsLabel" xml:space="preserve">
-    <value>Inputs</value>
-    <comment>Aristocrat.Monaco.Application.UI</comment>
-  </data>
-  <data name="InsertedTimeHeader" xml:space="preserve">
-    <value>INSERTED TIME</value>
-    <comment>Monaco.Accounting.UI</comment>
-  </data>
-  <data name="InsertingBillText" xml:space="preserve">
-    <value>Validating Bill...</value>
-    <comment>Aristocrat.Monaco.Gaming.UI</comment>
-  </data>
-  <data name="InsertingVoucherText" xml:space="preserve">
-    <value>Validating Voucher...</value>
-    <comment>Aristocrat.Monaco.Gaming.UI</comment>
-  </data>
-  <data name="InsertionText" xml:space="preserve">
-    <value>Insertion</value>
-    <comment>Aristocrat.Monaco.Application</comment>
-  </data>
-  <data name="InspectButton" xml:space="preserve">
-    <value>Inspect</value>
-    <comment>Aristocrat.Monaco.Application.UI</comment>
-  </data>
-  <data name="InspectedText" xml:space="preserve">
-    <value>Inspected</value>
-    <comment>Aristocrat.Monaco.Application.UI</comment>
-  </data>
-  <data name="Inspecting" xml:space="preserve">
-    <value>Inspecting</value>
-    <comment>Aristocrat.Monaco.Application.UI</comment>
-  </data>
-  <data name="InspectionFailedText" xml:space="preserve">
-    <value>Inspection Failed</value>
-    <comment>Aristocrat.Monaco.Hardware.Contracts</comment>
-  </data>
-  <data name="InstalledLabel" xml:space="preserve">
-    <value>Installed on </value>
-    <comment>Aristocrat.Monaco.Gaming.UI</comment>
-  </data>
-  <data name="InstallReason" xml:space="preserve">
-    <value>Installed</value>
-    <comment>Aristocrat.Monaco.Gaming</comment>
-  </data>
-  <data name="InterfaceTypeLabel" xml:space="preserve">
-    <value>Interface Type</value>
-    <comment>Aristocrat.Monaco.Application.UI</comment>
-  </data>
-  <data name="IntrusionText" xml:space="preserve">
-    <value>Intrusion</value>
-    <comment>Aristocrat.Monaco.Application.UI</comment>
-  </data>
-  <data name="InvalidBarcodeText" xml:space="preserve">
-    <value>Invalid Barcode</value>
-    <comment>Aristocrat.Monaco.Application.UI</comment>
-  </data>
-  <data name="InvalidCAorRAConfigurationErrorMessage" xml:space="preserve">
-    <value>Invalid CA/RA configuration has been encountered.</value>
-    <comment>Aristocrat.Monaco.G2S.Common</comment>
-  </data>
-  <data name="InvalidCertificateIDErrorMessage" xml:space="preserve">
-    <value>Invalid certificate ID in response.</value>
-    <comment>Aristocrat.Monaco.G2S.Common</comment>
-  </data>
-  <data name="InvalidCertificateIssuerErrorMessage" xml:space="preserve">
-    <value>Invalid certificate Issuer in response.</value>
-    <comment>Aristocrat.Monaco.G2S.Common</comment>
-  </data>
-  <data name="InvalidDocInserted" xml:space="preserve">
-    <value>Invalid Bill or Voucher Inserted</value>
-    <comment>Aristocrat.Monaco.Application.UI</comment>
-  </data>
-  <data name="InvalidHMACString" xml:space="preserve">
-    <value>HMAC key is invalid</value>
-    <comment>Aristocrat.Monaco.Application.UI</comment>
-  </data>
-  <data name="InvalidPort" xml:space="preserve">
-    <value>Invalid Port</value>
-    <comment>Aristocrat.Monaco.Application.UI</comment>
-  </data>
-  <data name="InvalidProtocol" xml:space="preserve">
-    <value>Invalid Protocol</value>
-    <comment>Aristocrat.Monaco.Application.UI</comment>
-  </data>
-  <data name="InvalidReelHomeEventString" xml:space="preserve">
-    <value>Reel Controller Invalid Reel Home</value>
-    <comment>Aristocrat.Monaco.Application</comment>
-  </data>
-  <data name="InvalidReelNumberEventString" xml:space="preserve">
-    <value>Reel Controller Invalid Reel Number</value>
-    <comment>Aristocrat.Monaco.Application</comment>
-  </data>
-  <data name="InvalidSpecifiedSizeErrorMessage" xml:space="preserve">
-    <value>Specified size too small.</value>
-    <comment>Aristocrat.Monaco.G2S.Common</comment>
-  </data>
-  <data name="InvalidStateEventString" xml:space="preserve">
-    <value>Reel Controller Invalid State</value>
-    <comment>Aristocrat.Monaco.Application</comment>
-  </data>
-  <data name="InvalidTransactionIdErrorMessage" xml:space="preserve">
-    <value>TransactionId must be more than zero.</value>
-    <comment>Aristocrat.Monaco.G2S.Common</comment>
-  </data>
-  <data name="InvalidValue" xml:space="preserve">
-    <value>This value is invalid</value>
-    <comment>Monaco.Accounting.UI</comment>
-  </data>
-  <data name="InvalidVerificationIdErrorMessage" xml:space="preserve">
-    <value>VerificationId must be more than zero.</value>
-    <comment>Aristocrat.Monaco.G2S.Common</comment>
-  </data>
-  <data name="InvalidXmlError" xml:space="preserve">
-    <value>Invalid XML.</value>
-    <comment>Aristocrat.G2S.Emdi</comment>
-  </data>
-  <data name="IOConfigScreen" xml:space="preserve">
-    <value>IO Configuration</value>
-    <comment>Aristocrat.Monaco.Application.UI</comment>
-  </data>
-  <data name="IOLabel" xml:space="preserve">
-    <value>IO</value>
-    <comment>Aristocrat.Monaco.Application.UI</comment>
-  </data>
-  <data name="IPAddressesLabel" xml:space="preserve">
-    <value>IP Address</value>
-    <comment>Aristocrat.Monaco.Application.UI</comment>
-  </data>
-  <data name="IvalidVerifyComponentsErrorMessage" xml:space="preserve">
-    <value>VerifyComponents must be not empty.</value>
-    <comment>Aristocrat.Monaco.G2S.Common</comment>
-  </data>
-  <data name="Jackpot" xml:space="preserve">
-    <value>jackpot</value>
-    <comment>Monaco.Accounting.UI</comment>
-  </data>
-  <data name="JackpotHandpayKeyedOff" xml:space="preserve">
-    <value>Jackpot Handpay Paid {0}</value>
-    <comment>Monaco.Accounting</comment>
-  </data>
-  <data name="JackpotHandpayLogWindowTitle" xml:space="preserve">
-    <value>Jackpot Handpay</value>
-    <comment>Monaco.Accounting.UI</comment>
-  </data>
-  <data name="JackpotHandpayReprintTicket" xml:space="preserve">
-    <value>JACKPOT HANDPAY TICKET REPRINT</value>
-    <comment>Monaco.Accounting.Contracts</comment>
-  </data>
-  <data name="JackpotHandpayTicket" xml:space="preserve">
-    <value>JACKPOT HANDPAY TICKET</value>
-    <comment>Monaco.Accounting.Contracts</comment>
-  </data>
-  <data name="JackpotHandpayTransactionName" xml:space="preserve">
-    <value>Substantial Win</value>
-    <comment>Monaco.Accounting.Contracts</comment>
-  </data>
-  <data name="JackpotKeyRequired" xml:space="preserve">
-    <value>Jackpot Key must be turned to change these settings</value>
-    <comment>Aristocrat.Monaco.Application.UI</comment>
-  </data>
-  <data name="JackpotPending" xml:space="preserve">
-    <value>Jackpot of {0}, Please Call Attendant</value>
-    <comment>Monaco.Accounting</comment>
-  </data>
-  <data name="JackpotTicketTitle" xml:space="preserve">
-    <value>*JACKPOT PRIZE*</value>
-    <comment>Monaco.Accounting.Contracts</comment>
-  </data>
-  <data name="JackpotTransactionName" xml:space="preserve">
-    <value>Jackpot</value>
-    <comment>Aristocrat.Monaco.Gaming.Contracts</comment>
-  </data>
-  <data name="JackpotTriggerAckNotReceived" xml:space="preserve">
-    <value>Waiting for Jackpot Trigger Ack from SAS Host</value>
-    <comment>Aristocrat.Monaco.Sas</comment>
-  </data>
-  <data name="JackpotValidationLessThanReset" xml:space="preserve">
-    <value>Value cannot be less than Reset Value of {0}</value>
-    <comment>Aristocrat.Monaco.Gaming.UI</comment>
-  </data>
-  <data name="JackpotValidationLessThanZero" xml:space="preserve">
-    <value>Value cannot be less than 0</value>
-    <comment>Aristocrat.Monaco.Gaming.UI</comment>
-  </data>
-  <data name="JackpotValidationMoreThanMaximum" xml:space="preserve">
-    <value>Value cannot be more than Maximum Value of {0}</value>
-    <comment>Aristocrat.Monaco.Gaming.UI</comment>
-  </data>
-  <data name="JurisdictionLabel" xml:space="preserve">
-    <value>Jurisdiction</value>
-    <comment>Aristocrat.Monaco.Application.UI</comment>
-  </data>
-  <data name="JurisdictionScreenTitle" xml:space="preserve">
-    <value>Jurisdiction Setup</value>
-    <comment>Aristocrat.Monaco.Application.UI</comment>
-  </data>
-  <data name="KeyOff" xml:space="preserve">
-    <value>Key Off</value>
-    <comment>Monaco.Accounting.UI</comment>
-  </data>
-  <data name="KeyedCredit" xml:space="preserve">
-    <value>Keyed Credit</value>
-    <comment>Monaco.Accounting.UI</comment>
-  </data>
-  <data name="KeyedCreditsTitle" xml:space="preserve">
-    <value>Keyed Credits</value>
-    <comment>Monaco.Accounting.UI</comment>
-  </data>
-  <data name="KeyedCreditType" xml:space="preserve">
-    <value>Keyed Credit Type</value>
-    <comment>Monaco.Accounting.UI</comment>
-  </data>
-  <data name="KeyedOff" xml:space="preserve">
-    <value>Keyed Off</value>
-    <comment>Monaco.Accounting.UI</comment>
-  </data>
-  <data name="KeyedOffCredits" xml:space="preserve">
-    <value>Keyed Off Credits</value>
-    <comment>Monaco.Accounting.UI</comment>
-  </data>
-  <data name="KeyedOffCreditsConfirmButtonLabel" xml:space="preserve">
-    <value>Confirm Key Off Credits</value>
-    <comment>Monaco.Accounting.UI</comment>
-  </data>
-  <data name="KeyedOffCreditsTotalLabel" xml:space="preserve">
-    <value>Total Keyed Off Credits</value>
-    <comment>Monaco.Accounting.UI</comment>
-  </data>
-  <data name="KeyedOn" xml:space="preserve">
-    <value>Keyed On</value>
-    <comment>Monaco.Accounting.UI</comment>
-  </data>
-  <data name="KeyedOnCredits" xml:space="preserve">
-    <value>Keyed On Credits</value>
-    <comment>Monaco.Accounting.UI</comment>
-  </data>
-  <data name="KeyedOnCreditsConfirmButtonLabel" xml:space="preserve">
-    <value>Confirm Key On Credits</value>
-    <comment>Monaco.Accounting.UI</comment>
-  </data>
-  <data name="KeyedOnCreditsTotalLabel" xml:space="preserve">
-    <value>Total Keyed On Credits</value>
-    <comment>Monaco.Accounting.UI</comment>
-  </data>
-  <data name="KeyedOnCreditValue" xml:space="preserve">
-    <value>Keyed On Credit Value</value>
-    <comment>Monaco.Accounting.UI</comment>
-  </data>
-  <data name="KeyedOnOrOffHeader" xml:space="preserve">
-    <value>Keyed On/Off</value>
-    <comment>Monaco.Accounting.UI</comment>
-  </data>
-  <data name="Keno" xml:space="preserve">
-    <value>Keno</value>
-    <comment>Aristocrat.Monaco.Gaming.UI</comment>
-  </data>
-  <data name="KenoGamesOptions" xml:space="preserve">
-    <value>Keno Games Options</value>
-    <comment>Aristocrat.Monaco.Gaming.UI</comment>
-  </data>
-  <data name="KenoGameSummary" xml:space="preserve">
-    <value>Keno Game Summary</value>
-    <comment>Aristocrat.Monaco.Gaming.UI</comment>
-  </data>
-  <data name="KeysLabel" xml:space="preserve">
-    <value>Keys</value>
-    <comment>Aristocrat.Monaco.Application.UI</comment>
-  </data>
-  <data name="KeySwitchText" xml:space="preserve">
-    <value>KeySwitch</value>
-    <comment>Aristocrat.Monaco.Application.UI</comment>
-  </data>
-  <data name="LampsLabel" xml:space="preserve">
-    <value>Lamps</value>
-    <comment>Aristocrat.Monaco.Application.UI</comment>
-  </data>
-  <data name="Language" xml:space="preserve">
-    <value>English Language Version</value>
-    <comment>Bootstrap</comment>
-  </data>
-  <data name="LanguageChangeAttempt" xml:space="preserve">
-    <value>Trying to change the locale to {0}</value>
-    <comment>Bootstrap</comment>
-  </data>
-  <data name="LanguageChangeFailed" xml:space="preserve">
-    <value>FAILED</value>
-    <comment>Bootstrap</comment>
-  </data>
-  <data name="LanguageOptions" xml:space="preserve">
-    <value>Language Options</value>
-    <comment>Aristocrat.Monaco.Gaming.UI</comment>
-  </data>
-  <data name="LargeWinLimit" xml:space="preserve">
-    <value>Large Win Limit</value>
-    <comment>Monaco.Accounting.UI</comment>
-  </data>
-  <data name="LastCashoutTicketSequenceText" xml:space="preserve">
-    <value>Last Cashout Ticket Sequence</value>
-    <comment>Aristocrat.Monaco.Application</comment>
-  </data>
-  <data name="LastDocumentResultLabel" xml:space="preserve">
-    <value>Last Document Result</value>
-    <comment>Aristocrat.Monaco.Application.UI</comment>
-  </data>
-  <data name="LastOpenedLabel" xml:space="preserve">
-    <value>Last Opened</value>
-    <comment>Aristocrat.Monaco.Application.UI</comment>
-  </data>
-  <data name="LastProgressiveWinText" xml:space="preserve">
-    <value>Last Progressive Win</value>
-    <comment>Aristocrat.Monaco.Gaming.UI</comment>
-  </data>
-  <data name="LastResetText" xml:space="preserve">
-    <value>LAST RESET</value>
-    <comment>Aristocrat.Monaco.Gaming</comment>
-  </data>
-  <data name="LastResetText2" xml:space="preserve">
-    <value>Last Reset</value>
-    <comment>Aristocrat.Monaco.Application - Changed from "LastResetText"</comment>
-  </data>
-  <data name="LastWinDateTimeText" xml:space="preserve">
-    <value>Date And Time</value>
-    <comment>Aristocrat.Monaco.Gaming.UI</comment>
-  </data>
-  <data name="LayoutType" xml:space="preserve">
-    <value>Layout Type</value>
-    <comment>Monaco.Accounting.UI</comment>
-  </data>
-  <data name="LegacyBonusAllowed" xml:space="preserve">
-    <value>Legacy Bonus Allowed</value>
-    <comment>Aristocrat.Monaco.Sas.UI</comment>
-  </data>
-  <data name="LegacyBonusingFeatureLabel" xml:space="preserve">
-    <value>Legacy Bonusing</value>
-    <comment>Aristocrat.Monaco.Sas.UI</comment>
-  </data>
-  <data name="LegacyBonusPortLabel" xml:space="preserve">
-    <value>Legacy Bonus Port</value>
-    <comment>Aristocrat.Monaco.Sas.UI</comment>
-  </data>
-  <data name="LegacyHandpayReporting" xml:space="preserve">
-    <value>Legacy Handpay Reporting</value>
-    <comment>Aristocrat.Monaco.Sas.UI</comment>
-  </data>
-  <data name="LegalCopyrightScreenTitle" xml:space="preserve">
-    <value>Terms and Conditions</value>
-    <comment>Aristocrat.Monaco.Application.UI</comment>
-  </data>
-  <data name="LegitimacyCheckFailed" xml:space="preserve">
-    <value>Legitimacy check failed. Please call Attendant.</value>
-    <comment>Aristocrat.Monaco.Gaming</comment>
-  </data>
-  <data name="LessThanErrorMessage" xml:space="preserve">
-    <value>Invalid value.  The value needs to be less than {0}.</value>
-    <comment>Monaco.Accounting.Contracts</comment>
-  </data>
-  <data name="Level" xml:space="preserve">
-    <value>Level</value>
-    <comment>Aristocrat.Monaco.Gaming.UI</comment>
-  </data>
-  <data name="LevelCreationTittle" xml:space="preserve">
-    <value>Level Creation</value>
-    <comment>Aristocrat.Monaco.Gaming.UI</comment>
-  </data>
-  <data name="LevelId" xml:space="preserve">
-    <value>Level ID</value>
-    <comment>Aristocrat.Monaco.Gaming.UI</comment>
-  </data>
-  <data name="LevelLabel" xml:space="preserve">
-    <value>Level Number</value>
-    <comment>Aristocrat.Monaco.Gaming.UI</comment>
-  </data>
-  <data name="LevelNameLabel" xml:space="preserve">
-    <value>Level Name</value>
-    <comment>Aristocrat.Monaco.Gaming.UI</comment>
-  </data>
-  <data name="LiabilityCheckFailed" xml:space="preserve">
-    <value>Liability check failed. Please call Attendant.</value>
-    <comment>Aristocrat.Monaco.Gaming</comment>
-  </data>
-  <data name="LicenseLabel" xml:space="preserve">
-    <value>License</value>
-    <comment>Aristocrat.Monaco.Application.UI</comment>
-  </data>
-  <data name="LightingBrightnessLabel" xml:space="preserve">
-    <value>Lighting Brightness</value>
-    <comment>Aristocrat.Monaco.Application.UI</comment>
-  </data>
-  <data name="LightingOverrideBlue" xml:space="preserve">
-    <value>Blue</value>
-    <comment>Aristocrat.Monaco.Application.UI</comment>
-  </data>
-  <data name="LightingOverrideTransparent" xml:space="preserve">
-    <value>Transparent</value>
-    <comment>Aristocrat.Monaco.Application</comment>
-  </data>
-  <data name="LightingOverrideDisabled" xml:space="preserve">
-    <value>Disabled (Game-Driven)</value>
-    <comment>Aristocrat.Monaco.Application</comment>
-  </data>
-  <data name="LightingOverrideGold" xml:space="preserve">
-    <value>Gold</value>
-    <comment>Aristocrat.Monaco.Application.UI</comment>
-  </data>
-  <data name="LightingOverrideOnIdleAndZeroCreditsLabel" xml:space="preserve">
-    <value>Lighting Override on Idle and Zero Credits</value>
-    <comment>Aristocrat.Monaco.Application.UI</comment>
-  </data>
-  <data name="LightingOverrideRed" xml:space="preserve">
-    <value>Red</value>
-    <comment>Aristocrat.Monaco.Application.UI</comment>
-  </data>
-  <data name="LightText" xml:space="preserve">
-    <value>Light</value>
-    <comment>Aristocrat.Monaco.Application.UI</comment>
-  </data>
-  <data name="LimitsSetupTitle" xml:space="preserve">
-    <value>Limits Setup</value>
-    <comment>Monaco.Accounting.UI</comment>
-  </data>
-  <data name="LinkDown" xml:space="preserve">
-    <value>Progressive Disconnected</value>
-    <comment>Aristocrat.Monaco.Asp</comment>
-  </data>
-  <data name="ListContainsNullWlementErrorMessage" xml:space="preserve">
-    <value>The list contains a null element.</value>
-    <comment>Aristocrat.Monaco.Common</comment>
-  </data>
-  <data name="ListInactiveThreadsButton" xml:space="preserve">
-    <value>Refresh List</value>
-    <comment>Monaco.Accounting.UI</comment>
-  </data>
-  <data name="ListInactiveThreadsLabel" xml:space="preserve">
-    <value>Inactive:</value>
-    <comment>Monaco.Accounting.UI</comment>
-  </data>
-  <data name="ListThreadsButton" xml:space="preserve">
-    <value>Refresh List</value>
-    <comment>Monaco.Accounting.UI</comment>
-  </data>
-  <data name="ListThreadsLabel" xml:space="preserve">
-    <value>All Threads:</value>
-    <comment>Monaco.Accounting.UI</comment>
-  </data>
-  <data name="LoaderButtonText" xml:space="preserve">
-    <value>Transfer Out</value>
-    <comment>Monaco.Accounting.UI</comment>
-  </data>
-  <data name="LoadFileText" xml:space="preserve">
-    <value>Failed to load file.</value>
-    <comment>Aristocrat.Monaco.Application</comment>
-  </data>
-  <data name="LoadingAccountingRunnables" xml:space="preserve">
-    <value>Loading Accounting Runnables</value>
-    <comment>Monaco.Accounting</comment>
-  </data>
-  <data name="LoadingAccountingServices" xml:space="preserve">
-    <value>Loading Accounting Services</value>
-    <comment>Monaco.Accounting</comment>
-  </data>
-  <data name="LoadingApplicationRunnables" xml:space="preserve">
-    <value>Loading Application Runnables</value>
-    <comment>Aristocrat.Monaco.Application</comment>
-  </data>
-  <data name="LoadingApplicationServices" xml:space="preserve">
-    <value>Loading Application Services</value>
-    <comment>Aristocrat.Monaco.Application</comment>
-  </data>
-  <data name="LoadingHardwareRunnables" xml:space="preserve">
-    <value>Loading Hardware Runnables</value>
-    <comment>Aristocrat.Monaco.Hardware</comment>
-  </data>
-  <data name="LoadingHardwareServices" xml:space="preserve">
-    <value>Loading Hardware Services</value>
-    <comment>Aristocrat.Monaco.Hardware</comment>
-  </data>
-  <data name="LoadingKernelRunnables" xml:space="preserve">
-    <value>Loading Kernel Runnables</value>
-    <comment>Bootstrap</comment>
-  </data>
-  <data name="LoadingKernelServices" xml:space="preserve">
-    <value>Loading Kernel Services</value>
-    <comment>Bootstrap</comment>
-  </data>
-  <data name="LoadingProtocol" xml:space="preserve">
-    <value>Loading G2S Protcol</value>
-    <comment>Aristocrat.Monaco.G2S</comment>
-  </data>
-  <data name="LoadingRuntime" xml:space="preserve">
-    <value>Loading Runtime</value>
-    <comment>Aristocrat.Monaco.Gaming</comment>
-  </data>
-  <data name="LoadingTransactionServices" xml:space="preserve">
-    <value>Creating Transaction Services</value>
-    <comment>Monaco.Accounting</comment>
-  </data>
-  <data name="LoadUi" xml:space="preserve">
-    <value>Loading Display</value>
-    <comment>Aristocrat.Monaco.Gaming</comment>
-  </data>
-  <data name="LobbyVolumeLevel" xml:space="preserve">
-    <value>Lobby Volume Level</value>
-    <comment>Aristocrat.Monaco.Gaming.UI</comment>
-  </data>
-  <data name="LocalAddressText" xml:space="preserve">
-    <value>Local Address</value>
-    <comment>Aristocrat.Monaco.Application.UI</comment>
-  </data>
-  <data name="Location" xml:space="preserve">
-    <value>Location</value>
-    <comment>Aristocrat.Monaco.Sas - Changed from "Location"</comment>
-  </data>
-  <data name="LocationTooLong" xml:space="preserve">
-    <value>Location must be less than {0} characters</value>
-    <comment>Aristocrat.Monaco.Application.UI</comment>
-  </data>
-  <data name="LogDetails" xml:space="preserve">
-    <value>Log Details</value>
-    <comment>Aristocrat.Monaco.Application.UI</comment>
-  </data>
-  <data name="LogicalText" xml:space="preserve">
-    <value>Logical</value>
-    <comment>Aristocrat.Monaco.Application.UI</comment>
-  </data>
-  <data name="LogicBoardIdText" xml:space="preserve">
-    <value>Logic Board Identification #</value>
-    <comment>Aristocrat.Monaco.Application</comment>
-  </data>
-  <data name="LogicDoorClosed" xml:space="preserve">
-    <value>Logic Door Closed</value>
-    <comment>Aristocrat.Monaco.Application</comment>
-  </data>
-  <data name="LogicDoorIsOpen" xml:space="preserve">
-    <value>Logic Door is Open</value>
-    <comment>Aristocrat.Monaco.Application</comment>
-  </data>
-  <data name="LogicDoorName" xml:space="preserve">
-    <value>Logic Door</value>
-    <comment>Aristocrat.Monaco.Application</comment>
-  </data>
-  <data name="LogPageButtonLimitExceeded" xml:space="preserve">
-    <value>Log page button limit exceeded. {0} Buttons allowed. {1} Buttons requested.</value>
-    <comment>Monaco.Accounting.UI</comment>
-  </data>
-  <data name="LogsNoRecords" xml:space="preserve">
-    <value>There are no records to print...</value>
-    <comment>Monaco.Accounting.UI</comment>
-  </data>
-  <data name="LogsPrinterNotAvailable" xml:space="preserve">
-    <value>Printer Not Available...</value>
-    <comment>Monaco.Accounting.UI</comment>
-  </data>
-  <data name="LogsScreen" xml:space="preserve">
-    <value>Logs</value>
-    <comment>Monaco.Accounting.UI</comment>
-  </data>
-  <data name="LogsSelectRow" xml:space="preserve">
-    <value>You must select a row for reprinting...</value>
-    <comment>Monaco.Accounting.UI</comment>
-  </data>
-  <data name="LogType" xml:space="preserve">
-    <value>Log Type</value>
-    <comment>Aristocrat.Monaco.Gaming.UI</comment>
-  </data>
-  <data name="Low" xml:space="preserve">
-    <value>Low</value>
-    <comment>Aristocrat.Monaco.Gaming.UI</comment>
-  </data>
-  <data name="LowFrequencyText" xml:space="preserve">
-    <value>LFE</value>
-    <comment>Aristocrat.Monaco.Application.UI</comment>
-  </data>
-  <data name="Mac" xml:space="preserve">
-    <value>MAC</value>
-    <comment>Monaco.Accounting.Contracts</comment>
-  </data>
-  <data name="MacAddressLabel" xml:space="preserve">
-    <value>MAC Address</value>
-    <comment>Aristocrat.Monaco.Application.UI</comment>
-  </data>
-  <data name="Machine" xml:space="preserve">
-    <value>Machine</value>
-    <comment>Aristocrat.Monaco.Application.UI</comment>
-  </data>
-  <data name="MachineIdText" xml:space="preserve">
-    <value>Machine ID</value>
-    <comment>Aristocrat.Monaco.Application.UI</comment>
-  </data>
-  <data name="MachineIdTooLong" xml:space="preserve">
-    <value>Machine Id must be less than {0} digits</value>
-    <comment>Aristocrat.Monaco.Application.UI</comment>
-  </data>
-  <data name="MachineInfoTicketTitle" xml:space="preserve">
-    <value>Gaming Machine Info</value>
-    <comment>Aristocrat.Monaco.Application</comment>
-  </data>
-  <data name="MachineLocation" xml:space="preserve">
-    <value>Machine Location</value>
-    <comment>Aristocrat.Monaco.G2S.UI</comment>
-  </data>
-  <data name="MachineNumber" xml:space="preserve">
-    <value>Machine #</value>
-    <comment>Monaco.Accounting.Contracts</comment>
-  </data>
-  <data name="MachinePaidBonusAwardsLabel" xml:space="preserve">
-    <value>Machine Paid Bonus Awards</value>
-    <comment>Aristocrat.Monaco.Gaming.UI</comment>
-  </data>
-  <data name="MachinePaidBonusTotalLabel" xml:space="preserve">
-    <value>Total Machine Paid Bonus</value>
-    <comment>Aristocrat.Monaco.Gaming.UI</comment>
-  </data>
-  <data name="MachinePosition" xml:space="preserve">
-    <value>Machine Position</value>
-    <comment>Aristocrat.Monaco.G2S.UI</comment>
-  </data>
-  <data name="MachineSerialText" xml:space="preserve">
-    <value>Machine Serial Number</value>
-    <comment>Aristocrat.Monaco.Application.UI</comment>
-  </data>
-  <data name="MachineSetup" xml:space="preserve">
-    <value>Machine Setup</value>
-    <comment>Aristocrat.Monaco.Application.UI</comment>
-  </data>
-  <data name="MachineTheoreticalRTPRange" xml:space="preserve">
-    <value>Machine Theoretical RTP Range</value>
-    <comment>Aristocrat.Monaco.Gaming.UI</comment>
-  </data>
-  <data name="MainDisplayBottomLightingLabel" xml:space="preserve">
-    <value>Main Display Bottom Lighting</value>
-    <comment>Aristocrat.Monaco.Application.UI</comment>
-  </data>
-  <data name="MainDoorAndLogicDoorRequiredStatus" xml:space="preserve">
-    <value>Technician Operator Menu must be open to access the test speakers diagnostics</value>
-    <comment>Aristocrat.Monaco.Application.UI</comment>
-  </data>
-  <data name="MainDoorClosed" xml:space="preserve">
-    <value>Main Door Closed</value>
-    <comment>Aristocrat.Monaco.Application</comment>
-  </data>
-  <data name="MainDoorMismatch" xml:space="preserve">
-    <value>Main Door Mismatch</value>
-    <comment>Aristocrat.Monaco.Application</comment>
-  </data>
-  <data name="MainDoorName" xml:space="preserve">
-    <value>Main Door</value>
-    <comment>Aristocrat.Monaco.Application</comment>
-  </data>
-  <data name="MainDoorOpenLabel" xml:space="preserve">
-    <value>Main Door Opened</value>
-    <comment>Aristocrat.Monaco.Application.UI</comment>
-  </data>
-  <data name="MainLabel" xml:space="preserve">
-    <value>Main</value>
-    <comment>Aristocrat.Monaco.Application.UI</comment>
-  </data>
-  <data name="MainMenu" xml:space="preserve">
-    <value>Main Menu</value>
-    <comment>Aristocrat.Monaco.Application.UI</comment>
-  </data>
-  <data name="MainMenuButtonText" xml:space="preserve">
-    <value>Main Menu</value>
-    <comment>Monaco.Accounting.UI</comment>
-  </data>
-  <data name="MainOpticDoorName" xml:space="preserve">
-    <value>Main Optic Door</value>
-    <comment>Aristocrat.Monaco.Application</comment>
-  </data>
-  <data name="MakeLabel" xml:space="preserve">
-    <value>Make</value>
-    <comment>Aristocrat.Monaco.Application.UI</comment>
-  </data>
-  <data name="Malfunction" xml:space="preserve">
-    <value>Malfunction</value>
-    <comment>Aristocrat.Monaco.Application</comment>
-  </data>
-  <data name="ManifestMissing" xml:space="preserve">
-    <value>Manifest Missing</value>
-    <comment>Aristocrat.Monaco.Application</comment>
-  </data>
-  <data name="ManifestVerificationFailed" xml:space="preserve">
-    <value>Manifest Error</value>
-    <comment>Aristocrat.Monaco.Application</comment>
-  </data>
-  <data name="ManufacturerLabel" xml:space="preserve">
-    <value>Manufacturer</value>
-    <comment>Aristocrat.Monaco.Application.UI</comment>
-  </data>
-  <data name="MasterButtonText" xml:space="preserve">
-    <value>Master</value>
-    <comment>Aristocrat.Monaco.Application.UI</comment>
-  </data>
-  <data name="MasterGameMetersTicketTitleText" xml:space="preserve">
-    <value>Master Game Meters</value>
-    <comment>Aristocrat.Monaco.Gaming</comment>
-  </data>
-  <data name="MasterMeters" xml:space="preserve">
-    <value>Master Meters</value>
-    <comment>Aristocrat.Monaco.Application.UI</comment>
-  </data>
-  <data name="MasterMetersTicketMetersHeaderText" xml:space="preserve">
-    <value>Master Meter</value>
-    <comment>Aristocrat.Monaco.Application</comment>
-  </data>
-  <data name="MasterMetersTicketTitleText" xml:space="preserve">
-    <value>Master Meter Log</value>
-    <comment>Aristocrat.Monaco.Application</comment>
-  </data>
-  <data name="MasterResetNotification" xml:space="preserve">
-    <value>Master Reset</value>
-    <comment>Aristocrat.Monaco.G2S</comment>
-  </data>
-  <data name="MasterText" xml:space="preserve">
-    <value>Master</value>
-    <comment>Aristocrat.Monaco.Application</comment>
-  </data>
-  <data name="MatchCheckInformation" xml:space="preserve">
-    <value>If Vertex progressive controller configuration should match what the game is expecting. This should not be turned off unless progressive configuration has been intentionally modified to not match any of the game recommended values, or the controller does not send the required configuration data.</value>
-    <comment>Aristocrat.Monaco.Gaming.UI</comment>
-  </data>
-  <data name="MatchCheckLabel" xml:space="preserve">
-    <value>Vertex Progressive Attributes Match Check</value>
-    <comment>Aristocrat.Monaco.Gaming.UI</comment>
-  </data>
-  <data name="MaxBet" xml:space="preserve">
-    <value>Max Bet</value>
-    <comment>Aristocrat.Monaco.Gaming.UI</comment>
-  </data>
-  <data name="MaxBetLimit" xml:space="preserve">
-    <value>Max Bet Limit</value>
-    <comment>Monaco.Accounting.UI</comment>
-  </data>
-  <data name="MaxBetLimit2" xml:space="preserve">
-    <value>Max Bet Limit</value>
-    <comment>Aristocrat.Monaco.Gaming.UI - Changed from "MaxBetLimit"</comment>
-  </data>
-  <data name="MaxCreditsIn" xml:space="preserve">
-    <value>Max Credits In</value>
-    <comment>Monaco.Accounting.UI</comment>
-  </data>
-  <data name="MaxCreditsInInvalid" xml:space="preserve">
-    <value>Cash In Limit must be a valid value</value>
-    <comment>Aristocrat.Monaco.Application.UI</comment>
-  </data>
-  <data name="MaxCreditsInLabel" xml:space="preserve">
-    <value>Cash In Limit</value>
-    <comment>Aristocrat.Monaco.Application.UI</comment>
-  </data>
-  <data name="MaximumValueReachedCashOutText1" xml:space="preserve">
-    <value>Maximum value has been reached.</value>
-    <comment>Aristocrat.Monaco.Gaming.UI</comment>
-  </data>
-  <data name="MaximumValueReachedCashOutText2" xml:space="preserve">
-    <value>A cash out ticket is being produced.</value>
-    <comment>Aristocrat.Monaco.Gaming.UI</comment>
-  </data>
-  <data name="PrintingPresentationVoucher" xml:space="preserve">
-    <value>Printing {0} Voucher...</value>
-    <comment>Aristocrat.Monaco.Gaming.UI</comment>
-  </data>
-  <data name="CashWinPresentationVoucher" xml:space="preserve">
-    <value>CASH WIN VOUCHER</value>
-    <comment>Aristocrat.Monaco.Gaming.UI</comment>
-  </data>
-  <data name="JackpotPresentationText" xml:space="preserve">
-    <value>YOU HAVE WON A JACKPOT</value>
-    <comment>Aristocrat.Monaco.Gaming.UI</comment>
-  </data>
-  <data name="HandpayPresentationText" xml:space="preserve">
-    <value>HANDPAY</value>
-    <comment>Aristocrat.Monaco.Gaming.UI</comment>
-  </data>
-  <data name="HandPayPaidPresentationText" xml:space="preserve">
-    <value>PAID</value>
-    <comment>Aristocrat.Monaco.Gaming.UI</comment>
-  </data>
-  <data name="MaxValue" xml:space="preserve">
-    <value>Max Value</value>
-    <comment>Aristocrat.Monaco.Gaming.UI</comment>
-  </data>
-  <data name="MbrblVersion" xml:space="preserve">
-    <value>MBR/BL Version</value>
-    <comment>Aristocrat.Monaco.Application</comment>
-  </data>
-  <data name="MechanicalMeter" xml:space="preserve">
-    <value>Mechanical Meter</value>
-    <comment>Aristocrat.Monaco.Application.UI</comment>
-  </data>
-  <data name="MechanicalMeterDoorName" xml:space="preserve">
-    <value>Mechanical Meter Door</value>
-    <comment>Aristocrat.Monaco.Application</comment>
-  </data>
-  <data name="MediaType" xml:space="preserve">
-    <value>Game</value>
-    <comment>Aristocrat.Monaco.Gaming</comment>
-  </data>
-  <data name="MediaType2" xml:space="preserve">
-    <value>Media Type</value>
-    <comment>Aristocrat.Monaco.Application.UI - Changed from "MediaType"</comment>
-  </data>
-  <data name="MediaTypeFirmware" xml:space="preserve">
-    <value>ATI_Firmware</value>
-    <comment>Aristocrat.Monaco.Hardware</comment>
-  </data>
-  <data name="MediaTypePlatform" xml:space="preserve">
-    <value>ATI_Platform</value>
-    <comment>Aristocrat.Monaco.Gaming</comment>
-  </data>
-  <data name="MediaTypeRuntime" xml:space="preserve">
-    <value>ATI_Runtime</value>
-    <comment>Aristocrat.Monaco.Gaming</comment>
-  </data>
-  <data name="Medium" xml:space="preserve">
-    <value>Medium</value>
-    <comment>Aristocrat.Monaco.Gaming.UI</comment>
-  </data>
-  <data name="Messages" xml:space="preserve">
-    <value>Messages</value>
-    <comment>Aristocrat.Monaco.Application.UI</comment>
-  </data>
-  <data name="Messages_CertificateEnrollStatus_Denied" xml:space="preserve">
-    <value>Certificate enrollment denied.</value>
-    <comment>Aristocrat.Monaco.G2S.UI</comment>
-  </data>
-  <data name="Messages_CertificateEnrollStatus_Enrolled" xml:space="preserve">
-    <value>Certificate enrollment approved.</value>
-    <comment>Aristocrat.Monaco.G2S.UI</comment>
-  </data>
-  <data name="Meter" xml:space="preserve">
-    <value>Meter</value>
-    <comment>Aristocrat.Monaco.Application.UI</comment>
-  </data>
-  <data name="MeterRolloverAmountLabel" xml:space="preserve">
-    <value>Meter Rollover Amount</value>
-    <comment>Aristocrat.Monaco.Sas.UI</comment>
-  </data>
-  <data name="MeterRolloverLabel" xml:space="preserve">
-    <value>SAS Meter Rollover</value>
-    <comment>Aristocrat.Monaco.Sas.UI</comment>
-  </data>
-  <data name="MeterRolloverSupportedLabel" xml:space="preserve">
-    <value>Meter Rollover Supported</value>
-    <comment>Aristocrat.Monaco.Sas.UI</comment>
-  </data>
-  <data name="MeterRolloverTitleLabel" xml:space="preserve">
-    <value>SAS Meter Rollover Configuration</value>
-    <comment>Aristocrat.Monaco.Sas.UI</comment>
-  </data>
-  <data name="Meters" xml:space="preserve">
-    <value>Meters</value>
-    <comment>Aristocrat.Monaco.Gaming.UI</comment>
-  </data>
-  <data name="MetersBills" xml:space="preserve">
-    <value>Bills</value>
-    <comment>Monaco.Accounting.UI</comment>
-  </data>
-  <data name="MetersGames" xml:space="preserve">
-    <value>Games</value>
-    <comment>Aristocrat.Monaco.Gaming.UI</comment>
-  </data>
-  <data name="MetersScreen" xml:space="preserve">
-    <value>Meters</value>
-    <comment>Aristocrat.Monaco.Application.UI</comment>
-  </data>
-  <data name="MetersVouchers" xml:space="preserve">
-    <value>Vouchers</value>
-    <comment>Monaco.Accounting.UI</comment>
-  </data>
-  <data name="MetersWat" xml:space="preserve">
-    <value>TRANSFERS</value>
-    <comment>Monaco.Accounting.UI</comment>
-  </data>
-  <data name="Million" xml:space="preserve">
-    <value>Million</value>
-    <comment>Aristocrat.Monaco.Common</comment>
-  </data>
-  <data name="MillisecondIntervalText" xml:space="preserve">
-    <value>ms</value>
-    <comment>Aristocrat.Monaco.Application.UI</comment>
-  </data>
-  <data name="MiscellaneousGroupHeader" xml:space="preserve">
-    <value>Miscellaneous</value>
-    <comment>Aristocrat.Monaco.Sas.UI</comment>
-  </data>
-  <data name="MissingNonceInResponse" xml:space="preserve">
-    <value>The nonce is missing in the OCSP response</value>
-    <comment>Aristocrat.Monaco.G2S.Common</comment>
-  </data>
-  <data name="MissingSupplyIndexText" xml:space="preserve">
-    <value>Missing Supply Index</value>
-    <comment>Aristocrat.Monaco.Application.UI</comment>
-  </data>
-  <data name="MjtBonusLabel" xml:space="preserve">
-    <value>MJT Bonus</value>
-    <comment>Aristocrat.Monaco.Gaming.UI</comment>
-  </data>
-  <data name="ModelLabel" xml:space="preserve">
-    <value>Model</value>
-    <comment>Aristocrat.Monaco.Application.UI</comment>
-  </data>
-  <data name="MultiProtocolConfigurationPageTitle" xml:space="preserve">
-    <value>Multi Protocol Configuration</value>
-    <comment>Aristocrat.Monaco.Application.UI</comment>
-  </data>
-  <data name="MultiProtocolFundTransferSelection" xml:space="preserve">
-    <value>Select the Fund Transfer Host</value>
-    <comment>Aristocrat.Monaco.Application.UI</comment>
-  </data>
-  <data name="MultiProtocolProgressiveSelection" xml:space="preserve">
-    <value>Select the Progressive Host</value>
-    <comment>Aristocrat.Monaco.Application.UI</comment>
-  </data>
-  <data name="MultiProtocolValidationSelection" xml:space="preserve">
-    <value>Select the Validation Host</value>
-    <comment>Aristocrat.Monaco.Application.UI</comment>
-  </data>
-  <data name="NameLabel" xml:space="preserve">
-    <value>Name</value>
-    <comment>Aristocrat.Monaco.Application.UI</comment>
-  </data>
-  <data name="NetAmountText" xml:space="preserve">
-    <value>Net Amount</value>
-    <comment>Aristocrat.Monaco.Application</comment>
-  </data>
-  <data name="NetStatInfo" xml:space="preserve">
-    <value>Retrieving information</value>
-    <comment>Aristocrat.Monaco.Application.UI</comment>
-  </data>
-  <data name="NetText" xml:space="preserve">
-    <value>Net</value>
-    <comment>Aristocrat.Monaco.Gaming</comment>
-  </data>
-  <data name="NetworkConfigurationScreenTitle" xml:space="preserve">
-    <value>Network Configuration</value>
-    <comment>Aristocrat.Monaco.G2S.UI</comment>
-  </data>
-  <data name="NetworkInfoConfiguration" xml:space="preserve">
-    <value>Network</value>
-    <comment>Aristocrat.Monaco.Application.UI</comment>
-  </data>
-  <data name="NeverExpires" xml:space="preserve">
-    <value>Never Expires</value>
-    <comment>Monaco.Accounting.Contracts</comment>
-  </data>
-  <data name="NeverExpires3" xml:space="preserve">
-    <value>Ticket never expires</value>
-    <comment>Aristocrat.Monaco.Sas - Changed from "NeverExpires"</comment>
-  </data>
-  <data name="NewHost" xml:space="preserve">
-    <value>New Host</value>
-    <comment>Aristocrat.Monaco.G2S.UI</comment>
-  </data>
-  <data name="NextButtonText" xml:space="preserve">
-    <value>Next</value>
-    <comment>Monaco.Accounting.UI</comment>
-  </data>
-  <data name="Nine" xml:space="preserve">
-    <value>Nine</value>
-    <comment>Aristocrat.Monaco.Common</comment>
-  </data>
-  <data name="Nineteen" xml:space="preserve">
-    <value>Nineteen</value>
-    <comment>Aristocrat.Monaco.Common</comment>
-  </data>
-  <data name="Ninety" xml:space="preserve">
-    <value>Ninety</value>
-    <comment>Aristocrat.Monaco.Common</comment>
-  </data>
-  <data name="No" xml:space="preserve">
-    <value>No</value>
-    <comment>Aristocrat.Monaco.Application.UI</comment>
-  </data>
-  <data name="NoCashValue" xml:space="preserve">
-    <value>*** NO CASH VALUE ***</value>
-    <comment>Monaco.Accounting.Contracts</comment>
-  </data>
-  <data name="NoChanges" xml:space="preserve">
-    <value>No changes were detected. No restart required.</value>
-    <comment>Aristocrat.Monaco.Application.UI</comment>
-  </data>
-  <data name="NoEnabledGamesAtMaxBetLimit" xml:space="preserve">
-    <value>No enabled games at max bet limit {0}.</value>
-    <comment>Aristocrat.Monaco.Gaming.UI</comment>
-  </data>
-  <data name="NoEventInfoText" xml:space="preserve">
-    <value>no event info from the game</value>
-    <comment>Aristocrat.Monaco.Gaming</comment>
-  </data>
-  <data name="NoFoundProtocolErrorMessage" xml:space="preserve">
-    <value>No matches found for protocol. Transfer protocol not supported.</value>
-    <comment>Aristocrat.Monaco.G2S.Common</comment>
-  </data>
-  <data name="NoGameOptionsAtMaxBetLimit" xml:space="preserve">
-    <value>No {0} game options at max bet limit {1}.</value>
-    <comment>Aristocrat.Monaco.Gaming.UI</comment>
-  </data>
-  <data name="InvalidBetAmountForDenom" xml:space="preserve">
-    <value>Invalid min/max bet amount, must be a whole multiple of {0}.</value>
-    <comment>Aristocrat.Monaco.Gaming.UI</comment>
-  </data>
-  <data name="InvalidBetRangeForDenom" xml:space="preserve">
-    <value>Invalid min/max bet range, min bet must be smaller than inside max, and inside max must be smaller than or equal to outside max.</value>
-    <comment>Aristocrat.Monaco.Gaming.UI</comment>
-  </data>
-  <data name="NoKenoGames" xml:space="preserve">
-    <value>No Keno Games Found</value>
-    <comment>Aristocrat.Monaco.Gaming.UI</comment>
-  </data>
-  <data name="NoLimit" xml:space="preserve">
-    <value>No Limit</value>
-    <comment>Monaco.Accounting.UI</comment>
-  </data>
-  <data name="NonCashableCreditsFailedMessage" xml:space="preserve">
-    <value>NON-CASHABLE CREDIT\r\n\r\nA non-cashable amount of {0:C}\r\nstill exists on this machine.\r\nYou cannot cash this money out.\r\nYou can only wager this money.\r\n\r\nPress any physical button to\r\ndismiss this notification</value>
-    <comment>Aristocrat.Monaco.Gaming.UI</comment>
-  </data>
-  <data name="NonCashableHandpaidLabelContent" xml:space="preserve">
-    <value>Non-Cashable Hand Paid</value>
-    <comment>Monaco.Accounting.UI</comment>
-  </data>
-  <data name="NonCashableHeader" xml:space="preserve">
-    <value>NON-CASHABLE</value>
-    <comment>Monaco.Accounting.UI</comment>
-  </data>
-  <data name="NonCashablePromoKeyedOffCreditsLabel" xml:space="preserve">
-    <value>Non-Cashable Promotional Keyed Off Credits</value>
-    <comment>Monaco.Accounting.UI</comment>
-  </data>
-  <data name="NonCashablePromoKeyedOnCreditsLabel" xml:space="preserve">
-    <value>Non-Cashable Promotional Keyed On Credits</value>
-    <comment>Monaco.Accounting.UI</comment>
-  </data>
-  <data name="NonCashablePromotional" xml:space="preserve">
-    <value>Non-Cashable Promotional</value>
-    <comment>Monaco.Accounting.UI</comment>
-  </data>
-  <data name="NonCashablePromoVoucherInLabelContent" xml:space="preserve">
-    <value>Non-Cashable Promotional Voucher In</value>
-    <comment>Monaco.Accounting.UI</comment>
-  </data>
-  <data name="NonCashablePromoVoucherOutLabelContent" xml:space="preserve">
-    <value>Non-Cashable Promotional Voucher Out</value>
-    <comment>Monaco.Accounting.UI</comment>
-  </data>
-  <data name="NonCashablePromoWatOffLabelContent" xml:space="preserve">
-    <value>Non-Cashable Promotional Transfer Out</value>
-    <comment>Monaco.Accounting.UI</comment>
-  </data>
-  <data name="NonCashablePromoWatOnLabelContent" xml:space="preserve">
-    <value>Non-Cashable Promotional Transfer In</value>
-    <comment>Monaco.Accounting.UI</comment>
-  </data>
-  <data name="NonCashAmount" xml:space="preserve">
-    <value>Non-Cashable Amount</value>
-    <comment>Aristocrat.Monaco.Gaming.UI</comment>
-  </data>
-  <data name="NonceMismatch" xml:space="preserve">
-    <value>The nonce in the OCSP response does not match</value>
-    <comment>Aristocrat.Monaco.G2S.Common</comment>
-  </data>
-  <data name="None" xml:space="preserve">
-    <value>None</value>
-    <comment>Aristocrat.Monaco.Application</comment>
-  </data>
-  <data name="NonTransferablePromotion" xml:space="preserve">
-    <value>Non-Transferable Promotion</value>
-    <comment>Monaco.Accounting.UI</comment>
-  </data>
-  <data name="NoPokerGames" xml:space="preserve">
-    <value>No Poker Games Found</value>
-    <comment>Aristocrat.Monaco.Gaming.UI</comment>
-  </data>
-  <data name="NoReprintFormat" xml:space="preserve">
-    <value />
-    <comment>Monaco.Accounting.UI</comment>
-  </data>
-  <data name="NoReprintFormat2" xml:space="preserve">
-    <value>Reprinting for {0} transactions is not supported.</value>
-    <comment>Aristocrat.Monaco.Gaming.UI - Changed from "NoReprintFormat"</comment>
-  </data>
-  <data name="NoSessionError" xml:space="preserve">
-    <value>Communications session not established.</value>
-    <comment>Aristocrat.G2S.Emdi</comment>
-  </data>
-  <data name="NoSlotGames" xml:space="preserve">
-    <value>No Slot Games Found</value>
-    <comment>Aristocrat.Monaco.Gaming.UI</comment>
-  </data>
-  <data name="NoSuchHostText" xml:space="preserve">
-    <value>No such host is known</value>
-    <comment>Aristocrat.Monaco.Application.UI</comment>
-  </data>
-  <data name="NotAllowedError" xml:space="preserve">
-    <value>Command not allowed.</value>
-    <comment>Aristocrat.G2S.Emdi</comment>
-  </data>
-  <data name="NotAvailable" xml:space="preserve">
-    <value>N/A</value>
-    <comment>Monaco.Accounting.Contracts</comment>
-  </data>
-  <data name="NotAvailableText" xml:space="preserve">
-    <value>Not Available</value>
-    <comment>Aristocrat.Monaco.Application.UI</comment>
-  </data>
-  <data name="NotCanceledCredit" xml:space="preserve">
-    <value>Cannot print Transaction it is not a Cancelled Credit</value>
-    <comment>Aristocrat.Monaco.Gaming.UI</comment>
-  </data>
-  <data name="NotConfigured" xml:space="preserve">
-    <value>Not Configured</value>
-    <comment>Aristocrat.Monaco.Application.UI</comment>
-  </data>
-  <data name="NotDefaultErrorMessageTemplate" xml:space="preserve">
-    <value>The parameter '{0}' was passed in with a default value, was expected to be nondefault.</value>
-    <comment>Aristocrat.Monaco.Common</comment>
-  </data>
-  <data name="NoteAcceptorDiscovered" xml:space="preserve">
-    <value>...... Note Acceptor Discovered</value>
-    <comment>Aristocrat.Monaco.Application</comment>
-  </data>
-  <data name="NoteAcceptorFaultTypes_ComponentFault" xml:space="preserve">
-    <value>Note Acceptor Component Fault</value>
-    <comment>Aristocrat.Monaco.Hardware.Contracts</comment>
-  </data>
-  <data name="NoteAcceptorFaultTypes_FirmwareFault" xml:space="preserve">
-    <value>Note Acceptor Firmware Fault</value>
-    <comment>Aristocrat.Monaco.Hardware.Contracts</comment>
-  </data>
-  <data name="NoteAcceptorFaultTypes_MechanicalFault" xml:space="preserve">
-    <value>Note Acceptor Mechanical Fault</value>
-    <comment>Aristocrat.Monaco.Hardware.Contracts</comment>
-  </data>
-  <data name="NoteAcceptorFaultTypes_NoteJammed" xml:space="preserve">
-    <value>Note Acceptor Note Jammed</value>
-    <comment>Aristocrat.Monaco.Hardware.Contracts</comment>
-  </data>
-  <data name="NoteAcceptorFaultTypes_NvmFault" xml:space="preserve">
-    <value>Note Acceptor Non-Volatile Memory Fault</value>
-    <comment>Aristocrat.Monaco.Hardware.Contracts</comment>
-  </data>
-  <data name="NoteAcceptorFaultTypes_OpticalFault" xml:space="preserve">
-    <value>Note Acceptor Optical Fault</value>
-    <comment>Aristocrat.Monaco.Hardware.Contracts</comment>
-  </data>
-  <data name="NoteAcceptorFaultTypes_OtherFault" xml:space="preserve">
-    <value>Note Acceptor Unspecified Fault</value>
-    <comment>Aristocrat.Monaco.Hardware.Contracts</comment>
-  </data>
-  <data name="NoteAcceptorFaultTypes_StackerDisconnected" xml:space="preserve">
-    <value>Note Acceptor Stacker Disconnected</value>
-    <comment>Aristocrat.Monaco.Hardware.Contracts</comment>
-  </data>
-  <data name="NoteAcceptorFaultTypes_StackerError" xml:space="preserve">
-    <value>Note Acceptor Stacker Error</value>
-    <comment>Aristocrat.Monaco.Hardware.Contracts</comment>
-  </data>
-  <data name="NoteAcceptorFaultTypes_StackerFault" xml:space="preserve">
-    <value>Note Acceptor Stacker Fault</value>
-    <comment>Aristocrat.Monaco.Hardware.Contracts</comment>
-  </data>
-  <data name="NoteAcceptorFaultTypes_StackerFull" xml:space="preserve">
-    <value>Note Acceptor Error</value>
-    <comment>Aristocrat.Monaco.Hardware.Contracts</comment>
-  </data>
-  <data name="NoteAcceptorFaultTypes_StackerJammed" xml:space="preserve">
-    <value>Note Acceptor Stacker Jammed</value>
-    <comment>Aristocrat.Monaco.Hardware.Contracts</comment>
-  </data>
-  <data name="NoteAcceptorLabel" xml:space="preserve">
-    <value>Note Acceptor</value>
-    <comment>Aristocrat.Monaco.Application.UI</comment>
-  </data>
-  <data name="NoteAcceptorTest" xml:space="preserve">
-    <value>Note Acceptor Test</value>
-    <comment>Aristocrat.Monaco.Application.UI</comment>
-  </data>
-  <data name="NoteAcceptorText" xml:space="preserve">
-    <value>Note Acceptor</value>
-    <comment>Aristocrat.Monaco.Hardware.Contracts</comment>
-  </data>
-  <data name="NoteAcceptorText2" xml:space="preserve">
-    <value>Note Acceptor</value>
-    <comment>Aristocrat.Monaco.Application - Changed from "NoteAcceptorText"</comment>
-  </data>
-  <data name="NoteAcceptorFaultTypes_CheatDetected" xml:space="preserve">
-    <value>Note Acceptor Cheat Detected</value>
-    <comment>Aristocrat.Monaco.Hardware.Contracts</comment>
-  </data>
-  <data name="NoteAcceptorFaultTypes_CheatDetected2" xml:space="preserve">
-    <value>Note Acceptor Cheat Detected</value>
-    <comment>Aristocrat.Monaco.Application - Changed from "NoteAcceptorFaultTypes_CheatDetected"</comment>
-  </data>
-  <data name="NoteAcceptor_CurrencyReturned" xml:space="preserve">
-    <value>Currency Returned</value>
-    <comment>Aristocrat.Monaco.Application</comment>
-  </data>
-  <data name="NoteAcceptor_CurrencyStacked" xml:space="preserve">
-    <value>Currency Stacked</value>
-    <comment>Aristocrat.Monaco.Application</comment>
-  </data>
-  <data name="NoteAcceptor_DfuInprogress" xml:space="preserve">
-    <value>Note Acceptor DFU Download In Progress: Please Do Not Power Off The Gaming Machine</value>
-    <comment>Aristocrat.Monaco.Application</comment>
-  </data>
-  <data name="NoteAcceptor_Disabled" xml:space="preserve">
-    <value>Note Acceptor Disabled</value>
-    <comment>Aristocrat.Monaco.Application</comment>
-  </data>
-  <data name="NoteAcceptor_Disconnected" xml:space="preserve">
-    <value>Note Acceptor Disconnected</value>
-    <comment>Aristocrat.Monaco.Application</comment>
-  </data>
-  <data name="NoteAcceptor_DocumentRejected" xml:space="preserve">
-    <value>Currency/Ticket Rejected</value>
-    <comment>Aristocrat.Monaco.Application</comment>
-  </data>
-  <data name="NoteAcceptor_SelfTestFailed" xml:space="preserve">
-    <value>Note Acceptor Self Test Failed</value>
-    <comment>Aristocrat.Monaco.Application</comment>
-  </data>
-  <data name="NoteAcceptor_TicketReturned" xml:space="preserve">
-    <value>Ticket Returned</value>
-    <comment>Aristocrat.Monaco.Application</comment>
-  </data>
-  <data name="NoteAcceptor_TicketStacked" xml:space="preserve">
-    <value>Ticket Stacked</value>
-    <comment>Aristocrat.Monaco.Application</comment>
-  </data>
-  <data name="NotFoundVerificationRequestErrorMessageTemplate" xml:space="preserve">
-    <value>No record in DB ComponentVerificationRequest table with verificationId={0} and transactionId={1} found.</value>
-    <comment>Aristocrat.Monaco.G2S.Common</comment>
-  </data>
-  <data name="NotNullSubtypeErrorMessageTemplate" xml:space="preserve">
-    <value>The type {0} or a derived type was expected, but {1} was given.</value>
-    <comment>Aristocrat.Monaco.Common</comment>
-  </data>
-  <data name="NotPrinted" xml:space="preserve">
-    <value>Not Printed</value>
-    <comment>Monaco.Accounting.UI</comment>
-  </data>
-  <data name="NotProvidedText" xml:space="preserve">
-    <value>Not Provided</value>
-    <comment>Aristocrat.Monaco.Gaming</comment>
-  </data>
-  <data name="NotSet" xml:space="preserve">
-    <value>Not Set</value>
-    <comment>Aristocrat.Monaco.Gaming</comment>
-  </data>
-  <data name="NotSupportedAlgorithmTypeErrorMessageTemplate" xml:space="preserve">
-    <value>Algorithm type {0} is not supported</value>
-    <comment>Aristocrat.Monaco.Application</comment>
-  </data>
-  <data name="NotSupportedAlgorithmTypeErrorMessageTemplate2" xml:space="preserve">
-    <value>{0} not supported.</value>
-    <comment>Aristocrat.Monaco.G2S.Common - Changed from "NotSupportedAlgorithmTypeErrorMessageTemplate"</comment>
-  </data>
-  <data name="NotValidAlgorithmErrorMessageTemplate" xml:space="preserve">
-    <value>Algorithm Type {0} is not valid</value>
-    <comment>Aristocrat.Monaco.Application</comment>
-  </data>
-  <data name="NotValidAlgorithmErrorMessageTemplate2" xml:space="preserve">
-    <value>{0} is not a valid algorithm. It should be SHA1, HMACSHA1 or similar.</value>
-    <comment>Aristocrat.Monaco.G2S.Common - Changed from "NotValidAlgorithmErrorMessageTemplate"</comment>
-  </data>
-  <data name="NotValidated" xml:space="preserve">
-    <value>Not Validated</value>
-    <comment>Aristocrat.Monaco.Application.UI</comment>
-  </data>
-  <data name="NullValueNotAllowErrorMessage" xml:space="preserve">
-    <value>Null value is not allowed.</value>
-    <comment>Aristocrat.Monaco.Common</comment>
-  </data>
-  <data name="NumberOfGamesEnabled" xml:space="preserve">
-    <value>Number of Games Enabled</value>
-    <comment>Aristocrat.Monaco.Gaming.UI</comment>
-  </data>
-  <data name="NumBillsInText" xml:space="preserve">
-    <value>Number of Bills Inserted</value>
-    <comment>Aristocrat.Monaco.Application</comment>
-  </data>
-  <data name="NumCoinsInText" xml:space="preserve">
-    <value>Number of Coins Inserted</value>
-    <comment>Aristocrat.Monaco.Application</comment>
-  </data>
-  <data name="NVRamFailureText" xml:space="preserve">
-    <value>NVRam Failure</value>
-    <comment>Aristocrat.Monaco.Application.UI</comment>
-  </data>
-  <data name="NVRamLabel" xml:space="preserve">
-    <value>NVRAM/EEPROM</value>
-    <comment>Aristocrat.Monaco.Application.UI</comment>
-  </data>
-  <data name="OcspAcceptPrevCertPeriodMinGreateMoreOcspReauthPeriodMinErrorMessage" xml:space="preserve">
-    <value>OcspAcceptPrevCertPeriodMin greater than OcspReauthPeriodMin.</value>
-    <comment>Aristocrat.Monaco.G2S.Common</comment>
-  </data>
-  <data name="Off" xml:space="preserve">
-    <value>Off</value>
-    <comment>Monaco.Accounting.UI</comment>
-  </data>
-  <data name="Off2" xml:space="preserve">
-    <value>Off</value>
-    <comment>Aristocrat.Monaco.Application.UI - Changed from "Off"</comment>
-  </data>
-  <data name="Off3" xml:space="preserve">
-    <value>Off</value>
-    <comment>Aristocrat.Monaco.Gaming.UI - Changed from "Off"</comment>
-  </data>
-  <data name="Off4" xml:space="preserve">
-    <value>Off</value>
-    <comment>Aristocrat.Monaco.Sas.UI - Changed from "Off"</comment>
-  </data>
-  <data name="Offline" xml:space="preserve">
-    <value>Offline</value>
-    <comment>Monaco.Accounting.Contracts</comment>
-  </data>
-  <data name="OfflinePeriod_NonNegative" xml:space="preserve">
-    <value>The minimum period for offline must be a nonnegative number less than 32,767.</value>
-    <comment>Aristocrat.Monaco.G2S.UI</comment>
-  </data>
-  <data name="OfflineText" xml:space="preserve">
-    <value>Offline</value>
-    <comment>Aristocrat.Monaco.Hardware.Contracts</comment>
-  </data>
-  <data name="OfflineText2" xml:space="preserve">
-    <value>Offline</value>
-    <comment>Aristocrat.Monaco.Application - Changed from "OfflineText"</comment>
-  </data>
-  <data name="OfflineText3" xml:space="preserve">
-    <value>Offline</value>
-    <comment>Aristocrat.Monaco.Application.UI - Changed from "OfflineText"</comment>
-  </data>
-  <data name="OffsetMoreThanFileLengthErrorMessage" xml:space="preserve">
-    <value>Offset is greater than file length</value>
-    <comment>Aristocrat.Monaco.Application</comment>
-  </data>
-  <data name="OffsetMoreThenFileLengthErrorMessage" xml:space="preserve">
-    <value>The offset is larger than the file length.</value>
-    <comment>Aristocrat.Monaco.G2S.Common</comment>
-  </data>
-  <data name="OffText" xml:space="preserve">
-    <value>Off</value>
-    <comment>Aristocrat.Monaco.Application.UI</comment>
-  </data>
-  <data name="OK" xml:space="preserve">
-    <value>OK</value>
-    <comment>Aristocrat.Monaco.Application</comment>
-  </data>
-  <data name="OKText" xml:space="preserve">
-    <value>OK</value>
-    <comment>Aristocrat.Monaco.Application.UI</comment>
-  </data>
-  <data name="On" xml:space="preserve">
-    <value>On</value>
-    <comment>Monaco.Accounting.UI</comment>
-  </data>
-  <data name="On2" xml:space="preserve">
-    <value>On</value>
-    <comment>Aristocrat.Monaco.Application.UI - Changed from "On"</comment>
-  </data>
-  <data name="On3" xml:space="preserve">
-    <value>On</value>
-    <comment>Aristocrat.Monaco.Gaming.UI - Changed from "On"</comment>
-  </data>
-  <data name="On4" xml:space="preserve">
-    <value>On</value>
-    <comment>Aristocrat.Monaco.Sas.UI - Changed from "On"</comment>
-  </data>
-  <data name="One" xml:space="preserve">
-    <value>One</value>
-    <comment>Aristocrat.Monaco.Common</comment>
-  </data>
-  <data name="OneCent" xml:space="preserve">
-    <value>1 ?</value>
-    <comment>Monaco.Accounting.Contracts</comment>
-  </data>
-  <data name="Online" xml:space="preserve">
-    <value>Online</value>
-    <comment>Monaco.Accounting.Contracts</comment>
-  </data>
-  <data name="OnText" xml:space="preserve">
-    <value>On</value>
-    <comment>Aristocrat.Monaco.Application.UI</comment>
-  </data>
-  <data name="OpenDoorToReprintText" xml:space="preserve">
-    <value>must be open before reprinting a voucher</value>
-    <comment>Aristocrat.Monaco.Application.UI</comment>
-  </data>
-  <data name="OpenLogicDoor" xml:space="preserve">
-    <value>Logic door must be open to change these settings.</value>
-    <comment>Aristocrat.Monaco.Application.UI</comment>
-  </data>
-  <data name="OpenMainDoor" xml:space="preserve">
-    <value>Main door must be open to change these settings.</value>
-    <comment>Aristocrat.Monaco.Application.UI</comment>
-  </data>
-  <data name="OpenMainDoorOptionsText" xml:space="preserve">
-    <value>Main door must be open to change some of these settings.</value>
-    <comment>Monaco.Accounting.UI</comment>
-  </data>
-  <data name="OpenLogicDoorOptionsText" xml:space="preserve">
-    <value>Logic door must be open to change some of these settings</value>
-    <comment>Monaco.Accounting.UI</comment>
-  </data>
-  <data name="OpenTechnicalMenuToReprintText" xml:space="preserve">
-    <value>Open technician menu before reprinting a voucher</value>
-    <comment>Monaco.Accounting.UI</comment>
-  </data>
-  <data name="OpenText" xml:space="preserve">
-    <value>Open</value>
-    <comment>Aristocrat.Monaco.Application</comment>
-  </data>
-  <data name="OperationalStatusLabel" xml:space="preserve">
-    <value>Operational Status</value>
-    <comment>Aristocrat.Monaco.Application.UI</comment>
-  </data>
-  <data name="OperatorMenu" xml:space="preserve">
-    <value>Operator Menu</value>
-    <comment>Aristocrat.Monaco.Application.UI</comment>
-  </data>
-  <data name="OptionsScreen" xml:space="preserve">
-    <value>Options</value>
-    <comment>Aristocrat.Monaco.Application.UI</comment>
-  </data>
-  <data name="OrClearCredits" xml:space="preserve">
-    <value>Or Clear Credits</value>
-    <comment>Aristocrat.Monaco.Application</comment>
-  </data>
-  <data name="OSImageVersionLabel" xml:space="preserve">
-    <value>OS Image Version</value>
-    <comment>Aristocrat.Monaco.Application.UI</comment>
-  </data>
-  <data name="OSImageVersionText" xml:space="preserve">
-    <value>OS Image Version</value>
-    <comment>Aristocrat.Monaco.Application</comment>
-  </data>
-  <data name="OSPackageDescription" xml:space="preserve">
-    <value>OS Package</value>
-    <comment>Aristocrat.Monaco.Hardware</comment>
-  </data>
-  <data name="OSVersionLabel" xml:space="preserve">
-    <value>OS Version</value>
-    <comment>Aristocrat.Monaco.Application.UI</comment>
-  </data>
-  <data name="OutOfService" xml:space="preserve">
-    <value>Out Of Service</value>
-    <comment>Aristocrat.Monaco.Application</comment>
-  </data>
-  <data name="OutOfServiceModePopupText" xml:space="preserve">
-    <value>Put the EGM Out of Service?</value>
-    <comment>Aristocrat.Monaco.Application.UI</comment>
-  </data>
-  <data name="OutOfServiceReason" xml:space="preserve">
-    <value>Out Of Service</value>
-    <comment>Aristocrat.Monaco.Application.UI</comment>
-  </data>
-  <data name="OutputEventText" xml:space="preserve">
-    <value>Output Event</value>
-    <comment>Aristocrat.Monaco.Application.UI</comment>
-  </data>
-  <data name="OutputsLabel" xml:space="preserve">
-    <value>Outputs</value>
-    <comment>Aristocrat.Monaco.Application.UI</comment>
-  </data>
-  <data name="OutsideOperatingHours" xml:space="preserve">
-    <value>Outside Hours of Operation</value>
-    <comment>Aristocrat.Monaco.Application</comment>
-  </data>
-  <data name="OverflowText" xml:space="preserve">
-    <value>Overflow</value>
-    <comment>Aristocrat.Monaco.Gaming</comment>
-  </data>
-  <data name="PackageAlreadyExistErrorMessage" xml:space="preserve">
-    <value>Package already exist.</value>
-    <comment>Aristocrat.Monaco.G2S.Common</comment>
-  </data>
-  <data name="PackageNotBeDeletedErrorMessage" xml:space="preserve">
-    <value>Package could not be deleted. It is in use.</value>
-    <comment>Aristocrat.Monaco.G2S.Common</comment>
-  </data>
-  <data name="PackageNotFoundButTransferUploadTypeErrorMessage" xml:space="preserve">
-    <value>Package was not found. But transfer record of Upload type.</value>
-    <comment>Aristocrat.Monaco.G2S.Common</comment>
-  </data>
-  <data name="PackageNotFoundErrorMessage" xml:space="preserve">
-    <value>Package was not found.</value>
-    <comment>Aristocrat.Monaco.G2S.Common</comment>
-  </data>
-  <data name="PackageTransferNotFoundErrorMessage" xml:space="preserve">
-    <value>Package transfer record was not found.</value>
-    <comment>Aristocrat.Monaco.G2S.Common</comment>
-  </data>
-  <data name="PageNumber" xml:space="preserve">
-    <value>Page {0} of {1}</value>
-    <comment>Monaco.Accounting.UI</comment>
-  </data>
-  <data name="PageText" xml:space="preserve">
-    <value>Page</value>
-    <comment>Monaco.Accounting</comment>
-  </data>
-  <data name="PaidAmount" xml:space="preserve">
-    <value>Paid Amount</value>
-    <comment>Aristocrat.Monaco.Gaming.UI</comment>
-  </data>
-  <data name="PaidMeterLabel" xml:space="preserve">
-    <value>PAID:</value>
-    <comment>Aristocrat.Monaco.Gaming.UI</comment>
-  </data>
-  <data name="PaperFullText" xml:space="preserve">
-    <value>Paper Full</value>
-    <comment>Aristocrat.Monaco.Application.Contracts</comment>
-  </data>
-  <data name="PaperJamText" xml:space="preserve">
-    <value>Paper Jam</value>
-    <comment>Aristocrat.Monaco.Application.UI</comment>
-  </data>
-  <data name="PaperLevelText" xml:space="preserve">
-    <value>Paper Level</value>
-    <comment>Aristocrat.Monaco.Application.Contracts</comment>
-  </data>
-  <data name="PaperLowText" xml:space="preserve">
-    <value>Paper Low</value>
-    <comment>Aristocrat.Monaco.Application.UI</comment>
-  </data>
-  <data name="PaperOutText" xml:space="preserve">
-    <value>Paper Out</value>
-    <comment>Aristocrat.Monaco.Application.UI</comment>
-  </data>
-  <data name="PaperStatus" xml:space="preserve">
-    <value>Paper Status</value>
-    <comment>Monaco.Accounting.Contracts</comment>
-  </data>
-  <data name="ParameterNameTemplate" xml:space="preserve">
-    <value>{0}. Parameter name: {1}.</value>
-    <comment>Aristocrat.Monaco.Common</comment>
-  </data>
-  <data name="PartialClearButtonContent" xml:space="preserve">
-    <value>Partial Reset</value>
-    <comment>Aristocrat.Monaco.Application.UI</comment>
-  </data>
-  <data name="PartialClearDetailsText1" xml:space="preserve">
-    <value>What will be cleared?</value>
-    <comment>Aristocrat.Monaco.Application.UI</comment>
-  </data>
-  <data name="PartialClearDetailsText2" xml:space="preserve">
-    <value>Critical data, history data, meters.</value>
-    <comment>Aristocrat.Monaco.Application.UI</comment>
-  </data>
-  <data name="PartialClearDetailsText3" xml:space="preserve">
-    <value>What will be saved?</value>
-    <comment>Aristocrat.Monaco.Application.UI</comment>
-  </data>
-  <data name="PartialClearSummeryText" xml:space="preserve">
-    <value>This will reset the machine back to the state it was in after initial configuration.</value>
-    <comment>Aristocrat.Monaco.Application.UI</comment>
-  </data>
-  <data name="PartialResetConditionText" xml:space="preserve">
-    <value>Please remove all credits from the machine and ensure not in game round to enable Reset.</value>
-    <comment>Aristocrat.Monaco.Application.UI</comment>
-  </data>
-  <data name="PartialResetDialogText" xml:space="preserve">
-    <value>This operation cannot be reversed.
-Do you really want to do partial reset?</value>
-    <comment>Aristocrat.Monaco.Application.UI</comment>
-  </data>
-  <data name="PathIsInvalidErrorMessage" xml:space="preserve">
-    <value>Path is invalid.</value>
-    <comment>Aristocrat.Monaco.G2S.Common</comment>
-  </data>
-  <data name="PathNotExistErrorMessageTemplate" xml:space="preserve">
-    <value>Path {0} does not exist</value>
-    <comment>Aristocrat.Monaco.Application.Contracts</comment>
-  </data>
-  <data name="PathNotExistErrorMessageTemplate2" xml:space="preserve">
-    <value>Path {0} do not exist.</value>
-    <comment>Aristocrat.Monaco.G2S.Common - Changed from "PathNotExistErrorMessageTemplate"</comment>
-  </data>
-  <data name="PathNotFoundErrorMessageTemplate" xml:space="preserve">
-    <value>Path {0} not found.</value>
-    <comment>Aristocrat.Monaco.G2S.Common</comment>
-  </data>
-  <data name="PatronAccountLabel" xml:space="preserve">
-    <value>Acct:</value>
-    <comment>Aristocrat.Monaco.Sas</comment>
-  </data>
-  <data name="PausedText" xml:space="preserve">
-    <value>Paused</value>
-    <comment>Aristocrat.Monaco.Application.UI</comment>
-  </data>
-  <data name="PayMethod" xml:space="preserve">
-    <value>Pay Method</value>
-    <comment>Aristocrat.Monaco.Gaming.UI</comment>
-  </data>
-  <data name="Paytable" xml:space="preserve">
-    <value>Paytable</value>
-    <comment>Aristocrat.Monaco.Gaming.UI</comment>
-  </data>
-  <data name="PaytableId" xml:space="preserve">
-    <value>Paytable ID</value>
-    <comment>Aristocrat.Monaco.Gaming.UI</comment>
-  </data>
-  <data name="PaytableRTP" xml:space="preserve">
-    <value>Paytable RTP</value>
-    <comment>Aristocrat.Monaco.Gaming.UI</comment>
-  </data>
-  <data name="Pending" xml:space="preserve">
-    <value>Pending</value>
-    <comment>Monaco.Accounting.UI</comment>
-  </data>
-  <data name="PendingCashInText" xml:space="preserve">
-    <value>Pending Cash In:</value>
-    <comment>Aristocrat.Monaco.Gaming.UI</comment>
-  </data>
-  <data name="PendingError" xml:space="preserve">
-    <value>Request already pending.</value>
-    <comment>Aristocrat.G2S.Emdi</comment>
-  </data>
-  <data name="PendingText" xml:space="preserve">
-    <value>Pending</value>
-    <comment>Aristocrat.Monaco.Application.UI</comment>
-  </data>
-  <data name="PeriodButtonText" xml:space="preserve">
-    <value>Period</value>
-    <comment>Aristocrat.Monaco.Application.UI</comment>
-  </data>
-  <data name="PeriodGameMetersTicketTitleText" xml:space="preserve">
-    <value>Period Game Meters</value>
-    <comment>Aristocrat.Monaco.Gaming</comment>
-  </data>
-  <data name="PeriodicResetTicketTitle" xml:space="preserve">
-    <value>PERIODIC RESET</value>
-    <comment>Aristocrat.Monaco.Application</comment>
-  </data>
-  <data name="PeriodMeters" xml:space="preserve">
-    <value>Period Meters</value>
-    <comment>Aristocrat.Monaco.Application.UI</comment>
-  </data>
-  <data name="PeriodMetersTicketMetersHeaderText" xml:space="preserve">
-    <value>Period Meter</value>
-    <comment>Aristocrat.Monaco.Application</comment>
-  </data>
-  <data name="PeriodMetersTicketTitleText" xml:space="preserve">
-    <value>Period Meter Log</value>
-    <comment>Aristocrat.Monaco.Application</comment>
-  </data>
-  <data name="PeriodText" xml:space="preserve">
-    <value>Period</value>
-    <comment>Aristocrat.Monaco.Application</comment>
-  </data>
-  <data name="PersistedDisableReason" xml:space="preserve">
-    <value>Operator - Persisted</value>
-    <comment>Aristocrat.Monaco.Application</comment>
-  </data>
-  <data name="PhysicalText" xml:space="preserve">
-    <value>Physical</value>
-    <comment>Aristocrat.Monaco.Application.UI</comment>
-  </data>
-  <data name="PingingNetworkText" xml:space="preserve">
-    <value>Pinging Network...</value>
-    <comment>Aristocrat.Monaco.Application.UI</comment>
-  </data>
-  <data name="PingIPAddressText" xml:space="preserve">
-    <value>Ping IP Address</value>
-    <comment>Aristocrat.Monaco.Application.UI</comment>
-  </data>
-  <data name="PingResultText" xml:space="preserve">
-    <value>Ping Result</value>
-    <comment>Aristocrat.Monaco.Application.UI</comment>
-  </data>
-  <data name="PingSuccessfullText" xml:space="preserve">
-    <value>Success</value>
-    <comment>Aristocrat.Monaco.Application.UI</comment>
-  </data>
-  <data name="PingTimeoutText" xml:space="preserve">
-    <value>Timed out</value>
-    <comment>Aristocrat.Monaco.Application.UI</comment>
-  </data>
-  <data name="PinLengthLessThanFourErrorMessage" xml:space="preserve">
-    <value>The PIN must be four digits only.</value>
-    <comment>Aristocrat.Monaco.Gaming</comment>
-  </data>
-  <data name="PlatformPackageDescription" xml:space="preserve">
-    <value>VLT Platform Package</value>
-    <comment>Aristocrat.Monaco.Gaming</comment>
-  </data>
-  <data name="PlatformPackageDescription2" xml:space="preserve">
-    <value>VLT Platform Package</value>
-    <comment>Aristocrat.Monaco.G2S - Changed from "PlatformPackageDescription"</comment>
-  </data>
-  <data name="PlatformVersionLabel" xml:space="preserve">
-    <value>Platform Version</value>
-    <comment>Aristocrat.Monaco.Application.UI</comment>
-  </data>
-  <data name="PlatformVersionText" xml:space="preserve">
-    <value>Platform Version</value>
-    <comment>Aristocrat.Monaco.Application</comment>
-  </data>
-  <data name="PlayableOnlyReprint" xml:space="preserve">
-    <value>PLAYABLE ONLY REPRINT</value>
-    <comment>Monaco.Accounting.Contracts</comment>
-  </data>
-  <data name="PlayCount" xml:space="preserve">
-    <value>Play Count</value>
-    <comment>Aristocrat.Monaco.Gaming.UI</comment>
-  </data>
-  <data name="PleaseDoNotPowerOff" xml:space="preserve">
-    <value>Please Do Not Power Off The Gaming Machine</value>
-    <comment>Aristocrat.Monaco.Application</comment>
-  </data>
-  <data name="PleaseWaitWhileDeviceResetsText" xml:space="preserve">
-    <value>Please Wait While Device Resets...</value>
-    <comment>Aristocrat.Monaco.Application</comment>
-  </data>
-  <data name="Poker" xml:space="preserve">
-    <value>Poker</value>
-    <comment>Aristocrat.Monaco.Gaming.UI</comment>
-  </data>
-  <data name="PokerGamesOptions" xml:space="preserve">
-    <value>Poker Games Options</value>
-    <comment>Aristocrat.Monaco.Gaming.UI</comment>
-  </data>
-  <data name="PokerGameSummary" xml:space="preserve">
-    <value>Poker Game Summary</value>
-    <comment>Aristocrat.Monaco.Gaming.UI</comment>
-  </data>
-  <data name="Port" xml:space="preserve">
-    <value>Port</value>
-    <comment>Aristocrat.Monaco.G2S.UI</comment>
-  </data>
-  <data name="PortAssignmentGroupHeader" xml:space="preserve">
-    <value>SAS Port Settings</value>
-    <comment>Aristocrat.Monaco.Sas.UI</comment>
-  </data>
-  <data name="PortCountLabel" xml:space="preserve">
-    <value>Number of Ports:</value>
-    <comment>Aristocrat.Monaco.Sas.UI</comment>
-  </data>
-  <data name="PortLabel" xml:space="preserve">
-    <value>Port</value>
-    <comment>Aristocrat.Monaco.Application.UI</comment>
-  </data>
-  <data name="PortSpecificationGroupHeader" xml:space="preserve">
-    <value>Port Specification</value>
-    <comment>Aristocrat.Monaco.Sas.UI</comment>
-  </data>
-  <data name="Port_MustBeInRange" xml:space="preserve">
-    <value>The port must be a number between 0 and 65535.</value>
-    <comment>Aristocrat.Monaco.G2S.UI</comment>
-  </data>
-  <data name="PositionText" xml:space="preserve">
-    <value>Position</value>
-    <comment>Aristocrat.Monaco.Application.UI</comment>
-  </data>
-  <data name="PositionTooLong" xml:space="preserve">
-    <value>Position must be less than {0} characters</value>
-    <comment>Aristocrat.Monaco.Application.UI</comment>
-  </data>
-  <data name="PowerOffText" xml:space="preserve">
-    <value>Power Off</value>
-    <comment>Aristocrat.Monaco.Hardware.Contracts</comment>
-  </data>
-  <data name="PowerResetText" xml:space="preserve">
-    <value>Power Reset</value>
-    <comment>Aristocrat.Monaco.Application</comment>
-  </data>
-  <data name="PowerUpDisabledByHost1" xml:space="preserve">
-    <value>PowerUp Disabled (SAS Host 1)</value>
-    <comment>Aristocrat.Monaco.Sas</comment>
-  </data>
-  <data name="PowerUpDisabledByHost2" xml:space="preserve">
-    <value>PowerUp Disabled (SAS Host 2)</value>
-    <comment>Aristocrat.Monaco.Sas</comment>
-  </data>
-  <data name="Preferences" xml:space="preserve">
-    <value>Preferences</value>
-    <comment>Aristocrat.Monaco.Gaming.UI</comment>
-  </data>
-  <data name="PreparingToDownloadText" xml:space="preserve">
-    <value>Preparing To Download</value>
-    <comment>Aristocrat.Monaco.Application</comment>
-  </data>
-  <data name="PressEnterTouchScreenBtnLabel" xml:space="preserve">
-    <value>Press Enter Touch Screen Pixel button to show the pixel at touch point</value>
-    <comment>Aristocrat.Monaco.Application.UI</comment>
-  </data>
-  <data name="PressSpinBtnExitLabel" xml:space="preserve">
-    <value>Press spin button to exit</value>
-    <comment>Aristocrat.Monaco.Application.UI</comment>
-  </data>
-  <data name="PrevButton" xml:space="preserve">
-    <value>Prev</value>
-    <comment>Aristocrat.Monaco.Gaming.UI</comment>
-  </data>
-  <data name="PreviousButtonText" xml:space="preserve">
-    <value>Previous</value>
-    <comment>Monaco.Accounting.UI</comment>
-  </data>
-  <data name="PrintButtonText" xml:space="preserve">
-    <value>Print</value>
-    <comment>Monaco.Accounting.UI</comment>
-  </data>
-  <data name="PrintCancelling" xml:space="preserve">
-    <value>Cancelling</value>
-    <comment>Aristocrat.Monaco.Application.UI</comment>
-  </data>
-  <data name="PrintCompletedText" xml:space="preserve">
-    <value>Print Completed</value>
-    <comment>Aristocrat.Monaco.Application.UI</comment>
-  </data>
-  <data name="PrintCurrentPageButtonText" xml:space="preserve">
-    <value>Print Current Page</value>
-    <comment>Monaco.Accounting.UI</comment>
-  </data>
-  <data name="PrintDiagnosticButton" xml:space="preserve">
-    <value>Print Diagnostic</value>
-    <comment>Aristocrat.Monaco.Application.UI</comment>
-  </data>
-  <data name="Printed" xml:space="preserve">
-    <value>Printed</value>
-    <comment>Monaco.Accounting.UI</comment>
-  </data>
-  <data name="PrinterDiscovered" xml:space="preserve">
-    <value>...... Printer Discovered</value>
-    <comment>Aristocrat.Monaco.Application</comment>
-  </data>
-  <data name="PrinterFaultTypes_ChassisOpen" xml:space="preserve">
-    <value>Printer Chassis Open</value>
-    <comment>Aristocrat.Monaco.Hardware.Contracts</comment>
-  </data>
-  <data name="PrinterFaultTypes_FirmwareFault" xml:space="preserve">
-    <value>Printer Firmware Fault</value>
-    <comment>Aristocrat.Monaco.Hardware.Contracts</comment>
-  </data>
-  <data name="PrinterFaultTypes_NvmFault" xml:space="preserve">
-    <value>Printer NVM Fault</value>
-    <comment>Aristocrat.Monaco.Hardware.Contracts</comment>
-  </data>
-  <data name="PrinterFaultTypes_OtherFault" xml:space="preserve">
-    <value>Printer Miscellaneous Fault</value>
-    <comment>Aristocrat.Monaco.Hardware.Contracts</comment>
-  </data>
-  <data name="PrinterFaultTypes_PaperEmpty" xml:space="preserve">
-    <value>Printer Paper Empty</value>
-    <comment>Aristocrat.Monaco.Hardware.Contracts</comment>
-  </data>
-  <data name="PrinterFaultTypes_PaperJam" xml:space="preserve">
-    <value>Printer Paper Jam</value>
-    <comment>Aristocrat.Monaco.Hardware.Contracts</comment>
-  </data>
-  <data name="PrinterFaultTypes_PaperNotTopOfForm" xml:space="preserve">
-    <value>Printer Paper not at Top of Form</value>
-    <comment>Aristocrat.Monaco.Hardware.Contracts</comment>
-  </data>
-  <data name="PrinterFaultTypes_PrintHeadDamaged" xml:space="preserve">
-    <value>Printer Head Damaged</value>
-    <comment>Aristocrat.Monaco.Hardware.Contracts</comment>
-  </data>
-  <data name="PrinterFaultTypes_PrintHeadOpen" xml:space="preserve">
-    <value>Printer Head Open</value>
-    <comment>Aristocrat.Monaco.Hardware.Contracts</comment>
-  </data>
-  <data name="PrinterFaultTypes_TemperatureFault" xml:space="preserve">
-    <value>Printer Temperature Fault</value>
-    <comment>Aristocrat.Monaco.Hardware.Contracts</comment>
-  </data>
-  <data name="PrinterLabel" xml:space="preserve">
-    <value>Printer</value>
-    <comment>Aristocrat.Monaco.Application.UI</comment>
-  </data>
-  <data name="PrinterOpenText" xml:space="preserve">
-    <value>Printer Open</value>
-    <comment>Aristocrat.Monaco.Application.UI</comment>
-  </data>
-  <data name="PrinterText" xml:space="preserve">
-    <value>Printer</value>
-    <comment>Aristocrat.Monaco.Gaming</comment>
-  </data>
-  <data name="PrinterWarningTypes_PaperInChute" xml:space="preserve">
-    <value>Printer Paper in Chute</value>
-    <comment>Aristocrat.Monaco.Hardware.Contracts</comment>
-  </data>
-  <data name="PrinterWarningTypes_PaperLow" xml:space="preserve">
-    <value>Printer Paper Low</value>
-    <comment>Aristocrat.Monaco.Hardware.Contracts</comment>
-  </data>
-  <data name="PrintFailed" xml:space="preserve">
-    <value>Print Failed</value>
-    <comment>Monaco.Accounting.UI</comment>
-  </data>
-  <data name="PrintGamingMachineInfoText" xml:space="preserve">
-    <value>Print Gaming Machine Info</value>
-    <comment>Aristocrat.Monaco.Gaming.UI</comment>
-  </data>
-  <data name="PrintHandpayReceipt" xml:space="preserve">
-    <value>Print Handpay Receipt</value>
-    <comment>Monaco.Accounting.UI</comment>
-  </data>
-  <data name="PrintHandPayText" xml:space="preserve">
-    <value>Printing Receipt...</value>
-    <comment>Aristocrat.Monaco.Gaming.UI</comment>
-  </data>
-  <data name="PrintIdentityTicketText" xml:space="preserve">
-    <value>Enable Startup Identity Ticket Printout:</value>
-    <comment>Aristocrat.Monaco.Application.UI</comment>
-  </data>
-  <data name="Printing" xml:space="preserve">
-    <value>Printing</value>
-    <comment>Aristocrat.Monaco.Application.UI</comment>
-  </data>
-  <data name="PrintingReceiptText" xml:space="preserve">
-    <value>Printing Receipt</value>
-    <comment>Aristocrat.Monaco.Gaming.UI</comment>
-  </data>
-  <data name="PrintingText" xml:space="preserve">
-    <value>Printing</value>
-    <comment>Aristocrat.Monaco.Application</comment>
-  </data>
-  <data name="PrintingTicket" xml:space="preserve">
-    <value>Printing Ticket...</value>
-    <comment>Aristocrat.Monaco.Gaming</comment>
-  </data>
-  <data name="PrintJobNotComplete" xml:space="preserve">
-    <value>Print job not complete</value>
-    <comment>Aristocrat.Monaco.Application.UI</comment>
-  </data>
-  <data name="PrintLast15RecordsButtonText" xml:space="preserve">
-    <value>Print Last 15 Records</value>
-    <comment>Monaco.Accounting.UI</comment>
-  </data>
-  <data name="PrintMultiPageFormat" xml:space="preserve">
-    <value>Printing {0} of {1}</value>
-    <comment>Aristocrat.Monaco.Application.UI</comment>
-  </data>
-  <data name="PrintPeriodicResetButtonText" xml:space="preserve">
-    <value>Print Periodic Reset Coupon</value>
-    <comment>Aristocrat.Monaco.Application.UI</comment>
-  </data>
-  <data name="PrintSelectedButtonText" xml:space="preserve">
-    <value>Print Selected</value>
-    <comment>Monaco.Accounting.UI</comment>
-  </data>
-  <data name="PrintSelectedButtonText3" xml:space="preserve">
-    <value>Print Selected Record</value>
-    <comment>Aristocrat.Monaco.Gaming.UI - Changed from "PrintSelectedButtonText"</comment>
-  </data>
-  <data name="PrintStartedText" xml:space="preserve">
-    <value>Print Started</value>
-    <comment>Aristocrat.Monaco.Application.UI</comment>
-  </data>
-  <data name="PrintTestTicket" xml:space="preserve">
-    <value>Print Test Ticket</value>
-    <comment>Aristocrat.Monaco.Application.UI</comment>
-  </data>
-  <data name="PrintText" xml:space="preserve">
-    <value>Print</value>
-    <comment>Aristocrat.Monaco.Application</comment>
-  </data>
-  <data name="PrintText2" xml:space="preserve">
-    <value>Print</value>
-    <comment>Aristocrat.Monaco.Gaming.UI - Changed from "PrintText"</comment>
-  </data>
-  <data name="PrintVerificationButtonText" xml:space="preserve">
-    <value>Print Verification Coupon</value>
-    <comment>Aristocrat.Monaco.Application.UI</comment>
-  </data>
-  <data name="PrintAuditTicketButtonText" xml:space="preserve">
-    <value>Print Audit Ticket</value>
-    <comment>Aristocrat.Monaco.Application.UI</comment>
-  </data>
-  <data name="PrizeCalculationError" xml:space="preserve">
-    <value>Prize Calculation Error</value>
-  </data>
-  <data name="ProgGroupIdLabel" xml:space="preserve">
-    <value>Progressive Group Id</value>
-    <comment>Aristocrat.Monaco.Sas.UI</comment>
-  </data>
-  <data name="Progressive" xml:space="preserve">
-    <value>Progressive</value>
-    <comment>Aristocrat.Monaco.Gaming.UI</comment>
-  </data>
-  <data name="ProgressiveDisable" xml:space="preserve">
-    <value>Progressive Disable</value>
-    <comment>Aristocrat.Monaco.Asp</comment>
-  </data>
-  <data name="ProgressiveDisconnectText" xml:space="preserve">
-    <value>Progressive Disconnected</value>
-    <comment>Aristocrat.Monaco.G2S</comment>
-  </data>
-  <data name="ProgressiveFaultTypes_ConfigurationError" xml:space="preserve">
-    <value>Progressive Configuration Error</value>
-    <comment>Aristocrat.Monaco.Application</comment>
-  </data>
-  <data name="ProgressiveFaultTypes_ExceedMaxRtpValue" xml:space="preserve">
-    <value>Maximum RTP for a Game Is Exceeded</value>
-    <comment>Aristocrat.Monaco.Application</comment>
-  </data>
-  <data name="ProgressiveFaultTypes_ProgCommitTimeout" xml:space="preserve">
-    <value>Progressive Commit Failed</value>
-    <comment>Aristocrat.Monaco.Application</comment>
-  </data>
-  <data name="ProgressiveFaultTypes_ProgDisconnected" xml:space="preserve">
-    <value>Progressive Disconnected</value>
-    <comment>Aristocrat.Monaco.Application</comment>
-  </data>
-  <data name="ProgressiveFaultTypes_ProgressiveMismatch" xml:space="preserve">
-    <value>Progressive Mismatch</value>
-    <comment>Aristocrat.Monaco.Application</comment>
-  </data>
-  <data name="ProgressiveFaultTypes_ProgressiveBaseAmountNotMatched" xml:space="preserve">
-    <value>Progressive Base Amount Mismatched</value>
-    <comment>Aristocrat.Monaco.Application</comment>
-  </data>
-  <data name="ProgressiveFaultTypes_ProgUpdateTimeout" xml:space="preserve">
-    <value>Progressive Update Not Received</value>
-    <comment>Aristocrat.Monaco.Application</comment>
-  </data>
-  <data name="ProgressiveFeatureLabel" xml:space="preserve">
-    <value>Progressives</value>
-    <comment>Aristocrat.Monaco.Sas.UI</comment>
-  </data>
-  <data name="ProgressiveIncrementRTP" xml:space="preserve">
-    <value>Progressive Increment RTP</value>
-    <comment>Aristocrat.Monaco.Gaming.UI</comment>
-  </data>
-  <data name="ProgressiveLevel" xml:space="preserve">
-    <value>Progressive Level</value>
-    <comment>Aristocrat.Monaco.Gaming.UI</comment>
-  </data>
-  <data name="ProgressiveLevelMismatchText" xml:space="preserve">
-    <value>Progressive Level Mismatched</value>
-    <comment>Aristocrat.Monaco.G2S</comment>
-  </data>
-  <data name="ProgressiveMonitor_JackpotTriggerAckNotReceived" xml:space="preserve">
-    <value>Jackpot Trigger Ack not received from Host.</value>
-    <comment>Aristocrat.Monaco.Application</comment>
-  </data>
-  <data name="ProgressivePortLabel" xml:space="preserve">
-    <value>Progressive Port</value>
-    <comment>Aristocrat.Monaco.Sas.UI</comment>
-  </data>
-  <data name="ProgressiveProtocolLabel" xml:space="preserve">
-    <value>Progressive Protocol</value>
-    <comment>Aristocrat.Monaco.Application.UI</comment>
-  </data>
-  <data name="ProgressiveResetRTP" xml:space="preserve">
-    <value>Progressive Reset RTP</value>
-    <comment>Aristocrat.Monaco.Gaming.UI</comment>
-  </data>
-  <data name="ProgressiveSetupButtonText" xml:space="preserve">
-    <value>Setup</value>
-    <comment>Aristocrat.Monaco.Gaming.UI</comment>
-  </data>
-  <data name="ProgressiveSetupDialogCaption" xml:space="preserve">
-    <value>Game Progressive Win Level Setup</value>
-    <comment>Aristocrat.Monaco.Gaming.UI</comment>
-  </data>
-  <data name="ProgressiveSetupProgressiveLevelCaption" xml:space="preserve">
-    <value>PROGRESSIVE LEVEL</value>
-    <comment>Aristocrat.Monaco.Gaming.UI</comment>
-  </data>
-  <data name="ProgressiveType" xml:space="preserve">
-    <value>PROGRESSIVE TYPE</value>
-    <comment>Aristocrat.Monaco.Gaming.UI</comment>
-  </data>
-  <data name="ProgressiveSetupWinLevelCaption" xml:space="preserve">
-    <value>WIN LEVELS</value>
-    <comment>Aristocrat.Monaco.Gaming.UI</comment>
-  </data>
-  <data name="ProgressiveWin" xml:space="preserve">
-    <value>Progressive Win</value>
-    <comment>Aristocrat.Monaco.Gaming.UI</comment>
-  </data>
-  <data name="PromoAmount" xml:space="preserve">
-    <value>Promotional Amount</value>
-    <comment>Aristocrat.Monaco.Gaming.UI</comment>
-  </data>
-  <data name="PromoHandpaidLabelContent" xml:space="preserve">
-    <value>Promotional Hand Paid</value>
-    <comment>Monaco.Accounting.UI</comment>
-  </data>
-  <data name="PromoHeader" xml:space="preserve">
-    <value>PROMOTIONAL</value>
-    <comment>Monaco.Accounting.UI</comment>
-  </data>
-  <data name="PromoHeader2" xml:space="preserve">
-    <value>PROMOTIONAL</value>
-    <comment>Aristocrat.Monaco.Gaming.UI - Changed from "PromoHeader"</comment>
-  </data>
-  <data name="PromoIn" xml:space="preserve">
-    <value>Promo In</value>
-    <comment>Aristocrat.Monaco.Sas</comment>
-  </data>
-  <data name="PromoOut" xml:space="preserve">
-    <value>Promo Out</value>
-    <comment>Aristocrat.Monaco.Sas</comment>
-  </data>
-  <data name="PromoTicket" xml:space="preserve">
-    <value>Promo Ticket</value>
-    <comment>Aristocrat.Monaco.Sas</comment>
-  </data>
-  <data name="Property" xml:space="preserve">
-    <value>Property</value>
-    <comment>Monaco.Accounting.UI</comment>
-  </data>
-  <data name="PropertyAddressLine1" xml:space="preserve">
-    <value>Property Address Line 1</value>
-    <comment>Monaco.Accounting.UI</comment>
-  </data>
-  <data name="PropertyAddressLine2" xml:space="preserve">
-    <value>Property Address Line 2</value>
-    <comment>Monaco.Accounting.UI</comment>
-  </data>
-  <data name="PropertyName" xml:space="preserve">
-    <value>Property Name</value>
-    <comment>Monaco.Accounting.UI</comment>
-  </data>
-  <data name="PropertyNameLabel" xml:space="preserve">
-    <value>Casino Name:</value>
-    <comment>Aristocrat.Monaco.Application.UI</comment>
-  </data>
-  <data name="ProtocolLabel" xml:space="preserve">
-    <value>Protocol</value>
-    <comment>Aristocrat.Monaco.Application.UI</comment>
-  </data>
-  <data name="ProtocolLabel2" xml:space="preserve">
-    <value>Progressive Protocol</value>
-    <comment>Aristocrat.Monaco.Gaming.UI - Changed from "ProtocolLabel"</comment>
-  </data>
-  <data name="ProtocolScreenTitle" xml:space="preserve">
-    <value>Protocol Configuration Selection</value>
-    <comment>Aristocrat.Monaco.Application.UI</comment>
-  </data>
-  <data name="ProtocolSetupWarningMessage" xml:space="preserve">
-    <value>Some protocol checkboxes are disabled because they share exclusive capabilities with the selected protocols.</value>
-    <comment>Aristocrat.Monaco.Application.UI</comment>
-  </data>
-  <data name="ReadErrorText" xml:space="preserve">
-    <value>Read Error </value>
-    <comment>Aristocrat.Monaco.Application</comment>
-  </data>
-  <data name="ReadErrorText2" xml:space="preserve">
-    <value>Read Error </value>
-    <comment>Aristocrat.Monaco.Application.UI - Changed from "ReadErrorText"</comment>
-  </data>
-  <data name="ReadyToInsert" xml:space="preserve">
-    <value>Ready to insert bill or voucher.</value>
-    <comment>Aristocrat.Monaco.Application.UI</comment>
-  </data>
-  <data name="RearLeftText" xml:space="preserve">
-    <value>Rear Left</value>
-    <comment>Aristocrat.Monaco.Application.UI</comment>
-  </data>
-  <data name="RearRightText" xml:space="preserve">
-    <value>Rear Right</value>
-    <comment>Aristocrat.Monaco.Application.UI</comment>
-  </data>
-  <data name="Reason" xml:space="preserve">
-    <value>Reason For Change</value>
-    <comment>Aristocrat.Monaco.Application.UI</comment>
-  </data>
-  <data name="ReAuthenticatedPeriod_GreaterThanZero" xml:space="preserve">
-    <value>The re-authentication period must be a positive number less than 32,767.</value>
-    <comment>Aristocrat.Monaco.G2S.UI</comment>
-  </data>
-  <data name="RebootedWhileText" xml:space="preserve">
-    <value>Rebooted While</value>
-    <comment>Aristocrat.Monaco.Application</comment>
-  </data>
-  <data name="RebootText" xml:space="preserve">
-    <value>Reboot</value>
-    <comment>Aristocrat.Monaco.Application.UI</comment>
-  </data>
-  <data name="RebootWhilePrinting" xml:space="preserve">
-    <value>Reboot While Printing</value>
-    <comment>Monaco.Accounting.UI</comment>
-  </data>
-  <data name="RebootWhilePrintingBehaviorHelp" xml:space="preserve">
-    <value>"Reprint" = After operator key-off of reboot while printing error, will remove remaining credits and automatically reprint a cashout ticket.
-"Clear"   = After operator key-off of reboot while printing error, will remove remaining credits.
-"Prompt"  = After operator key-off of reboot while printing error, will prompt with a pop-up selection to reprint the voucher or cancel.  Either option will remove remaining credits.  If cancel is selected, the voucher will not be allowed for reprint.</value>
-    <comment>Monaco.Accounting.UI</comment>
-  </data>
-  <data name="ReceiptSequenceNumber" xml:space="preserve">
-    <value>Receipt #</value>
-    <comment>Monaco.Accounting.Contracts</comment>
-  </data>
-  <data name="ReconfigureGames" xml:space="preserve">
-    <value>Reconfigure Games</value>
-    <comment>Aristocrat.Monaco.Gaming.UI</comment>
-  </data>
-  <data name="ReconfigureSelected" xml:space="preserve">
-    <value>Reconfigure Selected</value>
-    <comment>Aristocrat.Monaco.Gaming.UI</comment>
-  </data>
-  <data name="RecoveringText" xml:space="preserve">
-    <value>Recovering</value>
-    <comment>Aristocrat.Monaco.Gaming.UI</comment>
-  </data>
-  <data name="RecoveryFailedText" xml:space="preserve">
-    <value>RECOVERY FAILED</value>
-    <comment>Aristocrat.Monaco.Gaming.UI</comment>
-  </data>
-  <data name="RedemptionString1" xml:space="preserve">
-    <value>Void if not redeemed within</value>
-    <comment>Aristocrat.Monaco.Sas</comment>
-  </data>
-  <data name="RedemptionString2" xml:space="preserve">
-    <value>days</value>
-    <comment>Aristocrat.Monaco.Sas</comment>
-  </data>
-  <data name="ReelControllerDiscovered" xml:space="preserve">
-    <value>...... Reel Controller Discovered</value>
-    <comment>Aristocrat.Monaco.Application</comment>
-  </data>
-  <data name="ReelControllerLabel" xml:space="preserve">
-    <value>Reel Controller</value>
-    <comment>Aristocrat.Monaco.Application.UI</comment>
-  </data>
-  <data name="ReferenceNumberText" xml:space="preserve">
-    <value>NO.</value>
-    <comment>Aristocrat.Monaco.Gaming.UI</comment>
-  </data>
-  <data name="Regulator" xml:space="preserve">
-    <value>OREGON VIDEO LOTTERY</value>
-    <comment>Monaco.Accounting.Contracts</comment>
-  </data>
-  <data name="RejectedText" xml:space="preserve">
-    <value>Rejected</value>
-    <comment>Monaco.Accounting.UI</comment>
-  </data>
-  <data name="ReleaseInterfaceText" xml:space="preserve">
-    <value>Releasing interface.</value>
-    <comment>Aristocrat.Monaco.Application</comment>
-  </data>
-  <data name="RemoveAllCreditsBeforeChange" xml:space="preserve">
-    <value>Please remove all credits from the machine before changing these settings.</value>
-    <comment>Aristocrat.Monaco.Application.UI</comment>
-  </data>
-  <data name="RemoveAllCreditsBeforeDisableText" xml:space="preserve">
-    <value>Please remove all credits from the machine before putting it into disabled mode.</value>
-    <comment>Aristocrat.Monaco.Application.UI</comment>
-  </data>
-  <data name="RemoveAllCreditsBeforeNetworkChangesText" xml:space="preserve">
-    <value>Please remove all credits from the machine to make Network configuration changes</value>
-    <comment>Aristocrat.Monaco.Application.UI</comment>
-  </data>
-  <data name="RemoveAllCreditsBeforeReconfigText" xml:space="preserve">
-    <value>Please remove all credits from the machine before configuring games.</value>
-    <comment>Aristocrat.Monaco.Gaming.UI</comment>
-  </data>
-  <data name="RemoveAllHardLockupsBeforeChange" xml:space="preserve">
-    <value>Please remove all hard lockups from the machine before performing these actions.</value>
-    <comment>Aristocrat.Monaco.Application.UI</comment>
-  </data>
-  <data name="ReplayDisabledInGameText" xml:space="preserve">
-    <value>Please re-enter Audit from the Game Chooser Menu to allow Replay.</value>
-    <comment>Aristocrat.Monaco.Gaming.UI</comment>
-  </data>
-  <data name="ReplayDisabledInRecoveryText" xml:space="preserve">
-    <value>Replay is not available during Recovery</value>
-    <comment>Aristocrat.Monaco.Gaming.UI</comment>
-  </data>
-  <data name="ReplayPauseInputText" xml:space="preserve">
-    <value>Select a button below to continue Replay</value>
-    <comment>Aristocrat.Monaco.Gaming.UI</comment>
-  </data>
-  <data name="ReplayText" xml:space="preserve">
-    <value>Replay</value>
-    <comment>Aristocrat.Monaco.Gaming.UI</comment>
-  </data>
-  <data name="ReplayTicketPrinted" xml:space="preserve">
-    <value>Printed Ticket for</value>
-    <comment>Aristocrat.Monaco.Gaming.UI</comment>
-  </data>
-  <data name="ReprintButtonText" xml:space="preserve">
-    <value>Reprint</value>
-    <comment>Monaco.Accounting.UI</comment>
-  </data>
-  <data name="ReprintLabel" xml:space="preserve">
-    <value>REPRINT</value>
-    <comment>Monaco.Accounting.UI</comment>
-  </data>
-  <data name="ReprintLoggedVoucher" xml:space="preserve">
-    <value>Reprint Logged Voucher</value>
-    <comment>Monaco.Accounting.UI</comment>
-  </data>
-  <data name="ReprintLoggedVoucherBehaviorHelp" xml:space="preserve">
-    <value>"None" = No vouchers can be reprinted from the Logs - All screen (Reprint button is hidden).
-"Any"  = Any voucher can be reprinted from the Logs - All screen.
-"Last" = Only the last voucher can be reprinted from the Logs - All screen (Reprint button is disabled for all other logged vouchers).</value>
-    <comment>Monaco.Accounting.UI</comment>
-  </data>
-  <data name="ReprintLoggedVoucherDoorOpenRequirementHelp" xml:space="preserve">
-    <value>"None" = No doors are required to be open
-"Main" = Main door must be open for reprint to be enabled
-"Logic" = Logic door must be open for reprint to be enabled
-"n" = Where n is any logical door id or Aristocrat.Monaco.Hardware.Contracts.Door.DoorLogicalId, door is required for reprint to be enabled.
-"|" = Requiring multiple doors can be accomplished by combining, for example "Main|Logic" will require both Main and Logic door to be open.</value>
-    <comment>Monaco.Accounting.UI</comment>
-  </data>
-  <data name="ReprintLoggedVoucherTitleOverrideHelp" xml:space="preserve">
-    <value>"false" = Use value in property "TicketProperty.TicketTitleCash" as title
-"true" = Use value in property "TicketProperty.TicketTitleCashReprint" as title</value>
-    <comment>Monaco.Accounting.UI</comment>
-  </data>
-  <data name="RequireZeroCredit" xml:space="preserve">
-    <value>Require Zero Credit on Out-of-Service Mode</value>
-    <comment>Aristocrat.Monaco.Application.UI</comment>
-  </data>
-  <data name="Reset" xml:space="preserve">
-    <value>Reset</value>
-    <comment>Monaco.Accounting.UI</comment>
-  </data>
-  <data name="Reset2" xml:space="preserve">
-    <value>Reset</value>
-    <comment>Aristocrat.Monaco.Application.UI - Changed from "Reset"</comment>
-  </data>
-  <data name="ResetDeviceText" xml:space="preserve">
-    <value>Resetting device.</value>
-    <comment>Aristocrat.Monaco.Application</comment>
-  </data>
-  <data name="ResetProcessor" xml:space="preserve">
-    <value>Restarting...</value>
-    <comment>Aristocrat.Monaco.G2S</comment>
-  </data>
-  <data name="ResettingText" xml:space="preserve">
-    <value>Resetting</value>
-    <comment>Aristocrat.Monaco.Application</comment>
-  </data>
-  <data name="ResetValue" xml:space="preserve">
-    <value>Reset Value</value>
-    <comment>Aristocrat.Monaco.Gaming.UI</comment>
-  </data>
-  <data name="ResolverErrorText" xml:space="preserve">
-    <value>Resolver Error</value>
-    <comment>Aristocrat.Monaco.Hardware.Contracts</comment>
-  </data>
-  <data name="ResolveTheFollowingPrinterErrorsFirst" xml:space="preserve">
-    <value>Resolve The Following Printer Errors First:</value>
-    <comment>Aristocrat.Monaco.Application</comment>
-  </data>
-  <data name="Result" xml:space="preserve">
-    <value>Result</value>
-    <comment>Aristocrat.Monaco.Application.UI</comment>
-  </data>
-  <data name="ResumeText" xml:space="preserve">
-    <value>Resume</value>
-    <comment>Aristocrat.Monaco.Application.UI</comment>
-  </data>
-  <data name="RetailerNumber" xml:space="preserve">
-    <value>Retailer #</value>
-    <comment>Aristocrat.Monaco.Gaming</comment>
-  </data>
-  <data name="RetailerText" xml:space="preserve">
-    <value>Retailer #</value>
-    <comment>Aristocrat.Monaco.Application.Contracts</comment>
-  </data>
-  <data name="ReturnButton" xml:space="preserve">
-    <value>Return</value>
-    <comment>Aristocrat.Monaco.Application.UI</comment>
-  </data>
-  <data name="ReturnedText" xml:space="preserve">
-    <value>Returned</value>
-    <comment>Aristocrat.Monaco.Application.UI</comment>
-  </data>
-  <data name="RevertingChanges" xml:space="preserve">
-    <value>Reverting Changes</value>
-    <comment>Aristocrat.Monaco.Application.UI</comment>
-  </data>
-  <data name="Roulette" xml:space="preserve">
-    <value>Roulette</value>
-    <comment>Aristocrat.Monaco.Gaming.UI</comment>
-  </data>
-  <data name="RoundTripTimeText" xml:space="preserve">
-    <value>Round trip time</value>
-    <comment>Aristocrat.Monaco.Application.UI</comment>
-  </data>
-  <data name="RTP" xml:space="preserve">
-    <value>RTP</value>
-    <comment>Aristocrat.Monaco.Gaming.UI</comment>
-  </data>
-  <data name="RunningConfigurationWizard" xml:space="preserve">
-    <value>Running Configuration Wizard</value>
-    <comment>Aristocrat.Monaco.Application</comment>
-  </data>
-  <data name="RunningInspectionWizard" xml:space="preserve">
-    <value>Running Inspection Wizard</value>
-    <comment>Aristocrat.Monaco.Application</comment>
-  </data>
-  <data name="RuntimePackageDescription" xml:space="preserve">
-    <value>Runtime Package</value>
-    <comment>Aristocrat.Monaco.Gaming</comment>
-  </data>
-  <data name="RuntimePackageDescription2" xml:space="preserve">
-    <value>Runtime Package</value>
-    <comment>Aristocrat.Monaco.G2S - Changed from "RuntimePackageDescription"</comment>
-  </data>
-  <data name="RuntimeVersion" xml:space="preserve">
-    <value>Runtime Version</value>
-    <comment>Aristocrat.Monaco.Gaming.UI</comment>
-  </data>
-  <data name="RuntimeVersionLabel" xml:space="preserve">
-    <value>Runtime Version</value>
-    <comment>Aristocrat.Monaco.Application.UI</comment>
-  </data>
-  <data name="RuntimeVersionText" xml:space="preserve">
-    <value>Runtime Version:</value>
-    <comment>Aristocrat.Monaco.Gaming</comment>
-  </data>
-  <data name="SASConfigurationCompleteLabel" xml:space="preserve">
-    <value>SAS Configuration is complete.</value>
-    <comment>Aristocrat.Monaco.Sas.UI</comment>
-  </data>
-  <data name="SASConfigurationCompleteTitleLabel" xml:space="preserve">
-    <value>SAS Configuration Complete</value>
-    <comment>Aristocrat.Monaco.Sas.UI</comment>
-  </data>
-  <data name="SasConfigurationTitle" xml:space="preserve">
-    <value>SAS Configuration</value>
-    <comment>Aristocrat.Monaco.Sas.UI</comment>
-  </data>
-  <data name="SasHost" xml:space="preserve">
-    <value>SAS Host</value>
-    <comment>Aristocrat.Monaco.Sas.UI</comment>
-  </data>
-  <data name="SasHostSettingsGroupHeader" xml:space="preserve">
-    <value>SAS Host Settings</value>
-    <comment>Aristocrat.Monaco.Sas.UI</comment>
-  </data>
-  <data name="SasLegacyBonusNonTaxDeductibleLabel" xml:space="preserve">
-    <value>SAS Legacy Bonus Non-Tax Deductible</value>
-    <comment>Aristocrat.Monaco.Gaming.UI</comment>
-  </data>
-  <data name="SasLegacyBonusTaxDeductibleLabel" xml:space="preserve">
-    <value>SAS Legacy Bonus Tax Deductible</value>
-    <comment>Aristocrat.Monaco.Gaming.UI</comment>
-  </data>
-  <data name="SaveDeviceChangesPrompt" xml:space="preserve">
-    <value>The current valid device configuration has not been applied. Save changes?</value>
-    <comment>Aristocrat.Monaco.Application.UI</comment>
-  </data>
-  <data name="SaveText" xml:space="preserve">
-    <value>Save</value>
-    <comment>Aristocrat.Monaco.Application.UI</comment>
-  </data>
-  <data name="SaveText2" xml:space="preserve">
-    <value>Save</value>
-    <comment>Aristocrat.Monaco.Gaming.UI - Changed from "SaveText"</comment>
-  </data>
-  <data name="ScepManualPollingInterval_GreaterThanZero" xml:space="preserve">
-    <value>The manual polling interval must be  a positive number less than 32,767.</value>
-    <comment>Aristocrat.Monaco.G2S.UI</comment>
-  </data>
-  <data name="ScepPreSharedSecret_IsRequired" xml:space="preserve">
-    <value>The SCEP pre-shared secret is required.</value>
-    <comment>Aristocrat.Monaco.G2S.UI</comment>
-  </data>
-  <data name="ScrollLabel" xml:space="preserve">
-    <value>Scroll :</value>
-    <comment>Monaco.Accounting.UI</comment>
-  </data>
-  <data name="ScrollToLabel" xml:space="preserve">
-    <value>Scroll To :</value>
-    <comment>Monaco.Accounting.UI</comment>
-  </data>
-  <data name="SecondaryCashDoorClosed" xml:space="preserve">
-    <value>Secondary Stacker Door Closed</value>
-    <comment>Aristocrat.Monaco.Application</comment>
-  </data>
-  <data name="SecondaryCashDoorIsOpen" xml:space="preserve">
-    <value>Secondary Stacker Door is Open</value>
-    <comment>Aristocrat.Monaco.Application</comment>
-  </data>
-  <data name="SecondaryCashDoorName" xml:space="preserve">
-    <value>Secondary Stacker Door</value>
-    <comment>Aristocrat.Monaco.Application</comment>
-  </data>
-  <data name="Seconds" xml:space="preserve">
-    <value>Seconds</value>
-    <comment>Aristocrat.Monaco.Application.UI</comment>
-  </data>
-  <data name="SecureEnhancedLabel" xml:space="preserve">
-    <value>Secure Enhanced</value>
-    <comment>Aristocrat.Monaco.Sas.UI</comment>
-  </data>
-  <data name="SecureHandpayReporting" xml:space="preserve">
-    <value>Secure Handpay Reporting</value>
-    <comment>Aristocrat.Monaco.Sas.UI</comment>
-  </data>
-  <data name="SecurityConfigurationScreenTitle" xml:space="preserve">
-    <value>Security</value>
-    <comment>Aristocrat.Monaco.G2S.UI</comment>
-  </data>
-  <data name="SecurityConfiguration_AcceptPreviousCertPeriod" xml:space="preserve">
-    <value>Accept Previous Period (OA)</value>
-    <comment>Aristocrat.Monaco.G2S.UI</comment>
-  </data>
-  <data name="SecurityConfiguration_AuthorityLocation" xml:space="preserve">
-    <value>Certificate Authority Locations</value>
-    <comment>Aristocrat.Monaco.G2S.UI</comment>
-  </data>
-  <data name="SecurityConfiguration_CertificateData" xml:space="preserve">
-    <value>Certificate Data</value>
-    <comment>Aristocrat.Monaco.G2S.UI</comment>
-  </data>
-  <data name="SecurityConfiguration_CertificateData_CommonName" xml:space="preserve">
-    <value>Common Name</value>
-    <comment>Aristocrat.Monaco.G2S.UI</comment>
-  </data>
-  <data name="SecurityConfiguration_CertificateData_Country" xml:space="preserve">
-    <value>Country Name</value>
-    <comment>Aristocrat.Monaco.G2S.UI</comment>
-  </data>
-  <data name="SecurityConfiguration_CertificateData_DistinguishedName" xml:space="preserve">
-    <value>Distinguished Name</value>
-    <comment>Aristocrat.Monaco.G2S.UI</comment>
-  </data>
-  <data name="SecurityConfiguration_CertificateData_LocalityName" xml:space="preserve">
-    <value>Locality Name</value>
-    <comment>Aristocrat.Monaco.G2S.UI</comment>
-  </data>
-  <data name="SecurityConfiguration_CertificateData_OrganizationName" xml:space="preserve">
-    <value>Organization Name</value>
-    <comment>Aristocrat.Monaco.G2S.UI</comment>
-  </data>
-  <data name="SecurityConfiguration_CertificateData_OrganizationUnit" xml:space="preserve">
-    <value>Organization Unit</value>
-    <comment>Aristocrat.Monaco.G2S.UI</comment>
-  </data>
-  <data name="SecurityConfiguration_CertificateData_State" xml:space="preserve">
-    <value>State</value>
-    <comment>Aristocrat.Monaco.G2S.UI</comment>
-  </data>
-  <data name="SecurityConfiguration_CertificateEnrollInstructions" xml:space="preserve">
-    <value>To proceed, please Enroll certificate or disable Certificate configuration on previous step.</value>
-    <comment>Aristocrat.Monaco.G2S.UI</comment>
-  </data>
-  <data name="SecurityConfiguration_CertificateRequestStatus_Denied" xml:space="preserve">
-    <value>Certificate Enrollment Denied</value>
-    <comment>Aristocrat.Monaco.G2S.UI</comment>
-  </data>
-  <data name="SecurityConfiguration_CertificateRequestStatus_Enrolled" xml:space="preserve">
-    <value>Successfully Enrolled Certificate</value>
-    <comment>Aristocrat.Monaco.G2S.UI</comment>
-  </data>
-  <data name="SecurityConfiguration_CertificateRequestStatus_Error" xml:space="preserve">
-    <value>Failed to Enroll Certificate</value>
-    <comment>Aristocrat.Monaco.G2S.UI</comment>
-  </data>
-  <data name="SecurityConfiguration_CertificateRequestStatus_Pending" xml:space="preserve">
-    <value>Certificate Enrollment Pending</value>
-    <comment>Aristocrat.Monaco.G2S.UI</comment>
-  </data>
-  <data name="SecurityConfiguration_CertificateRequestStatus_Requesting" xml:space="preserve">
-    <value>Attempting Certificate Enrollment</value>
-    <comment>Aristocrat.Monaco.G2S.UI</comment>
-  </data>
-  <data name="SecurityConfiguration_InvalidServerResponse" xml:space="preserve">
-    <value>Could not process the server response</value>
-    <comment>Aristocrat.Monaco.G2S.UI</comment>
-  </data>
-  <data name="SecurityConfiguration_IssueLocation" xml:space="preserve">
-    <value>Certificate Issue</value>
-    <comment>Aristocrat.Monaco.G2S.UI</comment>
-  </data>
-  <data name="SecurityConfiguration_KeySize" xml:space="preserve">
-    <value>Key Size</value>
-    <comment>Aristocrat.Monaco.G2S.UI</comment>
-  </data>
-  <data name="SecurityConfiguration_ManagerLocation" xml:space="preserve">
-    <value>Certificate Manager</value>
-    <comment>Aristocrat.Monaco.G2S.UI</comment>
-  </data>
-  <data name="SecurityConfiguration_MaxPeriodOffline" xml:space="preserve">
-    <value>Minimum Offline Period (OO)</value>
-    <comment>Aristocrat.Monaco.G2S.UI</comment>
-  </data>
-  <data name="SecurityConfiguration_NoncesEnabled" xml:space="preserve">
-    <value>Supports nonces</value>
-    <comment>Aristocrat.Monaco.G2S.UI</comment>
-  </data>
-  <data name="SecurityConfiguration_NotStartedEnrollStatus" xml:space="preserve">
-    <value>Not Started</value>
-    <comment>Aristocrat.Monaco.G2S.UI</comment>
-  </data>
-  <data name="SecurityConfiguration_OcspEnabled" xml:space="preserve">
-    <value>OCSP Enabled</value>
-    <comment>Aristocrat.Monaco.G2S.UI</comment>
-  </data>
-  <data name="SecurityConfiguration_OcspResponderAddress" xml:space="preserve">
-    <value>Responder</value>
-    <comment>Aristocrat.Monaco.G2S.UI</comment>
-  </data>
-  <data name="SecurityConfiguration_OcspResponderTest" xml:space="preserve">
-    <value>Test OCSP</value>
-    <comment>Aristocrat.Monaco.G2S.UI</comment>
-  </data>
-  <data name="SecurityConfiguration_OcspResponderTest_Contacting" xml:space="preserve">
-    <value>Contacting the OCSP responder.</value>
-    <comment>Aristocrat.Monaco.G2S.UI</comment>
-  </data>
-  <data name="SecurityConfiguration_OcspResponderTest_Failure" xml:space="preserve">
-    <value>OCSP test failed.</value>
-    <comment>Aristocrat.Monaco.G2S.UI</comment>
-  </data>
-  <data name="SecurityConfiguration_OcspResponderTest_Success" xml:space="preserve">
-    <value>OCSP test successful.</value>
-    <comment>Aristocrat.Monaco.G2S.UI</comment>
-  </data>
-  <data name="SecurityConfiguration_PendingCountdown" xml:space="preserve">
-    <value>Checking for Approval in {0}</value>
-    <comment>Aristocrat.Monaco.G2S.UI</comment>
-  </data>
-  <data name="SecurityConfiguration_ReAuthenticatePeriod" xml:space="preserve">
-    <value>Re-Authenticate Period (OR)</value>
-    <comment>Aristocrat.Monaco.G2S.UI</comment>
-  </data>
-  <data name="SecurityConfiguration_RenewLocation" xml:space="preserve">
-    <value>Certificate Renew:</value>
-    <comment>Aristocrat.Monaco.G2S.UI</comment>
-  </data>
-  <data name="SecurityConfiguration_RevokeLocation" xml:space="preserve">
-    <value>Certificate Revoke</value>
-    <comment>Aristocrat.Monaco.G2S.UI</comment>
-  </data>
-  <data name="SecurityConfiguration_ScepEnabled" xml:space="preserve">
-    <value>SCEP Enabled</value>
-    <comment>Aristocrat.Monaco.G2S.UI</comment>
-  </data>
-  <data name="SecurityConfiguration_ScepReapply" xml:space="preserve">
-    <value>SCEP Reapply</value>
-    <comment>Aristocrat.Monaco.G2S.UI</comment>
-  </data>
-  <data name="SecurityConfiguration_Scep_CaIdent" xml:space="preserve">
-    <value>CA-IDENT</value>
-    <comment>Aristocrat.Monaco.G2S.UI</comment>
-  </data>
-  <data name="SecurityConfiguration_Scep_ManualPollingInterval" xml:space="preserve">
-    <value>Polling Interval</value>
-    <comment>Aristocrat.Monaco.G2S.UI</comment>
-  </data>
-  <data name="SecurityConfiguration_Scep_PreSharedSecret" xml:space="preserve">
-    <value>Pre-Shared Secret</value>
-    <comment>Aristocrat.Monaco.G2S.UI</comment>
-  </data>
-  <data name="SecurityConfiguration_Scep_UsernameField" xml:space="preserve">
-    <value>User Name</value>
-    <comment>Aristocrat.Monaco.G2S.UI</comment>
-  </data>
-  <data name="SecurityConfiguration_StatusLocation" xml:space="preserve">
-    <value>Status</value>
-    <comment>Aristocrat.Monaco.G2S.UI</comment>
-  </data>
-  <data name="SecurityConfiguration_Thumbprint" xml:space="preserve">
-    <value>CA Thumbprint</value>
-    <comment>Aristocrat.Monaco.G2S.UI</comment>
-  </data>
-  <data name="SecurityConfiguration_Title" xml:space="preserve">
-    <value>Security Configuration</value>
-    <comment>Aristocrat.Monaco.G2S.UI</comment>
-  </data>
-  <data name="SecurityConfiguration_ValidateDomain" xml:space="preserve">
-    <value>Validate Domain</value>
-    <comment>Aristocrat.Monaco.G2S.UI</comment>
-  </data>
-  <data name="Seed" xml:space="preserve">
-    <value>Seed</value>
-    <comment>Aristocrat.Monaco.Application.UI</comment>
-  </data>
-  <data name="SelectHashType" xml:space="preserve">
-    <value>Hash Type:</value>
-    <comment>Aristocrat.Monaco.Application.UI</comment>
-  </data>
-  <data name="SelfTestClearNVM" xml:space="preserve">
-    <value>Self Test Clear NVM</value>
-    <comment>Aristocrat.Monaco.Application.UI</comment>
-  </data>
-  <data name="SelfTestFailed" xml:space="preserve">
-    <value>Self Test Failed</value>
-    <comment>Aristocrat.Monaco.Application.UI</comment>
-  </data>
-  <data name="SelfTestInProgress" xml:space="preserve">
-    <value>Self Test is in Progress</value>
-    <comment>Aristocrat.Monaco.Application.UI</comment>
-  </data>
-  <data name="SelfTestLabel" xml:space="preserve">
-    <value>Self Test</value>
-    <comment>Aristocrat.Monaco.Application.UI</comment>
-  </data>
-  <data name="SelfTestPassed" xml:space="preserve">
-    <value>Self Test Passed</value>
-    <comment>Aristocrat.Monaco.Application.UI</comment>
-  </data>
-  <data name="SequenceNumber" xml:space="preserve">
-    <value>Sequence Number</value>
-    <comment>Monaco.Accounting.UI</comment>
-  </data>
-  <data name="SequenceNumberHeader" xml:space="preserve">
-    <value>SEQUENCE NUMBER</value>
-    <comment>Monaco.Accounting.UI</comment>
-  </data>
-  <data name="SequenceNumberText" xml:space="preserve">
-    <value>SEQ NO</value>
-    <comment>Aristocrat.Monaco.Gaming.UI</comment>
-  </data>
-  <data name="SerialGat" xml:space="preserve">
-    <value>Serial GAT</value>
-    <comment>Aristocrat.Monaco.Application.UI</comment>
-  </data>
-  <data name="SerialGatProtocol" xml:space="preserve">
-    <value>Serial GAT Protocol</value>
-    <comment>Aristocrat.Monaco.Application.UI</comment>
-  </data>
-  <data name="SerialNo" xml:space="preserve">
-    <value>SERIAL NUMBER</value>
-    <comment>Monaco.Accounting.Contracts</comment>
-  </data>
-  <data name="SerialNumber" xml:space="preserve">
-    <value>Serial</value>
-    <comment>Monaco.Accounting.Contracts</comment>
-  </data>
-  <data name="SerialNumberInvalid" xml:space="preserve">
-    <value>Serial number must be a valid number</value>
-    <comment>Aristocrat.Monaco.Application.UI</comment>
-  </data>
-  <data name="SerialNumberIsRequired" xml:space="preserve">
-    <value>Serial number is required</value>
-    <comment>Aristocrat.Monaco.Application.UI</comment>
-  </data>
-  <data name="SerialNumberLabel" xml:space="preserve">
-    <value>Serial Number</value>
-    <comment>Aristocrat.Monaco.Application.UI</comment>
-  </data>
-  <data name="SerialNumberText" xml:space="preserve">
-    <value>SERIAL NUMBER</value>
-    <comment>Aristocrat.Monaco.Gaming</comment>
-  </data>
-  <data name="SerialNumberTooLong" xml:space="preserve">
-    <value>Serial Number must be less than {0} characters</value>
-    <comment>Aristocrat.Monaco.Application.UI</comment>
-  </data>
-  <data name="ServerAddressNotValid" xml:space="preserve">
-    <value>The server location is invalid.</value>
-    <comment>Aristocrat.Monaco.G2S.UI</comment>
-  </data>
-  <data name="ServerAddressTooLong" xml:space="preserve">
-    <value>Server address is too long.</value>
-    <comment>Aristocrat.Monaco.G2S.UI</comment>
-  </data>
-  <data name="ServerConfigurationPageTitle" xml:space="preserve">
-    <value>HHR Server</value>
-    <comment>Aristocrat.Monaco.Hhr.UI</comment>
-  </data>
-  <data name="ServerLocationInvalidFormatErrorMessageTemplate" xml:space="preserve">
-    <value>Invalid format {0}.</value>
-    <comment>Aristocrat.Monaco.G2S.Common</comment>
-  </data>
-  <data name="ServiceNotAvailableText" xml:space="preserve">
-    <value>Service is not available</value>
-    <comment>Aristocrat.Monaco.Application.UI</comment>
-  </data>
-  <data name="SessionOrderError" xml:space="preserve">
-    <value>SessionId out of order.</value>
-    <comment>Aristocrat.G2S.Emdi</comment>
-  </data>
-  <data name="Set" xml:space="preserve">
-    <value>Set</value>
-    <comment>Aristocrat.Monaco.Application.UI</comment>
-  </data>
-  <data name="SetCurrency" xml:space="preserve">
-    <value>Setting currency to {0}</value>
-    <comment>Bootstrap</comment>
-  </data>
-  <data name="SetGameOrder" xml:space="preserve">
-    <value>Set Game Order</value>
-    <comment>Aristocrat.Monaco.Gaming.UI</comment>
-  </data>
-  <data name="SetSpeedFailedEventInvalidReelString" xml:space="preserve">
-    <value>Reel Controller Set Speed Invalid Reel</value>
-    <comment>Aristocrat.Monaco.Application</comment>
-  </data>
-  <data name="SetSpeedFailedEventOverSpeedLimitString" xml:space="preserve">
-    <value>Reel Controller Set Speed Over Speed Limit</value>
-    <comment>Aristocrat.Monaco.Application</comment>
-  </data>
-  <data name="SetSpeedFailedEventTooSoonString" xml:space="preserve">
-    <value>Reel Controller Set Speed Too Soon</value>
-    <comment>Aristocrat.Monaco.Application</comment>
-  </data>
-  <data name="SettingUnhandledExceptionHandler" xml:space="preserve">
-    <value>Setting Unhandled Exception Handler</value>
-    <comment>Bootstrap</comment>
-  </data>
-  <data name="Seven" xml:space="preserve">
-    <value>Seven</value>
-    <comment>Aristocrat.Monaco.Common</comment>
-  </data>
-  <data name="Seventeen" xml:space="preserve">
-    <value>Seventeen</value>
-    <comment>Aristocrat.Monaco.Common</comment>
-  </data>
-  <data name="Seventy" xml:space="preserve">
-    <value>Seventy</value>
-    <comment>Aristocrat.Monaco.Common</comment>
-  </data>
-  <data name="ShowBrightness" xml:space="preserve">
-    <value>Show Brightness Button</value>
-    <comment>Aristocrat.Monaco.Gaming.UI</comment>
-  </data>
-  <data name="ShowClock" xml:space="preserve">
-    <value>Show Clock on Game Screen</value>
-    <comment>Aristocrat.Monaco.Application.UI</comment>
-  </data>
-  <data name="ShowGameRules" xml:space="preserve">
-    <value>Show Game Rules Button</value>
-    <comment>Aristocrat.Monaco.Gaming.UI</comment>
-  </data>
-  <data name="ShowingEvents" xml:space="preserve">
-    <value>Showing {0} to {1} of {2} Current items.</value>
-    <comment>Aristocrat.Monaco.Application</comment>
-  </data>
-  <data name="ShowModeLabel" xml:space="preserve">
-    <value>Show Mode</value>
-    <comment>Aristocrat.Monaco.Application.UI</comment>
-  </data>
-  <data name="ShowPlayerSpeedButton" xml:space="preserve">
-    <value>Show Player Speed Button</value>
-    <comment>Aristocrat.Monaco.Gaming.UI</comment>
-  </data>
-  <data name="ShowProgramEnableShowProgramPin" xml:space="preserve">
-    <value>Enable Show Program PIN</value>
-    <comment>Aristocrat.Monaco.Gaming.UI</comment>
-  </data>
-  <data name="ShowProgramEnableResetCredits" xml:space="preserve">
-    <value>Enable Reset Credits</value>
-    <comment>Aristocrat.Monaco.Gaming.UI</comment>
-  </data>
-  <data name="ShowProgramOptionsLabel" xml:space="preserve">
-    <value>Show Program Options</value>
-    <comment>Aristocrat.Monaco.Gaming.UI</comment>
-  </data>
-  <data name="ShowProgramPin" xml:space="preserve">
-    <value>Show Program PIN</value>
-    <comment>Aristocrat.Monaco.Gaming.UI</comment>
-  </data>
-  <data name="ShowService" xml:space="preserve">
-    <value>Show Service Button</value>
-    <comment>Aristocrat.Monaco.Gaming.UI</comment>
-  </data>
-  <data name="ShowVolume" xml:space="preserve">
-    <value>Show Volume Button</value>
-    <comment>Aristocrat.Monaco.Gaming.UI</comment>
-  </data>
-  <data name="ShuttingDownTheAddinManager" xml:space="preserve">
-    <value>Shutting Down the Add-in Manager</value>
-    <comment>Bootstrap</comment>
-  </data>
-  <data name="ShuttingDownTheServiceManager" xml:space="preserve">
-    <value>Shutting Down the Service Manager</value>
-    <comment>Bootstrap</comment>
-  </data>
-  <data name="SideLeftText" xml:space="preserve">
-    <value>Side Left</value>
-    <comment>Aristocrat.Monaco.Application.UI</comment>
-  </data>
-  <data name="SideRightText" xml:space="preserve">
-    <value>Side Right</value>
-    <comment>Aristocrat.Monaco.Application.UI</comment>
-  </data>
-  <data name="SignatureCheck" xml:space="preserve">
-    <value>Signature Check</value>
-    <comment>Aristocrat.Monaco.Application.UI</comment>
-  </data>
-  <data name="SignatureType" xml:space="preserve">
-    <value>Signature Type</value>
-    <comment>Aristocrat.Monaco.Application.UI</comment>
-  </data>
-  <data name="Since" xml:space="preserve">
-    <value>Since</value>
-    <comment>Aristocrat.Monaco.Application.UI</comment>
-  </data>
-  <data name="Six" xml:space="preserve">
-    <value>Six</value>
-    <comment>Aristocrat.Monaco.Common</comment>
-  </data>
-  <data name="Sixteen" xml:space="preserve">
-    <value>Sixteen</value>
-    <comment>Aristocrat.Monaco.Common</comment>
-  </data>
-  <data name="Sixty" xml:space="preserve">
-    <value>Sixty</value>
-    <comment>Aristocrat.Monaco.Common</comment>
-  </data>
-  <data name="Slot" xml:space="preserve">
-    <value>Slot</value>
-    <comment>Aristocrat.Monaco.Gaming.UI</comment>
-  </data>
-  <data name="SlotGamesOptions" xml:space="preserve">
-    <value>Slot Games Options</value>
-    <comment>Aristocrat.Monaco.Gaming.UI</comment>
-  </data>
-  <data name="SlotGameSummary" xml:space="preserve">
-    <value>Slot Game Summary</value>
-    <comment>Aristocrat.Monaco.Gaming.UI</comment>
-  </data>
-  <data name="SoftBootTimeLabel" xml:space="preserve">
-    <value>Soft Boot Time</value>
-    <comment>Aristocrat.Monaco.Application.UI</comment>
-  </data>
-  <data name="SoftErrors" xml:space="preserve">
-    <value>Soft Errors</value>
-    <comment>Aristocrat.Monaco.Application.UI</comment>
-  </data>
-  <data name="Software" xml:space="preserve">
-    <value>Software</value>
-    <comment>Aristocrat.Monaco.Application.UI</comment>
-  </data>
-  <data name="SoftwareVerification" xml:space="preserve">
-    <value>Software Verification</value>
-    <comment>Aristocrat.Monaco.Application.UI</comment>
-  </data>
-  <data name="SoftwareVersionText" xml:space="preserve">
-    <value>SOFTWARE VERSION</value>
-    <comment>Aristocrat.Monaco.Gaming</comment>
-  </data>
-  <data name="SoftwareVersionText2" xml:space="preserve">
-    <value>Software Version</value>
-    <comment>Aristocrat.Monaco.Application.Contracts - Changed from "SoftwareVersionText"</comment>
-  </data>
-  <data name="SoundIconLabel" xml:space="preserve">
-    <value>Sound</value>
-    <comment>Aristocrat.Monaco.Application.UI</comment>
-  </data>
-  <data name="SoundLevelLabel" xml:space="preserve">
-    <value>Sound Level</value>
-    <comment>Aristocrat.Monaco.Application.UI</comment>
-  </data>
-  <data name="SoundMainDoorClosed" xml:space="preserve">
-    <value>Main Door must be open to access the test speakers diagnostics.</value>
-    <comment>Aristocrat.Monaco.Application.UI</comment>
-  </data>
-  <data name="SoundsLabel" xml:space="preserve">
-    <value>Sounds</value>
-    <comment>Aristocrat.Monaco.Application.UI</comment>
-  </data>
-  <data name="AlertVolumeLabel" xml:space="preserve">
-    <value>Alert Volume</value>
-    <comment>Aristocrat.Monaco.Application.UI</comment>
-  </data>
-  <data name="SpeedLevel" xml:space="preserve">
-    <value>Speed Level (Slowest to Fastest)</value>
-    <comment>Aristocrat.Monaco.Gaming.UI</comment>
-  </data>
-  <data name="StackButton" xml:space="preserve">
-    <value>Stack</value>
-    <comment>Aristocrat.Monaco.Application.UI</comment>
-  </data>
-  <data name="StackedText" xml:space="preserve">
-    <value>Stacked</value>
-    <comment>Monaco.Accounting</comment>
-  </data>
-  <data name="StackedTimeHeader" xml:space="preserve">
-    <value>STACKED TIME</value>
-    <comment>Monaco.Accounting.UI</comment>
-  </data>
-  <data name="StackerLabel" xml:space="preserve">
-    <value>Stacker State</value>
-    <comment>Aristocrat.Monaco.Application.UI</comment>
-  </data>
-  <data name="StartCashText" xml:space="preserve">
-    <value>Start Cash</value>
-    <comment>Aristocrat.Monaco.Gaming</comment>
-  </data>
-  <data name="StartCombinationTest" xml:space="preserve">
-    <value>Start</value>
-    <comment>Aristocrat.Monaco.Gaming.UI</comment>
-  </data>
-  <data name="StartCreditsText" xml:space="preserve">
-    <value>Start Credit</value>
-    <comment>Aristocrat.Monaco.Gaming.UI</comment>
-  </data>
-  <data name="StartDateText" xml:space="preserve">
-    <value>Start Date</value>
-    <comment>Aristocrat.Monaco.Gaming</comment>
-  </data>
-  <data name="StartingDownloadText" xml:space="preserve">
-    <value>Starting Download</value>
-    <comment>Aristocrat.Monaco.Application</comment>
-  </data>
-  <data name="StartingProtocol" xml:space="preserve">
-    <value>Starting G2S Protocol</value>
-    <comment>Aristocrat.Monaco.G2S</comment>
-  </data>
-  <data name="StartOffsetLessZeroErrorMessage" xml:space="preserve">
-    <value>Start offset is less than zero</value>
-    <comment>Aristocrat.Monaco.Application</comment>
-  </data>
-  <data name="StartOffsetLessZeroErrorMessage2" xml:space="preserve">
-    <value>The startOffset must be greater than or equal to zero (0).</value>
-    <comment>Aristocrat.Monaco.G2S.Common - Changed from "StartOffsetLessZeroErrorMessage"</comment>
-  </data>
-  <data name="StartOffsetNotSpecifiedForStreamErrorMessage" xml:space="preserve">
-    <value>Start offset not specified</value>
-    <comment>Aristocrat.Monaco.Application</comment>
-  </data>
-  <data name="StartOffsetNotSpecifiedForStreamErrorMessage2" xml:space="preserve">
-    <value>An offset cannot be specified for a stream that does not support seeking.</value>
-    <comment>Aristocrat.Monaco.G2S.Common - Changed from "StartOffsetNotSpecifiedForStreamErrorMessage"</comment>
-  </data>
-  <data name="StartTimeText" xml:space="preserve">
-    <value>Start</value>
-    <comment>Aristocrat.Monaco.Gaming</comment>
-  </data>
-  <data name="StartTimeText2" xml:space="preserve">
-    <value>START TIME</value>
-    <comment>Aristocrat.Monaco.Gaming.UI - Changed from "StartTimeText"</comment>
-  </data>
-  <data name="State" xml:space="preserve">
-    <value>State</value>
-    <comment>Monaco.Accounting.UI</comment>
-  </data>
-  <data name="StateLabel" xml:space="preserve">
-    <value>State</value>
-    <comment>Aristocrat.Monaco.Application.UI</comment>
-  </data>
-  <data name="StatusError" xml:space="preserve">
-    <value>Error</value>
-    <comment>Monaco.Accounting</comment>
-  </data>
-  <data name="StatusError2" xml:space="preserve">
-    <value>ERROR</value>
-    <comment>Monaco.Accounting.Contracts - Changed from "StatusError"</comment>
-  </data>
-  <data name="StatusGood" xml:space="preserve">
-    <value>Good</value>
-    <comment>Monaco.Accounting.Contracts</comment>
-  </data>
-  <data name="StatusHeader" xml:space="preserve">
-    <value>STATUS</value>
-    <comment>Monaco.Accounting.UI</comment>
-  </data>
-  <data name="StatusLabel" xml:space="preserve">
-    <value>Status</value>
-    <comment>Aristocrat.Monaco.Application.UI</comment>
-  </data>
-  <data name="StatusLow" xml:space="preserve">
-    <value>LOW</value>
-    <comment>Monaco.Accounting.Contracts</comment>
-  </data>
-  <data name="StatusOk" xml:space="preserve">
-    <value>OK</value>
-    <comment>Monaco.Accounting.Contracts</comment>
-  </data>
-  <data name="StatusText" xml:space="preserve">
-    <value>Status</value>
-    <comment>Aristocrat.Monaco.Gaming</comment>
-  </data>
-  <data name="StoppedRespondingText" xml:space="preserve">
-    <value>Stopped Responding</value>
-    <comment>Aristocrat.Monaco.Application</comment>
-  </data>
-  <data name="StreamNotReadingErrorMessage" xml:space="preserve">
-    <value>The stream does not support reading.</value>
-    <comment>Aristocrat.Monaco.G2S.Common</comment>
-  </data>
-  <data name="StreamNotSeekable" xml:space="preserve">
-    <value>Stream is not seekable.</value>
-    <comment>Aristocrat.Monaco.G2S.Common</comment>
-  </data>
-  <data name="StreamNotSeekableErrorMessage" xml:space="preserve">
-    <value>Stream is not seekable</value>
-    <comment>Aristocrat.Monaco.Application</comment>
-  </data>
-  <data name="StreamNotSeekableErrorMessage2" xml:space="preserve">
-    <value>The stream is not seekable.</value>
-    <comment>Aristocrat.Monaco.G2S.Common - Changed from "StreamNotSeekableErrorMessage"</comment>
-  </data>
-  <data name="StreamNotWritableErrorMessage" xml:space="preserve">
-    <value>Stream is not writable</value>
-    <comment>Aristocrat.Monaco.Application</comment>
-  </data>
-  <data name="StreamNotWritableErrorMessage2" xml:space="preserve">
-    <value>The stream is not writable.</value>
-    <comment>Aristocrat.Monaco.G2S.Common - Changed from "StreamNotWritableErrorMessage"</comment>
-  </data>
-  <data name="StringLengthGreaterOrEqualErrorMessageTemplate" xml:space="preserve">
-    <value>The string length should be greater than or equal to {0}.</value>
-    <comment>Aristocrat.Monaco.Common</comment>
-  </data>
-  <data name="StringLengthGreaterThanErrorMessageTemplate" xml:space="preserve">
-    <value>The string length should be greater than {0}.</value>
-    <comment>Aristocrat.Monaco.Common</comment>
-  </data>
-  <data name="StringLengthLessOrEqualErrorMessageTemplate" xml:space="preserve">
-    <value>The string length should be less than or equal to {0}</value>
-    <comment>Aristocrat.Monaco.Common</comment>
-  </data>
-  <data name="StringLengthLessThanErrorMessageTemplate" xml:space="preserve">
-    <value>The string length should be less than {0}.</value>
-    <comment>Aristocrat.Monaco.Common</comment>
-  </data>
-  <data name="StringTooLong" xml:space="preserve">
-    <value>The text box content is too long.</value>
-    <comment>Aristocrat.Monaco.G2S.UI</comment>
-  </data>
-  <data name="Success" xml:space="preserve">
-    <value>Success</value>
-    <comment>Aristocrat.Monaco.Gaming.UI</comment>
-  </data>
-  <data name="Summary" xml:space="preserve">
-    <value>Summary</value>
-    <comment>Aristocrat.Monaco.Gaming.UI</comment>
-  </data>
-  <data name="SupplierShortText" xml:space="preserve">
-    <value>Aristocrat</value>
-    <comment>Aristocrat.Monaco.Gaming</comment>
-  </data>
-  <data name="SupplierText" xml:space="preserve">
-    <value>ARISTOCRAT TECHNOLOGIES AUSTRALIA PTY LTD</value>
-    <comment>Aristocrat.Monaco.Gaming</comment>
-  </data>
-  <data name="SuspendText" xml:space="preserve">
-    <value>Suspend</value>
-    <comment>Aristocrat.Monaco.Application.UI</comment>
-  </data>
-  <data name="System" xml:space="preserve">
-    <value>System</value>
-    <comment>Aristocrat.Monaco.Application.UI</comment>
-  </data>
-  <data name="SystemErrorText" xml:space="preserve">
-    <value>System Error</value>
-    <comment>Aristocrat.Monaco.Application</comment>
-  </data>
-  <data name="SystemLabel" xml:space="preserve">
-    <value>System</value>
-    <comment>Aristocrat.Monaco.Sas.UI</comment>
-  </data>
-  <data name="SystemMemory" xml:space="preserve">
-    <value>System Memory</value>
-    <comment>Aristocrat.Monaco.Application.UI</comment>
-  </data>
-  <data name="SystemReset" xml:space="preserve">
-    <value>System Reset</value>
-    <comment>Aristocrat.Monaco.Application.UI</comment>
-  </data>
-  <data name="SystemText" xml:space="preserve">
-    <value>System</value>
-    <comment>Aristocrat.Monaco.Application</comment>
-  </data>
-  <data name="TemperatureErrorText" xml:space="preserve">
-    <value>Temperature Error</value>
-    <comment>Aristocrat.Monaco.Application.UI</comment>
-  </data>
-  <data name="Ten" xml:space="preserve">
-    <value>Ten</value>
-    <comment>Aristocrat.Monaco.Common</comment>
-  </data>
-  <data name="TenderIn" xml:space="preserve">
-    <value>Tender In</value>
-    <comment>Monaco.Accounting.UI</comment>
-  </data>
-  <data name="TenderInAllowCreditUnderLimitHelp" xml:space="preserve">
-    <value>"false" = Dis-allow the insertion of any credit amount if the bank balance would be over the max credit limit after amount is deposited to the bank.
-"true" = Allow insertion of any credit amount if the bank balance is below the max credit limit.</value>
-    <comment>Monaco.Accounting.UI</comment>
-  </data>
-  <data name="TenderInCheckCreditsInHelp" xml:space="preserve">
-    <value>"None" = Disable checking the bank balance against max credits in.
-"Balance" = Enable checking the bank balance against max credits in.
-"Session" = Enable checking the added note up to the  max credits in.  This is session based and is reset when the balance hits zero.</value>
-    <comment>Monaco.Accounting.UI</comment>
-  </data>
-  <data name="TenderInMaxCreditsInHelp" xml:space="preserve">
-    <value>The default max credits in value (in millicents) to check against the bank balance if check credits in is enabled.  This value may be over-ridden by the technician in the audit menu settings.</value>
-    <comment>Monaco.Accounting.UI</comment>
-  </data>
-  <data name="TerminalNumber" xml:space="preserve">
-    <value>Terminal Number</value>
-    <comment>Monaco.Accounting.Contracts</comment>
-  </data>
-  <data name="TerminalNumberLabel" xml:space="preserve">
-    <value>Terminal Number</value>
-    <comment>Aristocrat.Monaco.Application.UI</comment>
-  </data>
-  <data name="TerminalText" xml:space="preserve">
-    <value>Terminal #</value>
-    <comment>Monaco.Accounting.Contracts</comment>
-  </data>
-  <data name="TestAllButtonLamps" xml:space="preserve">
-    <value>Test All Button Lamps</value>
-    <comment>Aristocrat.Monaco.Application.UI</comment>
-  </data>
-  <data name="TestAllLamps" xml:space="preserve">
-    <value>Test All Lamps</value>
-    <comment>Aristocrat.Monaco.Application.UI</comment>
-  </data>
-  <data name="TestButtonLamps" xml:space="preserve">
-    <value>Test Button Lamps</value>
-    <comment>Aristocrat.Monaco.Application.UI</comment>
-  </data>
-  <data name="TestEdgeLightingLabel" xml:space="preserve">
-    <value>Test Edge Lighting</value>
-    <comment>Aristocrat.Monaco.Application.UI</comment>
-  </data>
-  <data name="TestModeDisabledStatus" xml:space="preserve">
-    <value>Game must be idle, device must be connected and not in fault, and Main Door must be open to enter Test Mode.</value>
-    <comment>Aristocrat.Monaco.Application.UI</comment>
-  </data>
-  <data name="TestModeDisabledStatusDevice" xml:space="preserve">
-    <value>Device must be connected and not in fault state to enter Test Mode.</value>
-    <comment>Aristocrat.Monaco.Application.UI</comment>
-  </data>
-  <data name="TestModeDisabledStatusDoor" xml:space="preserve">
-    <value>Device must be connected and not in fault, and Main Door must be open to enter Test Mode.</value>
-    <comment>Aristocrat.Monaco.Application.UI</comment>
-  </data>
-  <data name="TestModeDisabledStatusGame" xml:space="preserve">
-    <value>Game must be idle to enter Test Mode.</value>
-    <comment>Aristocrat.Monaco.Application.UI</comment>
-  </data>
-  <data name="TestSpeakersTitle" xml:space="preserve">
-    <value>Test Speakers</value>
-    <comment>Aristocrat.Monaco.Application.UI</comment>
-  </data>
-  <data name="TestTowerLights" xml:space="preserve">
-    <value>Test Tower Lights</value>
-    <comment>Aristocrat.Monaco.Application.UI</comment>
-  </data>
-  <data name="TheoPaybackPctLabelText" xml:space="preserve">
-    <value>Theoretical RTP:</value>
-    <comment>Aristocrat.Monaco.Gaming.UI</comment>
-  </data>
-  <data name="Thirteen" xml:space="preserve">
-    <value>Thirteen</value>
-    <comment>Aristocrat.Monaco.Common</comment>
-  </data>
-  <data name="Thirty" xml:space="preserve">
-    <value>Thirty</value>
-    <comment>Aristocrat.Monaco.Common</comment>
-  </data>
-  <data name="Thousand" xml:space="preserve">
-    <value>Thousand</value>
-    <comment>Aristocrat.Monaco.Common</comment>
-  </data>
-  <data name="ThreadMonitorButton" xml:space="preserve">
-    <value>Thread Monitor</value>
-    <comment>Monaco.Accounting.UI</comment>
-  </data>
-  <data name="ThreadMonitorWindowTitle" xml:space="preserve">
-    <value>Thread Monitor</value>
-    <comment>Monaco.Accounting.UI</comment>
-  </data>
-  <data name="ThreadStoppedRespondingString" xml:space="preserve">
-    <value>Thread stopped responding.</value>
-    <comment>The string displayed on the status screen of the operator menu when a thread stops responding.</comment>
-  </data>
-  <data name="Three" xml:space="preserve">
-    <value>Three</value>
-    <comment>Aristocrat.Monaco.Common</comment>
-  </data>
-  <data name="TicketNumber" xml:space="preserve">
-    <value>Ticket #</value>
-    <comment>Monaco.Accounting</comment>
-  </data>
-  <data name="TicketNumber2" xml:space="preserve">
-    <value>Ticket Number #</value>
-    <comment>Monaco.Accounting.Contracts</comment>
-  </data>
-  <data name="TicketNumber3" xml:space="preserve">
-    <value>Sequence Number</value>
-    <comment>Monaco.Accounting.Contracts - Changed from "TicketNumber"</comment>
-  </data>
-  <data name="TicketSequenceNo" xml:space="preserve">
-    <value>SEQUENCE #</value>
-    <comment>Monaco.Accounting.Contracts</comment>
-  </data>
-  <data name="TicketSequenceNumber" xml:space="preserve">
-    <value>Ticket Sequence #</value>
-    <comment>Monaco.Accounting.Contracts</comment>
-  </data>
-  <data name="TicketTitle" xml:space="preserve">
-    <value>CASHOUT *DUP*</value>
-    <comment>Monaco.Accounting.UI</comment>
-  </data>
-  <data name="Time" xml:space="preserve">
-    <value>Time</value>
-    <comment>Monaco.Accounting</comment>
-  </data>
-  <data name="Time2" xml:space="preserve">
-    <value>Time</value>
-    <comment>Monaco.Accounting.Contracts - Changed from "Time"</comment>
-  </data>
-  <data name="TimeAndZoneConfiguration" xml:space="preserve">
-    <value>Time and Date</value>
-    <comment>Aristocrat.Monaco.Application.UI</comment>
-  </data>
-  <data name="TimeDisplayFormat" xml:space="preserve">
-    <value>MM/dd/yyyy H:mm:ss</value>
-    <comment>Monaco.Accounting.UI</comment>
-  </data>
-  <data name="TimeLabel" xml:space="preserve">
-    <value>Time</value>
-    <comment>Aristocrat.Monaco.Application.UI</comment>
-  </data>
-  <data name="TimeText" xml:space="preserve">
-    <value>TIME</value>
-    <comment>Aristocrat.Monaco.Gaming</comment>
-  </data>
-  <data name="TimeZoneLabel" xml:space="preserve">
-    <value>Time Zone</value>
-    <comment>Aristocrat.Monaco.Application.UI</comment>
-  </data>
-  <data name="TimeZoneOffsetLabel" xml:space="preserve">
-    <value>Time Zone Offset</value>
-    <comment>Aristocrat.Monaco.Application.UI</comment>
-  </data>
-  <data name="Title" xml:space="preserve">
-    <value>Status Display</value>
-    <comment>Aristocrat.Monaco.Application.UI</comment>
-  </data>
-  <data name="TitleDemonstration" xml:space="preserve">
-    <value>**DEMONSTRATION ONLY**</value>
-    <comment>Monaco.Accounting.Contracts</comment>
-  </data>
-  <data name="TitleOverride" xml:space="preserve">
-    <value>Title Override</value>
-    <comment>Monaco.Accounting.UI</comment>
-  </data>
-  <data name="TopAward" xml:space="preserve">
-    <value>Top Award</value>
-    <comment>Aristocrat.Monaco.Gaming.UI</comment>
-  </data>
-  <data name="TopBoxDoorClosed" xml:space="preserve">
-    <value>Top Box Door Closed</value>
-    <comment>Aristocrat.Monaco.Application</comment>
-  </data>
-  <data name="TopBoxDoorIsOpen" xml:space="preserve">
-    <value>Top Box Door is Open</value>
-    <comment>Aristocrat.Monaco.Application</comment>
-  </data>
-  <data name="TopBoxDoorMismatch" xml:space="preserve">
-    <value>Top Box Door Mismatch</value>
-    <comment>Aristocrat.Monaco.Application</comment>
-  </data>
-  <data name="TopBoxDoorName" xml:space="preserve">
-    <value>Top Box Door</value>
-    <comment>Aristocrat.Monaco.Application</comment>
-  </data>
-  <data name="TopBoxOpticDoorName" xml:space="preserve">
-    <value>Top Box Optic Door</value>
-    <comment>Aristocrat.Monaco.Application</comment>
-  </data>
-  <data name="TopButton" xml:space="preserve">
-    <value>Top</value>
-    <comment>Monaco.Accounting.UI</comment>
-  </data>
-  <data name="Total" xml:space="preserve">
-    <value>Total</value>
-    <comment>Monaco.Accounting.UI</comment>
-  </data>
-  <data name="TotalBillsInText" xml:space="preserve">
-    <value>Total Bill In</value>
-    <comment>Aristocrat.Monaco.Application</comment>
-  </data>
-  <data name="TotalCoinInText" xml:space="preserve">
-    <value>Total Coin In</value>
-    <comment>Aristocrat.Monaco.Application</comment>
-  </data>
-  <data name="TotalCoinsAndBillsText" xml:space="preserve">
-    <value>Total Coins and Bills</value>
-    <comment>Aristocrat.Monaco.Application</comment>
-  </data>
-  <data name="TotalCredits" xml:space="preserve">
-    <value>Total Current Credits</value>
-    <comment>Monaco.Accounting.UI</comment>
-  </data>
-  <data name="TotalDebitLabel" xml:space="preserve">
-    <value>Total Debit</value>
-    <comment>Aristocrat.Monaco.Sas</comment>
-  </data>
-  <data name="TotalJurisdictionalRTP" xml:space="preserve">
-    <value>Jurisdictional Total RTP</value>
-    <comment>Aristocrat.Monaco.Gaming.UI</comment>
-  </data>
-  <data name="TotalGameRTP" xml:space="preserve">
-    <value>Total Game RTP</value>
-    <comment>Aristocrat.Monaco.Gaming.UI</comment>
-  </data>
-  <data name="TotalJurisdictionalRtpInfoButtonText" xml:space="preserve">
-    <value>Total game RTP that may include verified progressive RTPs based on game and jurisdiction
-
-See manual for details</value>
-    <comment>Aristocrat.Monaco.Gaming.UI</comment>
-  </data>
-  <data name="TotalSentByHost" xml:space="preserve">
-    <value>Total Sent By Host</value>
-    <comment>Aristocrat.Monaco.Gaming.UI</comment>
-  </data>
-  <data name="TouchCalibrationDialogText" xml:space="preserve">
-    <value>Press the PLAY button to enter Touch Calibration or click Cancel to exit</value>
-    <comment>Aristocrat.Monaco.Application.UI</comment>
-  </data>
-  <data name="TouchCalibrationDialogTitle" xml:space="preserve">
-    <value>Touch Calibration Confirmation</value>
-    <comment>Aristocrat.Monaco.Application.UI</comment>
-  </data>
-  <data name="TouchCalibrationDialogTooltip" xml:space="preserve">
-    <value>Press Cancel to exit without running calibration</value>
-    <comment>Aristocrat.Monaco.Application.UI</comment>
-  </data>
-  <data name="TouchCalibrationErrorText" xml:space="preserve">
-    <value>You have {0} touch devices.  Each touch device must be mapped to one, and only one display.</value>
-    <comment>Aristocrat.Monaco.Application.UI</comment>
-  </data>
-  <data name="TouchCalibrationErrorText2" xml:space="preserve">
-    <value>Press the PLAY button to return to Touch Screen Calibration</value>
-    <comment>Aristocrat.Monaco.Application.UI</comment>
-  </data>
-  <data name="TouchCalibrationErrorTitle" xml:space="preserve">
-    <value>Touch Calibration Error</value>
-    <comment>Aristocrat.Monaco.Application.UI</comment>
-  </data>
-  <data name="TouchDisplayDisconnected" xml:space="preserve">
-    <value>Touch Display Disconnected - Reconnect the display and Powercycle</value>
-    <comment>Aristocrat.Monaco.Application</comment>
-  </data>
-  <data name="TouchScreen" xml:space="preserve">
-    <value>Touch Screen</value>
-    <comment>Aristocrat.Monaco.Application</comment>
-  </data>
-  <data name="TouchScreenCalibrationDisabledLabel" xml:space="preserve">
-    <value>Touch Screen Calibration Process is disabled within this panel</value>
-    <comment>Aristocrat.Monaco.Application.UI</comment>
-  </data>
-  <data name="TouchScreenPixelLabel" xml:space="preserve">
-    <value>Displays</value>
-    <comment>Aristocrat.Monaco.Application.UI</comment>
-  </data>
-  <data name="TransactionFeeLabel" xml:space="preserve">
-    <value>Transaction Fee</value>
-    <comment>Aristocrat.Monaco.Sas</comment>
-  </data>
-  <data name="TransactionId" xml:space="preserve">
-    <value>Transaction ID</value>
-    <comment>Aristocrat.Monaco.Gaming.UI</comment>
-  </data>
-  <data name="TransactionIdNotCorrespondingVerificationIdErrorMessageTemplate" xml:space="preserve">
-    <value>TransactionId={0} not corresponding verificationId={1}.</value>
-    <comment>Aristocrat.Monaco.G2S.Common</comment>
-  </data>
-  <data name="TransactionNotAvailable" xml:space="preserve">
-    <value>Cannot reprint - full transaction data no longer persisted</value>
-    <comment>Monaco.Accounting.UI</comment>
-  </data>
-  <data name="Transactions" xml:space="preserve">
-    <value>Transactions</value>
-    <comment>Aristocrat.Monaco.Gaming.UI</comment>
-  </data>
-  <data name="TransactionSequenceNumber" xml:space="preserve">
-    <value>Record Number</value>
-    <comment>Monaco.Accounting.UI</comment>
-  </data>
-  <data name="TransactionsLoaderButtonText" xml:space="preserve">
-    <value>All</value>
-    <comment>Monaco.Accounting.UI</comment>
-  </data>
-  <data name="TransactionType" xml:space="preserve">
-    <value>Type</value>
-    <comment>Monaco.Accounting.UI</comment>
-  </data>
-  <data name="TransactionTypeHeader" xml:space="preserve">
-    <value>TYPE</value>
-    <comment>Monaco.Accounting.UI</comment>
-  </data>
-  <data name="TransferablePromotion" xml:space="preserve">
-    <value>Transferable Promotion</value>
-    <comment>Monaco.Accounting.UI</comment>
-  </data>
-  <data name="TransferedInComplete" xml:space="preserve">
-    <value>Transferred In -</value>
-    <comment>Monaco.Accounting</comment>
-  </data>
-  <data name="TransferedOutComplete" xml:space="preserve">
-    <value>Transferred Out -</value>
-    <comment>Monaco.Accounting</comment>
-  </data>
-  <data name="TransferFromGame" xml:space="preserve">
-    <value>TRANSFER FROM GAME</value>
-    <comment>Aristocrat.Monaco.Sas</comment>
-  </data>
-  <data name="TransferIn" xml:space="preserve">
-    <value>Transfer In</value>
-    <comment>Monaco.Accounting.UI</comment>
-  </data>
-  <data name="TransferOut" xml:space="preserve">
-    <value>Transfer Out</value>
-    <comment>Monaco.Accounting.UI</comment>
-  </data>
-  <data name="TransferOutFailedText" xml:space="preserve">
-    <value>Transfer Out Failed Amount:</value>
-    <comment>Monaco.Accounting.Contracts</comment>
-  </data>
-  <data name="TransferOutHandlerPlayableOnlyMessage" xml:space="preserve">
-    <value>{0} is Playable Only. </value>
-    <comment>Monaco.Accounting</comment>
-  </data>
-  <data name="TransferStatusErrorText" xml:space="preserve">
-    <value>Transfer Status Error</value>
-    <comment>Aristocrat.Monaco.Hardware.Contracts</comment>
-  </data>
-  <data name="TransferToGame" xml:space="preserve">
-    <value>TRANSFER TO GAME</value>
-    <comment>Aristocrat.Monaco.Sas</comment>
-  </data>
-  <data name="TriggerLabel" xml:space="preserve">
-    <value>Progressive Trigger</value>
-    <comment>Aristocrat.Monaco.Gaming.UI</comment>
-  </data>
-  <data name="TurnText" xml:space="preserve">
-    <value>Turn</value>
-    <comment>Aristocrat.Monaco.Application.UI</comment>
-  </data>
-  <data name="Twelve" xml:space="preserve">
-    <value>Twelve</value>
-    <comment>Aristocrat.Monaco.Common</comment>
-  </data>
-  <data name="Twenty" xml:space="preserve">
-    <value>Twenty</value>
-    <comment>Aristocrat.Monaco.Common</comment>
-  </data>
-  <data name="Two" xml:space="preserve">
-    <value>Two</value>
-    <comment>Aristocrat.Monaco.Common</comment>
-  </data>
-  <data name="TypeLabel" xml:space="preserve">
-    <value>Type</value>
-    <comment>Aristocrat.Monaco.Application.UI</comment>
-  </data>
-  <data name="TypeOfAccountHeader" xml:space="preserve">
-    <value>VOUCHER TYPE</value>
-    <comment>Monaco.Accounting.UI</comment>
-  </data>
-  <data name="UnableFindUniqueFileByExtensionErrorMessage" xml:space="preserve">
-    <value>Unable to find unique *.{0} file in package directory.</value>
-    <comment>Aristocrat.Monaco.G2S.Common</comment>
-  </data>
-  <data name="UnexpectedEventText" xml:space="preserve">
-    <value>Unexpected Event </value>
-    <comment>Aristocrat.Monaco.Application.UI</comment>
-  </data>
-  <data name="UnexpectedGameExitMessage" xml:space="preserve">
-    <value>Game stopped unexpectedly.  Please contact a casino operator.</value>
-    <comment>Aristocrat.Monaco.Gaming.VideoLottery</comment>
-  </data>
-  <data name="UnexpectedValueErrorMessage" xml:space="preserve">
-    <value>The argument has an unexpected value.</value>
-    <comment>Aristocrat.Monaco.Common</comment>
-  </data>
-  <data name="UninstallReason" xml:space="preserve">
-    <value>Uninstalled</value>
-    <comment>Aristocrat.Monaco.Gaming</comment>
-  </data>
-  <data name="UninstallReason2" xml:space="preserve">
-    <value>Uninstalled</value>
-    <comment>Aristocrat.Monaco.Hardware - Changed from "UninstallReason"</comment>
-  </data>
-  <data name="Unknown" xml:space="preserve">
-    <value>Unknown</value>
-    <comment>Monaco.Accounting.UI</comment>
-  </data>
-  <data name="Unknown2" xml:space="preserve">
-    <value>Unknown</value>
-    <comment>Aristocrat.Monaco.Application.UI - Changed from "Unknown"</comment>
-  </data>
-  <data name="UnknownComponentErrorMessageTemplate" xml:space="preserve">
-    <value>Unknown component with id={0}.</value>
-    <comment>Aristocrat.Monaco.G2S.Common</comment>
-  </data>
-  <data name="UnknownMeterValueText" xml:space="preserve">
-    <value>Meter Not Found</value>
-    <comment>Aristocrat.Monaco.Gaming.UI</comment>
-  </data>
-  <data name="UnknowOcspStatusErrorMessageTemplate" xml:space="preserve">
-    <value>Unknown status  '{0}' .</value>
-    <comment>Aristocrat.Monaco.G2S.Common</comment>
-  </data>
-  <data name="UnloadingAccountingRunnables" xml:space="preserve">
-    <value>Unloading Accounting Runnables</value>
-    <comment>Monaco.Accounting</comment>
-  </data>
-  <data name="UnloadingAccountingServices" xml:space="preserve">
-    <value>Unloading Accounting Services</value>
-    <comment>Monaco.Accounting</comment>
-  </data>
-  <data name="UnloadingApplicationRunnables" xml:space="preserve">
-    <value>Unloading Application Runnables</value>
-    <comment>Aristocrat.Monaco.Application</comment>
-  </data>
-  <data name="UnloadingApplicationServices" xml:space="preserve">
-    <value>Unloading Application Services</value>
-    <comment>Aristocrat.Monaco.Application</comment>
-  </data>
-  <data name="UnloadingBank" xml:space="preserve">
-    <value>Unloading Bank</value>
-    <comment>Monaco.Accounting</comment>
-  </data>
-  <data name="UnloadingDisableByOperatorManager" xml:space="preserve">
-    <value>Unloading Disable-By-Operator Manager</value>
-    <comment>Aristocrat.Monaco.Application</comment>
-  </data>
-  <data name="UnloadingEventBus" xml:space="preserve">
-    <value>Unloading Event Bus</value>
-    <comment>Bootstrap</comment>
-  </data>
-  <data name="UnloadingHardwareDiscoverer" xml:space="preserve">
-    <value>Unloading Hardware Discoverer</value>
-    <comment>Aristocrat.Monaco.Hardware</comment>
-  </data>
-  <data name="UnloadingHardwareRunnables" xml:space="preserve">
-    <value>Unloading Hardware Runnables</value>
-    <comment>Aristocrat.Monaco.Hardware</comment>
-  </data>
-  <data name="UnloadingHardwareServices" xml:space="preserve">
-    <value>Unloading Hardware Services</value>
-    <comment>Aristocrat.Monaco.Hardware</comment>
-  </data>
-  <data name="UnloadingKernelRunnables" xml:space="preserve">
-    <value>Unloading Kernel Runnables</value>
-    <comment>Bootstrap</comment>
-  </data>
-  <data name="UnloadingKernelServices" xml:space="preserve">
-    <value>Unloading Kernel Services</value>
-    <comment>Bootstrap</comment>
-  </data>
-  <data name="UnloadingMeterManager" xml:space="preserve">
-    <value>Unloading Meter Manager</value>
-    <comment>Aristocrat.Monaco.Application</comment>
-  </data>
-  <data name="UnloadingMultiProtocolConfigurationProvider" xml:space="preserve">
-    <value>Unloading Multi Protocol Configuration Provider</value>
-    <comment>Aristocrat.Monaco.Application</comment>
-  </data>
-  <data name="UnloadingNetworkLog" xml:space="preserve">
-    <value>Unloading Network Log</value>
-    <comment>Aristocrat.Monaco.Application</comment>
-  </data>
-  <data name="UnloadingOperatorMenuLauncher" xml:space="preserve">
-    <value>Unloading Operator Menu Launcher</value>
-    <comment>Aristocrat.Monaco.Application</comment>
-  </data>
-  <data name="UnloadingPathMapperService" xml:space="preserve">
-    <value>Unloading Path Mapper Service</value>
-    <comment>Bootstrap</comment>
-  </data>
-  <data name="UnloadingPersistentStorage" xml:space="preserve">
-    <value>Unloading Persistent Storage</value>
-    <comment>Aristocrat.Monaco.Hardware</comment>
-  </data>
-  <data name="UnloadingPropertiesManager" xml:space="preserve">
-    <value>Unloading Properties Manager</value>
-    <comment>Bootstrap</comment>
-  </data>
-  <data name="UnloadingSnapshotManager" xml:space="preserve">
-    <value>Unloading Snapshot Manager</value>
-    <comment>Monaco.Accounting</comment>
-  </data>
-  <data name="UnloadingSystemDisableManager" xml:space="preserve">
-    <value>Unloading System Disable Manager</value>
-    <comment>Bootstrap</comment>
-  </data>
-  <data name="UnloadingTimeService" xml:space="preserve">
-    <value>Unloading Time Service</value>
-    <comment>Aristocrat.Monaco.Application</comment>
-  </data>
-  <data name="UnloadingTransactionalMeterReader" xml:space="preserve">
-    <value>Unloading Transactional Meter Reader</value>
-    <comment>Monaco.Accounting</comment>
-  </data>
-  <data name="UnloadingTransactionCoordinator" xml:space="preserve">
-    <value>Unloading Transaction Coordinator</value>
-    <comment>Monaco.Accounting</comment>
-  </data>
-  <data name="UnloadingTransactionHandlers" xml:space="preserve">
-    <value>Unloading Transaction Handlers</value>
-    <comment>Monaco.Accounting</comment>
-  </data>
-  <data name="UnloadingTransactionHistory" xml:space="preserve">
-    <value>Unloading Transaction History</value>
-    <comment>Monaco.Accounting</comment>
-  </data>
-  <data name="UnloadUi" xml:space="preserve">
-    <value>Unloading Display</value>
-    <comment>Aristocrat.Monaco.Gaming</comment>
-  </data>
-  <data name="UpButton" xml:space="preserve">
-    <value>Up</value>
-    <comment>Monaco.Accounting.UI</comment>
-  </data>
-  <data name="UpgradeReason" xml:space="preserve">
-    <value>Upgraded</value>
-    <comment>Aristocrat.Monaco.Gaming</comment>
-  </data>
-  <data name="UpText" xml:space="preserve">
-    <value>Up</value>
-    <comment>Aristocrat.Monaco.Application.UI</comment>
-  </data>
-  <data name="UseHmacKey" xml:space="preserve">
-    <value>Use this HMAC signature key:</value>
-    <comment>Aristocrat.Monaco.Application.UI</comment>
-  </data>
-  <data name="UserNameOrPasswordNotSpecifiedErrorMessage" xml:space="preserve">
-    <value>One of pair user name and password was not specified.</value>
-    <comment>Aristocrat.Monaco.G2S.Common</comment>
-  </data>
-  <data name="Validate" xml:space="preserve">
-    <value>Validate</value>
-    <comment>Aristocrat.Monaco.Application.UI</comment>
-  </data>
-  <data name="Validating" xml:space="preserve">
-    <value>Validating...</value>
-    <comment>Aristocrat.Monaco.Application.UI</comment>
-  </data>
-  <data name="Validation" xml:space="preserve">
-    <value>Validation</value>
-    <comment>Aristocrat.Monaco.Application.UI</comment>
-  </data>
-  <data name="ValidationFailed" xml:space="preserve">
-    <value>Validation Failed</value>
-    <comment>Aristocrat.Monaco.Application.UI</comment>
-  </data>
-  <data name="ValidationFeatureLabel" xml:space="preserve">
-    <value>Validation Type</value>
-    <comment>Aristocrat.Monaco.Sas.UI</comment>
-  </data>
-  <data name="ValidationLength" xml:space="preserve">
-    <value>Validation Length</value>
-    <comment>Monaco.Accounting.UI</comment>
-  </data>
-  <data name="ValidationNumber" xml:space="preserve">
-    <value>Validation Number</value>
-    <comment>Monaco.Accounting.UI</comment>
-  </data>
-  <data name="ValidationNumber2" xml:space="preserve">
-    <value>Validation Number</value>
-    <comment>Aristocrat.Monaco.Application.UI - Changed from "ValidationNumber"</comment>
-  </data>
-  <data name="ValidationPortLabel" xml:space="preserve">
-    <value>Validation Port</value>
-    <comment>Aristocrat.Monaco.Sas.UI</comment>
-  </data>
-  <data name="ValidationProtocolLabel" xml:space="preserve">
-    <value>Validation Protocol</value>
-    <comment>Aristocrat.Monaco.Application.UI</comment>
-  </data>
-  <data name="ValidationSupportedCheckboxLabel" xml:space="preserve">
-    <value>Validation Supported</value>
-    <comment>Aristocrat.Monaco.Sas.UI</comment>
-  </data>
-  <data name="ValidationSupportLabel" xml:space="preserve">
-    <value>SAS Validation</value>
-    <comment>Aristocrat.Monaco.Sas.UI</comment>
-  </data>
-  <data name="ValidationTitle" xml:space="preserve">
-    <value>Validation:</value>
-    <comment>Monaco.Accounting.Contracts</comment>
-  </data>
-  <data name="ValidationTypeGroupHeader" xml:space="preserve">
-    <value>Validation</value>
-    <comment>Aristocrat.Monaco.Sas.UI</comment>
-  </data>
-  <data name="Value" xml:space="preserve">
-    <value>Value</value>
-    <comment>Monaco.Accounting.UI</comment>
-  </data>
-  <data name="ValueNotNullErrorMessage" xml:space="preserve">
-    <value>Value cannot be null</value>
-    <comment>Aristocrat.Monaco.Common</comment>
-  </data>
-  <data name="ValueResidualText" xml:space="preserve">
-    <value>Value    Residual</value>
-    <comment>Aristocrat.Monaco.Gaming</comment>
-  </data>
-  <data name="VariantNameLabel" xml:space="preserve">
-    <value>Variant Name</value>
-    <comment>Aristocrat.Monaco.Application.UI</comment>
-  </data>
-  <data name="VariantVersionLabel" xml:space="preserve">
-    <value>Variant Version</value>
-    <comment>Aristocrat.Monaco.Application.UI</comment>
-  </data>
-  <data name="VbdDisconnectedOnStartupText1" xml:space="preserve">
-    <value>Button Deck cable not detected on start-up</value>
-    <comment>Aristocrat.Monaco.Gaming.UI</comment>
-  </data>
-  <data name="VbdDisconnectedOnStartupText2" xml:space="preserve">
-    <value>Check cable and re-start platform</value>
-    <comment>Aristocrat.Monaco.Gaming.UI</comment>
-  </data>
-  <data name="Vendor" xml:space="preserve">
-    <value>Aristocrat</value>
-    <comment>Monaco.Accounting.Contracts</comment>
-  </data>
-  <data name="VerificationFailedText" xml:space="preserve">
-    <value>Verification Failed - {0}</value>
-    <comment>Aristocrat.Monaco.Application</comment>
-  </data>
-  <data name="VerificationRequestNotFoundErrorMessageTemplate" xml:space="preserve">
-    <value>No record in DB ComponentVerificationRequest table with verificationId={0} and {1}={2} found.</value>
-    <comment>Aristocrat.Monaco.G2S.Common</comment>
-  </data>
-  <data name="VerificationTicketTitle" xml:space="preserve">
-    <value>VERIFICATION COUPON</value>
-    <comment>Aristocrat.Monaco.Application</comment>
-  </data>
-  <data name="VerifyingSignaturesText" xml:space="preserve">
-    <value>Verifying Signatures</value>
-    <comment>Aristocrat.Monaco.Application</comment>
-  </data>
-  <data name="Version" xml:space="preserve">
-    <value>Version</value>
-    <comment>Monaco.Accounting.Contracts</comment>
-  </data>
-  <data name="Version2" xml:space="preserve">
-    <value>Version</value>
-    <comment>Aristocrat.Monaco.Application.UI - Changed from "Version"</comment>
-  </data>
-  <data name="Version3" xml:space="preserve">
-    <value>Version</value>
-    <comment>Aristocrat.Monaco.Gaming.UI - Changed from "Version"</comment>
-  </data>
-  <data name="VideoLotteryText" xml:space="preserve">
-    <value>VIDEO LOTTERY</value>
-    <comment>Aristocrat.Monaco.Gaming</comment>
-  </data>
-  <data name="ViewProgressiveWinText" xml:space="preserve">
-    <value>View Progressive Win</value>
-    <comment>Aristocrat.Monaco.Gaming.UI</comment>
-  </data>
-  <data name="VignetteText" xml:space="preserve">
-    <value>Vignette</value>
-    <comment>Aristocrat.Monaco.Application</comment>
-  </data>
-  <data name="VignetteText2" xml:space="preserve">
-    <value>Vignette</value>
-    <comment>Aristocrat.Monaco.Application.Contracts - Changed from "VignetteText"</comment>
-  </data>
-  <data name="VLTLicenseText" xml:space="preserve">
-    <value>VLT License #</value>
-    <comment>Aristocrat.Monaco.Application</comment>
-  </data>
-  <data name="VoidDemoTicket" xml:space="preserve">
-    <value>VOID DEMO VOID</value>
-    <comment>Monaco.Accounting.Contracts</comment>
-  </data>
-  <data name="Volume" xml:space="preserve">
-    <value>Volume</value>
-    <comment>Aristocrat.Monaco.Gaming.UI</comment>
-  </data>
-  <data name="VolumeLevel" xml:space="preserve">
-    <value>Volume Level</value>
-    <comment>Aristocrat.Monaco.Gaming.UI</comment>
-  </data>
-  <data name="VoucherAccepted" xml:space="preserve">
-    <value>Voucher Accepted -</value>
-    <comment>Monaco.Accounting</comment>
-  </data>
-  <data name="VoucherCashExpiration" xml:space="preserve">
-    <value>Cashable Voucher Expiration</value>
-    <comment>Monaco.Accounting.UI</comment>
-  </data>
-  <data name="VoucherExpiration" xml:space="preserve">
-    <value>Voucher Expiration</value>
-    <comment>Monaco.Accounting.UI</comment>
-  </data>
-  <data name="VoucherIn" xml:space="preserve">
-    <value>Voucher In</value>
-    <comment>Monaco.Accounting.UI</comment>
-  </data>
-  <data name="VoucherInLabelContent" xml:space="preserve">
-    <value>Total Voucher In</value>
-    <comment>Monaco.Accounting.UI</comment>
-  </data>
-  <data name="VoucherInLimit" xml:space="preserve">
-    <value>Voucher In Limit</value>
-    <comment>Monaco.Accounting.UI</comment>
-  </data>
-  <data name="VoucherInserted" xml:space="preserve">
-    <value>Voucher Inserted</value>
-    <comment>Aristocrat.Monaco.Application.UI</comment>
-  </data>
-  <data name="VoucherInTransactionName" xml:space="preserve">
-    <value>Voucher In</value>
-    <comment>Monaco.Accounting</comment>
-  </data>
-  <data name="VoucherInTransactionName2" xml:space="preserve">
-    <value>Voucher In</value>
-    <comment>Monaco.Accounting.Contracts - Changed from "VoucherInTransactionName"</comment>
-  </data>
-  <data name="VoucherIssued" xml:space="preserve">
-    <value>Voucher Printed -</value>
-    <comment>Monaco.Accounting</comment>
-  </data>
-  <data name="VoucherNonCashExpiration" xml:space="preserve">
-    <value>Non-Cashable Voucher Expiration</value>
-    <comment>Monaco.Accounting.UI</comment>
-  </data>
-  <data name="VoucherNonCashOutExpiration" xml:space="preserve">
-    <value>Default Restricted Voucher Expiration</value>
-    <comment>Monaco.Accounting.UI</comment>
-  </data>
-  <data name="VoucherNotification" xml:space="preserve">
-    <value>VOUCHER NOTIFICATION\r\n\r\nPlease remove voucher from printer\r\nor call attendant for assistance\r\nif paper is jammed or missing.\r\n\r\nPress any physical button to\r\ndismiss this notification</value>
-    <comment>Aristocrat.Monaco.Gaming.UI</comment>
-  </data>
-  <data name="VoucherNumberText" xml:space="preserve">
-    <value>Voucher Number</value>
-    <comment>Monaco.Accounting</comment>
-  </data>
-  <data name="VoucherOut" xml:space="preserve">
-    <value>Voucher Out</value>
-    <comment>Monaco.Accounting.UI</comment>
-  </data>
-  <data name="VoucherOutExpiration" xml:space="preserve">
-    <value>Default Cashable Voucher Expiration</value>
-    <comment>Monaco.Accounting.UI</comment>
-  </data>
-  <data name="VoucherOutLabelContent" xml:space="preserve">
-    <value>Total Voucher Out</value>
-    <comment>Monaco.Accounting.UI</comment>
-  </data>
-  <data name="VoucherOutLimit" xml:space="preserve">
-    <value>Voucher Out Limit</value>
-    <comment>Monaco.Accounting.UI</comment>
-  </data>
-  <data name="VoucherOutTransactionName" xml:space="preserve">
-    <value>Voucher Out</value>
-    <comment>Monaco.Accounting</comment>
-  </data>
-  <data name="VoucherOutTransactionName2" xml:space="preserve">
-    <value>Voucher Out</value>
-    <comment>Monaco.Accounting.Contracts - Changed from "VoucherOutTransactionName"</comment>
-  </data>
-  <data name="VoucherRejected" xml:space="preserve">
-    <value>Voucher Rejected</value>
-    <comment>Monaco.Accounting</comment>
-  </data>
-  <data name="VouchersButtonText" xml:space="preserve">
-    <value>Vouchers</value>
-    <comment>Monaco.Accounting.UI</comment>
-  </data>
-  <data name="VoucherSequenceNumber" xml:space="preserve">
-    <value>Voucher Number</value>
-    <comment>Monaco.Accounting.UI</comment>
-  </data>
-  <data name="VoucherSequenceNumberHeader" xml:space="preserve">
-    <value>SEQUENCE NUMBER</value>
-    <comment>Monaco.Accounting.UI</comment>
-  </data>
-  <data name="VoucherSequenceNumberHeader2" xml:space="preserve">
-    <value>SEQUENCE NUMBER</value>
-    <comment>Aristocrat.Monaco.Gaming.UI - Changed from "VoucherSequenceNumberHeader"</comment>
-  </data>
-  <data name="VoucherText" xml:space="preserve">
-    <value>Voucher</value>
-    <comment>Aristocrat.Monaco.Application</comment>
-  </data>
-  <data name="VoucherTicketsCreatorNeverExpires" xml:space="preserve">
-    <value>TICKET NEVER EXPIRES</value>
-    <comment>Monaco.Accounting</comment>
-  </data>
-  <data name="VoucherTicketsCreatorNeverExpires2" xml:space="preserve">
-    <value>TICKET NEVER EXPIRES</value>
-    <comment>Monaco.Accounting.Contracts - Changed from "VoucherTicketsCreatorNeverExpires"</comment>
-  </data>
-  <data name="VoucherTicketsCreatorRedemptionString1" xml:space="preserve">
-    <value>VOID AFTER</value>
-    <comment>Monaco.Accounting</comment>
-  </data>
-  <data name="VoucherTicketsCreatorRedemptionString1a" xml:space="preserve">
-    <value>VOID AFTER</value>
-    <comment>Monaco.Accounting.Contracts - Changed from "VoucherTicketsCreatorRedemptionString1"</comment>
-  </data>
-  <data name="VoucherTicketsCreatorRedemptionString2" xml:space="preserve">
-    <value>DAYS</value>
-    <comment>Monaco.Accounting</comment>
-  </data>
-  <data name="VoucherTicketsCreatorRedemptionString2a" xml:space="preserve">
-    <value>DAYS</value>
-    <comment>Monaco.Accounting.Contracts - Changed from "VoucherTicketsCreatorRedemptionString2"</comment>
-  </data>
-  <data name="VoucherValidationType" xml:space="preserve">
-    <value>Voucher Validation Type</value>
-    <comment>Aristocrat.Monaco.Sas.UI</comment>
-  </data>
-  <data name="Wager" xml:space="preserve">
-    <value>WAGER</value>
-    <comment>Aristocrat.Monaco.Gaming.UI</comment>
-  </data>
-  <data name="WagerCategoryGameNumberCaption" xml:space="preserve">
-    <value>WC #</value>
-    <comment>Aristocrat.Monaco.Gaming.UI</comment>
-  </data>
-  <data name="WagerCategoryGamesPlayedCaption" xml:space="preserve">
-    <value>Games Played</value>
-    <comment>Aristocrat.Monaco.Gaming.UI</comment>
-  </data>
-  <data name="WagerCategoryRtpCaption" xml:space="preserve">
-    <value>RTP</value>
-    <comment>Aristocrat.Monaco.Gaming.UI</comment>
-  </data>
-  <data name="WagerCategoryTitle" xml:space="preserve">
-    <value>Wager Category Meters</value>
-    <comment>Aristocrat.Monaco.Gaming.UI</comment>
-  </data>
-  <data name="WagerCategoryWageredCaption" xml:space="preserve">
-    <value>Wagered</value>
-    <comment>Aristocrat.Monaco.Gaming.UI</comment>
-  </data>
-  <data name="WagerCategoryWeightedAvgCaption" xml:space="preserve">
-    <value>Weighted Average Theoretical Payback</value>
-    <comment>Aristocrat.Monaco.Gaming.UI</comment>
-  </data>
-  <data name="WagerMatchBonusLabel" xml:space="preserve">
-    <value>Wager Match Bonus</value>
-    <comment>Aristocrat.Monaco.Gaming.UI</comment>
-  </data>
-  <data name="WaitingForGameSelectionMessage" xml:space="preserve">
-    <value>Making A Game Selection</value>
-    <comment>Aristocrat.Monaco.Gaming.VideoLottery</comment>
-  </data>
-  <data name="WarningText" xml:space="preserve">
-    <value>WARNING</value>
-    <comment>Aristocrat.Monaco.Application.UI</comment>
-  </data>
-  <data name="WatButtonText" xml:space="preserve">
-    <value>Transfers</value>
-    <comment>Monaco.Accounting.UI</comment>
-  </data>
-  <data name="WatchingEvents" xml:space="preserve">
-    <value>Watching {0} event types.</value>
-    <comment>Aristocrat.Monaco.Application.UI</comment>
-  </data>
-  <data name="WatNumber" xml:space="preserve">
-    <value>Transfer Number</value>
-    <comment>Monaco.Accounting.UI</comment>
-  </data>
-  <data name="WatOffLabelContent" xml:space="preserve">
-    <value>Total Transfer Out</value>
-    <comment>Monaco.Accounting.UI</comment>
-  </data>
-  <data name="WatOffTransactionName" xml:space="preserve">
-    <value>Transfer Out</value>
-    <comment>Monaco.Accounting</comment>
-  </data>
-  <data name="WatOnLabelContent" xml:space="preserve">
-    <value>Total Transfer In</value>
-    <comment>Monaco.Accounting.UI</comment>
-  </data>
-  <data name="WatOnText" xml:space="preserve">
-    <value>Transferring...</value>
-    <comment>Aristocrat.Monaco.Gaming.UI</comment>
-  </data>
-  <data name="WatOnTransactionName" xml:space="preserve">
-    <value>Transfer In</value>
-    <comment>Monaco.Accounting</comment>
-  </data>
-  <data name="WatOutText" xml:space="preserve">
-    <value>Transferring...</value>
-    <comment>Aristocrat.Monaco.Gaming.UI</comment>
-  </data>
-  <data name="WhilePrintingText" xml:space="preserve">
-    <value>While Printing</value>
-    <comment>Aristocrat.Monaco.Application.UI</comment>
-  </data>
-  <data name="Win" xml:space="preserve">
-    <value>Win</value>
-    <comment>Aristocrat.Monaco.Gaming.UI</comment>
-  </data>
-  <data name="WindowsVersionLabel" xml:space="preserve">
-    <value>Windows Version</value>
-    <comment>Aristocrat.Monaco.Application.UI</comment>
-  </data>
-  <data name="WinLevel" xml:space="preserve">
-    <value>Win Level</value>
-    <comment>Aristocrat.Monaco.Gaming.UI</comment>
-  </data>
-  <data name="Yes" xml:space="preserve">
-    <value>Yes</value>
-    <comment>Aristocrat.Monaco.Application.UI</comment>
-  </data>
-  <data name="Zero" xml:space="preserve">
-    <value>Zero</value>
-    <comment>Aristocrat.Monaco.Common</comment>
-  </data>
-  <data name="ZeroCredit" xml:space="preserve">
-    <value>Zero Credit on OOS</value>
-    <comment>Aristocrat.Monaco.Application.UI</comment>
-  </data>
-  <data name="ZoneId" xml:space="preserve">
-    <value>Zone ID</value>
-    <comment>Aristocrat.Monaco.G2S.UI</comment>
-  </data>
-  <data name="ZoneText" xml:space="preserve">
-    <value>Zone ID</value>
-    <comment>Aristocrat.Monaco.Application.UI</comment>
-  </data>
-  <data name="ZoneTooLong" xml:space="preserve">
-    <value>Zone must be less than {0} characters</value>
-    <comment>Aristocrat.Monaco.Application.UI</comment>
-  </data>
-  <data name="TestText" xml:space="preserve">
-    <value>Test</value>
-  </data>
-  <data name="VoucherInTickets" xml:space="preserve">
-    <value>Voucher In Tickets</value>
-    <comment>Localization.xml LOC_Voucher In Tickets</comment>
-  </data>
-  <data name="VoucherInAmount" xml:space="preserve">
-    <value>Voucher In Amount</value>
-    <comment>Localization.xml LOC_Voucher In Amount</comment>
-  </data>
-  <data name="GamesPlayed" xml:space="preserve">
-    <value>Games Played</value>
-    <comment>Localization.xml LOC_Games Played</comment>
-  </data>
-  <data name="GamesWon" xml:space="preserve">
-    <value>Games Won</value>
-    <comment>Localization.xml LOC_Games Won</comment>
-  </data>
-  <data name="TotalDashBillIn" xml:space="preserve">
-    <value>Total - Bill In</value>
-    <comment>Localization.xml LOC_Total - Bill In</comment>
-  </data>
-  <data name="CoinInFormat" xml:space="preserve">
-    <value>Coin-In</value>
-    <comment>Localization.xml LOC_Coin In $1</comment>
-  </data>
-  <data name="BillInFormat" xml:space="preserve">
-    <value>Bill In</value>
-    <comment>Localization.xml LOC_Bill In $1</comment>
-  </data>
-  <data name="MainDoorOpenCount" xml:space="preserve">
-    <value>Main Door Open Count</value>
-    <comment>Localization.xml LOC_Main Door Open Count</comment>
-  </data>
-  <data name="MainDoorOpenPowerOffCount" xml:space="preserve">
-    <value>Main Door Open Power Off Count</value>
-    <comment>Localization.xml LOC_Main Door Open Power Off Count</comment>
-  </data>
-  <data name="CashDoorOpenCount" xml:space="preserve">
-    <value>Stacker Door Open Count</value>
-    <comment>Localization.xml LOC_Cash Door Open Count</comment>
-  </data>
-  <data name="CashDoorOpenPowerOffCount" xml:space="preserve">
-    <value>Stacker Door Open Power Off Count</value>
-    <comment>Localization.xml LOC_Cash Door Open Power Off Count</comment>
-  </data>
-  <data name="LogicDoorOpenCount" xml:space="preserve">
-    <value>Logic Door Open Count</value>
-    <comment>Localization.xml LOC_Logic Door Open Count</comment>
-  </data>
-  <data name="LogicDoorOpenPowerOffCount" xml:space="preserve">
-    <value>Logic Door Open Power Off Count</value>
-    <comment>Localization.xml LOC_Logic Door Open Power Off Count</comment>
-  </data>
-  <data name="TopBoxDoorOpenCount" xml:space="preserve">
-    <value>Top Box Door Open Count</value>
-    <comment>Localization.xml LOC_Top Box Door Open Count</comment>
-  </data>
-  <data name="TopBoxDoorOpenPowerOffCount" xml:space="preserve">
-    <value>Top Box Door Open Power Off Count</value>
-    <comment>Localization.xml LOC_Top Box Door Open Power Off Count</comment>
-  </data>
-  <data name="RetailerAccess" xml:space="preserve">
-    <value>Retailer Access</value>
-    <comment>Localization.xml LOC_Retailer Access</comment>
-  </data>
-  <data name="TechnicianAccess" xml:space="preserve">
-    <value>Technician Access</value>
-    <comment>Localization.xml LOC_Technician Access</comment>
-  </data>
-  <data name="AmountPlayed" xml:space="preserve">
-    <value>Amount Played</value>
-    <comment>Localization.xml LOC_Amount Played</comment>
-  </data>
-  <data name="AmountWon" xml:space="preserve">
-    <value>Amount Won</value>
-    <comment>Localization.xml LOC_Amount Won</comment>
-  </data>
-  <data name="CashoutTickets" xml:space="preserve">
-    <value>Cashout Tickets</value>
-    <comment>Localization.xml LOC_Cashout Tickets</comment>
-  </data>
-  <data name="TotalDashCoinIn" xml:space="preserve">
-    <value>Total - Coin In</value>
-    <comment>Localization.xml LOC_Total - Coin In</comment>
-  </data>
-  <data name="TotalDashCoinsAndBills" xml:space="preserve">
-    <value>Total - Coins and Bills</value>
-    <comment>Localization.xml LOC_Total - Coins and Bills</comment>
-  </data>
-  <data name="StateAssetNumber" xml:space="preserve">
-    <value>State Asset #</value>
-  </data>
-  <data name="UnloadingFormat" xml:space="preserve">
-    <value>Unloading {0}</value>
-  </data>
-  <data name="CreatingFormat" xml:space="preserve">
-    <value>Creating {0}</value>
-  </data>
-  <data name="BonusLimitExceeded" xml:space="preserve">
-    <value>Bonus limit exceeded</value>
-  </data>
-  <data name="NoBonusHost" xml:space="preserve">
-    <value>Bonus host not available</value>
-  </data>
-  <data name="WagerMatchExitText" xml:space="preserve">
-    <value>Wager Match complete</value>
-  </data>
-  <data name="LimitPageTitleText" xml:space="preserve">
-    <value>Limits</value>
-    <comment>Monaco.Accounting.UI</comment>
-  </data>
-  <data name="NumberOfBillsInserted" xml:space="preserve">
-    <value>Number of Bills Inserted</value>
-  </data>
-  <data name="ExcessiveDocumentRejectMessage" xml:space="preserve">
-    <value>Excessive Bills/Vouchers Rejected</value>
-    <comment>Monaco.Accounting</comment>
-  </data>
-  <data name="ClearLockupExcessiveDocumentReject" xml:space="preserve">
-    <value>Check if the Note or Voucher being inserted by the player is valid. Open and close Main Door to re-enable Note Acceptor device and clear the lockup.</value>
-    <comment>Aristocrat.Monaco.Application.UI</comment>
-  </data>
-  <data name="LoadingPreConfiguration" xml:space="preserve">
-    <value>Loading Pre-Configuration</value>
-  </data>
-  <data name="LoadingConfiguration" xml:space="preserve">
-    <value>Loading Configuration</value>
-  </data>
-  <data name="CreatingAuthenticationService" xml:space="preserve">
-    <value>Creating Authentication Service</value>
-  </data>
-  <data name="CreatingSerialGatService" xml:space="preserve">
-    <value>Creating SerialGat Service</value>
-  </data>
-  <data name="CreatingLiveAuthenticationManager" xml:space="preserve">
-    <value>Creating Live Authentication Manager</value>
-  </data>
-  <data name="CreatingNetworkService" xml:space="preserve">
-    <value>Creating Network Service</value>
-  </data>
-  <data name="CreatingPersistenceClearArbiter" xml:space="preserve">
-    <value>Creating Persistence Clear Arbiter</value>
-  </data>
-  <data name="LoadingTicketCreators" xml:space="preserve">
-    <value>Loading Ticket Creators</value>
-  </data>
-  <data name="UnloadingPersistenceClearArbiter" xml:space="preserve">
-    <value>Unloading Persistence Clear Arbiter</value>
-  </data>
-  <data name="UnloadingGATService" xml:space="preserve">
-    <value>Unloading GAT Service</value>
-  </data>
-  <data name="UnloadingLiveAuthenticationManager" xml:space="preserve">
-    <value>Unloading Live Authentication Manager</value>
-  </data>
-  <data name="ProgressiveFaultTypes_MinimumThresholdNotReached" xml:space="preserve">
-    <value>Minimum Progressive Value Error</value>
-  </data>
-  <data name="PowerResets" xml:space="preserve">
-    <value>Power Resets</value>
-  </data>
-  <data name="MenuTitleRoleAdmin" xml:space="preserve">
-    <value>Retailer</value>
-  </data>
-  <data name="OutOfServiceAdditionalInfo" xml:space="preserve">
-    <value>Press Put EGM Into Service to put the EGM into Service</value>
-  </data>
-  <data name="LightingLabel" xml:space="preserve">
-    <value>Lighting</value>
-  </data>
-  <data name="MenuTitleRoleTechnician" xml:space="preserve">
-    <value>Technician</value>
-  </data>
-  <data name="EdgeLightingTestClear" xml:space="preserve">
-    <value>Clear</value>
-  </data>
-  <data name="EdgeLightingTestRainbow" xml:space="preserve">
-    <value>Rainbow</value>
-  </data>
-  <data name="EdgeLightingTestBlink" xml:space="preserve">
-    <value>Blink</value>
-  </data>
-  <data name="EdgeLightingTestChaser" xml:space="preserve">
-    <value>Chaser</value>
-  </data>
-  <data name="AllowBillInLabel" xml:space="preserve">
-    <value>Allow Bill In</value>
-  </data>
-  <data name="DeviceId" xml:space="preserve">
-    <value>Device Id</value>
-  </data>
-  <data name="AlphanumericInputOnly" xml:space="preserve">
-    <value>Alphanumeric input only.</value>
-  </data>
-  <data name="NumericInputOnly" xml:space="preserve">
-    <value>Numeric input only.</value>
-  </data>
-  <data name="DeviceManagerExitGame" xml:space="preserve">
-    <value>Exit game before saving changes</value>
-  </data>
-  <data name="MustBeLessThan" xml:space="preserve">
-    <value>Must be less than {0} characters.</value>
-  </data>
-  <data name="ButtonText" xml:space="preserve">
-    <value>Button {0}</value>
-  </data>
-  <data name="ValueOutOfRangeForProtocolSas" xml:space="preserve">
-    <value>Value out of range for protocol SAS.</value>
-  </data>
-  <data name="ClearLockupMainDoor" xml:space="preserve">
-    <value>Close the Main Door to Clear the Lockup</value>
-  </data>
-  <data name="ClearLockupLogicDoor" xml:space="preserve">
-    <value>Close the Logic Door to Clear the Lockup</value>
-  </data>
-  <data name="ClearLockupBellyDoor" xml:space="preserve">
-    <value>Close the Belly Door to Clear the Lockup</value>
-  </data>
-  <data name="ClearLockupSecondaryCashDoor" xml:space="preserve">
-    <value>Close the Secondary Stacker Door to Clear the Lockup</value>
-  </data>
-  <data name="ClearLockupTopBoxDoor" xml:space="preserve">
-    <value>Close the Top Box Door to Clear the Lockup</value>
-  </data>
-  <data name="ClearLockupDropDoor" xml:space="preserve">
-    <value>Close the Drop Door to Clear the Lockup</value>
-  </data>
-  <data name="ClearLockupMechanicalMeterDoor" xml:space="preserve">
-    <value>Close the Mechanical Meter Door to Clear the Lockup</value>
-  </data>
-  <data name="ClearLockupMainOpticDoor" xml:space="preserve">
-    <value>Close the Main Door to clear this lockup. If lockup persists, check if the optic door sensor is faulty or poorly aligned.</value>
-  </data>
-  <data name="ClearLockupTopBoxOpticDoor" xml:space="preserve">
-    <value>Close the Top Box Door to clear this lockup. If lockup persists, check if the optic door sensor is faulty or poorly aligned.</value>
-  </data>
-  <data name="LetItRide" xml:space="preserve">
-    <value>Let Ride</value>
-    <comment>Aristocrat.Monaco.Gaming.UI</comment>
-  </data>
-  <data name="OperatorMenuActive" xml:space="preserve">
-    <value>Operator Menu Active</value>
-  </data>
-  <data name="MainDoorIsOpen" xml:space="preserve">
-    <value>Main Door is Open</value>
-  </data>
-  <data name="ErrorInfoNADocumentCheck" xml:space="preserve">
-    <value>The machine was accepting a document when it detected a note acceptor error or was powered down.  Documents in the stacker should be reconciled with the meters in the log screens.  To reset this fault, ensure the device is not jammed and that there are no partially stacked documents in the stacker, then run a Self Test.  If a fault persists, power cycle the machine.</value>
-    <comment>Aristocrat.Monaco.Application.UI</comment>
-  </data>
-  <data name="IssuedText" xml:space="preserve">
-    <value>Issued</value>
-    <comment>Monaco.Accounting.UI</comment>
-  </data>
-  <data name="NoteAcceptorFaultTypes_DocumentCheck" xml:space="preserve">
-    <value>Note Acceptor Document Check</value>
-    <comment>Aristocrat.Monaco.Hardware.Contracts</comment>
-  </data>
-  <data name="RejectedPowerFailureText" xml:space="preserve">
-    <value>Rejected - Power Failure</value>
-    <comment>Monaco.Accounting.UI</comment>
-  </data>
-  <data name="BoardRemovalCashoutMessage" xml:space="preserve">
-    <value>Call Attendant - Cashout {0:C} required\r\nafter logic board removal</value>
-    <comment>Aristocrat.Monaco.Gaming</comment>
-  </data>
-  <data name="VersionText" xml:space="preserve">
-    <value>Version</value>
-  </data>
-  <data name="LicenseText" xml:space="preserve">
-    <value>License</value>
-  </data>
-  <data name="AllowedBlackjackRtp" xml:space="preserve">
-    <value>Allowed Blackjack RTP</value>
-    <comment>Aristocrat.Monaco.Application.UI</comment>
-  </data>
-  <data name="AllowedKenoRtp" xml:space="preserve">
-    <value>Allowed Keno RTP</value>
-    <comment>Aristocrat.Monaco.Application.UI</comment>
-  </data>
-  <data name="AllowedPokerRtp" xml:space="preserve">
-    <value>Allowed Poker RTP</value>
-    <comment>Aristocrat.Monaco.Application.UI</comment>
-  </data>
-  <data name="AllowedRouletteRtp" xml:space="preserve">
-    <value>Allowed Roulette RTP</value>
-    <comment>Aristocrat.Monaco.Application.UI</comment>
-  </data>
-  <data name="AllowedSlotRtp" xml:space="preserve">
-    <value>Allowed Slot RTP</value>
-    <comment>Aristocrat.Monaco.Application.UI</comment>
-  </data>
-  <data name="GamePlaySuspended" xml:space="preserve">
-    <value>Game Play Suspended</value>
-    <comment>Aristocrat.Monaco.Gaming</comment>
-  </data>
-  <data name="NoteAcceptorDocumentCheckClearedEvent" xml:space="preserve">
-    <value>Note Acceptor Document Check Cleared</value>
-    <comment>Monaco.Application.Contracts</comment>
-  </data>
-  <data name="NoteAcceptorDocumentCheckOccurredEvent" xml:space="preserve">
-    <value>Note Acceptor Document Check Occurred</value>
-    <comment>Monaco.Application.Contracts</comment>
-  </data>
-  <data name="AtLeast" xml:space="preserve">
-    <value>At Least</value>
-    <comment>Aristocrat.Monaco.Application.UI</comment>
-  </data>
-  <data name="AtMost" xml:space="preserve">
-    <value>At Most</value>
-    <comment>Aristocrat.Monaco.Application.UI</comment>
-  </data>
-  <data name="LargeWinMaximumLimitLabel" xml:space="preserve">
-    <value>Large Win Maximum Limit</value>
-    <comment>Aristocrat.Monaco.Sas.UI</comment>
-  </data>
-  <data name="AllowRemoteHandpayReset" xml:space="preserve">
-    <value>Allow Remote Handpay Reset</value>
-    <comment>Monaco.Accounting.UI</comment>
-  </data>
-  <data name="HandpayLimit" xml:space="preserve">
-    <value>Handpay Limit</value>
-    <comment>Monaco.Accounting.UI</comment>
-  </data>
-  <data name="LargeWinHandpayResetMethod" xml:space="preserve">
-    <value>Large Win Handpay Reset Method</value>
-    <comment>Monaco.Accounting.UI</comment>
-  </data>
-  <data name="PayByHand" xml:space="preserve">
-    <value>Pay by Hand</value>
-    <comment>Monaco.Accounting.UI</comment>
-  </data>
-  <data name="PayByMenuSelection" xml:space="preserve">
-    <value>Pay by Menu Selection</value>
-    <comment>Monaco.Accounting.UI</comment>
-  </data>
-  <data name="ClearLockupCashDoor" xml:space="preserve">
-    <value>Close the Stacker Door to Clear the Lockup</value>
-  </data>
-  <data name="ExcessiveRejectDisable" xml:space="preserve">
-    <value>Excessive Reject Disable</value>
-    <comment>Aristocrat.Monaco.Application.UI</comment>
-  </data>
-  <data name="OfflinePrefix" xml:space="preserve">
-    <value>OFFLINE </value>
-  </data>
-  <data name="TopBoxOpticDoorOpenCount" xml:space="preserve">
-    <value>Top Box Optic Door Open Count</value>
-  </data>
-  <data name="TopBoxOpticDoorOpenPowerOffCount" xml:space="preserve">
-    <value>Top Box Optic Door Open Power Off Count</value>
-  </data>
-  <data name="MainOpticDoorOpenCount" xml:space="preserve">
-    <value>Main Optic Door Open Count</value>
-  </data>
-  <data name="MainOpticDoorOpenPowerOffCount" xml:space="preserve">
-    <value>Main Optic Door Open Power Off Count</value>
-  </data>
-  <data name="PrintLanguage" xml:space="preserve">
-    <value>Print Language</value>
-    <comment>Aristocrat.Monaco.Application.UI</comment>
-  </data>
-  <data name="MainOpticDoorOpenPowerOffShort" xml:space="preserve">
-    <value>Main Optic Open Power Off</value>
-  </data>
-  <data name="TopBoxOpticDoorOpenPowerOffShort" xml:space="preserve">
-    <value>Top Box Optic Open Power Off</value>
-  </data>
-  <assembly alias="System.Windows.Forms" name="System.Windows.Forms, Version=4.0.0.0, Culture=neutral, PublicKeyToken=b77a5c561934e089" />
-  <data name="CashOutImage" type="System.Resources.ResXFileRef, System.Windows.Forms">
-    <value>..\Resources\EN_CashOut.png;System.Drawing.Bitmap, System.Drawing, Version=4.0.0.0, Culture=neutral, PublicKeyToken=b03f5f7f11d50a3a</value>
-  </data>
-  <data name="PartialClearHeadingText" xml:space="preserve">
-    <value>Partial Reset</value>
-    <comment>Aristocrat.Monaco.Application.UI</comment>
-  </data>
-  <data name="PartialClearDetailsText4" xml:space="preserve">
-    <value>Static data, games.</value>
-    <comment>Aristocrat.Monaco.Application.UI</comment>
-  </data>
-  <data name="AreaLabel" xml:space="preserve">
-    <value>Area ID</value>
-  </data>
-  <data name="EndGameRoundBeforePrint" xml:space="preserve">
-    <value>Printing is not available during a game round.</value>
-  </data>
-  <data name="ButtonContinuousPlay" xml:space="preserve">
-    <value>Button Continuous Play</value>
-    <comment>Aristocrat.Monaco.Application.UI</comment>
-  </data>
-  <data name="DoubleTapForcesGameRoundStop" xml:space="preserve">
-    <value>Double Tap Forces Game Round Stop</value>
-    <comment>Aristocrat.Monaco.Application.UI</comment>
-  </data>
-  <data name="LcdButtonPanel" xml:space="preserve">
-    <value>LCD Button Panel</value>
-    <comment>Aristocrat.Monaco.Application.UI</comment>
-  </data>
-  <data name="FirmwareCrc" xml:space="preserve">
-    <value>Firmware CRC</value>
-    <comment>Aristocrat.Monaco.Application.UI</comment>
-  </data>
-  <data name="CrcSeed" xml:space="preserve">
-    <value>CRC Seed</value>
-    <comment>Aristocrat.Monaco.Application.UI</comment>
-  </data>
-  <data name="MoreMeters" xml:space="preserve">
-    <value>More Meters</value>
-    <comment>Aristocrat.Monaco.Gaming.UI</comment>
-  </data>
-  <data name="DaysActive" xml:space="preserve">
-    <value>Days Active</value>
-    <comment>Aristocrat.Monaco.Gaming.UI</comment>
-  </data>
-  <data name="GamePerformance" xml:space="preserve">
-    <value>Performance</value>
-    <comment>Aristocrat.Monaco.Gaming.UI</comment>
-  </data>
-  <data name="TheoreticalHold" xml:space="preserve">
-    <value>Theo Hold</value>
-    <comment>Aristocrat.Monaco.Gaming.UI</comment>
-  </data>
-  <data name="ActualHold" xml:space="preserve">
-    <value>Actual Hold</value>
-    <comment>Aristocrat.Monaco.Gaming.UI</comment>
-  </data>
-  <data name="AverageBet" xml:space="preserve">
-    <value>Avg Bet</value>
-    <comment>Aristocrat.Monaco.Gaming.UI</comment>
-  </data>
-  <data name="ButtonContinuousPlayButtonInfo" xml:space="preserve">
-    <value>When set to ON, if a player presses and holds the Play button the game continues playing at the current selected bet level.</value>
-    <comment>Aristocrat.Monaco.Gaming.UI</comment>
-  </data>
-  <data name="GameRoundTimeSettingLabel" xml:space="preserve">
-    <value>Minimum Game Round Time</value>
-    <comment>Aristocrat.Monaco.Gaming.UI</comment>
-  </data>
-  <data name="DoubleTapForcesGameRoundStopButtonInfo" xml:space="preserve">
-    <value>When set to ON, if a player presses the Play button once during a game round, the game skips to the final game outcome. If the player presses the Play button again, the win meter increments and the video animation stops.</value>
-    <comment>Aristocrat.Monaco.Gaming.UI</comment>
-  </data>
-  <data name="More" xml:space="preserve">
-    <value>More</value>
-    <comment>Aristocrat.Monaco.Gaming.UI</comment>
-  </data>
-  <data name="AllGameTypes" xml:space="preserve">
-    <value>All</value>
-    <comment>Aristocrat.Monaco.Gaming,UI</comment>
-  </data>
-  <data name="HideNeverActive" xml:space="preserve">
-    <value>Hide Never Active</value>
-    <comment>Aristocrat.Monaco.Gaming.UI</comment>
-  </data>
-  <data name="HidePreviouslyActive" xml:space="preserve">
-    <value>Hide Previously Active</value>
-    <comment>Aristocrat.Monaco.Gaming.UI</comment>
-  </data>
-  <data name="Wagered" xml:space="preserve">
-    <value>WAGERED</value>
-    <comment>Aristocrat.Monaco.Gaming.UI</comment>
-  </data>
-  <data name="SaveBlankWarningText" xml:space="preserve">
-    <value>Blank values are not saved.</value>
-    <comment>Aristocrat.Monaco.Application.UI</comment>
-  </data>
-  <data name="LiveSettingStatusUnedited" xml:space="preserve">
-    <value>This field is unedited and currently showing its live value.</value>
-    <comment>Aristocrat.Monaco.Application.UI</comment>
-  </data>
-  <data name="LiveSettingStatusEdited" xml:space="preserve">
-    <value>You've modified this field from its latest live value of '{0}'.</value>
-    <comment>Aristocrat.Monaco.Application.UI</comment>
-  </data>
-  <data name="LiveSettingStatusConflicted" xml:space="preserve">
-    <value>Your modified value (shown) will override the live value set by an external source to '{0}'.</value>
-    <comment>Aristocrat.Monaco.Application.UI</comment>
-  </data>
-  <data name="LessThanOrEqualErrorMessage" xml:space="preserve">
-    <value>Invalid value.  The value needs to be less than or equal to {0}.</value>
-    <comment>Monaco.Accounting.Contracts</comment>
-  </data>
-  <data name="PercentageEditingFormatter" xml:space="preserve">
-    <value>{0:0.00}</value>
-    <comment>Aristocrat.Monaco.Gaming.UI</comment>
-  </data>
-  <data name="ZeroPercentage" xml:space="preserve">
-    <value>0.00%</value>
-    <comment>Aristocrat.Monaco.Gaming.UI</comment>
-  </data>
-  <data name="KeyLeftInEgmLockupMessage" xml:space="preserve">
-    <value>Remove Operator Key</value>
-    <comment>Aristocrat.Monaco.Application</comment>
-  </data>
-  <data name="ButtonBehaviorOptions" xml:space="preserve">
-    <value>Button Behavior Options</value>
-    <comment>Aristocrat.Monaco.Gaming.UI</comment>
-  </data>
-  <data name="MechanicalMeterDoorClosed" xml:space="preserve">
-    <value>Mechanical Meter Door Closed</value>
-    <comment>Aristocrat.Monaco.Application</comment>
-  </data>
-  <data name="MechanicalMeterDoorIsOpen" xml:space="preserve">
-    <value>Mechanical Meter Door is Open</value>
-    <comment>Aristocrat.Monaco.Application</comment>
-  </data>
-  <data name="MainOpticDoorClosed" xml:space="preserve">
-    <value>Main Optic Door Closed</value>
-    <comment>Aristocrat.Monaco.Application</comment>
-  </data>
-  <data name="MainOpticDoorIsOpen" xml:space="preserve">
-    <value>Main Optic Door is Open</value>
-    <comment>Aristocrat.Monaco.Application</comment>
-  </data>
-  <data name="TopBoxOpticDoorClosed" xml:space="preserve">
-    <value>Top Box Optic Door Closed</value>
-    <comment>Aristocrat.Monaco.Application</comment>
-  </data>
-  <data name="TopBoxOpticDoorIsOpen" xml:space="preserve">
-    <value>Top Box Optic Door is Open</value>
-    <comment>Aristocrat.Monaco.Application</comment>
-  </data>
-  <data name="Electronics" xml:space="preserve">
-    <value>Electronics</value>
-    <comment>Aristocrat.Monaco.Application.UI</comment>
-  </data>
-  <data name="CannotBeLeftBlankErrorMessage" xml:space="preserve">
-    <value>Invalid value.  The value cannot be left blank.</value>
-    <comment>Aristocrat.Monaco.Hhr.UI</comment>
-  </data>
-  <data name="AssetNumberTooLong" xml:space="preserve">
-    <value>Asset Number is too long</value>
-  </data>
-  <data name="CannotConfigureAfterGamePlayed" xml:space="preserve">
-    <value>Cannot re-configure game after game has been played</value>
-  </data>
-  <data name="MachineWeightedPayback" xml:space="preserve">
-    <value>Machine Weighted Theoretical Payback</value>
-  </data>
-  <data name="MachineActualPayback" xml:space="preserve">
-    <value>Machine Actual Operating Payback</value>
-  </data>
-  <data name="GameViewFilter" xml:space="preserve">
-    <value>Game View Filter</value>
-  </data>
-  <data name="ActiveGame" xml:space="preserve">
-    <value>Active Game</value>
-  </data>
-  <data name="PreviouslyActive" xml:space="preserve">
-    <value>Previously Active</value>
-  </data>
-  <data name="NeverActive" xml:space="preserve">
-    <value>Never Active</value>
-  </data>
-  <data name="BackupBattery1Low" xml:space="preserve">
-    <value>Backup Battery #1 Low</value>
-  </data>
-  <data name="BackupBattery2Low" xml:space="preserve">
-    <value>Backup Battery #2 Low</value>
-  </data>
-  <data name="ErrorInfoNAMechanicalError" xml:space="preserve">
-    <value>A Note Acceptor Mechanical Fault has occurred. Inspect the Note Acceptor for any open doors, jammed internal mechanisms, or disconnected cables. Run the Self Test to clear the lockup</value>
-  </data>
-  <data name="Detected" xml:space="preserve">
-    <value>Detected</value>
-    <comment>Aristocrat.Monaco.Application.UI</comment>
-  </data>
-  <data name="TouchScreenName" xml:space="preserve">
-    <value>Touch Screen {0}</value>
-  </data>
-  <data name="VideoDisplayName" xml:space="preserve">
-    <value>Video Display {0}</value>
-    <comment>Aristocrat.Monaco.Application.UI</comment>
-  </data>
-  <data name="HostExists" xml:space="preserve">
-    <value>A host with this ID already exists.</value>
-  </data>
-  <data name="GameStatisticsTitle" xml:space="preserve">
-    <value>Game Statistics</value>
-  </data>
-  <data name="BaseGameStatisticsTitle" xml:space="preserve">
-    <value>Base Game Statistics</value>
-  </data>
-  <data name="GameStatisticsFeatureTitle" xml:space="preserve">
-    <value>Feature Statistics</value>
-  </data>
-  <data name="GameStatisticsGambleFeature" xml:space="preserve">
-    <value>Double Up Feature Statistics</value>
-  </data>
-  <data name="Backend" xml:space="preserve">
-    <value>Backend</value>
-    <comment>Aristocrat.Monaco.Application.UI</comment>
-  </data>
-  <data name="NoProgressiveGamesEnabled" xml:space="preserve">
-    <value>No Progressive Games Enabled</value>
-    <comment>Aristocrat.Monaco.Application.UI</comment>
-  </data>
-  <data name="ComponentText" xml:space="preserve">
-    <value>Component</value>
-  </data>
-  <data name="GambleWagerLimitText" xml:space="preserve">
-    <value>Double Up Wager Limit</value>
-  </data>
-  <data name="JackpotToCreditsKeyedOff" xml:space="preserve">
-    <value>Paid {0} to Credit Meter</value>
-    <comment>Monaco.Accounting</comment>
-  </data>
-  <data name="VerifiedEKeyRequired" xml:space="preserve">
-    <value>EKey device is required to perform game re-configuration</value>
-    <comment>Aristocrat.Monaco.Application.UI</comment>
-  </data>
-  <data name="EmployeeCardRequired" xml:space="preserve">
-    <value>Employee card is required to enter Audit</value>
-    <comment>Aristocrat.Monaco.Application.UI</comment>
-  </data>
-  <data name="TechnicianCardRequired" xml:space="preserve">
-    <value>Technician Card Required to change settings</value>
-    <comment>Aristocrat.Monaco.Application.UI</comment>
-  </data>
-  <data name="IdentifyVideoDisplay" xml:space="preserve">
-    <value>Identify Video Display</value>
-    <comment>Aristocrat.Monaco.Application.UI</comment>
-  </data>
-  <data name="TestTouchScreen" xml:space="preserve">
-    <value>Test Touch Screen</value>
-    <comment>Aristocrat.Monaco.Application.UI</comment>
-  </data>
-  <data name="VideoDisplayBrightness" xml:space="preserve">
-    <value>Video Display Brightness</value>
-    <comment>Aristocrat.Monaco.Application.UI</comment>
-  </data>
-  <data name="ReplayPause" xml:space="preserve">
-    <value>Replay Pause</value>
-  </data>
-  <data name="InvalidNoteAcceptorFirmware" xml:space="preserve">
-    <value>Invalid Note Acceptor Firmware Detected ISO {0}</value>
-    <comment>Aristocrat.Monaco.Accounting</comment>
-  </data>
-  <data name="VariationText" xml:space="preserve">
-    <value>Variation</value>
-  </data>
-  <data name="SecurityConfiguration_RequiredText" xml:space="preserve">
-    <value>*</value>
-    <comment>Aristocrat.Monaco.G2S.UI</comment>
-  </data>
-  <data name="SecurityConfiguration_RequiredForegroundColor" xml:space="preserve">
-    <value>Red</value>
-    <comment>Aristocrat.Monaco.G2S.UI</comment>
-  </data>
-  <data name="SecurityConfiguration_InvalidCertLocation" xml:space="preserve">
-    <value>The OCSP Responder URL is invalid</value>
-    <comment>Aristocrat.Monaco.G2S.UI</comment>
-  </data>
-  <data name="Transcripts" xml:space="preserve">
-    <value>Transcripts</value>
-    <comment>Aristocrat.Monaco.G2S.UI</comment>
-  </data>
-  <data name="GameStartMethod" xml:space="preserve">
-    <value>Game Start Method</value>
-    <comment>Aristocrat.Monaco.Application.UI</comment>
-  </data>
-  <data name="GameStartMethodBetButton" xml:space="preserve">
-    <value>Bet Button</value>
-  </data>
-  <data name="GameStartMethodLineOrReelButton" xml:space="preserve">
-    <value>Line/Reel Button</value>
-  </data>
-  <data name="GamePerformanceMetersCaption" xml:space="preserve">
-    <value>Game Performance Meters</value>
-    <comment>Caption for Game:Performance More Meters Dialog</comment>
-  </data>
-  <data name="RequireSasHost" xml:space="preserve">
-    <value>Require SAS Host</value>
-    <comment>Aristocrat.Monaco.Sas.UI</comment>
-  </data>
-  <data name="RequireLP02OnPowerUp" xml:space="preserve">
-    <value>Require LP02 on Power-up</value>
-    <comment>Aristocrat.Monaco.Sas.UI</comment>
-  </data>
-  <data name="RequiredForPlay" xml:space="preserve">
-    <value>Required For Play</value>
-    <comment>Aristocrat.Monaco.G2S.UI</comment>
-  </data>
-  <data name="EKeyDetected" xml:space="preserve">
-    <value>EKey Detected</value>
-  </data>
-  <data name="Bartop" xml:space="preserve">
-    <value>Bartop</value>
-    <comment>Aristocrat.Monaco.Application.UI</comment>
-  </data>
-  <data name="LCDButtons" xml:space="preserve">
-    <value>LCD Buttons</value>
-    <comment>Aristocrat.Monaco.Application.UI</comment>
-  </data>
-  <data name="MechanicalButtons" xml:space="preserve">
-    <value>Mechanical Buttons</value>
-    <comment>Aristocrat.Monaco.Application.UI</comment>
-  </data>
-  <data name="VirtualButtons" xml:space="preserve">
-    <value>Virtual Buttons</value>
-    <comment>Aristocrat.Monaco.Application.UI</comment>
-  </data>
-  <data name="EnableBarkeeperButton" xml:space="preserve">
-    <value>Enable Barkeeper Button</value>
-  </data>
-  <data name="CoinInRateOfPlay" xml:space="preserve">
-    <value>Coin-In Rate of Play per Minute</value>
-  </data>
-  <data name="Barkeeper" xml:space="preserve">
-    <value>Barkeeper</value>
-  </data>
-  <data name="BarkeeperCashInMeter" xml:space="preserve">
-    <value>Current Barkeeper Cash-In Session Meter: </value>
-  </data>
-  <data name="BarkeeperCoinInMeter" xml:space="preserve">
-    <value>Current Barkeeper Coin-in Session Meter: </value>
-  </data>
-  <data name="EnableBarkeeperButtonToolTip" xml:space="preserve">
-    <value>The Barkeeper Button is a mechanism to alert venue staff when a player qualifies for a reward (aka “comp”) based on configured settings.</value>
-  </data>
-  <data name="BarkeeperCoinInRateOfPlayToolTip" xml:space="preserve">
-    <value>The Coin-In Session Meter will be reset if the rate of play falls below this value. Example: if this is set to $10 and player bets $10, player must place a bet again within 1 minute to maintain the Coin-In Reward Session; a $5 bet extends the session by 30 seconds.</value>
-  </data>
-  <data name="BarkeeperCoinInMeterToolTip" xml:space="preserve">
-    <value>Pressing the Barkeeper Button resets the Coin-In Session Meter. All Session Meters reset on Cashout or 1 minute after depletion of credits.</value>
-  </data>
-  <data name="PeriodClearResetNoGameMessage" xml:space="preserve">
-    <value>Cannot clear period while game in round</value>
-  </data>
-  <data name="ProgressiveSetupAndMeters" xml:space="preserve">
-    <value>Progressive Setup And Meters</value>
-    <comment>Aristocrat.Monaco.Gaming.UI</comment>
-  </data>
-  <data name="MainAccountingMeters" xml:space="preserve">
-    <value>Main Accounting Meters</value>
-    <comment>Aristocrat.Monaco.Application.UI</comment>
-  </data>
-  <data name="MachineSetupInformation" xml:space="preserve">
-    <value>Machine Setup Information</value>
-    <comment>Aristocrat.Monaco.Application.UI</comment>
-  </data>
-  <data name="DenomPerformanceMeters" xml:space="preserve">
-    <value>Denomination Performance Meters</value>
-    <comment>Aristocrat.Monaco.Gaming.UI</comment>
-  </data>
-  <data name="BonusAward" xml:space="preserve">
-    <value>Bonus Award</value>
-    <comment>Aristocrat.Monaco.Application.UI</comment>
-  </data>
-  <data name="SoftwareChange" xml:space="preserve">
-    <value>Software Change</value>
-    <comment>Aristocrat.Monaco.Application.UI</comment>
-  </data>
-  <data name="CoinOutText" xml:space="preserve">
-    <value>Coin Out</value>
-  </data>
-  <data name="ExitConfigurationText" xml:space="preserve">
-    <value>Exit Configuration</value>
-  </data>
-  <data name="JurisdictionSetupInformation" xml:space="preserve">
-    <value>Jurisdiction Setup Information</value>
-    <comment>Aristocrat.Monaco.Gaming.UI</comment>
-  </data>
-  <data name="ConfigureText" xml:space="preserve">
-    <value>Configure</value>
-  </data>
-  <data name="ProgressiveSummaryTitle" xml:space="preserve">
-    <value>Progressive Summary</value>
-    <comment>Aristocrat.Monaco.Gaming.UI</comment>
-  </data>
-  <data name="ErrorInfoEKeyVerified" xml:space="preserve">
-    <value>Game play is not allowed when EKey USB device is inserted. After using the EKey, please remove it from the EGM to resolve this lockup</value>
-    <comment>Aristocrat.Monaco.Application.UI</comment>
-  </data>
-  <data name="InText" xml:space="preserve">
-    <value>in</value>
-  </data>
-  <data name="PoolText" xml:space="preserve">
-    <value>Pool</value>
-  </data>
-  <data name="ImportSettingsLabel" xml:space="preserve">
-    <value>Import Settings</value>
-  </data>
-  <data name="EKeyDriveNotFound" xml:space="preserve">
-    <value>EKey device is either not inserted, not valid, or storage was not mapped to a drive.</value>
-  </data>
-  <data name="EKeyRequiredFormat" xml:space="preserve">
-    <value>Insert EKey device to {0}</value>
-  </data>
-  <data name="ExportSettingsLabel" xml:space="preserve">
-    <value>Export Settings</value>
-  </data>
-  <data name="NoteAcceptorEnabled" xml:space="preserve">
-    <value>Note Acceptor Enabled</value>
-  </data>
-  <data name="Printer_Enabled" xml:space="preserve">
-    <value>Printer Enabled</value>
-  </data>
-  <data name="CurrencyId" xml:space="preserve">
-    <value>Currency ID</value>
-  </data>
-  <data name="OperatingHours" xml:space="preserve">
-    <value>Operating Hours</value>
-  </data>
-  <data name="DemonstrationMode" xml:space="preserve">
-    <value>Demonstration Mode</value>
-  </data>
-  <data name="HardMetersEnabled" xml:space="preserve">
-    <value>Hard Meters Enabled</value>
-  </data>
-  <data name="AvailableMeterMappings" xml:space="preserve">
-    <value>Meter Mapping</value>
-  </data>
-  <data name="DeletePackageAfterInstall" xml:space="preserve">
-    <value>Delete Package After Install</value>
-  </data>
-  <data name="ScreenBrightness" xml:space="preserve">
-    <value>Screen Brightness</value>
-  </data>
-  <data name="MediaDisplayEnabled" xml:space="preserve">
-    <value>Media Display Enabled</value>
-  </data>
-  <data name="TicketTextLine1" xml:space="preserve">
-    <value>Ticket Text Line 1</value>
-  </data>
-  <data name="TicketTextLine2" xml:space="preserve">
-    <value>Ticket Text Line 2</value>
-  </data>
-  <data name="TicketTextLine3" xml:space="preserve">
-    <value>Ticket Text Line 3</value>
-  </data>
-  <data name="DefaultVolumeLevel" xml:space="preserve">
-    <value>Default Volume Level</value>
-  </data>
-  <data name="AllowCashWinTicket" xml:space="preserve">
-    <value>Allow Cash Win Ticket</value>
-  </data>
-  <data name="CombineCashableOut" xml:space="preserve">
-    <value>Combine Cashable Out</value>
-  </data>
-  <data name="DisabledLocalCredit" xml:space="preserve">
-    <value>Disabled Local Credit</value>
-  </data>
-  <data name="DisabledLocalHandpay" xml:space="preserve">
-    <value>Disabled Local Handpay</value>
-  </data>
-  <data name="DisabledLocalVoucher" xml:space="preserve">
-    <value>Disabled Local Voucher</value>
-  </data>
-  <data name="DisabledLocalWat" xml:space="preserve">
-    <value>Disabled Local WAT</value>
-  </data>
-  <data name="DisabledRemoteCredit" xml:space="preserve">
-    <value>Disabled Remote Credit</value>
-  </data>
-  <data name="DisabledRemoteHandpay" xml:space="preserve">
-    <value>Disabled Remote Handpay</value>
-  </data>
-  <data name="DisabledRemoteVoucher" xml:space="preserve">
-    <value>Disabled Remote Voucher</value>
-  </data>
-  <data name="DisabledRemoteWat" xml:space="preserve">
-    <value>Disabled Remote WAT</value>
-  </data>
-  <data name="EnabledLocalCredit" xml:space="preserve">
-    <value>Enabled Local Credit</value>
-  </data>
-  <data name="EnabledLocalHandpay" xml:space="preserve">
-    <value>Enabled Local Handpay</value>
-  </data>
-  <data name="EnabledLocalVoucher" xml:space="preserve">
-    <value>Enabled Local Voucher</value>
-  </data>
-  <data name="EnabledLocalWat" xml:space="preserve">
-    <value>Enabled Local WAT</value>
-  </data>
-  <data name="EnabledRemoteCredit" xml:space="preserve">
-    <value>Enabled Remote Credit</value>
-  </data>
-  <data name="EnabledRemoteHandpay" xml:space="preserve">
-    <value>Enabled Remote Handpay</value>
-  </data>
-  <data name="EnabledRemoteVoucher" xml:space="preserve">
-    <value>Enabled Remote Voucher</value>
-  </data>
-  <data name="EnabledRemoteWat" xml:space="preserve">
-    <value>Enabled Remote WAT</value>
-  </data>
-  <data name="EnableReceipts" xml:space="preserve">
-    <value>Enable Receipts</value>
-  </data>
-  <data name="IdReaderId" xml:space="preserve">
-    <value>ID Reader Identifier</value>
-  </data>
-  <data name="IgnoreVoucherStackedDuringReboot" xml:space="preserve">
-    <value>Ignore Voucher Stacked During Reboot</value>
-  </data>
-  <data name="LocalKeyOff" xml:space="preserve">
-    <value>Local Key-Off</value>
-  </data>
-  <data name="MaxCreditMeter" xml:space="preserve">
-    <value>Max Credit Meter</value>
-  </data>
-  <data name="MaxTenderInLimit" xml:space="preserve">
-    <value>Max Tender-In Limit</value>
-  </data>
-  <data name="MaxWinAmount" xml:space="preserve">
-    <value>Max Win Amount</value>
-  </data>
-  <data name="MixCreditTypes" xml:space="preserve">
-    <value>Mix Credit Types</value>
-  </data>
-  <data name="MoneyInEnabled" xml:space="preserve">
-    <value>Money-In Enabled</value>
-  </data>
-  <data name="PartialHandpays" xml:space="preserve">
-    <value>Partial Handpays</value>
-  </data>
-  <data name="RedeemText" xml:space="preserve">
-    <value>Redeem Text</value>
-  </data>
-  <data name="ReprintLoggedVoucherDoorOpenRequirement" xml:space="preserve">
-    <value>Reprint Logged Voucher Door Open Requirement</value>
-  </data>
-  <data name="ReprintLoggedVoucherTitleOverride" xml:space="preserve">
-    <value>Reprint Logged Voucher Title Override</value>
-  </data>
-  <data name="RequestNonCash" xml:space="preserve">
-    <value>Request Non-Cash</value>
-  </data>
-  <data name="TicketBarcodeLength" xml:space="preserve">
-    <value>Ticket Barcode Length</value>
-  </data>
-  <data name="TicketTitleBonusCash" xml:space="preserve">
-    <value>Ticket Title Bonus Cash</value>
-  </data>
-  <data name="TicketTitleBonusNonCash" xml:space="preserve">
-    <value>Ticket Title Bonus Non-Cash</value>
-  </data>
-  <data name="TicketTitleBonusPromo" xml:space="preserve">
-    <value>Ticket Title Bonus Promo</value>
-  </data>
-  <data name="TicketTitleCash" xml:space="preserve">
-    <value>Ticket Title Cash</value>
-  </data>
-  <data name="TicketTitleLargeWin" xml:space="preserve">
-    <value>Ticket Title Large Win</value>
-  </data>
-  <data name="TicketTitleNonCash" xml:space="preserve">
-    <value>Ticket Title Non-Cash</value>
-  </data>
-  <data name="TicketTitlePromo" xml:space="preserve">
-    <value>Ticket Title Promo</value>
-  </data>
-  <data name="TicketTitleWatNonCash" xml:space="preserve">
-    <value>Ticket Title WAT Non-Cash</value>
-  </data>
-  <data name="TicketTitleWatPromo" xml:space="preserve">
-    <value>Ticket Title WAT Promo</value>
-  </data>
-  <data name="TitleCancelReceipt" xml:space="preserve">
-    <value>Title Cancel Receipt</value>
-  </data>
-  <data name="TitleJackpotReceipt" xml:space="preserve">
-    <value>Title Jackpot Receipt</value>
-  </data>
-  <data name="UsePlayerIdReader" xml:space="preserve">
-    <value>Use Player ID Reader</value>
-  </data>
-  <data name="ValidateHandpays" xml:space="preserve">
-    <value>Validate Handpays</value>
-  </data>
-  <data name="VoucherOutNonCash" xml:space="preserve">
-    <value>Voucher Out Non-Cash</value>
-  </data>
-  <data name="VoucherOutNonCashExpiration" xml:space="preserve">
-    <value>Default Non-Cashable Voucher Expiration</value>
-  </data>
-  <data name="ApplyGameCategorySettings" xml:space="preserve">
-    <value>Apply Game Category Settings</value>
-  </data>
-  <data name="IdleTimePeriod" xml:space="preserve">
-    <value>Idle Time Period</value>
-  </data>
-  <data name="GameRoundDuration" xml:space="preserve">
-    <value>Game Round Duration</value>
-  </data>
-  <data name="ReelStopConfigured" xml:space="preserve">
-    <value>Reel Stop Configured</value>
-  </data>
-  <data name="ReelStopEnabled" xml:space="preserve">
-    <value>Reel Stop Enabled</value>
-  </data>
-  <data name="AftBonusTransfersSupported" xml:space="preserve">
-    <value>AFT Bonus Transfers Supported</value>
-  </data>
-  <data name="AftComPort" xml:space="preserve">
-    <value>AFT COM Port</value>
-  </data>
-  <data name="AftFundsTransferInSupported" xml:space="preserve">
-    <value>AFT Funds Transfer-In Supported</value>
-  </data>
-  <data name="AftFundsTransferOutSupported" xml:space="preserve">
-    <value>AFT Funds Transfer-Out Supported</value>
-  </data>
-  <data name="AftFundsTransferSupported" xml:space="preserve">
-    <value>AFT Funds Transfer Supported</value>
-  </data>
-  <data name="AftPartialTransfersSupported" xml:space="preserve">
-    <value>AFT Partial Transfers Supported</value>
-  </data>
-  <data name="ChangeAssetNumberSupported" xml:space="preserve">
-    <value>Change Asset Number Supported</value>
-  </data>
-  <data name="ChangeFloorLocationSupported" xml:space="preserve">
-    <value>Change Floor Location Supported</value>
-  </data>
-  <data name="DisableOnCommunicationsLost" xml:space="preserve">
-    <value>Disable On Communications Lost</value>
-  </data>
-  <data name="EnhancedProgressiveDataReporting" xml:space="preserve">
-    <value>Enhanced Progressive Data Reporting</value>
-  </data>
-  <data name="ExtendedMetersSupported" xml:space="preserve">
-    <value>Extended Meters Supported</value>
-  </data>
-  <data name="ForeignCurrencyRedemptionSupported" xml:space="preserve">
-    <value>Foreign Currency Redemption Supported</value>
-  </data>
-  <data name="HandpayReportingType" xml:space="preserve">
-    <value>Handpay Reporting Type</value>
-  </data>
-  <data name="Host0RawCommunicationLogging" xml:space="preserve">
-    <value>Host 0 Raw Communication Logging</value>
-  </data>
-  <data name="Host1RawCommunicationLogging" xml:space="preserve">
-    <value>Host 1 Raw Communication Logging</value>
-  </data>
-  <data name="JackpotKeyoffExceptionSupported" xml:space="preserve">
-    <value>Jackpot Key-Off Exception Supported</value>
-  </data>
-  <data name="MaxPollingRateSupported" xml:space="preserve">
-    <value>Max Polling Rate Supported</value>
-  </data>
-  <data name="MaxProgressivePaybackSupported" xml:space="preserve">
-    <value>Max Progressive Payback Supported</value>
-  </data>
-  <data name="MeterChangeNotificationSupported" xml:space="preserve">
-    <value>Meter Change Notification Supported</value>
-  </data>
-  <data name="MeterModel" xml:space="preserve">
-    <value>Meter Model</value>
-  </data>
-  <data name="MultiDenomExtensionsSupported" xml:space="preserve">
-    <value>Multi-Denomination Extensions Supported</value>
-  </data>
-  <data name="MultipleSasProgressiveWinReportingSupported" xml:space="preserve">
-    <value>Multiple SAS Progressive Win Reporting Supported</value>
-  </data>
-  <data name="NonSasProgressiveHitReporting" xml:space="preserve">
-    <value>Non-SAS Progressive Hit Reporting</value>
-  </data>
-  <data name="ProgressiveReportLargestAmount" xml:space="preserve">
-    <value>Progressive Report Largest Amount</value>
-  </data>
-  <data name="SasAccountingDenom" xml:space="preserve">
-    <value>SAS Accounting Denomination</value>
-  </data>
-  <data name="SasComPorts" xml:space="preserve">
-    <value>SAS Com Ports</value>
-  </data>
-  <data name="SasForceAftTransferStatus" xml:space="preserve">
-    <value>SAS Force AFT Transfer Status</value>
-  </data>
-  <data name="SasValidationType" xml:space="preserve">
-    <value>SAS Validation Type</value>
-  </data>
-  <data name="SessionPlaySupported" xml:space="preserve">
-    <value>Session Play Supported</value>
-  </data>
-  <data name="TicketsToDropMeters" xml:space="preserve">
-    <value>Tickets To Drop Meters</value>
-  </data>
-  <data name="UseSasOverrides" xml:space="preserve">
-    <value>Use SAS Overrides</value>
-  </data>
-  <data name="Comms" xml:space="preserve">
-    <value>Comms</value>
-    <comment>Aristocrat.Monaco.Application.UI</comment>
-  </data>
-  <data name="Error" xml:space="preserve">
-    <value>Error</value>
-    <comment>Aristocrat.Monaco.Application.UI</comment>
-  </data>
-  <data name="GameConfigurationChange" xml:space="preserve">
-    <value>Game Config Change</value>
-    <comment>Aristocrat.Monaco.Application.UI</comment>
-  </data>
-  <data name="Gameplay" xml:space="preserve">
-    <value>Game Play</value>
-    <comment>Aristocrat.Monaco.Application.UI</comment>
-  </data>
-  <data name="General" xml:space="preserve">
-    <value>General</value>
-    <comment>Aristocrat.Monaco.Application.UI</comment>
-  </data>
-  <data name="GPU" xml:space="preserve">
-    <value>GPU</value>
-    <comment>Aristocrat.Monaco.Application.UI</comment>
-  </data>
-  <data name="Panic" xml:space="preserve">
-    <value>Panic</value>
-    <comment>Aristocrat.Monaco.Application.UI</comment>
-  </data>
-  <data name="Power" xml:space="preserve">
-    <value>Power</value>
-    <comment>Aristocrat.Monaco.Application.UI</comment>
-  </data>
-  <data name="SoftwareValidation" xml:space="preserve">
-    <value>Software Validation</value>
-    <comment>Aristocrat.Monaco.Application.UI</comment>
-  </data>
-  <data name="NoProgressiveWinText" xml:space="preserve">
-    <value>No Progressive Jackpot Win for Selected Game</value>
-  </data>
-  <data name="Sunday" xml:space="preserve">
-    <value>Sunday</value>
-  </data>
-  <data name="Monday" xml:space="preserve">
-    <value>Monday</value>
-  </data>
-  <data name="Tuesday" xml:space="preserve">
-    <value>Tuesday</value>
-  </data>
-  <data name="Wednesday" xml:space="preserve">
-    <value>Wednesday</value>
-  </data>
-  <data name="Thursday" xml:space="preserve">
-    <value>Thursday</value>
-  </data>
-  <data name="Friday" xml:space="preserve">
-    <value>Friday</value>
-  </data>
-  <data name="Saturday" xml:space="preserve">
-    <value>Saturday</value>
-  </data>
-  <data name="Day" xml:space="preserve">
-    <value>Day</value>
-  </data>
-  <data name="ExportSettingsText" xml:space="preserve">
-    <value>Current Machine Settings Summary</value>
-  </data>
-  <data name="ExportSettingsNoteText" xml:space="preserve">
-    <value>Note: You can only import settings to an EGM that is being configured for the first time or after a RAM clear has been performed on the EGM.</value>
-  </data>
-  <data name="ExportSettingsErrorText" xml:space="preserve">
-    <value>Export encountered errors.</value>
-  </data>
-  <data name="ImportSettingsText" xml:space="preserve">
-    <value>This page will allow you to import configuration settings from another EGM. A secure EKey USB drive is required to import settings. Press the Import button to begin.</value>
-  </data>
-  <data name="ImportSettingsErrorText" xml:space="preserve">
-    <value>Import encountered errors.</value>
-  </data>
-  <data name="SmartCardMissing" xml:space="preserve">
-    <value>Smart Card Not Present</value>
-  </data>
-  <data name="SmartCardMissingFaultMessage" xml:space="preserve">
-    <value>Insert a valid Smart Card and reboot the machine.</value>
-  </data>
-  <data name="SmartCardRemoved" xml:space="preserve">
-    <value>Smart Card Removed</value>
-  </data>
-  <data name="SmartCardRemovedFaultMessage" xml:space="preserve">
-    <value>Insert Smart Card and reboot the machine.</value>
-  </data>
-  <data name="EnableSasReporting" xml:space="preserve">
-    <value>Enable SAS Reporting</value>
-  </data>
-  <data name="SmartCardExpired" xml:space="preserve">
-    <value>Smart Card Expired</value>
-  </data>
-  <data name="SmartCardExpiredFaultMessage" xml:space="preserve">
-    <value>Replace Smart Card and reboot the machine.</value>
-  </data>
-  <data name="GameStartEndPortLabel" xml:space="preserve">
-    <value>Game Start/End Reporting</value>
-    <comment>Aristocrat.Monaco.Sas.UI</comment>
-  </data>
-  <data name="FloorLocationLabel" xml:space="preserve">
-    <value>Floor Location</value>
-    <comment>Aristocrat.Monaco.Sas.UI</comment>
-  </data>
-  <data name="ReqEKeyDeviceGameReConfigWarningLabel" xml:space="preserve">
-    <value>Any changes after saving initial game configuration will require the EKey device</value>
-    <comment>Aristocrat.Monaco.Application.UI</comment>
-  </data>
-  <data name="GameConfigurationSavePrompt" xml:space="preserve">
-    <value>Are you done with all game configuration?</value>
-    <comment>Aristocrat.Monaco.Application.UI</comment>
-  </data>
-  <data name="GameSetupEKeyImportVerified" xml:space="preserve">
-    <value>EKey with game configuration cannot be verified - Cannot Import</value>
-  </data>
-  <data name="ImportCompleteText" xml:space="preserve">
-    <value>Import Complete</value>
-  </data>
-  <data name="ExportCompleteText" xml:space="preserve">
-    <value>Export Complete</value>
-  </data>
-  <data name="ExportCompleteErrorText" xml:space="preserve">
-    <value>Export Complete - check log for error(s)</value>
-  </data>
-  <data name="ReadOnlyModeText" xml:space="preserve">
-    <value>Read-Only Mode</value>
-  </data>
-  <data name="GameSetupEKeyExportVerified" xml:space="preserve">
-    <value>EKey cannot be verified - Cannot Export</value>
-  </data>
-  <data name="PayByHostSystem" xml:space="preserve">
-    <value>Pay by Host System</value>
-    <comment>Monaco.Accounting.UI</comment>
-  </data>
-  <data name="CentralTransactionName" xml:space="preserve">
-    <value>Central</value>
-    <comment>Aristocrat.Monaco.Gaming.Contracts</comment>
-  </data>
-  <data name="ImportGameSettingsDetected" xml:space="preserve">
-    <value>Game Configuration file detected from the EKey and ready to be imported.</value>
-  </data>
-  <data name="ImportGameSettingsOverwrite" xml:space="preserve">
-    <value>Warning: This will overwrite existing game configuration and preferences.\r\n Do you want to proceed importing game settings from the EKey?</value>
-  </data>
-  <data name="ImportGameSettingsComplete" xml:space="preserve">
-    <value>Applicable game settings from the EKey have been successfully imported. Please review all settings for accuracy.</value>
-  </data>
-  <data name="ImportMachineSettings" xml:space="preserve">
-    <value>Do you want to proceed importing machine settings from the EKey? </value>
-  </data>
-  <data name="ImportMachineSettingsOverwrite" xml:space="preserve">
-    <value>Applicable machine settings from the EKey have been successfully imported. Please review all settings for accuracy.</value>
-  </data>
-  <data name="ExportGameDialog1" xml:space="preserve">
-    <value>Existing game configuration file is present in the EKey. Do you want to proceed and overwrite the file?</value>
-  </data>
-  <data name="ExportGameDialog2" xml:space="preserve">
-    <value>Game settings have been successfully exported to the EKey.</value>
-  </data>
-  <data name="ExportMachineDialog1" xml:space="preserve">
-    <value>Existing machine configuration file is present in the EKey. Do you want to proceed and overwrite the file?</value>
-  </data>
-  <data name="ExportMachineDialog2" xml:space="preserve">
-    <value>Machine settings have been successfully exported to the EKey.</value>
-  </data>
-  <data name="ClearLockupProgressiveTimeout" xml:space="preserve">
-    <value>Ensure the Progressive Host is connected and configured to send Progressive Broadcasts.</value>
-    <comment>Aristocrat.Monaco.Application.UI</comment>
-  </data>
-  <data name="IntegrityCheckFailed" xml:space="preserve">
-    <value>Integrity Check Failed</value>
-    <comment>Aristocrat.Monaco.Application</comment>
-  </data>
-  <data name="StorageFault" xml:space="preserve">
-    <value>Critical Storage Fault</value>
-    <comment>Aristocrat.Monaco.Application</comment>
-  </data>
-  <data name="ReplayCompletedText" xml:space="preserve">
-    <value>Done - Press Exit to quit Replay</value>
-    <comment>Aristocrat.Monaco.Application.UI</comment>
-  </data>
-  <data name="NoErrors" xml:space="preserve">
-    <value>No Errors</value>
-  </data>
-  <data name="RebootWarningMessage" xml:space="preserve">
-    <value>Any new changes will restart the machine.</value>
-  </data>
-  <data name="RequestId" xml:space="preserve">
-    <value>Request Id</value>
-    <comment>Monaco.Accounting.UI</comment>
-  </data>
-  <data name="DenomId" xml:space="preserve">
-    <value>Denom Id</value>
-    <comment>Aristocrat.Monaco.Application.UI</comment>
-  </data>
-  <data name="ProgressiveId" xml:space="preserve">
-    <value>Progressive Id</value>
-    <comment>Aristocrat.Monaco.Application.UI</comment>
-  </data>
-  <data name="DrawOnTouchableArea" xml:space="preserve">
-    <value>Draw something on touchable area.</value>
-    <comment>Aristocrat.Monaco.Application.UI</comment>
-  </data>
-  <data name="TurnoverText" xml:space="preserve">
-    <value>Turnover</value>
-    <comment>Monaco.Accounting.UI</comment>
-  </data>
-  <data name="CashBox" xml:space="preserve">
-    <value>Cash Box</value>
-    <comment>Monaco.Accounting.UI</comment>
-  </data>
-  <data name="TotalCoinOutText" xml:space="preserve">
-    <value>Total Coin Out</value>
-    <comment>Aristocrat.Monaco.Application</comment>
-  </data>
-  <data name="MainMetersLabel" xml:space="preserve">
-    <value>Main Meters</value>
-    <comment>Monaco.Accounting.UI</comment>
-  </data>
-  <data name="TotalCashlessIn" xml:space="preserve">
-    <value>Total Cashless In</value>
-    <comment>Monaco.Accounting</comment>
-  </data>
-  <data name="TotalCashlessOut" xml:space="preserve">
-    <value>Total Cashless Out</value>
-    <comment>Monaco.Accounting</comment>
-  </data>
-  <data name="BanknotesInText" xml:space="preserve">
-    <value>Banknotes In</value>
-    <comment>Monaco.Accounting.UI</comment>
-  </data>
-  <data name="MainDoorAccessCount" xml:space="preserve">
-    <value>Main Door Access</value>
-    <comment>Aristocrat.Monaco.Application.UI</comment>
-  </data>
-  <data name="PowerUpsText" xml:space="preserve">
-    <value>Power Ups</value>
-    <comment>Aristocrat.Monaco.Application.UI</comment>
-  </data>
-  <data name="CreditText" xml:space="preserve">
-    <value>Credit</value>
-    <comment>Monaco.Accounting</comment>
-  </data>
-  <data name="TicketInText" xml:space="preserve">
-    <value>Ticket In</value>
-    <comment>Monaco.Accounting</comment>
-  </data>
-  <data name="TicketOutText" xml:space="preserve">
-    <value>Ticket Out</value>
-    <comment>Monaco.Accounting</comment>
-  </data>
-  <data name="JackpotWinsText" xml:space="preserve">
-    <value>Jackpot Wins</value>
-    <comment>Monaco.Accounting</comment>
-  </data>
-  <data name="JackpotOccurencesText" xml:space="preserve">
-    <value>Jackpot Occurrences</value>
-    <comment>Monaco.Accounting</comment>
-  </data>
-  <data name="AttendantPaidProgText" xml:space="preserve">
-    <value>Attendant Paid Progressive</value>
-    <comment>Monaco.Accounting</comment>
-  </data>
-  <data name="MachinePaidProgText" xml:space="preserve">
-    <value>Machine Paid Progressive</value>
-    <comment>Monaco.Accounting</comment>
-  </data>
-  <data name="ProgOccurencesText" xml:space="preserve">
-    <value>Progressive Occurrences</value>
-    <comment>Monaco.Accounting</comment>
-  </data>
-  <data name="PlatformIdText" xml:space="preserve">
-    <value>Platform ID</value>
-    <comment>Aristocrat.Monaco.Application</comment>
-  </data>
-  <data name="MultiGameText" xml:space="preserve">
-    <value>Multi-Game</value>
-    <comment>Aristocrat.Monaco.Application</comment>
-  </data>
-  <data name="MultiDenomText" xml:space="preserve">
-    <value>Multi-Denom</value>
-    <comment>Aristocrat.Monaco.Application</comment>
-  </data>
-  <data name="LinkProgHistoryLabel" xml:space="preserve">
-    <value>Link Progressive History</value>
-    <comment>Monaco.Accounting</comment>
-  </data>
-  <data name="GameDenomText" xml:space="preserve">
-    <value>Game Denomination</value>
-    <comment>Monaco.Accounting</comment>
-  </data>
-  <data name="BasicColorsTest" xml:space="preserve">
-    <value>Basic Colors</value>
-    <comment>Aristocrat.Monaco.Application.UI</comment>
-  </data>
-  <data name="BlackPurityTest" xml:space="preserve">
-    <value>Black Purity</value>
-    <comment>Aristocrat.Monaco.Application.UI</comment>
-  </data>
-  <data name="EnterDisplayColorTest" xml:space="preserve">
-    <value>Colors Test</value>
-    <comment>Aristocrat.Monaco.Application.UI</comment>
-  </data>
-  <data name="GrayScaleTest" xml:space="preserve">
-    <value>Gray Scale</value>
-    <comment>Aristocrat.Monaco.Application.UI</comment>
-  </data>
-  <data name="WhitePurityTest" xml:space="preserve">
-    <value>White Purity</value>
-    <comment>Aristocrat.Monaco.Application.UI</comment>
-  </data>
-  <data name="WagerCategoryTicketText" xml:space="preserve">
-    <value>Wager</value>
-  </data>
-  <data name="SpcTransactionName" xml:space="preserve">
-    <value>SPC</value>
-  </data>
-  <data name="HardMeterTickValue" xml:space="preserve">
-    <value>Increment Value</value>
-    <comment>Aristocrat.Monaco.Application.UI</comment>
-  </data>
-  <data name="Color" xml:space="preserve">
-    <value>Color</value>
-  </data>
-  <data name="LightShows" xml:space="preserve">
-    <value>Light Shows</value>
-    <comment>Aristocrat.Monaco.Application.UI</comment>
-  </data>
-  <data name="Strip" xml:space="preserve">
-    <value>Strip</value>
-    <comment>Aristocrat.Monaco.Application.UI</comment>
-  </data>
-  <data name="LedSelectedCount" xml:space="preserve">
-    <value>Selected Led {0} to {1}</value>
-    <comment>Aristocrat.Monaco.Application.UI</comment>
-  </data>
-  <data name="ExitEdgeLightingTestLabel" xml:space="preserve">
-    <value>Exit Edge Lighting Test</value>
-    <comment>Aristocrat.Monaco.Application.UI</comment>
-  </data>
-  <data name="BillIn" xml:space="preserve">
-    <value>Bill In</value>
-    <comment>Monaco.Accounting.UI</comment>
-  </data>
-  <data name="Handpay" xml:space="preserve">
-    <value>Handpay</value>
-    <comment>Monaco.Accounting.UI</comment>
-  </data>
-  <data name="Credit" xml:space="preserve">
-    <value>Credit</value>
-    <comment>Aristocrat.Monaco.Gaming.UI</comment>
-  </data>
-  <data name="BetTurnover" xml:space="preserve">
-    <value>Bet (Turnover)</value>
-    <comment>Aristocrat.Monaco.Gaming.UI</comment>
-  </data>
-  <data name="TotalWin" xml:space="preserve">
-    <value>Total Win</value>
-    <comment>Aristocrat.Monaco.Gaming.UI</comment>
-  </data>
-  <data name="MachinePaid" xml:space="preserve">
-    <value>Machine Paid</value>
-    <comment>Aristocrat.Monaco.Gaming.UI</comment>
-  </data>
-  <data name="AttendantPaidJackpot" xml:space="preserve">
-    <value>Attendant Paid (Jackpot)</value>
-    <comment>Aristocrat.Monaco.Gaming.UI</comment>
-  </data>
-  <data name="TotalMoneyIn" xml:space="preserve">
-    <value>Total Money In</value>
-    <comment>Aristocrat.Monaco.Gaming.UI</comment>
-  </data>
-  <data name="TotalMoneyOut" xml:space="preserve">
-    <value>Total Money Out</value>
-    <comment>Aristocrat.Monaco.Gaming.UI</comment>
-  </data>
-  <data name="PhysicalCoinIn" xml:space="preserve">
-    <value>Physical Coin In</value>
-    <comment>Aristocrat.Monaco.Gaming.UI</comment>
-  </data>
-  <data name="PhysicalCoinOut" xml:space="preserve">
-    <value>Physical Coin Out</value>
-    <comment>Aristocrat.Monaco.Gaming.UI</comment>
-  </data>
-  <data name="ElectronicTransferIn" xml:space="preserve">
-    <value>Electronic Transfer In</value>
-    <comment>Aristocrat.Monaco.Gaming.UI</comment>
-  </data>
-  <data name="ElectronicTransferOut" xml:space="preserve">
-    <value>Electronic Transfer Out</value>
-    <comment>Aristocrat.Monaco.Gaming.UI</comment>
-  </data>
-  <data name="AttendantPaidCancelledCredit" xml:space="preserve">
-    <value>Attendant Paid (Cancelled Credit)</value>
-    <comment>Aristocrat.Monaco.Gaming.UI</comment>
-  </data>
-  <data name="CoinDropCashBox" xml:space="preserve">
-    <value>Coin Drop (Cash Box)</value>
-    <comment>Aristocrat.Monaco.Gaming.UI</comment>
-  </data>
-  <data name="ExtraCoinOutRunaway" xml:space="preserve">
-    <value>Extra Coin Out (Runaway)</value>
-    <comment>Aristocrat.Monaco.Gaming.UI</comment>
-  </data>
-  <data name="OperatorResetRequiredMessage" xml:space="preserve">
-    <value>Operator Reset Required</value>
-    <comment>Aristocrat.Monaco.Application.UI</comment>
-  </data>
-  <data name="ClearLockupOperatorResetMessage" xml:space="preserve">
-    <value>Clear other lockups First.\r\nTurn Jackpot key on, then off, to clear the Lockup.</value>
-    <comment>Aristocrat.Monaco.Application.UI</comment>
-  </data>
-  <data name="LineOption" xml:space="preserve">
-    <value>Line Option</value>
-    <comment>Aristocrat.Monaco.Gaming.UI</comment>
-  </data>
-  <data name="ComponentHashCompleted" xml:space="preserve">
-    <value>Component Hash Completed</value>
-    <comment>Aristocrat.Monaco.Application.UI</comment>
-  </data>
-  <data name="EventInLog" xml:space="preserve">
-    <value>{0} event in log.</value>
-    <comment>Aristocrat.Monaco.Application.UI</comment>
-  </data>
-  <data name="ImproperConfig" xml:space="preserve">
-    <value>Improper configuration on {0} event description.</value>
-    <comment>Aristocrat.Monaco.Application.UI</comment>
-  </data>
-  <data name="WatchingEvent" xml:space="preserve">
-    <value>Watching {0} event type.</value>
-    <comment>Aristocrat.Monaco.Application.UI</comment>
-  </data>
-  <data name="ClearLockupAudioDisconnectedKeyMessage" xml:space="preserve">
-    <value>Reconnect Audio USB cable to clear this lockup.</value>
-    <comment>Aristocrat.Monaco.Application.UI</comment>
-  </data>
-  <data name="ClearLockupReconnectedRebootKeyMessage" xml:space="preserve">
-    <value>Reboot the machine to clear this lockup.</value>
-    <comment>Aristocrat.Monaco.Application.UI</comment>
-  </data>
-  <data name="ClearLockupCurrencyIsoInvalidDisableKeyMessage" xml:space="preserve">
-    <value>Update Note Acceptor with correct firmware for the configured currency.</value>
-    <comment>Aristocrat.Monaco.Application.UI</comment>
-  </data>
-  <data name="ClearLockupOperatorKeyNotRemovedDisableKeyMessage" xml:space="preserve">
-    <value>Exit operator menu and remove operator key.</value>
-    <comment>Aristocrat.Monaco.Application.UI</comment>
-  </data>
-  <data name="ClearLockupOperatingHoursDisableGuidMessage" xml:space="preserve">
-    <value>This lockup will automatically be removed during start of operating hours.</value>
-    <comment>Aristocrat.Monaco.Application.UI</comment>
-  </data>
-  <data name="ClearLockupOperatorMenuLauncherDisableGuidMessage" xml:space="preserve">
-    <value>Exit operator menu to clear this lockup.</value>
-    <comment>Aristocrat.Monaco.Application.UI</comment>
-  </data>
-  <data name="ClearLockupFatalGameErrorGuidMessage" xml:space="preserve">
-    <value>Please contact Aristocrat field service technician.</value>
-    <comment>Aristocrat.Monaco.Application.UI</comment>
-  </data>
-  <data name="ClearLockupHardMeterDisabledMessage" xml:space="preserve">
-    <value>Ensure mechanical meter device is connected and functioning properly.</value>
-    <comment>Aristocrat.Monaco.Application.UI</comment>
-  </data>
-  <data name="ClearLockupDisabledDueToCarrierBoardRemovalKeyMessage" xml:space="preserve">
-    <value>Carrier board or storage media was removed with credits on the machine. To clear this lockup, perform handpay of the remaining credits and turn the jackpot reset key. </value>
-    <comment>Monaco.Accounting.UI</comment>
-  </data>
-  <data name="ClearLockupNoteAcceptorFirmwareFaultMessage" xml:space="preserve">
-    <value>To clear this lockup, remove any bill or voucher jam in Note Acceptor. If problem persists, replace Note Acceptor device with correct firmware.</value>
-    <comment>Aristocrat.Monaco.Hardware</comment>
-  </data>
-  <data name="ClearLockupNoteAcceptorHardwareFaultMessage" xml:space="preserve">
-    <value>Hardware device failure, replace Note Acceptor to clear this lockup.</value>
-    <comment>Aristocrat.Monaco.Hardware</comment>
-  </data>
-  <data name="ClearLockupNoteAcceptorUnspecifiedFaultMessage" xml:space="preserve">
-    <value>Hardware device failure, replace Note Acceptor to clear this lockup.</value>
-    <comment>Aristocrat.Monaco.Hardware</comment>
-  </data>
-  <data name="ClearLockupPrinterHardwareFaultMessage" xml:space="preserve">
-    <value>Hardware device failure, replace Printer to clear this lockup.</value>
-    <comment>Aristocrat.Monaco.Hardware</comment>
-  </data>
-  <data name="ClearLockupPrinterPaperNotTopOfFormFaultMessage" xml:space="preserve">
-    <value>Check printer paper.</value>
-    <comment>Aristocrat.Monaco.Hardware</comment>
-  </data>
-  <data name="ClearLockupPrinterChassisOpenFaultMessage" xml:space="preserve">
-    <value>Close printer chassis to clear this lockup.</value>
-    <comment>Aristocrat.Monaco.Hardware</comment>
-  </data>
-  <data name="LicenseFileErrorFaultMessage" xml:space="preserve">
-    <value>Review the Smart Card license information in Identification &gt; License tab and verify it is correct for the software loaded. Insert the correct Smart Card and reboot the machine.</value>
-  </data>
-  <data name="LicenseFileParsingError" xml:space="preserve">
-    <value>Invalid License File</value>
-  </data>
-  <data name="LicenseFileValidationError" xml:space="preserve">
-    <value>Invalid License File</value>
-  </data>
-  <data name="LicenseFileMissing" xml:space="preserve">
-    <value>Missing License File</value>
-  </data>
-  <data name="DirectoryPort" xml:space="preserve">
-    <value>Directory Port</value>
-  </data>
-  <data name="ConfigChangeNotification" xml:space="preserve">
-    <value>Configuration Change Notification</value>
-  </data>
-  <data name="CreditLimitExceeded" xml:space="preserve">
-    <value>Credit Limit Exceeded</value>
-    <comment>Monaco.Accounting</comment>
-  </data>
-  <data name="LaundryLimitExceeded" xml:space="preserve">
-    <value>Laundry Limit Exceeded</value>
-    <comment>Monaco.Accounting</comment>
-  </data>
-  <data name="VoucherLimitExceeded" xml:space="preserve">
-    <value>Voucher Limit Exceeded</value>
-    <comment>Monaco.Accounting</comment>
-  </data>
-  <data name="AlreadyRedeemed" xml:space="preserve">
-    <value>Already Redeemed</value>
-    <comment>Monaco.Accounting</comment>
-  </data>
-  <data name="Expired" xml:space="preserve">
-    <value>Expired</value>
-    <comment>Monaco.Accounting</comment>
-  </data>
-  <data name="PlayerCardMustBeInserted" xml:space="preserve">
-    <value>Player Card Must Be Inserted</value>
-    <comment>Monaco.Accounting</comment>
-  </data>
-  <data name="DetailsHeader" xml:space="preserve">
-    <value>Details</value>
-    <comment>Aristocrat.Monaco.Application.UI</comment>
-  </data>
-  <data name="PowerFailure" xml:space="preserve">
-    <value>Power Failure</value>
-    <comment>Aristocrat.Monaco.Application.UI</comment>
-  </data>
-  <data name="NoteAcceptorFailure" xml:space="preserve">
-    <value>Note Acceptor Failure</value>
-    <comment>Monaco.Accounting</comment>
-  </data>
-  <data name="InvalidVoucher" xml:space="preserve">
-    <value>Invalid Voucher</value>
-    <comment>Monaco.Accounting</comment>
-  </data>
-  <data name="ZeroAmount" xml:space="preserve">
-    <value>Zero Amount</value>
-    <comment>Monaco.Accounting</comment>
-  </data>
-  <data name="AcceptingText" xml:space="preserve">
-    <value>Accepting</value>
-    <comment>Monaco.Accounting</comment>
-  </data>
-  <data name="CreditInLimitExceeded" xml:space="preserve">
-    <value>Credit In Limit Exceeded</value>
-    <comment>Monaco.Accounting</comment>
-  </data>
-  <data name="VirtualText" xml:space="preserve">
-    <value>Virtual</value>
-    <comment>Monaco.Accounting</comment>
-  </data>
-  <data name="DocumentsRejectedLabel" xml:space="preserve">
-    <value>Documents Rejected</value>
-    <comment>Monaco.Accounting.UI</comment>
-  </data>
-  <data name="BillsRejectedLabel" xml:space="preserve">
-    <value>Bills Rejected</value>
-    <comment>Monaco.Accounting.UI</comment>
-  </data>
-  <data name="VouchersRejectedLabel" xml:space="preserve">
-    <value>Vouchers Rejected</value>
-    <comment>Monaco.Accounting.UI</comment>
-  </data>
-  <data name="InvalidBill" xml:space="preserve">
-    <value>Invalid Bill</value>
-    <comment>Monaco.Accounting</comment>
-  </data>
-  <data name="TimedOut" xml:space="preserve">
-    <value>Timed Out</value>
-    <comment>Monaco.Accounting.UI</comment>
-  </data>
-  <data name="InProcessAtAnotherLocation" xml:space="preserve">
-    <value>In Process At Another Location</value>
-    <comment>Monaco.Accounting</comment>
-  </data>
-  <data name="IncorrectPlayer" xml:space="preserve">
-    <value>Incorrect Player</value>
-    <comment>Monaco.Accounting</comment>
-  </data>
-  <data name="PrinterError" xml:space="preserve">
-    <value>Printer Error</value>
-    <comment>Monaco.Accounting</comment>
-  </data>
-  <data name="AnotherTransferInProgress" xml:space="preserve">
-    <value>Another Transfer In Progress</value>
-    <comment>Monaco.Accounting</comment>
-  </data>
-  <data name="CannotMixNonCashableExpired" xml:space="preserve">
-    <value>Cannot Mix Non-cashable Expired</value>
-    <comment>Monaco.Accounting</comment>
-  </data>
-  <data name="CannotMixNonCashableCredits" xml:space="preserve">
-    <value>Cannot Mix Non-cashable Credits</value>
-    <comment>Monaco.Accounting</comment>
-  </data>
-  <data name="DiagnosticSasPageTitle" xml:space="preserve">
-    <value>SAS</value>
-    <comment>Aristocrat.Monaco.Application.UI</comment>
-  </data>
-  <data name="Sync" xml:space="preserve">
-    <value>Sync</value>
-    <comment>Aristocrat.Monaco.Application.UI</comment>
-  </data>
-  <data name="ShowNoActivityLabel" xml:space="preserve">
-    <value>No Activity</value>
-    <comment>Aristocrat.Monaco.Sas.UI</comment>
-  </data>
-  <data name="ProtocolVersionLabel" xml:space="preserve">
-    <value>Protocol Version</value>
-  </data>
-  <data name="SasHostCommsStatusLabel" xml:space="preserve">
-    <value>Comms Status</value>
-  </data>
-  <data name="LastLinkUpLabel" xml:space="preserve">
-    <value>Last Link Up</value>
-  </data>
-  <data name="LastLinkDownLabel" xml:space="preserve">
-    <value>Last Link Down</value>
-  </data>
-  <data name="Ack" xml:space="preserve">
-    <value>Ack</value>
-    <comment>Aristocrat.Monaco.Sas.UI</comment>
-  </data>
-  <data name="Nack" xml:space="preserve">
-    <value>Nack</value>
-    <comment>Aristocrat.Monaco.Sas.UI</comment>
-  </data>
-  <data name="ImpliedNack" xml:space="preserve">
-    <value>Implied Nack</value>
-    <comment>Aristocrat.Monaco.Sas,UI</comment>
-  </data>
-  <data name="GeneralPoll" xml:space="preserve">
-    <value>General Poll</value>
-    <comment>Aristocrat.Monaco.Sas.UI</comment>
-  </data>
-  <data name="LongPoll" xml:space="preserve">
-    <value>Long Poll</value>
-    <comment>Aristocrat.Monaco.Sas.UI</comment>
-  </data>
-  <data name="SynchronizePoll" xml:space="preserve">
-    <value>Synchronize Poll</value>
-    <comment>Aristocrat.Monaco.Sas.UI</comment>
-  </data>
-  <data name="AddressedPoll" xml:space="preserve">
-    <value>Addressed Poll</value>
-    <comment>Aristocrat.Monaco.Sas.UI</comment>
-  </data>
-  <data name="OtherAddressedPoll" xml:space="preserve">
-    <value>Other Addressed Poll</value>
-    <comment>Aristocrat.Monaco.Sas.UI</comment>
-  </data>
-  <data name="UnknownLongPoll" xml:space="preserve">
-    <value>Unknown Long Poll</value>
-    <comment>Aristocrat Monaco.Sas.UI</comment>
-  </data>
-  <data name="CrcErrors" xml:space="preserve">
-    <value>CRC Errors</value>
-    <comment>Aristocrat.Monaco.Sas.UI</comment>
-  </data>
-  <data name="InterByteDelay" xml:space="preserve">
-    <value>Inter Byte Delay</value>
-    <comment>Aristocrat.Monaco.Sas.UI</comment>
-  </data>
-  <data name="Chirp" xml:space="preserve">
-    <value>Chirp</value>
-    <comment>Aristocrat.Monaco.Sas.UI</comment>
-  </data>
-  <data name="LastPoll" xml:space="preserve">
-    <value>Last Poll</value>
-    <comment>Aristocrat.Monaco.Sas.UI</comment>
-  </data>
-  <data name="TotalResponseTime20ms" xml:space="preserve">
-    <value>Total Response Time &gt; 20ms</value>
-    <comment>Aristocrat.Monaco.Sas.UI</comment>
-  </data>
-  <data name="TotalGPResponseTime20ms" xml:space="preserve">
-    <value>Total GP Response Time &gt; 20ms</value>
-    <comment>Aristocrat.Monaco.Sas.UI</comment>
-  </data>
-  <data name="TotalLPResponseTime20ms" xml:space="preserve">
-    <value>Total LP Response Time &gt; 20ms</value>
-    <comment>Aristocrat.Monaco.Sas.UI</comment>
-  </data>
-  <data name="MaximumTimeTakenByLP" xml:space="preserve">
-    <value>Maximum Time taken by LP</value>
-    <comment>{lex:Loc Key=</comment>
-  </data>
-  <data name="MaximumTimeTakenByGP" xml:space="preserve">
-    <value>Maximum Time taken by GP</value>
-    <comment>Aristocrat.Monaco.Sas.UI</comment>
-  </data>
-  <data name="SasComms" xml:space="preserve">
-    <value>Comms</value>
-    <comment>Aristocrat.Monaco.Sas.UI</comment>
-  </data>
-  <data name="SasGeneral" xml:space="preserve">
-    <value>General</value>
-    <comment>Aristocrat.Monaco.Sas.UI</comment>
-  </data>
-  <data name="SasPerformance" xml:space="preserve">
-    <value>Performance</value>
-    <comment>Aristocrat.Monaco.Sas.UI</comment>
-  </data>
-  <data name="SasErrors" xml:space="preserve">
-    <value>Errors</value>
-    <comment>Aristocrat.Monaco.Sas.UI</comment>
-  </data>
-  <data name="PollData" xml:space="preserve">
-    <value>Poll Data</value>
-  </data>
-  <data name="Statistics" xml:space="preserve">
-    <value>Statistics</value>
-  </data>
-  <data name="SasMonitoringFilters" xml:space="preserve">
-    <value>Monitoring Filters</value>
-  </data>
-  <data name="SasStartMonitoring" xml:space="preserve">
-    <value>Start</value>
-    <comment>Aristocrat.Monaco.Sas</comment>
-  </data>
-  <data name="SasStopMonitoring" xml:space="preserve">
-    <value>Stop</value>
-    <comment>Aristocrat.Monaco.Sas</comment>
-  </data>
-  <data name="InvalidException" xml:space="preserve">
-    <value>Invalid Exception</value>
-    <comment>Aristocrat.Monaco.Sas.UI</comment>
-  </data>
-  <data name="SasUnknownLongPoll" xml:space="preserve">
-    <value>Unknown LongPoll</value>
-    <comment>Aristocrat.Monaco.Sas</comment>
-  </data>
-  <data name="SasTx" xml:space="preserve">
-    <value>Tx &lt;- </value>
-    <comment>Aristocrat.Monaco.Sas</comment>
-  </data>
-  <data name="SasRx" xml:space="preserve">
-    <value>Rx -&gt; </value>
-    <comment>Aristocrat.Monaco.Sas.UI</comment>
-  </data>
-  <data name="ResponseFromEgm" xml:space="preserve">
-    <value>Response from egm - </value>
-    <comment>Aristocrat.Monaco.Sas</comment>
-  </data>
-  <data name="TotalTimeTakenToRespond" xml:space="preserve">
-    <value>Total Time taken to respond:</value>
-    <comment>Aristocrat.Monaco.Sas</comment>
-  </data>
-  <data name="TotalTimeTakenToGetPoll" xml:space="preserve">
-    <value>Total Time taken to get poll:</value>
-    <comment>Aristocrat.Monaco.Sas</comment>
-  </data>
-  <data name="ToolsMainPageLabel" xml:space="preserve">
-    <value>Tools</value>
-    <comment>Monaco.Application.UI</comment>
-  </data>
-  <data name="GameSetupImportFileMissing" xml:space="preserve">
-    <value>Game Config File not found - Cannot Import</value>
-    <comment>Aristocrat.Monaco.Gaming.UI</comment>
-  </data>
-  <data name="ExportGameDialog3" xml:space="preserve">
-    <value>Game Configuration will be exported to EKey. Do you want to proceed?</value>
-  </data>
-  <data name="ExportMachineDialog3" xml:space="preserve">
-    <value>Machine Configuration will be exported to EKey. Do you want to proceed?</value>
-  </data>
-  <data name="EventDescriptionNameDelimiter" xml:space="preserve">
-    <value> - </value>
-    <comment>Aristocrat.Monaco.Gaming.UI</comment>
-  </data>
-  <data name="EventStringDelimiter" xml:space="preserve">
-    <value> -- </value>
-    <comment>Aristocrat.Monaco.Gaming.UI</comment>
-  </data>
-  <data name="SasIncomingData" xml:space="preserve">
-    <value>Incoming</value>
-    <comment>Aristocrat.Monaco.Sas.UI</comment>
-  </data>
-  <data name="SasOutgoingData" xml:space="preserve">
-    <value>Outgoing</value>
-    <comment>Aristocrat.Monaco.Sas.UI</comment>
-  </data>
-  <data name="SasOnline" xml:space="preserve">
-    <value>Online</value>
-    <comment>Aristocrat.Monaco.Sas.UI</comment>
-  </data>
-  <data name="SasLoopBreak" xml:space="preserve">
-    <value>LoopBreak</value>
-    <comment>Aristocrat.Monaco.Sas.UI</comment>
-  </data>
-  <data name="SasChirping" xml:space="preserve">
-    <value>Chirping</value>
-    <comment>Aristocrat.Monaco.Sas.UI</comment>
-  </data>
-  <data name="SasOffline" xml:space="preserve">
-    <value>Offline</value>
-    <comment>Aristocrat.Monaco.Sas.UI</comment>
-  </data>
-  <data name="ImportMachineSettingsInsertEKey" xml:space="preserve">
-    <value>Insert EKey Device with Machine Configuration to enable Import Machine Settings.</value>
-  </data>
-  <data name="ImportMachineSettingsDetected" xml:space="preserve">
-    <value>EKey Device and Machine Configuration File Detected. </value>
-  </data>
-  <data name="TurnAttendantKeyToCommitText" xml:space="preserve">
-    <value>Turn Attendant Key To Commit</value>
-    <comment>Aristocrat.Monaco.Gaming.UI</comment>
-  </data>
-  <data name="MenuSelectionPayOption_ReturnToLockup" xml:space="preserve">
-    <value>RETURN TO LOCKUP</value>
-    <comment>Aristocrat.Monaco.Gaming.UI</comment>
-  </data>
-  <data name="MenuSelectionPayOption_PayByHand" xml:space="preserve">
-    <value>PAY BY HAND</value>
-    <comment>Aristocrat.Monaco.Gaming.UI</comment>
-  </data>
-  <data name="MenuSelectionPayOption_PayToCredit" xml:space="preserve">
-    <value>PAY TO CREDIT</value>
-    <comment>Aristocrat.Monaco.Gaming.UI</comment>
-  </data>
-  <data name="SelectPayModeText" xml:space="preserve">
-    <value>Select Pay Mode</value>
-    <comment>Aristocrat.Monaco.Gaming.UI</comment>
-  </data>
-  <data name="ServiceName" xml:space="preserve">
-    <value>Service Name</value>
-  </data>
-  <data name="Asset" xml:space="preserve">
-    <value>Asset</value>
-    <comment>Monaco.Accounting</comment>
-  </data>
-  <data name="HostId" xml:space="preserve">
-    <value>Host Id</value>
-    <comment>Monaco.Accounting</comment>
-  </data>
-  <data name="Ticket" xml:space="preserve">
-    <value>Ticket</value>
-    <comment>Monaco.Accounting</comment>
-  </data>
-  <data name="ClearLockupNoteAcceptorSelfTestFailedMessage" xml:space="preserve">
-    <value>To clear this lockup, resolve all existing Note Acceptor errors and run Self Test in Note Acceptor menu page.</value>
-    <comment>Aristocrat.Monaco.Application.UI</comment>
-  </data>
-  <data name="EnableAttractCheckBoxText" xml:space="preserve">
-    <value>Enable Attract</value>
-    <comment>Aristocrat.Monaco.Gaming.UI</comment>
-  </data>
-  <data name="AttractModeCustomizeButtonText" xml:space="preserve">
-    <value>Customize</value>
-    <comment>Aristocrat.Monaco.Gaming.UI</comment>
-  </data>
-  <data name="AttractModePreviewButtonText" xml:space="preserve">
-    <value>Preview</value>
-    <comment>Aristocrat.Monaco.Gaming.UI</comment>
-  </data>
-  <data name="AttractModeCustomizationViewCaption" xml:space="preserve">
-    <value>Customize Game Attract Sequence</value>
-    <comment>Aristocrat.Monaco.Gaming.UI</comment>
-  </data>
-  <data name="AttractModeEnableGameTypeCaption" xml:space="preserve">
-    <value>Enable by Game Type</value>
-    <comment>Aristocrat.Monaco.Gaming.UI</comment>
-  </data>
-  <data name="AttractModeCustomizationListCaption" xml:space="preserve">
-    <value>Enable by Game</value>
-    <comment>Aristocrat.Monaco.Gaming.UI</comment>
-  </data>
-  <data name="AttractModeChangeGameOrderCaption" xml:space="preserve">
-    <value>Change Order</value>
-    <comment>Aristocrat.Monaco.Gaming.UI</comment>
-  </data>
-  <data name="MoveUpButtonText" xml:space="preserve">
-    <value>Move Up</value>
-    <comment>Aristocrat.Monaco.Gaming.UI</comment>
-  </data>
-  <data name="MoveDownButtonText" xml:space="preserve">
-    <value>Move Down</value>
-    <comment>Aristocrat.Monaco.Gaming.UI</comment>
-  </data>
-  <data name="MoveToTopButtonText" xml:space="preserve">
-    <value>Move To Top</value>
-    <comment>Aristocrat.Monaco.Gaming.UI</comment>
-  </data>
-  <data name="MoveToBottomButtonText" xml:space="preserve">
-    <value>Move To Bottom</value>
-    <comment>Aristocrat.Monaco.Gaming.UI</comment>
-  </data>
-  <data name="RestoreDefaultButtonText" xml:space="preserve">
-    <value>Restore Default</value>
-    <comment>Aristocrat.Monaco.Gaming.UI</comment>
-  </data>
-  <data name="Video" xml:space="preserve">
-    <value>Video</value>
-    <comment>Aristocrat.Monaco.Gaming.UI</comment>
-  </data>
-  <data name="ValidationTitle2" xml:space="preserve">
-    <value>VALIDATION</value>
-    <comment>Monaco.Accounting.Contracts</comment>
-  </data>
-  <data name="MachineNumber2" xml:space="preserve">
-    <value>MACHINE</value>
-    <comment>Monaco.Accounting.Contracts</comment>
-  </data>
-  <data name="TotalTimeTakenToPopulateDiagnostics" xml:space="preserve">
-    <value>Max time taken to populate diagnostics</value>
-    <comment>Aristocrat.Monaco.Sas.UI</comment>
-  </data>
-  <data name="Last" xml:space="preserve">
-    <value>Last</value>
-    <comment>Aristocrat.Monaco.Gaming</comment>
-  </data>
-  <data name="VoucherNumberText2" xml:space="preserve">
-    <value>Voucher</value>
-    <comment>Monaco.Accounting</comment>
-  </data>
-  <data name="DisabledByHost" xml:space="preserve">
-    <value>Disabled by Host</value>
-  </data>
-  <data name="NotVerified" xml:space="preserve">
-    <value>Not Verified</value>
-    <comment>Aristocrat.Monaco.Gaming.UI</comment>
-  </data>
-  <data name="GameDisabledProgressiveError" xml:space="preserve">
-    <value>GAME DISABLED - PROGRESSIVE ERROR\r\n\r\nPlease select another game\r\nor call attendant for assistance.\r\n\r\nPress any physical button to\r\nreturn to the lobby</value>
-  </data>
-  <data name="GenerateCSAPLevels" xml:space="preserve">
-    <value>Auto-Create CSAP Levels</value>
-    <comment>Aristocrat.Monaco.Gaming.UI</comment>
-  </data>
-  <data name="ProgressiveViewButtonText" xml:space="preserve">
-    <value>View</value>
-    <comment>Aristocrat.Monaco.Gaming.UI</comment>
-  </data>
-  <data name="ProgressiveViewDialogCaption" xml:space="preserve">
-    <value>Game Progressive View</value>
-    <comment>Aristocrat.Monaco.Gaming.UI</comment>
-  </data>
-  <data name="ConfiguredGame" xml:space="preserve">
-    <value>Configured Game</value>
-    <comment>Aristocrat.Monaco.Gaming.UI</comment>
-  </data>
-  <data name="RelativeVolume" xml:space="preserve">
-    <value>Relative Volume</value>
-    <comment>Aristocrat.Monaco.Gaming.UI</comment>
-  </data>
-  <data name="CashoutReceipt" xml:space="preserve">
-    <value>CASHOUT RECEIPT</value>
-    <comment>Monaco.Accounting</comment>
-  </data>
-  <data name="PlayableOnly" xml:space="preserve">
-    <value>PLAYABLE ONLY</value>
-    <comment>Monaco.Accounting</comment>
-  </data>
-  <data name="LinkedProgressive" xml:space="preserve">
-    <value>Linked</value>
-    <comment>Aristocrat.Monaco.Gaming.UI</comment>
-  </data>
-  <data name="NoProgressive" xml:space="preserve">
-    <value>Non-Progressive</value>
-    <comment>Aristocrat.Monaco.Gaming.UI</comment>
-  </data>
-  <data name="StandaloneProgressive" xml:space="preserve">
-    <value>Standalone</value>
-    <comment>Aristocrat.Monaco.Gaming.UI</comment>
-  </data>
-  <data name="ViewProgressiveSummary" xml:space="preserve">
-    <value>View Progressive Summary</value>
-    <comment>Aristocrat.Monaco.Gaming.UI</comment>
-  </data>
-  <data name="ViewRTPSummary" xml:space="preserve">
-    <value>View RTP Summary</value>
-    <comment>Aristocrat.Monaco.Gaming.UI</comment>
-  </data>
-  <data name="SampleSoundTest" xml:space="preserve">
-    <value>Sample Sound Test</value>
-    <comment>Aristocrat.Monaco.Application.UI</comment>
-  </data>
-  <data name="SoundVolumeTest" xml:space="preserve">
-    <value>Sound Volume Test</value>
-    <comment>Aristocrat.Monaco.Application.UI</comment>
-  </data>
-  <data name="SoundSpeakerTest" xml:space="preserve">
-    <value>Sound Speaker Test</value>
-    <comment>Aristocrat.Monaco.Application.UI</comment>
-  </data>
-  <data name="MasterSoundVolumeLabel" xml:space="preserve">
-    <value>Master Sound Volume</value>
-    <comment>Aristocrat.Monaco.Application.UI</comment>
-  </data>
-  <data name="EnterSoundTest" xml:space="preserve">
-    <value>Enter Sound Test</value>
-    <comment>Aristocrat.Monaco.Application.UI</comment>
-  </data>
-  <data name="NoCustomSapLevelsAdded" xml:space="preserve">
-    <value>No Custom SAP Levels Added</value>
-  </data>
-  <data name="License" xml:space="preserve">
-    <value>License</value>
-  </data>
-  <data name="LicenseId" xml:space="preserve">
-    <value>License ID</value>
-  </data>
-  <data name="Unlimited" xml:space="preserve">
-    <value>Unlimited</value>
-  </data>
-  <data name="LicenseConfiguration" xml:space="preserve">
-    <value>Configuration</value>
-  </data>
-  <data name="SoftwareLicense" xml:space="preserve">
-    <value>Software License</value>
-  </data>
-  <data name="TimeRemaining" xml:space="preserve">
-    <value>Time Remaining</value>
-  </data>
-  <data name="TicketVoidAfter" xml:space="preserve">
-    <value>Ticket Void After</value>
-    <comment>Monaco.Accounting</comment>
-  </data>
-  <data name="TotalWins" xml:space="preserve">
-    <value>Total Wins</value>
-  </data>
-  <data name="CashlessOutText" xml:space="preserve">
-    <value>Cashless Out</value>
-  </data>
-  <data name="CashlessInText" xml:space="preserve">
-    <value>Cashless In</value>
-  </data>
-  <data name="ClearMinimumThresholdError" xml:space="preserve">
-    <value>To clear this lockup ensure all configured progressive levels' current value meets or exceeds the game expected minimum value.</value>
-  </data>
-  <data name="ClearPrizeCalculationError" xml:space="preserve">
-    <value>Prize calculation mismatch between central server and the game. To recover this lockup an NVRAM clear is required.</value>
-  </data>
-  <data name="ClearProgressiveCommitTimeout" xml:space="preserve">
-    <value>Ensure the Progressive Host is connected and configured to accept claims.</value>
-  </data>
-  <data name="ClearProgressiveDisconnectError" xml:space="preserve">
-    <value>Ensure communication cable is properly connected and host is online. If lockup persists after connection is restored, host system may need to send enable command, or reboot the machine to reestablish communication.</value>
-  </data>
-  <data name="Expires" xml:space="preserve">
-    <value>Expires</value>
-    <comment>Monaco.Accounting</comment>
-  </data>
-  <data name="NoProgressiveMeters" xml:space="preserve">
-    <value>No Progressive Meters</value>
-    <comment>Aristocrat.Monaco.Application.UI</comment>
-  </data>
-  <data name="LevelName" xml:space="preserve">
-    <value>Level Name</value>
-    <comment>Aristocrat.Monaco.Gaming.UI</comment>
-  </data>
-  <data name="MinimumRequiredValue" xml:space="preserve">
-    <value>Minimum Required Value</value>
-    <comment>Aristocrat.Monaco.Gaming.UI</comment>
-  </data>
-  <data name="NotUsed" xml:space="preserve">
-    <value>Not Used</value>
-    <comment>Aristocrat.Monaco.Gaming.UI</comment>
-  </data>
-  <data name="Days" xml:space="preserve">
-    <value>Days</value>
-  </data>
-  <data name="Edit" xml:space="preserve">
-    <value>Edit</value>
-    <comment>Aristocrat.Monaco.Gaming.UI</comment>
-  </data>
-  <data name="DropMode" xml:space="preserve">
-    <value>Drop Mode</value>
-    <comment>Aristocrat.Monaco.Mgam</comment>
-  </data>
-  <data name="ErrorInfoSecondaryStorageMediaNotConnected" xml:space="preserve">
-    <value>Secondary storage media not connected</value>
-    <comment>Aristocrat.Monaco.Hardware</comment>
-  </data>
-  <data name="SecondaryStorageMediaNotConnectedMessage" xml:space="preserve">
-    <value>To clear this lockup, insert secondary storage and reboot the machine.</value>
-    <comment>Aristocrat.Monaco.Hardware</comment>
-  </data>
-  <data name="ErrorInfoSecondaryStorageMediaConnected" xml:space="preserve">
-    <value>Secondary storage media connected</value>
-    <comment>Aristocrat.Monaco.Hardware</comment>
-  </data>
-  <data name="SecondaryStorageMediaConnectedButNotSupportedMessage" xml:space="preserve">
-    <value>To clear this lockup, remove secondary storage and reboot the machine.</value>
-    <comment>Aristocrat.Monaco.Hardware</comment>
-  </data>
-  <data name="UniqueLevelNameError" xml:space="preserve">
-    <value>The level name needs to be unique.</value>
-  </data>
-  <data name="BackgroundColor" xml:space="preserve">
-    <value>Poker &amp; Double-Up Background Color</value>
-    <comment>Aristocrat.Monaco.Gaming.UI</comment>
-  </data>
-  <data name="ApplicationPerformance" xml:space="preserve">
-    <value>Application Performance</value>
-    <comment>Aristocrat.Monaco.Application.UI</comment>
-  </data>
-  <data name="FetchingData" xml:space="preserve">
-    <value>Trying to fetch the data</value>
-    <comment>Aristocrat.Monaco.Application.UI</comment>
-  </data>
-  <data name="PerformanceCountersPlotting" xml:space="preserve">
-    <value>Performance Counters Plotting</value>
-    <comment>Aristocrat.Monaco.Application.UI</comment>
-  </data>
-  <data name="SelectEndDate" xml:space="preserve">
-    <value>Select the end date.</value>
-    <comment>Aristocrat.Monaco.Application.UI</comment>
-  </data>
-  <data name="SelectStartDate" xml:space="preserve">
-    <value>Select the start date.</value>
-    <comment>Aristocrat.Monaco.Application.UI</comment>
-  </data>
-  <data name="Values" xml:space="preserve">
-    <value>Values</value>
-    <comment>Aristocrat.Monaco.Application.UI</comment>
-  </data>
-  <data name="ErrorWhileFetchingData" xml:space="preserve">
-    <value>No data for the given date(s) or problem while fetching the data.</value>
-    <comment>Aristocrat.Monaco.Application.UI</comment>
-  </data>
-  <data name="ReadOnlyMediaFault" xml:space="preserve">
-    <value>Read-Only Configuration Error</value>
-  </data>
-  <data name="ReadOnlyMediaFaultMessage" xml:space="preserve">
-    <value>This jurisdiction requires secondary program storage media to be in read-only mode. If the secondary media is not present or it is present but not write-protected, the media needs to be replaced. If the media has write-protection switch, set it to ON and reboot the machine.</value>
-    <comment>Aristocrat.Monaco.Hardware</comment>
-  </data>
-  <data name="Identification_CardRemoved" xml:space="preserve">
-    <value>Card Removed</value>
-    <comment>Aristocrat.Monaco.Mgam</comment>
-  </data>
-  <data name="Identification_ValidEmpCard" xml:space="preserve">
-    <value>VALID EMP CARD...Access granted</value>
-    <comment>Aristocrat.Monaco.Mgam</comment>
-  </data>
-  <data name="Identification_InvalidCard" xml:space="preserve">
-    <value>Invalid Card</value>
-    <comment>Aristocrat.Monaco.Mgam</comment>
-  </data>
-  <data name="Identification_ReadError" xml:space="preserve">
-    <value>Please re-insert card</value>
-    <comment>Aristocrat.Monaco.Mgam</comment>
-  </data>
-  <data name="MaxEnabledDenomsReached" xml:space="preserve">
-    <value>Maximum unique denominations reached for {0}</value>
-    <comment>Aristocrat.Monaco.Application.UI</comment>
-  </data>
-  <data name="MachineTopAward" xml:space="preserve">
-    <value>Machine Top Award</value>
-    <comment>Aristocrat.Monaco.Gaming.UI</comment>
-  </data>
-  <data name="RegistrationFailed" xml:space="preserve">
-    <value>Registration Failed</value>
-  </data>
-  <data name="UseUdpBroadcasting" xml:space="preserve">
-    <value>Use UDP Broadcasting</value>
-  </data>
-  <data name="UdpBroadcastingNote" xml:space="preserve">
-    <value>(Server must be on the same subnet as VLT)</value>
-  </data>
-  <data name="DirectoryIpAddress" xml:space="preserve">
-    <value>Directory IP Address</value>
-  </data>
-  <data name="ClearLockupWithEmployeeCard" xml:space="preserve">
-    <value>Clear Lockup with Employee Card</value>
-    <comment>Aristocrat.Monaco.Application</comment>
-  </data>
-  <data name="ProgressiveLobbyIndicatorValue" xml:space="preserve">
-    <value>Progressive Value</value>
-  </data>
-  <data name="ProgressiveLobbyIndicatorLabel" xml:space="preserve">
-    <value>Progressive Label</value>
-  </data>
-  <data name="ProgressiveLobbyIndicatorSelection" xml:space="preserve">
-    <value>Progressive Game Lobby Indicator</value>
-  </data>
-  <data name="ProgressiveOptions" xml:space="preserve">
-    <value>Progressive Options</value>
-  </data>
-  <data name="ProgressiveLobbyLabel" xml:space="preserve">
-    <value>PROGRESSIVE</value>
-  </data>
-  <data name="ProgressiveLobbyError" xml:space="preserve">
-    <value>PROGRESSIVE ERROR</value>
-  </data>
-  <data name="ButtonAlert" xml:space="preserve">
-    <value>Button Alert</value>
-    <comment>Aristocrat.Monaco.Gaming.UI</comment>
-  </data>
-  <data name="LastAward" xml:space="preserve">
-    <value>Last Award</value>
-    <comment>Aristocrat.Monaco.Gaming.UI</comment>
-  </data>
-  <data name="CoinInRate" xml:space="preserve">
-    <value>Coin-In Rate</value>
-    <comment>Aristocrat.Monaco.Gaming.UI</comment>
-  </data>
-  <data name="CoinInRewardLevels" xml:space="preserve">
-    <value>Coin-In Reward Levels</value>
-    <comment>Aristocrat.Monaco.Gaming.UI</comment>
-  </data>
-  <data name="CashInRewardLevel" xml:space="preserve">
-    <value>Cash-In Reward Level</value>
-    <comment>Aristocrat.Monaco.Gaming.UI</comment>
-  </data>
-  <data name="CoinInAmount" xml:space="preserve">
-    <value>Coin-In Amount</value>
-    <comment>Aristocrat.Monaco.Gaming.UI</comment>
-  </data>
-  <data name="SessionRateMs" xml:space="preserve">
-    <value>Session Rate Ms</value>
-    <comment>Aristocrat.Monaco.Gaming.UI</comment>
-  </data>
-  <data name="Lights" xml:space="preserve">
-    <value>Lights</value>
-    <comment>Aristocrat.Monaco.Gaming.UI</comment>
-  </data>
-  <data name="Threshold" xml:space="preserve">
-    <value>Threshold</value>
-    <comment>Aristocrat.Monaco.Gaming.UI</comment>
-  </data>
-  <data name="ButtonColor" xml:space="preserve">
-    <value>Button Color</value>
-    <comment>Aristocrat.Monaco.Gaming.UI</comment>
-  </data>
-  <data name="KeepEKeyInsertedText" xml:space="preserve">
-    <value>Please do not remove EKey until save is complete.</value>
-  </data>
-  <data name="CentralDeterminationLogTitle" xml:space="preserve">
-    <value>Central Determination Log</value>
-    <comment>Aristocrat.Monaco.Gaming.UI</comment>
-  </data>
-  <data name="CentralDeterminationSystem" xml:space="preserve">
-    <value>Central Determination System</value>
-    <comment>Aristocrat.Monaco.Application.UI</comment>
-  </data>
-  <data name="CentralDeterminationSystemLabel" xml:space="preserve">
-    <value>Central Determination System</value>
-    <comment>Aristocrat.Monaco.Application.UI</comment>
-  </data>
-  <data name="CentralDeterminationSystemSelection" xml:space="preserve">
-    <value>Select the Central Determination System Host</value>
-    <comment>Aristocrat.Monaco.Application.UI</comment>
-  </data>
-  <data name="GameIdHeader" xml:space="preserve">
-    <value>GAME ID</value>
-  </data>
-  <data name="WagerCategoryHeader" xml:space="preserve">
-    <value>CATEGORY</value>
-    <comment>Aristocrat.Monaco.Gaming.UI</comment>
-  </data>
-  <data name="DenominationShortHeader" xml:space="preserve">
-    <value>DENOM</value>
-    <comment>Aristocrat.Monaco.Gaming.UI</comment>
-  </data>
-  <data name="OutcomeExceptionHeader" xml:space="preserve">
-    <value>EXCEPTION</value>
-    <comment>Aristocrat.Monaco.Gaming.UI</comment>
-  </data>
-  <data name="OutcomesHeader" xml:space="preserve">
-    <value>Outcomes</value>
-    <comment>Aristocrat.Monaco.Gaming.UI</comment>
-  </data>
-  <data name="OutcomesRequestedHeader" xml:space="preserve">
-    <value># REQUESTED</value>
-    <comment>Aristocrat.Monaco.Gaming.UI</comment>
-  </data>
-  <data name="OutcomeStateHeader" xml:space="preserve">
-    <value>STATE</value>
-    <comment>Aristocrat.Monaco.Gaming.UI</comment>
-  </data>
-  <data name="GameSetIdHeader" xml:space="preserve">
-    <value>GAME SET ID</value>
-    <comment>Aristocrat.Monaco.Gaming.UI</comment>
-  </data>
-  <data name="LookupDataHeader" xml:space="preserve">
-    <value>LOOKUP DATA</value>
-  </data>
-  <data name="ReferenceHeader" xml:space="preserve">
-    <value>REFERENCE</value>
-    <comment>Aristocrat.Monaco.Gaming.UI</comment>
-  </data>
-  <data name="TypeHeader" xml:space="preserve">
-    <value>TYPE</value>
-  </data>
-  <data name="ValueHeader" xml:space="preserve">
-    <value>VALUE</value>
-  </data>
-  <data name="WinLevelHeader" xml:space="preserve">
-    <value>WIN LEVEL</value>
-  </data>
-  <data name="DoorOpticSensorEnabled" xml:space="preserve">
-    <value>Door Optic Sensor Enabled</value>
-    <comment>Aristocrat.Monaco.Application.UI</comment>
-  </data>
-  <data name="IdReaderEnabled" xml:space="preserve">
-    <value>ID Reader Enabled</value>
-    <comment>Aristocrat.Monaco.Application.UI</comment>
-  </data>
-  <data name="AlternateDnsServer" xml:space="preserve">
-    <value>Alternate DNS Server</value>
-    <comment>Aristocrat.Monaco.Application.UI</comment>
-  </data>
-  <data name="DefaultGateway" xml:space="preserve">
-    <value>Default Gateway</value>
-    <comment>Aristocrat.Monaco.Application.UI</comment>
-  </data>
-  <data name="IpAddress" xml:space="preserve">
-    <value>IP Address</value>
-    <comment>Aristocrat.Monaco.Application.UI</comment>
-  </data>
-  <data name="ObtainIpAddressAutomatically" xml:space="preserve">
-    <value>Obtain an IP address automatically</value>
-    <comment>Aristocrat.Monaco.Application.UI</comment>
-  </data>
-  <data name="PreferredDnsServer" xml:space="preserve">
-    <value>Preferred DNS Server</value>
-    <comment>Aristocrat.Monaco.Application.UI</comment>
-  </data>
-  <data name="SubnetMask" xml:space="preserve">
-    <value>Subnet Mask</value>
-    <comment>Aristocrat.Monaco.Application.UI</comment>
-  </data>
-  <data name="UseFollowingIpAddress" xml:space="preserve">
-    <value>Use the following IP address</value>
-    <comment>Aristocrat.Monaco.Application.UI</comment>
-  </data>
-  <data name="DisabledNotes" xml:space="preserve">
-    <value>Disabled Notes</value>
-    <comment>Aristocrat.Monaco.Application.UI</comment>
-  </data>
-  <data name="IsoCode" xml:space="preserve">
-    <value>ISO</value>
-    <comment>Aristocrat.Monaco.Application.UI</comment>
-  </data>
-  <data name="HardMetersAvailableMeterMappings" xml:space="preserve">
-    <value>Hard Meters Available Meter Mappings</value>
-    <comment>Aristocrat.Monaco.Application.UI</comment>
-  </data>
-  <data name="IdReaderManufacturer" xml:space="preserve">
-    <value>ID Reader Manufacturer</value>
-    <comment>Aristocrat.Monaco.Application.UI</comment>
-  </data>
-  <data name="NoteAcceptorManufacturer" xml:space="preserve">
-    <value>Note Acceptor Manufacturer</value>
-    <comment>Aristocrat.Monaco.Application.UI</comment>
-  </data>
-  <data name="PrinterManufacturer" xml:space="preserve">
-    <value>Printer Manufacturer</value>
-    <comment>Aristocrat.Monaco.Application.UI</comment>
-  </data>
-  <data name="HardMeterIncrementValue" xml:space="preserve">
-    <value>Hard Meter Increment Value</value>
-    <comment>Aristocrat.Monaco.Application.UI</comment>
-  </data>
-  <data name="TicketingDisabled" xml:space="preserve">
-    <value>Ticketing Disabled</value>
-  </data>
-  <data name="BankRange" xml:space="preserve">
-    <value>Bank must be numeric, from {0} to {1}</value>
-    <comment>Aristocrat.Monaco.Application.UI</comment>
-  </data>
-  <data name="LocationRange" xml:space="preserve">
-    <value>Location must be numeric, from {0} to {1}</value>
-    <comment>Aristocrat.Monaco.Application.UI</comment>
-  </data>
-  <data name="SiteRange" xml:space="preserve">
-    <value>Site must be numeric, from {0} to {1}</value>
-    <comment>Aristocrat.Monaco.Application.UI</comment>
-  </data>
-  <data name="SiteText" xml:space="preserve">
-    <value>Site ID</value>
-    <comment>Aristocrat.Monaco.Application.UI</comment>
-  </data>
-  <data name="ZoneRange" xml:space="preserve">
-    <value>Zone must be numeric, from {0} to {1}</value>
-    <comment>Aristocrat.Monaco.Application.UI</comment>
-  </data>
-  <data name="PositionRange" xml:space="preserve">
-    <value>Position must be numeric, from {0} to {1}</value>
-    <comment>Aristocrat.Monaco.Application.UI</comment>
-  </data>
-  <data name="DeviceName" xml:space="preserve">
-    <value>Device Name</value>
-    <comment>Aristocrat.Monaco.Mgam.UI</comment>
-  </data>
-  <data name="DeviceNameLength" xml:space="preserve">
-    <value>Device Name must be between {0} and {1} characters long</value>
-    <comment>Aristocrat.Monaco.Application.UI</comment>
-  </data>
-  <data name="ImportMachineSettingsReImport" xml:space="preserve">
-    <value>Insert EKey Device with Machine Configuration and press Import or press Cancel to reboot EGM. </value>
-    <comment>Aristocrat.Monaco.Application.UI</comment>
-  </data>
-  <data name="ImportFailed" xml:space="preserve">
-    <value>Import Failed</value>
-  </data>
-  <data name="ImportFailedGameSettings" xml:space="preserve">
-    <value>Failed to import game settings.</value>
-  </data>
-  <data name="ImportFailedGameSettingsInvalid" xml:space="preserve">
-    <value>Game configuration file game settings invalid.</value>
-  </data>
-  <data name="ImportFailedGameSettingsJurisdictionInvalid" xml:space="preserve">
-    <value>Can not import game settings jurisdiction {0} for configured jurisdiction {1}.</value>
-  </data>
-  <data name="ImportFailedMachineSettings" xml:space="preserve">
-    <value>Failed to import machine settings.</value>
-  </data>
-  <data name="ImportFailedProgressiveSettingsInvalid" xml:space="preserve">
-    <value>Game configuration file progressive settings invalid.</value>
-  </data>
-  <data name="CreateProgressiveLevelIdError" xml:space="preserve">
-    <value>Multiple matching level ids were found.</value>
-    <comment>Aristocrat.Monaco.Gaming.UI</comment>
-  </data>
-  <data name="FailedToPreviewSettingsError" xml:space="preserve">
-    <value>Failed to preview settings.</value>
-    <comment>Aristocrat.Monaco.Gaming.UI</comment>
-  </data>
-  <data name="ImportInvalidJurisdictionError" xml:space="preserve">
-    <value>Invalid Jurisdiction.</value>
-    <comment>Aristocrat.Monaco.Gaming.UI</comment>
-  </data>
-  <data name="HostDisconnected" xml:space="preserve">
-    <value>Host Disconnected</value>
-    <comment>Aristocrat.Monaco.Mgam</comment>
-  </data>
-  <data name="MediaTypeJurisdiction" xml:space="preserve">
-    <value>ATI_Jurisdictions</value>
-    <comment>Aristocrat.Monaco.Gaming</comment>
-  </data>
-  <data name="JurisdictionPackageDescription" xml:space="preserve">
-    <value>Jurisdictions Package</value>
-    <comment>Aristocrat.Monaco.Gaming</comment>
-  </data>
-  <data name="TouchDisplayReconnected" xml:space="preserve">
-    <value>Touch Display Connected - Restart Required</value>
-    <comment>Aristocrat.Monaco.Application</comment>
-  </data>
-  <data name="JurisdictionId" xml:space="preserve">
-    <value>Jurisdiction ID</value>
-    <comment>Aristocrat.Monaco.Application.UI</comment>
-  </data>
-  <data name="ReservedMachine" xml:space="preserve">
-    <value>Machine Reserved</value>
-    <comment>Aristocrat.Monaco.Gaming.UI</comment>
-  </data>
-  <data name="ReserveMachineDuration" xml:space="preserve">
-    <value>Player Reserve Machine Time Limit</value>
-    <comment>Aristocrat.Monaco.Gaming.UI</comment>
-  </data>
-  <data name="ReservedMachineErrorFaultMessage" xml:space="preserve">
-    <value>This machine is reserved by the player. Player needs to exit reserve from the game screen and enter the PIN which was created while reserving the machine. Alternatively, operator can override and remove the reserved state by pressing the “Exit Reserve” button below, or wait for the reserve timer to expire to remove the reserved state automatically.</value>
-    <comment>Aristocrat.Monaco.Gaming.UI</comment>
-  </data>
-  <data name="ReserveMachineTitle" xml:space="preserve">
-    <value>Reserve Machine</value>
-  </data>
-  <data name="ExitReserve" xml:space="preserve">
-    <value>Exit Reserve</value>
-  </data>
-  <data name="FiveMinutes" xml:space="preserve">
-    <value>5 Minutes</value>
-  </data>
-  <data name="SixMinutes" xml:space="preserve">
-    <value>6 Minutes</value>
-  </data>
-  <data name="SevenMinutes" xml:space="preserve">
-    <value>7 Minutes</value>
-  </data>
-  <data name="EightMinutes" xml:space="preserve">
-    <value>8 Minutes</value>
-  </data>
-  <data name="NineMinutes" xml:space="preserve">
-    <value>9 Minutes</value>
-  </data>
-  <data name="TenMinutes" xml:space="preserve">
-    <value>10 Minutes</value>
-  </data>
-  <data name="MalfunctionVoids" xml:space="preserve">
-    <value>MALFUNCTION VOIDS ALL PAYS AND PLAYS</value>
-    <comment>Aristocrat.Monaco.Gaming.UI</comment>
-  </data>
-  <data name="Reserved" xml:space="preserve">
-    <value>RESERVED</value>
-    <comment>Aristocrat.Monaco.Gaming.UI</comment>
-  </data>
-  <data name="ReserveGamingMachine" xml:space="preserve">
-    <value>Reserve Gaming Machine</value>
-    <comment>Aristocrat.Monaco.Gaming.UI</comment>
-  </data>
-  <data name="ExitReserveGamingMachine" xml:space="preserve">
-    <value>Exit Reserve Gaming Machine</value>
-    <comment>Aristocrat.Monaco.Gaming.UI</comment>
-  </data>
-  <data name="Enter4DigitPIN" xml:space="preserve">
-    <value>Enter Your 4-digit PIN</value>
-    <comment>Aristocrat.Monaco.Gaming.UI</comment>
-  </data>
-  <data name="ReEnter4DigitPIN" xml:space="preserve">
-    <value>Re-Enter Your 4-digit PIN</value>
-    <comment>Aristocrat.Monaco.Gaming.UI</comment>
-  </data>
-  <data name="ReserveMachineIncorrectPinText" xml:space="preserve">
-    <value>INCORRECT PIN</value>
-    <comment>Aristocrat.Monaco.Gaming.UI</comment>
-  </data>
-  <data name="ReserveMachineIncorrectPinWaitText1" xml:space="preserve">
-    <value>Max PIN entry attempts reached, wait for</value>
-    <comment>Aristocrat.Monaco.Gaming.UI</comment>
-  </data>
-  <data name="VLTCommunicationError" xml:space="preserve">
-    <value>VLT Communication Error</value>
-  </data>
-  <data name="SavingChanges" xml:space="preserve">
-    <value>Saving Changes, Please Wait.</value>
-  </data>
-  <data name="HhrRaceSet1" xml:space="preserve">
-    <value>RACE SET 1</value>
-    <comment>Aristocrat.Monaco.Hhr.UI</comment>
-  </data>
-  <data name="HhrRaceSet2" xml:space="preserve">
-    <value>RACE SET 2</value>
-    <comment>Aristocrat.Monaco.Hhr.UI</comment>
-  </data>
-  <data name="GameHistoryStatusCompleteNoOutcome" xml:space="preserve">
-    <value>Complete - No Outcome</value>
-    <comment>Aristocrat.Monaco.Gaming.UI</comment>
-  </data>
-  <data name="ImportMachineSettingsLabel" xml:space="preserve">
-    <value>Import Machine Settings</value>
-  </data>
-  <data name="HhrPreviousRaceResults" xml:space="preserve">
-    <value>Previous Race Results</value>
-    <comment>Aristocrat.Monaco.Hhr.UI</comment>
-  </data>
-  <data name="HhrPreviousRaceResultsTextPart1" xml:space="preserve">
-    <value>To</value>
-    <comment>Aristocrat.Monaco.Hhr.UI</comment>
-  </data>
-  <data name="HhrPreviousRaceResultsTextPart2" xml:space="preserve">
-    <value>MANUALLY HANDICAP</value>
-    <comment>Aristocrat.Monaco.Hhr.UI</comment>
-  </data>
-  <data name="HhrPreviousRaceResultsTextPart3" xml:space="preserve">
-    <value>Use the BET +/- to set BET, then press MANUAL HANDICAP to commit wager and begin manual handicapping.</value>
-    <comment>Aristocrat.Monaco.Hhr.UI</comment>
-  </data>
-  <data name="HhrPreviousRaceResultsTextPart4" xml:space="preserve">
-    <value>Once MANUAL HANDICAP has been pressed, the wager is committed and player must manually handicap eight positions in each of ten races for a total of 80 picks.</value>
-    <comment>Aristocrat.Monaco.Hhr.UI</comment>
-  </data>
-  <data name="HhrRaceSet" xml:space="preserve">
-    <value>Race Set</value>
-    <comment>Aristocrat.Monaco.Hhr.UI</comment>
-  </data>
-  <data name="BatteryLowTilt" xml:space="preserve">
-    <value>Battery Low</value>
-  </data>
-  <data name="DenomMetersLifetime" xml:space="preserve">
-    <value>Master Denomination Meters</value>
-    <comment>Aristocrat.Monaco.Gaming.UI</comment>
-  </data>
-  <data name="ErrorInfoG2SHostDisabled" xml:space="preserve">
-    <value>This lockup can only be cleared by the host system by sending enable command or completing host-related settings.</value>
-    <comment>Aristocrat.Monaco.G2S</comment>
-  </data>
-  <data name="All" xml:space="preserve">
-    <value>All</value>
-  </data>
-  <data name="HhrManualHandicapDisclaimerMessage" xml:space="preserve">
-    <value>The player must correctly choose the official outcome of each race. There are ten races to handicap with at least eight runners in each race.
-Positions are picked one at a time, in order, from 1st through 8th place by pressing the number of the horse for each position.
-RACE STATS shows the handicap data for the current race being manually handicapped. The handicap data will only be available once and for a limited time for each race.
-RESET will clear all picks for the current race. Once all picks for a race are completed, press NEXT RACE to continue manually handicapping.
-IF TIME RUNS OUT, all manual selections will be cleared and picks will be randomly assigned to all 10 races.</value>
-    <comment>Aristocrat.Monaco.Hhr.UI</comment>
-  </data>
-  <data name="HhrManualHandicapDisclaimerMessageAuto" xml:space="preserve">
-    <value>The player must correctly choose the official outcome of each race. There are ten races to handicap with at least eight runners in each race.
-Positions are picked one at a time, in order, from 1st through 8th place by pressing the number of the horse for each position.
-RACE STATS shows the handicap data for the current race being manually handicapped. The handicap data will only be available once and for a limited time for each race.
-RESET will clear all picks for the current race. Once all picks for a race are completed, press NEXT RACE to continue manually handicapping.
-AUTO-PICK will clear all manual picks (if any) and initiate a new auto handicap play.
-IF TIME RUNS OUT, all manual picks (if any) will be cleared and a new auto handicap play initiated.</value>
-    <comment>Aristocrat.Monaco.Hhr.UI</comment>
-  </data>
-  <data name="HhrRemainingRacesToHandicapTitle" xml:space="preserve">
-    <value>Remaining Races to Handicap</value>
-    <comment>Aristocrat.Monaco.Hhr.UI</comment>
-  </data>
-  <data name="HhrYourPicksTitle" xml:space="preserve">
-    <value>Your Picks</value>
-    <comment>Aristocrat.Monaco.Hhr.UI</comment>
-  </data>
-  <data name="HhrHorseTitle" xml:space="preserve">
-    <value>Horses</value>
-    <comment>Aristocrat.Monaco.Hhr.UI</comment>
-  </data>
-  <data name="ExtraWinningsStringFormat" xml:space="preserve">
-    <value> + {0} Extra Winnings</value>
-    <comment>Aristocrat.Monaco.Hhr.UI</comment>
-  </data>
-  <data name="GuaranteedCreditsStringFormat" xml:space="preserve">
-    <value>{0} Guaranteed Credits</value>
-    <comment>Aristocrat.Monaco.Hhr.UI</comment>
-  </data>
-  <data name="IncludesProgressiveResetValues" xml:space="preserve">
-    <value>Includes Progressive(s) Reset Values</value>
-    <comment>Aristocrat.Monaco.Hhr.UI</comment>
-  </data>
-  <data name="WagerStringFormat" xml:space="preserve">
-    <value>Wager:</value>
-    <comment>Aristocrat.Monaco.Hhr.UI</comment>
-  </data>
-  <data name="CreditInCmdFailedMsg" xml:space="preserve">
-    <value>Failed to notify Credit In</value>
-    <comment>Aristocrat.Monaco.Hhr</comment>
-  </data>
-  <data name="CreditOutCmdFailedMsg" xml:space="preserve">
-    <value>Failed to notify Credit Out</value>
-    <comment>Aristocrat.Monaco.Hhr</comment>
-  </data>
-  <data name="OverMaximumAllowableProgressivesErrorText" xml:space="preserve">
-    <value>Invalid Progressive Configuration. There are {0} Progressives currently enabled, but the Limit is {1}.</value>
-    <comment>Aristocrat.Monaco.Gaming.UI</comment>
-  </data>
-  <data name="ReplayDisabledInRecoveryText1" xml:space="preserve">
-    <value>Replay is not available during Game play</value>
-    <comment>Aristocrat.Monaco.Gaming.UI</comment>
-  </data>
-  <data name="ProgressiveInitializationInProgressMsg" xml:space="preserve">
-    <value>Initializing Progressives</value>
-    <comment>Aristocrat.Monaco.Hhr</comment>
-  </data>
-  <data name="ProgressiveInitializationFailedMsg" xml:space="preserve">
-    <value>Failed to initialize Progressives</value>
-    <comment>Aristocrat.Monaco.Hhr</comment>
-  </data>
-  <data name="HHRProtocolInitializationInProgress" xml:space="preserve">
-    <value>Protocol Initialization In Progress</value>
-    <comment>Aristocrat.Monaco.Hhr</comment>
-  </data>
-  <data name="HHRProtocolInitializationFailed" xml:space="preserve">
-    <value>Protocol Initialization Failed</value>
-    <comment>Aristocrat.Monaco.Hhr</comment>
-  </data>
-  <data name="HHRCentralServerOffline" xml:space="preserve">
-    <value>Central Server Offline</value>
-    <comment>Aristocrat.Monaco.Hhr</comment>
-  </data>
-  <data name="LockedByHost" xml:space="preserve">
-    <value>Locked by Host</value>
-  </data>
-  <data name="WaitingForRaceInfo" xml:space="preserve">
-    <value>Requesting Race Information From Server</value>
-    <comment>Aristocrat.Monaco.Hhr</comment>
-  </data>
-  <data name="GamePackHashesID" xml:space="preserve">
-    <value>Game Pack Hashes ID</value>
-    <comment>Aristocrat.Monaco.Gaming.UI</comment>
-  </data>
-  <data name="DenomMetersPeriod" xml:space="preserve">
-    <value>Period Denomination Meters</value>
-    <comment>Aristocrat.Monaco.Gaming.UI</comment>
-  </data>
-  <data name="LargeWinRatio" xml:space="preserve">
-    <value>Large Win Ratio</value>
-    <comment>Monaco.Accounting.UI</comment>
-  </data>
-  <data name="LargeWinRatioThreshold" xml:space="preserve">
-    <value>Large Win Ratio Threshold</value>
-    <comment>Monaco.Accounting.UI</comment>
-  </data>
-  <data name="PercentageDisplayFormatter" xml:space="preserve">
-    <value>{0:0.00}%</value>
-    <comment>Aristocrat.Monaco.Gaming.UI</comment>
-  </data>
-  <data name="RatioDisplayFormatter" xml:space="preserve">
-    <value>{0:0.00}x Wager</value>
-    <comment>Aristocrat.Monaco.Gaming.UI</comment>
-  </data>
-  <data name="RatioEditingFormatter" xml:space="preserve">
-    <value>{0:0.00}</value>
-    <comment>Aristocrat.Monaco.Gaming.UI</comment>
-  </data>
-  <data name="ProgressivesNotTriggered" xml:space="preserve">
-    <value>Progressives hit not received</value>
-    <comment>Aristocrat.Monaco.Hhr</comment>
-  </data>
-  <data name="RouletteGamesOptions" xml:space="preserve">
-    <value>Roulette Games Options</value>
-    <comment>Aristocrat.Monaco.Gaming.UI</comment>
-  </data>
-  <data name="PackageLabel" xml:space="preserve">
-    <value>Package</value>
-    <comment>Aristocrat.Monaco.Gaming.UI</comment>
-  </data>
-  <data name="LegalCopyrightScreenContent" xml:space="preserve">
-    <value>
-Use of this game, including the hardware and software embodied herein, is subject to a license between 
-the original purchaser of the game and Aristocrat Technologies Australia Pty Ltd and/or its affiliates (Aristocrat). 
-Further, the game is protected by patents, copyrights, and other intellectual property rights of Aristocrat.
-
-By pressing "Accept" to continue, you confirm that you: 
-
-        1. are the holder of the necessary gaming licenses, gaming permits or authorizations in the 
-            jurisdiction in which this game will be used;
-        2. will operate the game in a manner that does not violate any right of Aristocrat;
-        3. understand that Aristocrat owns intellectual property rights that protect this game; and
-        4. understand that a user or operator of this game may be subject to legal action for: (a) improper 
-            or illegal use of this game, including but not limited to operating without a required license; or
-            (b) the unauthorized use of any intellectual property of Aristocrat.
-
-Otherwise, please shut down this game and contact Aristocrat via our website: www.aristocrat.com.
-</value>
-    <comment>Aristocrat.Monaco.Application.UI</comment>
-  </data>
-  <data name="UnknownStripIdEnumeration" xml:space="preserve">
-    <value>Unknown Strip ID enumeration</value>
-    <comment>Aristocrat.Monaco.Application.UI</comment>
-  </data>
-  <data name="Destination" xml:space="preserve">
-    <value>Destination</value>
-  </data>
-  <data name="Source" xml:space="preserve">
-    <value>Source</value>
-  </data>
-  <data name="ResponseCode" xml:space="preserve">
-    <value>Response Code</value>
-  </data>
-  <data name="EgmIdLabel" xml:space="preserve">
-    <value>EGM ID</value>
-  </data>
-  <data name="Description" xml:space="preserve">
-    <value>Description</value>
-  </data>
-  <data name="SiteId" xml:space="preserve">
-    <value>Site ID</value>
-  </data>
-  <data name="InstanceId" xml:space="preserve">
-    <value>Instance ID</value>
-  </data>
-  <data name="Address" xml:space="preserve">
-    <value>Address</value>
-  </data>
-  <data name="Mgam" xml:space="preserve">
-    <value>NYL Host</value>
-  </data>
-  <data name="ShowHeartbeat" xml:space="preserve">
-    <value>Show Heartbeat</value>
-  </data>
-  <data name="CreateCustomSapProgressiveLevelIdError" xml:space="preserve">
-    <value>Cannot create a Custom SAP level as the level name is already being used.</value>
-    <comment>Aristocrat.Monaco.Gaming.UI</comment>
-  </data>
-  <data name="GameConfigurationNotSupported" xml:space="preserve">
-    <value>Game configuration contains duplicate bet amounts for game id {0}</value>
-    <comment>Aristocrat.Monaco.Hhr</comment>
-  </data>
-  <data name="ErrorInfoGameConfigurationNotSupported" xml:space="preserve">
-    <value>Ensure that the correct game is present and reboot machine</value>
-    <comment>Aristocrat.Monaco.Hhr</comment>
-  </data>
-  <data name="ClearBillsPeriodMeters" xml:space="preserve">
-    <value>Clear Bills Period Meters</value>
-    <comment>Aristocrat.Monaco.Accounting.UI</comment>
-  </data>
-  <data name="ConfirmBillClearance" xml:space="preserve">
-    <value>Confirm Bill Clearance</value>
-    <comment>Aristocrat.Monaco.Accounting.UI</comment>
-  </data>
-  <data name="ClearLockupExcessiveMeterIncrement" xml:space="preserve">
-    <value>Excessive meter increment, turn on Jackpot Key to clear this lockup</value>
-  </data>
-  <data name="ExcessiveMeterIncrementError" xml:space="preserve">
-    <value>Excessive Meter Increment</value>
-  </data>
-  <data name="HiddenIncrementRate" xml:space="preserve">
-    <value>Hidden Increment Rate</value>
-    <comment>Aristocrat.Monaco.Gaming.UI</comment>
-  </data>
-  <data name="ProgressivePackageTitle" xml:space="preserve">
-    <value>Progressive Package</value>
-    <comment>Aristocrat.Monaco.Gaming.UI</comment>
-  </data>
-  <data name="CeilingValue" xml:space="preserve">
-    <value>Ceiling Value</value>
-    <comment>Aristocrat.Monaco.Gaming.UI</comment>
-  </data>
-  <data name="DenomsSelected" xml:space="preserve">
-    <value>Denominations Selected:</value>
-    <comment>Aristocrat.Monaco.Gaming.UI</comment>
-  </data>
-  <data name="GameResultOverridenMessage" xml:space="preserve">
-    <value>Game result was overriden by Central Server</value>
-    <comment>Aristocrat.Monaco.Application.UI</comment>
-  </data>
-  <data name="HhrGameSelectionMismatch" xml:space="preserve">
-    <value>Game Selection Mismatch</value>
-    <comment>Aristocrat.Monaco.Hhr</comment>
-  </data>
-  <data name="HhrGameSelectionMismatchHelpMessage" xml:space="preserve">
-    <value>One or more selected games are not available on the determinant server.</value>
-    <comment>Aristocrat.Monaco.Hhr</comment>
-  </data>
-  <data name="NoPlayersFoundText" xml:space="preserve">
-    <value>No Players Found</value>
-    <comment>Aristocrat.Monaco.Bingo.UI</comment>
-  </data>
-  <data name="WaitingForPlayersText" xml:space="preserve">
-    <value>Waiting For Players</value>
-    <comment>Aristocrat.Monaco.Bingo.UI</comment>
-  </data>
-  <data name="BetLevelText" xml:space="preserve">
-    <value>Bet Level</value>
-    <comment>Aristocrat.Monaco.Gaming.UI</comment>
-  </data>
-  <data name="CreditOutCmdFailedHelpMsg" xml:space="preserve">
-    <value>Unable to send Transfer out message to Central Server. Further diagnostics required to know why that happened. Toggle the Jackpot key to clear this lockup.
-</value>
-    <comment>Aristocrat.Monaco.Hhr</comment>
-  </data>
-  <data name="CreditInCmdFailedHelpMsg" xml:space="preserve">
-    <value>Unable to send Transfer In message to Central Server. Further diagnostics required to know why that happened. Toggle the Jackpot key to clear this lockup.
-    </value>
-    <comment>Aristocrat.Monaco.Hhr</comment>
-  </data>
-  <data name="RequiredFunctionalityProtocolSelectionMessage" xml:space="preserve">
-    <value>Please select at least one protocol which supports {0}</value>
-    <comment>Aristocrat.Monaco.Hhr</comment>
-  </data>
-  <data name="DisclaimerAllPrizes" xml:space="preserve">
-    <value>All prizes are based on bingo patterns only</value>
-    <comment>Aristocrat.Monaco.Gaming.UI</comment>
-  </data>
-  <data name="DisclaimerReelsAre" xml:space="preserve">
-    <value>Reels are for entertainment purposes only</value>
-    <comment>Aristocrat.Monaco.Gaming.UI</comment>
-  </data>
-  <data name="Ring" xml:space="preserve">
-    <value>Ring</value>
-    <comment>Aristocrat.Monaco.Application.UI</comment>
-  </data>
-  <data name="TestBellLabel" xml:space="preserve">
-    <value>Test Bell</value>
-    <comment>Aristocrat.Monaco.Application.UI</comment>
-  </data>
-  <data name="HhrGamePlayRequestFailed" xml:space="preserve">
-    <value>Game Play Request Failed</value>
-    <comment>Aristocrat.Monaco.Hhr</comment>
-  </data>
-  <data name="HhrGamePlayRequestFailedHelpMessage" xml:space="preserve">
-    <value>Unable to get a response from server for Game Play Request. Further diagnostics required to know why that happened. Toggle the Jackpot key to clear this lockup.</value>
-    <comment>Aristocrat.Monaco.Hhr</comment>
-  </data>
-  <data name="GameHelpText_PaidByAttendantRatio" xml:space="preserve">
-    <value>Any wins (excluding the original wager amount) greater than or equal to {0} and {1}x wager</value>
-    <comment>Aristocrat.Monaco.Gaming</comment>
-  </data>
-  <data name="BonusCmdFailedHelpMsg" xml:space="preserve">
-    <value>Unable to send bonus award message to Central Server. Further diagnostics required to know why that happened. Toggle the Jackpot key to clear this lockup.</value>
-    <comment>Aristocrat.Monaco.Hhr</comment>
-  </data>
-  <data name="BonusCmdFailedMsg" xml:space="preserve">
-    <value>Failed to notify bonus award</value>
-    <comment>Aristocrat.Monaco.Hhr</comment>
-  </data>
-  <data name="GameWinTransactionCmdFailedHelpMsg" xml:space="preserve">
-    <value>Unable to send game win message to Central Server. Further diagnostics required to know why that happened. Toggle the Jackpot key to clear this lockup.</value>
-    <comment>Aristocrat.Monaco.Hhr</comment>
-  </data>
-  <data name="HandpayTransactionCmdFailedHelpMsg" xml:space="preserve">
-    <value>Unable to send handpay message to Central Server. Further diagnostics required to know why that happened. Toggle the Jackpot key to clear this lockup.</value>
-    <comment>Aristocrat.Monaco.Hhr</comment>
-  </data>
-  <data name="GameWinTransactionCmdFailedMsg" xml:space="preserve">
-    <value>Failed to notify game win transaction</value>
-    <comment>Aristocrat.Monaco.Hhr</comment>
-  </data>
-  <data name="HandpayTransactionCmdFailedMsg" xml:space="preserve">
-    <value>Failed to notify handpay transaction</value>
-    <comment>Aristocrat.Monaco.Hhr</comment>
-  </data>
-  <data name="BingoServerSettingsTitle" xml:space="preserve">
-    <value>Bingo Server Settings</value>
-    <comment>Aristocrat.Monaco.Bingo.UI</comment>
-  </data>
-  <data name="FloorConfigurationLabel" xml:space="preserve">
-    <value>Floor Configuration</value>
-    <comment>Aristocrat.Monaco.Bingo.UI</comment>
-  </data>
-  <data name="TicketReprintLabel" xml:space="preserve">
-    <value>Ticket Reprint</value>
-    <comment>Aristocrat.Monaco.Bingo.UI</comment>
-  </data>
-  <data name="CaptureGameAnalyticsLabel" xml:space="preserve">
-    <value>Capture Game Analytics</value>
-    <comment>Aristocrat.Monaco.Bingo.UI</comment>
-  </data>
-  <data name="AlarmConfigurationLabel" xml:space="preserve">
-    <value>Alarm Configuration</value>
-    <comment>Aristocrat.Monaco.Bingo.UI</comment>
-  </data>
-  <data name="PlayerMayHideBingoCardLabel" xml:space="preserve">
-    <value>Player May Hide Bingo Card</value>
-    <comment>Aristocrat.Monaco.Bingo.UI</comment>
-  </data>
-  <data name="GameEndingPrizeLabel" xml:space="preserve">
-    <value>Game Ending Prize</value>
-    <comment>Aristocrat.Monaco.Bingo.UI</comment>
-  </data>
-  <data name="PlayButtonBehaviorLabel" xml:space="preserve">
-    <value>Play Button Behavior</value>
-    <comment>Aristocrat.Monaco.Bingo.UI</comment>
-  </data>
-  <data name="DisplayBingoCardLabel" xml:space="preserve">
-    <value>Display Bingo Card</value>
-    <comment>Aristocrat.Monaco.Bingo.UI</comment>
-  </data>
-  <data name="BingoCardPlacementLabel" xml:space="preserve">
-    <value>Bingo Card Placement</value>
-    <comment>Aristocrat.Monaco.Bingo.UI</comment>
-  </data>
-  <data name="JackpotConfigurationLabel" xml:space="preserve">
-    <value>Jackpot Configuration</value>
-    <comment>Aristocrat.Monaco.Bingo.UI</comment>
-  </data>
-  <data name="MaximumVoucherValueLabel" xml:space="preserve">
-    <value>Maximum Voucher Value</value>
-    <comment>Aristocrat.Monaco.Bingo.UI</comment>
-  </data>
-  <data name="MinimumJackpotValueLabel" xml:space="preserve">
-    <value>Minimum Jackpot Value</value>
-    <comment>Aristocrat.Monaco.Bingo.UI</comment>
-  </data>
-  <data name="JackpotStrategyLabel" xml:space="preserve">
-    <value>Jackpot Strategy</value>
-    <comment>Aristocrat.Monaco.Bingo.UI</comment>
-  </data>
-  <data name="JackpotAmountDeterminationLabel" xml:space="preserve">
-    <value>Jackpot Amount Determination</value>
-    <comment>Aristocrat.Monaco.Bingo.UI</comment>
-  </data>
-  <data name="EGMSettingsLabel" xml:space="preserve">
-    <value>EGM Settings</value>
-    <comment>Aristocrat.Monaco.Bingo.UI</comment>
-  </data>
-  <data name="CreditsStrategyLabel" xml:space="preserve">
-    <value>Credits Strategy</value>
-    <comment>Aristocrat.Monaco.Bingo.UI</comment>
-  </data>
-  <data name="LAPSettingsLabel" xml:space="preserve">
-    <value>LAP Settings</value>
-    <comment>Aristocrat.Monaco.Bingo.UI</comment>
-  </data>
-  <data name="LAPLevelIDsLabel" xml:space="preserve">
-    <value>LAP Level IDs (OneLink)</value>
-    <comment>Aristocrat.Monaco.Bingo.UI</comment>
-  </data>
-  <data name="GambleWinLimitText" xml:space="preserve">
-    <value>Gamble Win Limit</value>
-  </data>
-  <data name="BingoHost" xml:space="preserve">
-    <value>Bingo Host</value>
-    <comment>Aristocrat.Monaco.Bingo.UI</comment>
-  </data>
-  <data name="GameDisabledForProgressiveInitialization" xml:space="preserve">
-    <value>Disabled by the host till progressives are initialized successfully.</value>
-    <comment>Aristocrat.Monaco.Application.UI</comment>
-  </data>
-  <data name="ClearLockupUniversalInterfaceBoxDoor" xml:space="preserve">
-    <value>Close the Universal Interface Box Door to Clear the Lockup</value>
-    <comment>Aristocrat.Monaco.Application</comment>
-  </data>
-  <data name="UniversalInterfaceBoxDoorClosed" xml:space="preserve">
-    <value>Universal Interface Box Door Closed</value>
-    <comment>Aristocrat.Monaco.Application</comment>
-  </data>
-  <data name="UniversalInterfaceBoxDoorIsOpen" xml:space="preserve">
-    <value>Universal Interface Box Door is Open</value>
-    <comment>Aristocrat.Monaco.Application</comment>
-  </data>
-  <data name="UniversalInterfaceBoxDoorMismatch" xml:space="preserve">
-    <value>Universal Interface Box Door Mismatch</value>
-    <comment>Aristocrat.Monaco.Application</comment>
-  </data>
-  <data name="UniversalInterfaceBoxDoorName" xml:space="preserve">
-    <value>Universal Interface Box Door</value>
-    <comment>Aristocrat.Monaco.Application</comment>
-  </data>
-  <data name="UniversalInterfaceBoxDoorOpenCount" xml:space="preserve">
-    <value>Universal Interface Box Door Open Count</value>
-    <comment>Aristocrat.Monaco.Application</comment>
-  </data>
-  <data name="UniversalInterfaceBoxDoorOpenPowerOffCount" xml:space="preserve">
-    <value>Universal Interface Box Door Open Power Off Count</value>
-    <comment>Aristocrat.Monaco.Application</comment>
-  </data>
-  <data name="BingoHostDisconnected" xml:space="preserve">
-    <value>Bingo Host Disconnected</value>
-    <comment>Aristocrat.Monaco.Bingo</comment>
-  </data>
-  <data name="BingoHostDisconnectedHelp" xml:space="preserve">
-    <value>Ensure communication cable is properly connected and host is online. If lockup persists after connection is restored, host system may need to send enable command, or reboot the machine to reestablish communication.</value>
-    <comment>Aristocrat.Monaco.Bingo</comment>
-  </data>
-  <data name="BingoHostRegistrationFailed" xml:space="preserve">
-    <value>Bingo Host Registration Failed</value>
-    <comment>Aristocrat.Monaco.Bingo</comment>
-  </data>
-  <data name="BingoHostRegistrationFailedHelp" xml:space="preserve">
-    <value>Ensure the EGM is enabled and added on the AMC. Reboot the machine  to reestablish communication.</value>
-    <comment>Aristocrat.Monaco.Bingo</comment>
-  </data>
-  <data name="InitialBellRingLabel" xml:space="preserve">
-    <value>Ring bell at</value>
-    <comment>Aristocrat.Monaco.Application.UI</comment>
-  </data>
-  <data name="IntervalBellRingLabel" xml:space="preserve">
-    <value>And again every</value>
-    <comment>Aristocrat.Monaco.Application.UI</comment>
-  </data>
-  <data name="PackName" xml:space="preserve">
-    <value>Pack Name</value>
-    <comment>Aristocrat.Monaco.Gaming.UI</comment>
-  </data>
-  <data name="TransactionRequestPendingText" xml:space="preserve">
-    <value>Transaction Request Pending</value>
-    <comment>Aristocrat.Monaco.Hhr</comment>
-  </data>
-  <data name="TransactionRequestPendingHelpText" xml:space="preserve">
-    <value>Transaction request is pending with Central Server. This should clear itself when transaction request is acknowledged.</value>
-    <comment>Aristocrat.Monaco.Hhr</comment>
-  </data>
-  <data name="SessionLimitReached" xml:space="preserve">
-    <value>Session Limit Reached</value>
-    <comment>Monaco.Accounting</comment>
-  </data>
-  <data name="ConfiguringGames" xml:space="preserve">
-    <value>Configuring Games</value>
-    <comment>Aristocrat.Monaco.Mgam</comment>
-  </data>
-  <data name="GamesPlayedWarning" xml:space="preserve">
-    <value>Settings cannot be changed after a game round has been played.</value>
-    <comment>Aristocrat.Monaco.Application.UI</comment>
-  </data>
-  <data name="BingoSettingsLabel" xml:space="preserve">
-    <value>Bingo Settings</value>
-    <comment>Aristocrat.Monaco.Bingo.UI</comment>
-  </data>
-  <data name="LoadingConfigurationSettingsManager" xml:space="preserve">
-    <value>Loading Configuration Settings Manager</value>
-    <comment>Aristocrat.Monaco.Application</comment>
-  </data>
-  <data name="BingoConfigurationChangeNVRamClearRequired" xml:space="preserve">
-    <value>Configuration changed by the AMC. NVRAM clear required</value>
-    <comment>BingoClientConnectionState</comment>
-  </data>
-  <data name="BingoConfigurationChangeNVRamClearRequiredHelp" xml:space="preserve">
-    <value>NVRAM clear the EGM</value>
-    <comment>BingoClientConnectionState</comment>
-  </data>
-  <data name="BingoInvalidConfiguration" xml:space="preserve">
-    <value>Invalid Configuration Information</value>
-    <comment>BingoClientConnectionState</comment>
-  </data>
-  <data name="BingoInvalidConfigurationHelp" xml:space="preserve">
-    <value>Correct the configuration information for this EGM on the AMC</value>
-    <comment>BingoClientConnectionState</comment>
-  </data>
-  <data name="GameEndWinAward" xml:space="preserve">
-    <value>Game-End Pattern Wins {0}!</value>
-    <comment>Aristocrat.Monaco.Bingo</comment>
-  </data>
-  <data name="DisabledByBingoHost" xml:space="preserve">
-    <value>Disabled by Bingo Host</value>
-    <comment>Aristocrat.Monaco.Bingo</comment>
-  </data>
-  <data name="ErrorInfoValidationIdNotSet" xml:space="preserve">
-    <value>Make sure Validation device related settings are configured properly in this machine. This error will be cleared once Validation data is received from the Validation host system.</value>
-    <comment>Aristocrat.Monaco.Sas</comment>
-  </data>
-  <data name="InvalidValueNotAllowErrorMessage" xml:space="preserve">
-    <value>Value '{0}' could not be converted.</value>
-    <comment>Aristocrat.Monaco.Common</comment>
-  </data>
-  <data name="MechanicalReelsLabel" xml:space="preserve">
-    <value>Mechanical Reels</value>
-    <comment>Aristocrat.Monaco.Application.UI</comment>
-  </data>
-  <data name="MechanicalReels_ReelCountLabel" xml:space="preserve">
-    <value>Reel Count</value>
-    <comment>Aristocrat.Monaco.Application.UI</comment>
-  </data>
-  <data name="ReportEventQueueAlmostFull" xml:space="preserve">
-    <value>Report Event queue is almost full</value>
-    <comment>Aristocrat.Monaco.Bingo.Services.Reporting.EventAcknowledgedQueueHelper</comment>
-  </data>
-  <data name="TransactionReportingQueueAlmostFull" xml:space="preserve">
-    <value>Transaction Reporting queue is almost full</value>
-    <comment>Aristocrat.Monaco.Bingo.Services.Reporting.TransactionAcknowledgedQueueHelper</comment>
-  </data>
-  <data name="ManualHandicapWinText" xml:space="preserve">
-    <value>Manual Handicap Win - Call Attendant</value>
-    <comment>Aristocrat.Monaco.Hhr</comment>
-  </data>
-  <data name="ManualHandicapWinHelpText" xml:space="preserve">
-    <value>Manual Handicap Win occurred. Toggle the Jackpot Key to remove this lockup.</value>
-    <comment>Aristocrat.Monaco.Hhr</comment>
-  </data>
-  <data name="TicketNumberHeader" xml:space="preserve">
-    <value>Ticket #</value>
-    <comment>Aristocrat.Monaco.Gaming.UI</comment>
-  </data>
-  <data name="MechanicalReels_HomeReelsLabel" xml:space="preserve">
-    <value>Home Reels</value>
-    <comment>Aristocrat.Monaco.Application.UI</comment>
-  </data>
-  <data name="MechanicalReels_HomeStatus" xml:space="preserve">
-    <value>Home</value>
-    <comment>Aristocrat.Monaco.Application.UI</comment>
-  </data>
-  <data name="MechanicalReels_FlashReelLights" xml:space="preserve">
-    <value>Flash Reel Lights</value>
-    <comment>Aristocrat.Monaco.Application.UI</comment>
-  </data>
-  <data name="MechanicalReels_AllLights" xml:space="preserve">
-    <value>All Lights</value>
-    <comment>Aristocrat.Monaco.Application.UI</comment>
-  </data>
-  <data name="MechanicalReels_Light" xml:space="preserve">
-    <value>Light</value>
-    <comment>Aristocrat.Monaco.Application.UI</comment>
-  </data>
-  <data name="MechanicalReels_FlashReelLightsLabel" xml:space="preserve">
-    <value>Flash Reel Lights</value>
-    <comment>Aristocrat.Monaco.Application.UI</comment>
-  </data>
-  <data name="PresentationNotFound" xml:space="preserve">
-    <value>Presentation not found - Call Attendant</value>
-    <comment>Aristocrat.Monaco.Bingo</comment>
-  </data>
-  <data name="ConnectedReelsNeeded" xml:space="preserve">
-    <value>Connected Reels: {0}  Needed Reels: {1}</value>
-    <comment>Aristocrat.Monaco.Gaming</comment>
-  </data>
-  <data name="BingoType" xml:space="preserve">
-    <value>Bingo Type</value>
-    <comment>Aristocrat.Monaco.Bingo.UI</comment>
-  </data>
-  <data name="BallCall" xml:space="preserve">
-    <value>BALL CALL</value>
-    <comment>Aristocrat.Monaco.Bingo.UI</comment>
-  </data>
-  <data name="BingoCard" xml:space="preserve">
-    <value>BINGO CARD</value>
-    <comment>Aristocrat.Monaco.Bingo.UI</comment>
-  </data>
-  <data name="BingoCardSerialNumber" xml:space="preserve">
-    <value>Serial:</value>
-    <comment>Aristocrat.Monaco.Bingo.UI</comment>
-  </data>
-  <data name="BingoGameID" xml:space="preserve">
-    <value>Bingo Game ID:</value>
-    <comment>Aristocrat.Monaco.Bingo.UI</comment>
-  </data>
-  <data name="BingoPatternBallQuantity" xml:space="preserve">
-    <value>Balls Called:</value>
-    <comment>Aristocrat.Monaco.Bingo.UI</comment>
-  </data>
-  <data name="BingoPatternDisplayIndexOfMaxIndex" xml:space="preserve">
-    <value>Pattern {0} of {1}</value>
-    <comment>Aristocrat.Monaco.Bingo.UI</comment>
-  </data>
-  <data name="BingoPatternID" xml:space="preserve">
-    <value>Pattern:</value>
-    <comment>Aristocrat.Monaco.Bingo.UI</comment>
-  </data>
-  <data name="BingoPatternInformation" xml:space="preserve">
-    <value>PATTERN INFORMATION</value>
-    <comment>Aristocrat.Monaco.Bingo.UI</comment>
-  </data>
-  <data name="BingoPatternName" xml:space="preserve">
-    <value>Pattern Name:</value>
-    <comment>Aristocrat.Monaco.Bingo.UI</comment>
-  </data>
-  <data name="BingoPatternWinAmount" xml:space="preserve">
-    <value>Win Amount:</value>
-    <comment>Aristocrat.Monaco.Bingo.UI</comment>
-  </data>
-  <data name="DaubedBingoBall" xml:space="preserve">
-    <value>Daubed Ball</value>
-    <comment>Aristocrat.Monaco.Bingo.UI</comment>
-  </data>
-  <data name="DaubedBingoPattern" xml:space="preserve">
-    <value>Daubed Pattern</value>
-    <comment>Aristocrat.Monaco.Bingo.UI</comment>
-  </data>
-  <data name="GameEndWinDisclaimer" xml:space="preserve">
-    <value>Game End Win is awarded to the primary card only.</value>
-    <comment>Aristocrat.Monaco.Bingo.UI</comment>
-  </data>
-  <data name="UndaubedBingoBall" xml:space="preserve">
-    <value>Undaubed Ball</value>
-    <comment>Aristocrat.Monaco.Bingo.UI</comment>
-  </data>
-  <data name="NoBingoPatternInformationToDisplay" xml:space="preserve">
-    <value>No Patterns Won</value>
-    <comment>Aristocrat.Monaco.Bingo.UI</comment>
-  </data>
-  <data name="GameDetailsText" xml:space="preserve">
-    <value>Game Details</value>
-    <comment>Aristocrat.Monaco.Gaming.UI</comment>
-  </data>
-  <data name="BingoCardDisplayIndexOfMaxIndex" xml:space="preserve">
-    <value>Card {0} of {1}</value>
-    <comment>Aristocrat.Monaco.Bingo.UI</comment>
-  </data>
-  <data name="BingoRound" xml:space="preserve">
-    <value>Bingo Round</value>
-    <comment>Aristocrat.Monaco.Bingo.Common</comment>
-  </data>
-  <data name="ShowTopPickBanners" xml:space="preserve">
-    <value>Show Top Pick Banners</value>
-    <comment>Aristocrat.Monaco.Gaming.UI</comment>
-  </data>
-  <data name="MechanicalReels_ReelBrightnessLabel" xml:space="preserve">
-    <value>Reel Brightness</value>
-    <comment>Aristocrat.Monaco.Application.UI</comment>
-  </data>
-  <data name="MechanicalReels_ReelText" xml:space="preserve">
-    <value>Reel</value>
-    <comment>Aristocrat.Monaco.Application.UI</comment>
-  </data>
-  <data name="MechanicalReels_StepText" xml:space="preserve">
-    <value>Step</value>
-    <comment>Aristocrat.Monaco.Application.UI</comment>
-  </data>
-  <data name="MechanicalReels_StopText" xml:space="preserve">
-    <value>Stop</value>
-    <comment>Aristocrat.Monaco.Application.UI</comment>
-  </data>
-  <data name="ReserveMachineIncorrectPinWaitText2" xml:space="preserve">
-    <value>to try again.</value>
-    <comment>Aristocrat.Monaco.Gaming.UI</comment>
-  </data>
-  <data name="JoinBallLabel" xml:space="preserve">
-    <value>Join Ball</value>
-    <comment>Aristocrat.Monaco.Bingo</comment>
-  </data>
-  <data name="GameEndingPrizeBallLabel" xml:space="preserve">
-    <value>Game Ending Prize Ball</value>
-    <comment>Aristocrat.Monaco.Bingo</comment>
-  </data>
-  <data name="LogicSealIsBroken" xml:space="preserve">
-    <value>Logic Seal Is Broken</value>
-    <comment>Aristocrat.Monaco.Application</comment>
-  </data>
-  <data name="ClearLockupLogicSealBroken" xml:space="preserve">
-    <value>Reset from the Site Controller to clear this lockup.</value>
-    <comment>Aristocrat.Monaco.Application.UI</comment>
-  </data>
-  <data name="SharedGames" xml:space="preserve">
-    <value>Shared Games</value>
-    <comment>Aristocrat.Monaco.Gaming.UI</comment>
-  </data>
-  <data name="SharedStandaloneProgressive" xml:space="preserve">
-    <value>Shared Standalone</value>
-    <comment>Aristocrat.Monaco.Gaming.UI</comment>
-  </data>
-  <data name="Backward" xml:space="preserve">
-    <value>Backward</value>
-    <comment>Aristocrat.Monaco.Application.UI</comment>
-  </data>
-  <data name="Forward" xml:space="preserve">
-    <value>Forward</value>
-    <comment>Aristocrat.Monaco.Application.UI</comment>
-  </data>
-  <data name="HomeButton" xml:space="preserve">
-    <value>Home</value>
-    <comment>Aristocrat.Monaco.Application.UI</comment>
-  </data>
-  <data name="NudgeButton" xml:space="preserve">
-    <value>Nudge</value>
-    <comment>Aristocrat.Monaco.Application.UI</comment>
-  </data>
-  <data name="ReelLabel" xml:space="preserve">
-    <value>Reel {0}</value>
-    <comment>Aristocrat.Monaco.Application.UI</comment>
-  </data>
-  <data name="SpinButton" xml:space="preserve">
-    <value>Spin</value>
-    <comment>Aristocrat.Monaco.Application.UI</comment>
-  </data>
-  <data name="ReelController_Disconnected" xml:space="preserve">
-    <value>Reel Controller Disconnected</value>
-    <comment>Aristocrat.Monaco.Application</comment>
-  </data>
-  <data name="MeterNotApplicable" xml:space="preserve">
-    <value>N/A</value>
-  </data>
-  <data name="CashOutHandpayKeyedOffTotalSuffix" xml:space="preserve">
-    <value />
-    <comment>Empty on purpose</comment>
-  </data>
-  <data name="PlayOnText" xml:space="preserve">
-    <value>Play On</value>
-    <comment>Aristocrat.Monaco.Gaming.UI</comment>
-  </data>
-  <data name="AlgorithmHmacSha1DisplayName" xml:space="preserve">
-    <value>GAT HMACSHA1</value>
-    <comment>Aristocrat.Monaco.Application.UI</comment>
-  </data>
-  <data name="AlgorithmSha1DisplayName" xml:space="preserve">
-    <value>GAT SHA1</value>
-    <comment>Aristocrat.Monaco.Application.UI</comment>
-  </data>
-  <data name="AlgorithmSha256DisplayName" xml:space="preserve">
-    <value>GAT SHA256</value>
-    <comment>Aristocrat.Monaco.Application.UI</comment>
-  </data>
-  <data name="MasterResultText" xml:space="preserve">
-    <value>Master Result</value>
-  </data>
-  <data name="AlgorithmHmacSha256DisplayName" xml:space="preserve">
-    <value>HMACSHA256</value>
-    <comment>Aristocrat.Monaco.Application.UI</comment>
-  </data>
-  <data name="AlgorithmHmacSha512DisplayName" xml:space="preserve">
-    <value>HMACSHA512</value>
-    <comment>Aristocrat.Monaco.Application.UI</comment>
-  </data>
-  <data name="ProgressiveColumnHeader" xml:space="preserve">
-    <value>Progressive</value>
-    <comment>Aristocrat.Monaco.Gaming.UI</comment>
-  </data>
-  <data name="DeviceSignatureMismatchText" xml:space="preserve">
-    <value>CRC Signature Mismatch for: {0}</value>
-    <comment>Aristocrat.Monaco.Application.UI</comment>
-  </data>
-  <data name="VerifyingCRCSignaturesLockupText" xml:space="preserve">
-    <value>Verifying CRC Signatures</value>
-    <comment>Aristocrat.Monaco.Application.UI</comment>
-  </data>
-  <data name="NoDollarsExactly" xml:space="preserve">
-    <value>NO DOLLARS EXACTLY</value>
-    <comment>Aristocrat.Monaco.Accounting.Contracts</comment>
-  </data>
-  <data name="MeterNotFound" xml:space="preserve">
-    <value>Meter Not Found</value>
-  </data>
-  <data name="ErrorInfoCancelCredit" xml:space="preserve">
-    <value>Complete any relevant paperwork, and then insert and turn Attendant Reset key to clear the handpay lockup, or perform remote handpay reset from the host system.</value>
-  </data>
-  <data name="BellyPanelDoor" xml:space="preserve">
-    <value>Belly Panel Door</value>
-    <comment>Aristocrat.Monaco.Application.UI</comment>
-  </data>
-  <data name="BellyDoorDiscrepancy" xml:space="preserve">
-    <value>Belly Door Discrepancy</value>
-  </data>
-  <data name="NoProgressiveLevelsAdded" xml:space="preserve">
-    <value>No Progressive Levels Added</value>
-  </data>
-  <data name="ProgressiveMeters" xml:space="preserve">
-    <value>Progressive</value>
-  </data>
-  <data name="HandpayTransactionCanceled" xml:space="preserve">
-    <value>Handpay Transaction Canceled</value>
-  </data>
-  <data name="SubstantialWinHandpay" xml:space="preserve">
-    <value>Substantial Win Pending - Call Attendant</value>
-  </data>
-  <data name="AttractBeagleBoneLightShowText" xml:space="preserve">
-    <value>Attract</value>
-    <comment>Aristocrat.Monaco.Application.UI</comment>
-  </data>
-  <data name="LsEdgeLightsLabel" xml:space="preserve">
-    <value>LS Edge Lights</value>
-    <comment>Aristocrat.Monaco.Application.UI</comment>
-  </data>
-  <data name="BigWinBeagleBoneLightShowText" xml:space="preserve">
-    <value>Big Win</value>
-    <comment>Aristocrat.Monaco.Application.UI</comment>
-  </data>
-  <data name="DefaultBeagleBoneLightShowText" xml:space="preserve">
-    <value>Default</value>
-    <comment>Aristocrat.Monaco.Application.UI</comment>
-  </data>
-  <data name="GoodWinBeagleBoneLightShowText" xml:space="preserve">
-    <value>Good Win</value>
-    <comment>Aristocrat.Monaco.Application.UI</comment>
-  </data>
-  <data name="NormalWinBeagleBoneLightShowText" xml:space="preserve">
-    <value>Normal Win</value>
-    <comment>Aristocrat.Monaco.Application.UI</comment>
-  </data>
-  <data name="REDSBeagleBoneLightShowText" xml:space="preserve">
-    <value>Red Screen Free Spins</value>
-    <comment>Aristocrat.Monaco.Application.UI</comment>
-  </data>
-  <data name="StartBeagleBoneLightShowText" xml:space="preserve">
-    <value>Game Start</value>
-    <comment>Aristocrat.Monaco.Application.UI</comment>
-  </data>
-  <data name="SendShowLabel" xml:space="preserve">
-    <value>Send Show</value>
-    <comment>Aristocrat.Monaco.Application.UI</comment>
-  </data>
-  <data name="TestBeagleBoneLightShowLabel" xml:space="preserve">
-    <value>Light Show</value>
-    <comment>Aristocrat.Monaco.Application.UI</comment>
-  </data>
-  <data name="Homing" xml:space="preserve">
-    <value>Homing</value>
-    <comment>Aristocrat.Monaco.Application.UI</comment>
-  </data>
-  <data name="Idle" xml:space="preserve">
-    <value>Idle</value>
-    <comment>Aristocrat.Monaco.Application.UI</comment>
-  </data>
-  <data name="LowVoltage" xml:space="preserve">
-    <value>Low Voltage</value>
-    <comment>Aristocrat.Monaco.Application.UI</comment>
-  </data>
-  <data name="Spinning" xml:space="preserve">
-    <value>Spinning</value>
-    <comment>Aristocrat.Monaco.Application.UI</comment>
-  </data>
-  <data name="Stalled" xml:space="preserve">
-    <value>Stalled</value>
-    <comment>Aristocrat.Monaco.Application.UI</comment>
-  </data>
-  <data name="Tilted" xml:space="preserve">
-    <value>Tilted</value>
-    <comment>Aristocrat.Monaco.Application.UI</comment>
-  </data>
-  <data name="Uninitialized" xml:space="preserve">
-    <value>Uninitialized</value>
-    <comment>Aristocrat.Monaco.Application.UI</comment>
-  </data>
-  <data name="NudgeDelay" xml:space="preserve">
-    <value>Nudge Delay</value>
-    <comment>Aristocrat.Monaco.Application.UI</comment>
-  </data>
-  <data name="Nudging" xml:space="preserve">
-    <value>Nudging</value>
-    <comment>Aristocrat.Monaco.Application.UI</comment>
-  </data>
-  <data name="SpinSpeed" xml:space="preserve">
-    <value>Spin Speed</value>
-    <comment>Aristocrat.Monaco.Application.UI</comment>
-  </data>
-  <data name="Tampered" xml:space="preserve">
-    <value>Tampered</value>
-    <comment>Aristocrat.Monaco.Application.UI</comment>
-  </data>
-  <data name="BarkeeperCashInDisabled" xml:space="preserve">
-    <value>No Cash-In levels defined</value>
-    <comment>Aristocrat.Monaco.Gaming.UI</comment>
-  </data>
-  <data name="BarkeeperCoinInDisabled" xml:space="preserve">
-    <value>No Coin-In levels defined</value>
-    <comment>Aristocrat.Monaco.Gaming.UI</comment>
-  </data>
-  <data name="ReplayGameWinBonusAwarded" xml:space="preserve">
-    <value>Game Win Bonus Awarded: {0}</value>
-  </data>
-  <data name="VolumeControlLocationTitle" xml:space="preserve">
-    <value>Volume Control Location</value>
-    <comment>Aristocrat.Monaco.Gaming.UI</comment>
-  </data>
-  <data name="OffsetText" xml:space="preserve">
-    <value>Offset</value>
-    <comment>Aristocrat.Monaco.Application.UI</comment>
-  </data>
-  <data name="BingoServerInformationTitle" xml:space="preserve">
-    <value>Server Information</value>
-    <comment>Aristocrat.Monaco.Bingo</comment>
-  </data>
-  <data name="BingoServerVersionLabel" xml:space="preserve">
-    <value>Version</value>
-    <comment>Aristocrat.Monaco.Bingo</comment>
-  </data>
-  <data name="ReelController_ReelMismatched" xml:space="preserve">
-    <value>Connected Reels Mismatch</value>
-    <comment>Aristocrat.Monaco.Gaming</comment>
-  </data>
-  <data name="EnableShowMode" xml:space="preserve">
-    <value>Enable Show Mode</value>
-    <comment>Aristocrat.Monaco.Application.UI</comment>
-  </data>
-  <data name="BaseGameRTPMin" xml:space="preserve">
-    <value>Base Game RTP Min</value>
-    <comment>Aristocrat.Monaco.Gaming.UI</comment>
-  </data>
-  <data name="BaseGameRTPMax" xml:space="preserve">
-    <value>Base Game RTP Max</value>
-    <comment>Aristocrat.Monaco.Gaming.UI</comment>
-  </data>
-  <data name="ProgressiveIncrementRTPMin" xml:space="preserve">
-    <value>Progressive Increment RTP Min</value>
-    <comment>Aristocrat.Monaco.Gaming.UI</comment>
-  </data>
-  <data name="ProgressiveIncrementRTPMax" xml:space="preserve">
-    <value>Progressive Increment RTP Max</value>
-    <comment>Aristocrat.Monaco.Gaming.UI</comment>
-  </data>
-  <data name="ProgressiveResetRTPMin" xml:space="preserve">
-    <value>Progressive Reset RTP Min</value>
-    <comment>Aristocrat.Monaco.Gaming.UI</comment>
-  </data>
-  <data name="ProgressiveResetRTPMax" xml:space="preserve">
-    <value>Progressive Reset RTP Max</value>
-    <comment>Aristocrat.Monaco.Gaming.UI</comment>
-  </data>
-  <data name="TotalGameRTPMin" xml:space="preserve">
-    <value>Total Game RTP Min</value>
-    <comment>Aristocrat.Monaco.Gaming.UI</comment>
-  </data>
-  <data name="TotalGameRTPMax" xml:space="preserve">
-    <value>Total Game RTP Max</value>
-    <comment>Aristocrat.Monaco.Gaming.UI</comment>
-  </data>
-  <data name="TheoreticalHoldMin" xml:space="preserve">
-    <value>Theo Hold Min</value>
-    <comment>Aristocrat.Monaco.Gaming.UI</comment>
-  </data>
-  <data name="TheoreticalHoldMax" xml:space="preserve">
-    <value>Theo Hold Max</value>
-    <comment>Aristocrat.Monaco.Gaming.UI</comment>
-  </data>
-  <data name="ColorText" xml:space="preserve">
-    <value>Color</value>
-    <comment>Aristocrat.Monaco.Application.UI</comment>
-  </data>
-  <data name="MechanicalReels_ReelSettingsText" xml:space="preserve">
-    <value>Reel Settings</value>
-    <comment>Aristocrat.Monaco.Application.UI</comment>
-  </data>
-  <data name="MechanicalReels_TestLightsText" xml:space="preserve">
-    <value>Test Lights</value>
-    <comment>Aristocrat.Monaco.Application.UI</comment>
-  </data>
-  <data name="MechanicalReels_TestReelsText" xml:space="preserve">
-    <value>Test Reels</value>
-    <comment>Aristocrat.Monaco.Application.UI</comment>
-  </data>
-  <data name="Minutes" xml:space="preserve">
-    <value>minutes</value>
-    <comment>Aristocrat.Monaco.Application.UI</comment>
-  </data>
-  <data name="TowerLightTierType" xml:space="preserve">
-    <value>Tower Light</value>
-    <comment>Aristocrat.Monaco.Application.UI</comment>
-  </data>
-  <data name="ReelControllerFaults_CommunicationError" xml:space="preserve">
-    <value>Reel Controller Error</value>
-    <comment>Aristocrat.Monaco.Application.Contracts</comment>
-  </data>
-  <data name="Accept" xml:space="preserve">
-    <value>Accept</value>
-  </data>
-  <data name="RegisteredInstance" xml:space="preserve">
-    <value>Registered Instance</value>
-    <comment>Aristocrat.Monaco.Mgam.UI</comment>
-  </data>
-  <data name="ConfiguringNetwork" xml:space="preserve">
-    <value>Configuring Network...</value>
-  </data>
-  <data name="BonusReason" xml:space="preserve">
-    <value>Reason</value>
-  </data>
-  <data name="JackpotNumber" xml:space="preserve">
-    <value>JACKPOT NUMBER</value>
-  </data>
-  <data name="SourceID" xml:space="preserve">
-    <value>SOURCE ID</value>
-  </data>
-  <data name="ReelControllerFaults_HardwareError" xml:space="preserve">
-    <value>Reel Controller Error</value>
-    <comment>Aristocrat.Monaco.Application.Contracts</comment>
-  </data>
-  <data name="ReelFaults_Disconnected" xml:space="preserve">
-    <value>Reel Controller Error</value>
-    <comment>Aristocrat.Monaco.Application.Contracts</comment>
-  </data>
-  <data name="ReelFaults_LowVoltage" xml:space="preserve">
-    <value>Reel Controller Error</value>
-    <comment>Aristocrat.Monaco.Application.Contracts</comment>
-  </data>
-  <data name="ReelFaults_ReelStall" xml:space="preserve">
-    <value>Reel Stuck</value>
-    <comment>Aristocrat.Monaco.Application.Contracts</comment>
-  </data>
-  <data name="ReelFaults_ReelTamper" xml:space="preserve">
-    <value>Reel Was Tampered</value>
-    <comment>Aristocrat.Monaco.Application.Contracts</comment>
-  </data>
-  <data name="ReelControllerFaults_RequestError" xml:space="preserve">
-    <value>Reel Controller Error</value>
-    <comment>Aristocrat.Monaco.Application.Contracts</comment>
-  </data>
-  <data name="ErrorInfoReelError" xml:space="preserve">
-    <value>Open Main Door and then close Main Door to clear this lockup. If lockup persists the Reel hardware needs to be replaced.</value>
-    <comment>Aristocrat.Monaco.Application.UI</comment>
-  </data>
-  <data name="ErrorInfoReelControllerDisconnected" xml:space="preserve">
-    <value>Open Main Door, ensure Reel Controller data and/or power cable is properly connected, and then close Main Door to clear this lockup. If lockup persists, reconnect Reel Controller device and reboot the machine.</value>
-    <comment>Aristocrat.Monaco.Application.UI</comment>
-  </data>
-  <data name="GameStatus_DisabledByBackend" xml:space="preserve">
-    <value>The game is disabled by the backend protocol.</value>
-    <comment>Aristocrat.Monaco.Gaming.Contracts.GameStatus</comment>
-  </data>
-  <data name="GameStatus_DisabledBySystem" xml:space="preserve">
-    <value>The game is disabled by the platform logic.</value>
-    <comment>Aristocrat.Monaco.Gaming.Contracts.GameStatus</comment>
-  </data>
-  <data name="GameStatus_GameFilesNotFound" xml:space="preserve">
-    <value>The game files were not found where expected.</value>
-    <comment>Aristocrat.Monaco.Gaming.Contracts.GameStatus</comment>
-  </data>
-  <data name="BingoCertificateLabel" xml:space="preserve">
-    <value>Use Bingo Certificate</value>
-    <comment>Aristocrat.Monaco.Bingo.UI</comment>
-  </data>
-  <data name="CalibrationAccess" xml:space="preserve">
-    <value>Main door must be open to calibrate screens</value>
-  </data>
-  <data name="ReelController_FailedHoming" xml:space="preserve">
-    <value>Reel Controller Error</value>
-  </data>
-  <data name="Printer_Disabled" xml:space="preserve">
-    <value>Printer Disabled</value>
-    <comment>Aristocrat.Monaco.Application.UI</comment>
-  </data>
-  <data name="Printer_Disconnected" xml:space="preserve">
-    <value>Printer Disconnected</value>
-    <comment>Aristocrat.Monaco.Application.UI</comment>
-  </data>
-  <data name="SasProtocolInitializing" xml:space="preserve">
-    <value>SAS Protocol Initializing</value>
-    <comment>Aristocrat.Monaco.Sas</comment>
-  </data>
-  <data name="OutOfMemoryMessage" xml:space="preserve">
-    <value>Call Attendant - Memory Low</value>
-    <comment>Aristocrat.Monaco.Application.UI</comment>
-  </data>
-  <data name="TouchCalibrateExtendedCommandFailed" xml:space="preserve">
-    <value>Calibration failed</value>
-    <comment>Aristocrat.Monaco.Application.UI</comment>
-  </data>
-  <data name="TouchCalibrateExtendedLowerLeftTargetFailed" xml:space="preserve">
-    <value>Calibration of lower left target failed</value>
-    <comment>Aristocrat.Monaco.Application.UI</comment>
-  </data>
-  <data name="TouchCalibrateExtendedUpperRightTargetFailed" xml:space="preserve">
-    <value>Calibration of upper right target failed</value>
-    <comment>Aristocrat.Monaco.Application.UI</comment>
-  </data>
-  <data name="CalibrationComplete" xml:space="preserve">
-    <value>Calibration Complete</value>
-    <comment>Aristocrat.Monaco.Application.UI</comment>
-  </data>
-  <data name="TouchLowerLeftCrosshair" xml:space="preserve">
-    <value>Touch center of lower left crosshair, hold for a few seconds, then lift-off...</value>
-    <comment>Aristocrat.Monaco.Application.UI</comment>
-  </data>
-  <data name="TouchUpperRightCrosshair" xml:space="preserve">
-    <value>Touch center of upper right crosshair, hold for a few seconds, then lift-off...</value>
-    <comment>Aristocrat.Monaco.Application.UI</comment>
-  </data>
-  <data name="TouchCalibrateModel" xml:space="preserve">
-    <value>Calibrate {0}</value>
-    <comment>Aristocrat.Monaco.Application.UI</comment>
-  </data>
-  <data name="CalibrateTouchScreen" xml:space="preserve">
-    <value>Calibrate Touch Screen</value>
-    <comment>Aristocrat.Monaco.Application.UI</comment>
-  </data>
-  <data name="CalibrationError" xml:space="preserve">
-    <value>Calibration Error</value>
-    <comment>Aristocrat.Monaco.Application.UI</comment>
-  </data>
-  <data name="Recalibrate" xml:space="preserve">
-    <value>Recalibrate</value>
-    <comment>Aristocrat.Monaco.Application.UI</comment>
-  </data>
-  <data name="SerialCalibrationError" xml:space="preserve">
-    <value>System will reboot in {0} seconds...</value>
-    <comment>Aristocrat.Monaco.Application.UI</comment>
-  </data>
-  <data name="ExcessiveMeterIncrementThresholdCaption" xml:space="preserve">
-    <value>Excessive Meter Increment Threshold</value>
-    <comment>Monaco.Accounting.UI</comment>
-  </data>
-  <data name="ExcessiveThresholdDisableHelpMessage" xml:space="preserve">
-    <value>To reset this fault turn the reset key on then off.</value>
-    <comment>Help message when machine gets disabled due to excessive threshold</comment>
-  </data>
-  <data name="ExcessiveThresholdDisableMessage" xml:space="preserve">
-    <value>Excessive Meter Increment - Call Attendant</value>
-    <comment>Message to be displayed when excessive threshold is reached.</comment>
-  </data>
-  <data name="EnabledGamesLimitExceeded" xml:space="preserve">
-    <value>{0} enabled games exceeds limit of {1}</value>
-  </data>
-  <data name="EnabledGamesLimit" xml:space="preserve">
-    <value>Enabled Games Limit</value>
-  </data>
-  <data name="BingoMissingRequiredSettings" xml:space="preserve">
-    <value>Missing Required Settings</value>
-    <comment>Aristocrat.Monaco.Bingo</comment>
-  </data>
-  <data name="BingoMissingRequiredSettingsHelp" xml:space="preserve">
-    <value>The Bingo server has not sent one or more of the required settings.  Please make sure all required settings are being sent.</value>
-    <comment>Aristocrat.Monaco.Bingo</comment>
-  </data>
-  <data name="GameHistoryReportingAlmostFull" xml:space="preserve">
-    <value>Game History Reporting queue is almost full</value>
-    <comment>Aristocrat.Monaco.Bingo</comment>
-  </data>
-  <data name="GameHistoryReportingAlmostFullHelp" xml:space="preserve">
-    <value>Ensure communication cable is properly connected and host is online. If lockup persists after connection is restored, host system may need to send enable command, or reboot the machine to reestablish communication.</value>
-    <comment>Aristocrat.Monaco.Bingo</comment>
-  </data>
-  <data name="ReceiptPrintingFailed" xml:space="preserve">
-    <value>Receipt Printing Failed</value>
-    <comment>Monaco.Accounting</comment>
-  </data>
-  <data name="ReelController_IdleUnknown" xml:space="preserve">
-    <value>Idle Unknown</value>
-    <comment>Aristocrat.Monaco.Application.UI</comment>
-  </data>
-  <data name="ErrorInfoBonusPayExceededLargeWinLimit" xml:space="preserve">
-    <value>Bonus amount's exceeded the large win limit, Pay method {0} is not supported. Handpay is required.</value>
-  </data>
-  <data name="ErrorInfoBonusPayExceededMaxCreditLimit" xml:space="preserve">
-    <value>Bonus amount's exceeded the max credit limit, Pay method {0} is not supported. Voucher is required.</value>
-  </data>
-  <data name="TouchCalibrateResetCommandFailed" xml:space="preserve">
-    <value>Reset (R) command failed with code {0}</value>
-    <comment>Aristocrat.Monaco.Application.UI</comment>
-  </data>
-  <data name="BingoAttractPayFmt" xml:space="preserve">
-    <value>Pay {0}</value>
-  </data>
-  <data name="BingoAttractBetFmt" xml:space="preserve">
-    <value>Bet {0}</value>
-  </data>
-  <data name="BingoAttractBallsWithInFmt" xml:space="preserve">
-    <value>In {0} Balls Called</value>
-  </data>
-  <data name="HideBingoCardWhenInactiveLabel" xml:space="preserve">
-    <value>Hide Bingo Card When Inactive</value>
-    <comment>Aristocrat.Monaco.Bingo.UI</comment>
-  </data>
-  <data name="NonSasProgressiveHitReportingLabel" xml:space="preserve">
-    <value>Non-SAS Progressive Hit Reporting</value>
-    <comment>Aristocrat.Monaco.Sas.UI</comment>
-  </data>
-  <data name="BingoDynamicHelpInvalidConfiguration" xml:space="preserve">
-    <value>Bingo Host Error</value>
-    <comment>Aristocrat.Monaco.Bingo.UI</comment>
-  </data>
-  <data name="BingoDynamicHelpInvalidConfigurationHelp" xml:space="preserve">
-    <value>Ensure the EGM's help is installed on the Server.  Reboot the machine to reestablish communication.</value>
-    <comment>Aristocrat.Monaco.Bingo.UI</comment>
-  </data>
-  <data name="FirmwareCrcMismatchedEvent" xml:space="preserve">
-    <value>{0} Firmware CRC Mismatched</value>
-    <comment>Monaco.Application.Contracts</comment>
-  </data>
-  <data name="TotalOverflow" xml:space="preserve">
-    <value>Total Overflow</value>
-  </data>
-  <data name="TotalHidden" xml:space="preserve">
-    <value>Total Hidden</value>
-  </data>
-  <data name="WaitForPlayersLength" xml:space="preserve">
-    <value>Wait For Players Length</value>
-    <comment>Aristocrat.Monaco.Bingo.UI</comment>
-  </data>
-  <data name="WaitingForWinningCombinationInfo" xml:space="preserve">
-    <value>Requesting Winning Combination Information From Server</value>
-    <comment>Aristocrat.Monaco.Hhr</comment>
-  </data>
-  <data name="ManualHandicapModeLabel" xml:space="preserve">
-    <value>Manual Handicap Mode</value>
-    <comment>Aristocrat.Monaco.Hhr.UI</comment>
-  </data>
-  <data name="JackpotPendingWithWager" xml:space="preserve">
-    <value>Jackpot of {0} with Wager {1}, Please Call Attendant</value>
-    <comment>Aristocrat.Monaco.Gaming.UI</comment>
-  </data>
-  <data name="JackpotWager" xml:space="preserve">
-    <value>WAGER {0}</value>
-    <comment>Aristocrat.Monaco.Gaming.UI</comment>
-  </data>
-  <data name="TicketWagerText" xml:space="preserve">
-    <value>Wager:</value>
-    <comment>Aristocrat.Monaco.Application.UI</comment>
-  </data>
-  <data name="ReplayDisabledReelFaultText" xml:space="preserve">
-    <value>Please clear reel related faults to allow Replay.</value>
-    <comment>Aristocrat.Monaco.Gaming.UI</comment>
-  </data>
-  <data name="Reconnected" xml:space="preserve">
-    <value>Reconnected</value>
-  </data>
-  <data name="RestartRequired" xml:space="preserve">
-    <value>{0} the {1} or powercycle</value>
-  </data>
-  <data name="RestartToClearLockup" xml:space="preserve">
-    <value>Restart the machine to clear this lockup</value>
-  </data>
-  <data name="OutOfMemoryMessageDescription" xml:space="preserve">
-    <value>To clear this lockup, restart the machine.</value>
-    <comment>Aristocrat.Monaco.Application.UI</comment>
-  </data>
-  <data name="HiddenValue" xml:space="preserve">
-    <value>Hidden Value</value>
-    <comment>Aristocrat.Monaco.Gaming.UI</comment>
-  </data>
-  <data name="Reconnect" xml:space="preserve">
-    <value>Reconnect</value>
-  </data>
-  <data name="Disconnect" xml:space="preserve">
-    <value>Disconnect</value>
-  </data>
-  <data name="Hash" xml:space="preserve">
-    <value>Hash</value>
-  </data>
-  <data name="TouchCalibrationDisconnectError" xml:space="preserve">
-    <value>A display was disconnected during calibration.  Please reconnect displays and try again.</value>
-    <comment>Aristocrat.Monaco.Application.UI</comment>
-  </data>
-  <data name="ReceiptPrintingFailedInfo" xml:space="preserve">
-    <value>Open Main Door, check the printer device and remove any paper jams.  You may need to disconnect and reconnect the printer.</value>
-    <comment>Monaco.Accounting</comment>
-  </data>
-  <data name="TouchCalibrateWait" xml:space="preserve">
-    <value>Please Wait...</value>
-    <comment>Aristocrat.Monaco.Application.UI</comment>
-  </data>
-  <data name="PendingAcceptedText" xml:space="preserve">
-    <value>Pending Acceptance</value>
-    <comment>Monaco.Accounting</comment>
-  </data>
-  <data name="Inspection" xml:space="preserve">
-    <value>Inspection</value>
-    <comment>Aristocrat.Monaco.Application.UI</comment>
-  </data>
-  <data name="ExitSoundTest" xml:space="preserve">
-    <value>Exit Sound Test</value>
-    <comment>Aristocrat.Monaco.Application.UI</comment>
-  </data>
-  <data name="ReportFailure" xml:space="preserve">
-    <value>Report Failure</value>
-    <comment>Aristocrat.Monaco.Application.UI</comment>
-  </data>
-  <data name="InspectionSummaryTitle" xml:space="preserve">
-    <value>Inspection Summary</value>
-    <comment>Aristocrat.Monaco.Application.UI</comment>
-  </data>
-  <data name="Category" xml:space="preserve">
-    <value>Category</value>
-    <comment>Aristocrat.Monaco.Application.UI</comment>
-  </data>
-  <data name="Untested" xml:space="preserve">
-    <value>Untested</value>
-    <comment>Aristocrat.Monaco.Application.UI</comment>
-  </data>
-  <data name="ClearConfig" xml:space="preserve">
-    <value>Clear Config</value>
-    <comment>Aristocrat.Monaco.Application.UI</comment>
-  </data>
-  <data name="BellEnabled" xml:space="preserve">
-    <value>Bell Enabled</value>
-  </data>
-  <data name="ReelControllerEnabled" xml:space="preserve">
-    <value>Reel Controller Enabled</value>
-  </data>
-  <data name="ReelControllerManufacturer" xml:space="preserve">
-    <value>Reel Controller Manufacturer</value>
-  </data>
-  <data name="Displays" xml:space="preserve">
-    <value>Displays</value>
-    <comment>Aristocrat.Monaco.Application.UI</comment>
-  </data>
-  <data name="AutoTest" xml:space="preserve">
-    <value>Auto Test</value>
-    <comment>Aristocrat.Monaco.Application.UI</comment>
-  </data>
-  <data name="DoorRequiresTest" xml:space="preserve">
-    <value>Door requires test: open and close</value>
-    <comment>Aristocrat.Monaco.Application.UI</comment>
-  </data>
-  <data name="TransactionReportingQueueAlmostFullHelp" xml:space="preserve">
-    <value>Too many transaction requests are pending with the Server. This lockup will be removed when the Server acknowledges the requests.</value>
-    <comment>Aristocrat.Monaco.Bingo</comment>
-  </data>
-<<<<<<< HEAD
-  <data name="RtpBreakdown" xml:space="preserve">
-	  <value>RTP BREAKDOWN</value>
-  </data>
-  <data name="Min" xml:space="preserve">
-	  <value>MIN</value>
-  </data>
-  <data name="Max" xml:space="preserve">
-	  <value>MAX</value>
-  </data>
-  <data name="BaseExcludingProgressives" xml:space="preserve">
-	  <value>Base (Excluding Progressives)</value>
-  </data>
-  <data name="StandaloneProgressiveReset" xml:space="preserve">
-	  <value>Standalone Progressive Reset</value>
-  </data>
-  <data name="StandaloneProgressiveIncrement" xml:space="preserve">
-	  <value>Standalone Progressive Increment</value>
-  </data>
-  <data name="LinkProgressiveReset" xml:space="preserve">
-	  <value>Link Progressive Reset</value>
-  </data>
-  <data name="LinkProgressiveIncrement" xml:space="preserve">
-	  <value>Link Progressive Increment</value>
-  </data>
-  <data name="LinkedProgressiveVerificationEnabledLabel" xml:space="preserve">
-    <value>Linked Progressive Verification Enabled</value>
-  </data>
-=======
->>>>>>> 1552310d
-  <data name="CreatingKeyboardService" xml:space="preserve">
-    <value>Creating Keyboard Service</value>
-    <comment>Aristocrat.Monaco.Application</comment>
-  </data>
-  <data name="PackagesMustMatch" xml:space="preserve">
-    <value>All games of this type must use the same package</value>
-    <comment>Aristocrat.Monaco.Gaming.UI</comment>
-  </data>
-  <data name="Searching" xml:space="preserve">
-    <value>Searching ...</value>
-    <comment>Aristocrat.Monaco.Application.UI</comment>
-  </data>
-  <data name="DeviceDetected" xml:space="preserve">
-    <value>Device detected!</value>
-    <comment>Aristocrat.Monaco.Application.UI</comment>
-  </data>
-  <data name="InvalidDeviceDetectedTemplate" xml:space="preserve">
-    <value>detected but is invalid</value>
-    <comment>Aristocrat.Monaco.Application.UI</comment>
-  </data>
-  <data name="NoDeviceDetected" xml:space="preserve">
-    <value>No device detected</value>
-    <comment>Aristocrat.Monaco.Application.UI</comment>
-  </data>
-<<<<<<< HEAD
-</root>
-=======
-</root>
-
->>>>>>> 1552310d
+<?xml version="1.0" encoding="utf-8"?>
+<root>
+  <!-- 
+    Microsoft ResX Schema 
+    
+    Version 2.0
+    
+    The primary goals of this format is to allow a simple XML format 
+    that is mostly human readable. The generation and parsing of the 
+    various data types are done through the TypeConverter classes 
+    associated with the data types.
+    
+    Example:
+    
+    ... ado.net/XML headers & schema ...
+    <resheader name="resmimetype">text/microsoft-resx</resheader>
+    <resheader name="version">2.0</resheader>
+    <resheader name="reader">System.Resources.ResXResourceReader, System.Windows.Forms, ...</resheader>
+    <resheader name="writer">System.Resources.ResXResourceWriter, System.Windows.Forms, ...</resheader>
+    <data name="Name1"><value>this is my long string</value><comment>this is a comment</comment></data>
+    <data name="Color1" type="System.Drawing.Color, System.Drawing">Blue</data>
+    <data name="Bitmap1" mimetype="application/x-microsoft.net.object.binary.base64">
+        <value>[base64 mime encoded serialized .NET Framework object]</value>
+    </data>
+    <data name="Icon1" type="System.Drawing.Icon, System.Drawing" mimetype="application/x-microsoft.net.object.bytearray.base64">
+        <value>[base64 mime encoded string representing a byte array form of the .NET Framework object]</value>
+        <comment>This is a comment</comment>
+    </data>
+                
+    There are any number of "resheader" rows that contain simple 
+    name/value pairs.
+    
+    Each data row contains a name, and value. The row also contains a 
+    type or mimetype. Type corresponds to a .NET class that support 
+    text/value conversion through the TypeConverter architecture. 
+    Classes that don't support this are serialized and stored with the 
+    mimetype set.
+    
+    The mimetype is used for serialized objects, and tells the 
+    ResXResourceReader how to depersist the object. This is currently not 
+    extensible. For a given mimetype the value must be set accordingly:
+    
+    Note - application/x-microsoft.net.object.binary.base64 is the format 
+    that the ResXResourceWriter will generate, however the reader can 
+    read any of the formats listed below.
+    
+    mimetype: application/x-microsoft.net.object.binary.base64
+    value   : The object must be serialized with 
+            : System.Runtime.Serialization.Formatters.Binary.BinaryFormatter
+            : and then encoded with base64 encoding.
+    
+    mimetype: application/x-microsoft.net.object.soap.base64
+    value   : The object must be serialized with 
+            : System.Runtime.Serialization.Formatters.Soap.SoapFormatter
+            : and then encoded with base64 encoding.
+
+    mimetype: application/x-microsoft.net.object.bytearray.base64
+    value   : The object must be serialized into a byte array 
+            : using a System.ComponentModel.TypeConverter
+            : and then encoded with base64 encoding.
+    -->
+  <xsd:schema id="root" xmlns="" xmlns:xsd="http://www.w3.org/2001/XMLSchema" xmlns:msdata="urn:schemas-microsoft-com:xml-msdata">
+    <xsd:import namespace="http://www.w3.org/XML/1998/namespace" />
+    <xsd:element name="root" msdata:IsDataSet="true">
+      <xsd:complexType>
+        <xsd:choice maxOccurs="unbounded">
+          <xsd:element name="metadata">
+            <xsd:complexType>
+              <xsd:sequence>
+                <xsd:element name="value" type="xsd:string" minOccurs="0" />
+              </xsd:sequence>
+              <xsd:attribute name="name" use="required" type="xsd:string" />
+              <xsd:attribute name="type" type="xsd:string" />
+              <xsd:attribute name="mimetype" type="xsd:string" />
+              <xsd:attribute ref="xml:space" />
+            </xsd:complexType>
+          </xsd:element>
+          <xsd:element name="assembly">
+            <xsd:complexType>
+              <xsd:attribute name="alias" type="xsd:string" />
+              <xsd:attribute name="name" type="xsd:string" />
+            </xsd:complexType>
+          </xsd:element>
+          <xsd:element name="data">
+            <xsd:complexType>
+              <xsd:sequence>
+                <xsd:element name="value" type="xsd:string" minOccurs="0" msdata:Ordinal="1" />
+                <xsd:element name="comment" type="xsd:string" minOccurs="0" msdata:Ordinal="2" />
+              </xsd:sequence>
+              <xsd:attribute name="name" type="xsd:string" use="required" msdata:Ordinal="1" />
+              <xsd:attribute name="type" type="xsd:string" msdata:Ordinal="3" />
+              <xsd:attribute name="mimetype" type="xsd:string" msdata:Ordinal="4" />
+              <xsd:attribute ref="xml:space" />
+            </xsd:complexType>
+          </xsd:element>
+          <xsd:element name="resheader">
+            <xsd:complexType>
+              <xsd:sequence>
+                <xsd:element name="value" type="xsd:string" minOccurs="0" msdata:Ordinal="1" />
+              </xsd:sequence>
+              <xsd:attribute name="name" type="xsd:string" use="required" />
+            </xsd:complexType>
+          </xsd:element>
+        </xsd:choice>
+      </xsd:complexType>
+    </xsd:element>
+  </xsd:schema>
+  <resheader name="resmimetype">
+    <value>text/microsoft-resx</value>
+  </resheader>
+  <resheader name="version">
+    <value>2.0</value>
+  </resheader>
+  <resheader name="reader">
+    <value>System.Resources.ResXResourceReader, System.Windows.Forms, Version=4.0.0.0, Culture=neutral, PublicKeyToken=b77a5c561934e089</value>
+  </resheader>
+  <resheader name="writer">
+    <value>System.Resources.ResXResourceWriter, System.Windows.Forms, Version=4.0.0.0, Culture=neutral, PublicKeyToken=b77a5c561934e089</value>
+  </resheader>
+  <data name="AcceptedText" xml:space="preserve">
+    <value>Accepted</value>
+    <comment>Monaco.Accounting</comment>
+  </data>
+  <data name="AcceptedTimeHeader" xml:space="preserve">
+    <value>ACCEPTED TIME</value>
+    <comment>Monaco.Accounting.UI</comment>
+  </data>
+  <data name="AcceptPreviouslyGoodCertificatePeriod_GreaterThanZero" xml:space="preserve">
+    <value>The accept previously good certificate period must be a number greater than zero.</value>
+    <comment>Aristocrat.Monaco.G2S.UI</comment>
+  </data>
+  <data name="AccountBalanceLabel" xml:space="preserve">
+    <value>Acct Bal</value>
+    <comment>Aristocrat.Monaco.Sas</comment>
+  </data>
+  <data name="AccountingDenom" xml:space="preserve">
+    <value>Accounting Denom</value>
+    <comment>Aristocrat.Monaco.Sas.UI</comment>
+  </data>
+  <data name="AccountTypeHeader" xml:space="preserve">
+    <value>Account Type</value>
+    <comment>Monaco.Accounting.UI</comment>
+  </data>
+  <data name="Acknowledged" xml:space="preserve">
+    <value>Acknowledged</value>
+    <comment>Monaco.Accounting.UI</comment>
+  </data>
+  <data name="ActicationDatetext" xml:space="preserve">
+    <value>VLT Activation Date:</value>
+    <comment>Aristocrat.Monaco.Application</comment>
+  </data>
+  <data name="ActionLabel" xml:space="preserve">
+    <value>Action</value>
+    <comment>Aristocrat.Monaco.Application.UI</comment>
+  </data>
+  <data name="ActivationTimeLabel" xml:space="preserve">
+    <value>Activation Time</value>
+    <comment>Aristocrat.Monaco.Application.UI</comment>
+  </data>
+  <data name="AddinJurisdictionSelection" xml:space="preserve">
+    <value>Select a Jurisdiction</value>
+    <comment>Aristocrat.Monaco.Application.UI</comment>
+  </data>
+  <data name="AddinProtocolSelection" xml:space="preserve">
+    <value>Select a Protocol Configuration</value>
+    <comment>Aristocrat.Monaco.Application.UI</comment>
+  </data>
+  <data name="Address1" xml:space="preserve">
+    <value>Address1</value>
+    <comment>Aristocrat.Monaco.Sas</comment>
+  </data>
+  <data name="Address2" xml:space="preserve">
+    <value>Address2</value>
+    <comment>Aristocrat.Monaco.Sas</comment>
+  </data>
+  <data name="AddressLabel" xml:space="preserve">
+    <value>SAS Address</value>
+    <comment>Aristocrat.Monaco.Sas.UI</comment>
+  </data>
+  <data name="AddressLine1Label" xml:space="preserve">
+    <value>Address Line 1</value>
+    <comment>Aristocrat.Monaco.Application.UI</comment>
+  </data>
+  <data name="AddressLine2Label" xml:space="preserve">
+    <value>Address Line 2</value>
+    <comment>Aristocrat.Monaco.Application.UI</comment>
+  </data>
+  <data name="AddressNotValid" xml:space="preserve">
+    <value>Address not valid</value>
+    <comment>Aristocrat.Monaco.Application.UI</comment>
+  </data>
+  <data name="AddSAPLevel" xml:space="preserve">
+    <value>Add Level</value>
+    <comment>Aristocrat.Monaco.Gaming.UI</comment>
+  </data>
+  <data name="AdvancedFundsTransferLabel" xml:space="preserve">
+    <value>SAS Advanced Funds Transfer</value>
+    <comment>Aristocrat.Monaco.Sas.UI</comment>
+  </data>
+  <data name="AftBonusingEnabledLabel" xml:space="preserve">
+    <value>AFT Bonusing Allowed</value>
+    <comment>Aristocrat.Monaco.Sas.UI</comment>
+  </data>
+  <data name="AftCashableBonusLabel" xml:space="preserve">
+    <value>Cashable Bonus</value>
+    <comment>Aristocrat.Monaco.Gaming.UI</comment>
+  </data>
+  <data name="AftFeatureLabel" xml:space="preserve">
+    <value>AFT</value>
+    <comment>Aristocrat.Monaco.Sas.UI</comment>
+  </data>
+  <data name="AftInLabel" xml:space="preserve">
+    <value>AFT In</value>
+    <comment>Aristocrat.Monaco.Sas.UI</comment>
+  </data>
+  <data name="AftLockMessage" xml:space="preserve">
+    <value>Please Wait...</value>
+    <comment>Aristocrat.Monaco.Sas</comment>
+  </data>
+  <data name="AftNonCashableBonusLabel" xml:space="preserve">
+    <value>Non-Cashable Bonus</value>
+    <comment>Aristocrat.Monaco.Gaming.UI</comment>
+  </data>
+  <data name="AftOutLabel" xml:space="preserve">
+    <value>AFT Out</value>
+    <comment>Aristocrat.Monaco.Sas.UI</comment>
+  </data>
+  <data name="AftPartialTransfersAllowedLabel" xml:space="preserve">
+    <value>Partial Transfers Allowed</value>
+    <comment>Aristocrat.Monaco.Sas.UI</comment>
+  </data>
+  <data name="AftPortLabel" xml:space="preserve">
+    <value>AFT Port</value>
+    <comment>Aristocrat.Monaco.Sas.UI</comment>
+  </data>
+  <data name="AftPromotionalBonusLabel" xml:space="preserve">
+    <value>Promotional Bonus</value>
+    <comment>Aristocrat.Monaco.Gaming.UI</comment>
+  </data>
+  <data name="AFTTitleLabel" xml:space="preserve">
+    <value>SAS AFT Configuration</value>
+    <comment>Aristocrat.Monaco.Sas.UI</comment>
+  </data>
+  <data name="AftTransferLimitLabel" xml:space="preserve">
+    <value>AFT Transfer Limit</value>
+    <comment>Aristocrat.Monaco.Sas.UI</comment>
+  </data>
+  <data name="AftWinAmountToHostTransfersEnabledLabel" xml:space="preserve">
+    <value>AFT Win To Host Allowed</value>
+    <comment>Aristocrat.Monaco.Sas.UI</comment>
+  </data>
+  <data name="Alert" xml:space="preserve">
+    <value>Alert</value>
+    <comment>Aristocrat.Monaco.Gaming.UI</comment>
+  </data>
+  <data name="AllGamesDisabled" xml:space="preserve">
+    <value>No Games Enabled</value>
+    <comment>Aristocrat.Monaco.Gaming</comment>
+  </data>
+  <data name="AllLogsWindowTitle" xml:space="preserve">
+    <value>All</value>
+    <comment>Monaco.Accounting.UI</comment>
+  </data>
+  <data name="AllowCreditUnderLimit" xml:space="preserve">
+    <value>Allow Credit Under Limit</value>
+    <comment>Monaco.Accounting.UI</comment>
+  </data>
+  <data name="AllowNonCashableVoucherOut" xml:space="preserve">
+    <value>Allow Non-Cashable Voucher Out</value>
+    <comment>Monaco.Accounting.UI</comment>
+  </data>
+  <data name="AllowVoucherIn" xml:space="preserve">
+    <value>Allow Voucher In</value>
+    <comment>Monaco.Accounting.UI</comment>
+  </data>
+  <data name="EnableMachineReserve" xml:space="preserve">
+    <value>Enable Player Reserve Machine</value>
+    <comment>Aristocrat.Monaco.Gaming.UI</comment>
+  </data>
+  <data name="AllowVoucherOut" xml:space="preserve">
+    <value>Allow Voucher Out</value>
+    <comment>Monaco.Accounting.UI</comment>
+  </data>
+  <data name="AlteredMediaPageLoaderText" xml:space="preserve">
+    <value>Altered Media</value>
+    <comment>Aristocrat.Monaco.Application.UI</comment>
+  </data>
+  <data name="Amount" xml:space="preserve">
+    <value>Amount</value>
+    <comment>Monaco.Accounting</comment>
+  </data>
+  <data name="AmountCreditedHeader" xml:space="preserve">
+    <value>AMOUNT CREDITED</value>
+    <comment>Monaco.Accounting.UI</comment>
+  </data>
+  <data name="AmountHeader" xml:space="preserve">
+    <value>AMOUNT</value>
+    <comment>Monaco.Accounting.UI</comment>
+  </data>
+  <data name="AmountIn" xml:space="preserve">
+    <value>Money In</value>
+    <comment>Aristocrat.Monaco.Gaming.UI</comment>
+  </data>
+  <data name="AmountInText" xml:space="preserve">
+    <value>Amount In</value>
+    <comment>Aristocrat.Monaco.Application</comment>
+  </data>
+  <data name="AmountOut" xml:space="preserve">
+    <value>Money Out</value>
+    <comment>Aristocrat.Monaco.Gaming.UI</comment>
+  </data>
+  <data name="AmountOutText" xml:space="preserve">
+    <value>Amount Out</value>
+    <comment>Aristocrat.Monaco.Application</comment>
+  </data>
+  <data name="And" xml:space="preserve">
+    <value>and</value>
+    <comment>Aristocrat.Monaco.Common</comment>
+  </data>
+  <data name="ApplyingScripts" xml:space="preserve">
+    <value>Applying changes</value>
+    <comment>Aristocrat.Monaco.G2S</comment>
+  </data>
+  <data name="ApplyLabel" xml:space="preserve">
+    <value>Apply</value>
+    <comment>Aristocrat.Monaco.Gaming.UI</comment>
+  </data>
+  <data name="AreaId" xml:space="preserve">
+    <value>Area ID</value>
+    <comment>Aristocrat.Monaco.G2S.UI</comment>
+  </data>
+  <data name="AreaTooLong" xml:space="preserve">
+    <value>Area must be less than {0} characters</value>
+    <comment>Aristocrat.Monaco.Application.UI</comment>
+  </data>
+  <data name="ArgMustBeDriveLetterOrRootDirErrorMessageTemplate" xml:space="preserve">
+    <value>{0} must be drive letter or root directory.</value>
+    <comment>Aristocrat.Monaco.G2S.Common</comment>
+  </data>
+  <data name="AssetNumber" xml:space="preserve">
+    <value>Asset Number</value>
+    <comment>Monaco.Accounting.Contracts</comment>
+  </data>
+  <data name="AssetNumberLabel" xml:space="preserve">
+    <value>EGM</value>
+    <comment>Aristocrat.Monaco.Sas</comment>
+  </data>
+  <data name="AssetNumberScreenDescription" xml:space="preserve">
+    <value>SAS Asset Number</value>
+    <comment>Aristocrat.Monaco.Sas.UI</comment>
+  </data>
+  <data name="AttendantPaidBonusAwardsLabel" xml:space="preserve">
+    <value>Attendant Paid Bonus Awards</value>
+    <comment>Aristocrat.Monaco.Gaming.UI</comment>
+  </data>
+  <data name="AttendantPaidBonusTotalLabel" xml:space="preserve">
+    <value>Total Attendant Paid Bonus</value>
+    <comment>Aristocrat.Monaco.Gaming.UI</comment>
+  </data>
+  <data name="AttractModeOptions" xml:space="preserve">
+    <value>Attract Mode Options</value>
+    <comment>Aristocrat.Monaco.Gaming.UI</comment>
+  </data>
+  <data name="AudioConnected" xml:space="preserve">
+    <value>Audio Connected - Restart Required</value>
+    <comment>Aristocrat.Monaco.Hardware</comment>
+  </data>
+  <data name="AudioDisconnect" xml:space="preserve">
+    <value>Audio Device Disconnected</value>
+    <comment>Aristocrat.Monaco.Hardware</comment>
+  </data>
+  <data name="AuditSlipCurrentCreditsText" xml:space="preserve">
+    <value>Current Credit Balance</value>
+    <comment>Aristocrat.Monaco.Gaming</comment>
+  </data>
+  <data name="AuditSlipCurrentCreditWagerText" xml:space="preserve">
+    <value>Current Credit Wager</value>
+    <comment>Aristocrat.Monaco.Gaming</comment>
+  </data>
+  <data name="AuditSlipCurrentWagerText" xml:space="preserve">
+    <value>Current Wager</value>
+    <comment>Aristocrat.Monaco.Gaming</comment>
+  </data>
+  <data name="AuditSlipMasterMetersText" xml:space="preserve">
+    <value>MASTER METER</value>
+    <comment>Aristocrat.Monaco.Gaming</comment>
+  </data>
+  <data name="AuditSlipNumberText" xml:space="preserve">
+    <value>Audit Slip #</value>
+    <comment>Aristocrat.Monaco.Gaming</comment>
+  </data>
+  <data name="AuditSlipPeriodMetersText" xml:space="preserve">
+    <value>PERIOD METER</value>
+    <comment>Aristocrat.Monaco.Gaming</comment>
+  </data>
+  <data name="AuditSlipTitleFormat" xml:space="preserve">
+    <value>{0} ACCESS</value>
+    <comment>Aristocrat.Monaco.Gaming</comment>
+  </data>
+  <data name="AuditTicketTitle" xml:space="preserve">
+    <value>AUDIT TICKET</value>
+    <comment>Aristocrat.Monaco.Application</comment>
+  </data>
+  <data name="AuthenticatingTerminal" xml:space="preserve">
+    <value>Authenticating Terminal</value>
+    <comment>Aristocrat.Monaco.Hardware</comment>
+  </data>
+  <data name="AuthenticationInformation" xml:space="preserve">
+    <value>Authentication Information</value>
+    <comment>Aristocrat.Monaco.Application.UI</comment>
+  </data>
+  <data name="AutoHold" xml:space="preserve">
+    <value>Auto Hold</value>
+    <comment>Aristocrat.Monaco.Gaming.UI</comment>
+  </data>
+  <data name="AutoPlay" xml:space="preserve">
+    <value>Auto Play</value>
+    <comment>Aristocrat.Monaco.Gaming.UI</comment>
+  </data>
+  <data name="Backspace" xml:space="preserve">
+    <value>Backspace</value>
+    <comment>Aristocrat.Monaco.UI.Common</comment>
+  </data>
+  <data name="BackText" xml:space="preserve">
+    <value>Back</value>
+    <comment>Aristocrat.Monaco.Application.UI</comment>
+  </data>
+  <data name="BankId" xml:space="preserve">
+    <value>Bank ID</value>
+    <comment>Aristocrat.Monaco.G2S.UI</comment>
+  </data>
+  <data name="BankText" xml:space="preserve">
+    <value>Bank ID</value>
+    <comment>Aristocrat.Monaco.Application.UI</comment>
+  </data>
+  <data name="BankTooLong" xml:space="preserve">
+    <value>Bank must be less than {0} characters</value>
+    <comment>Aristocrat.Monaco.Application.UI</comment>
+  </data>
+  <data name="BarcodeType" xml:space="preserve">
+    <value>Barcode Type</value>
+    <comment>Monaco.Accounting.UI</comment>
+  </data>
+  <data name="BaseGameRTP" xml:space="preserve">
+    <value>Base Game RTP</value>
+    <comment>Aristocrat.Monaco.Gaming.UI</comment>
+  </data>
+  <data name="BashButtonLamp" xml:space="preserve">
+    <value>Bash/Play Button</value>
+    <comment>Aristocrat.Monaco.Application.UI</comment>
+  </data>
+  <data name="BashButtonText" xml:space="preserve">
+    <value>Play</value>
+    <comment>Aristocrat.Monaco.Application.UI</comment>
+  </data>
+  <data name="BasicHandpayReporting" xml:space="preserve">
+    <value>Basic Handpay Reporting</value>
+    <comment>Aristocrat.Monaco.Sas.UI</comment>
+  </data>
+  <data name="BatteriesLabel" xml:space="preserve">
+    <value>Batteries</value>
+    <comment>Aristocrat.Monaco.Application.UI</comment>
+  </data>
+  <data name="BatteryInitialStatus" xml:space="preserve">
+    <value>Testing...</value>
+    <comment>Aristocrat.Monaco.Application.UI</comment>
+  </data>
+  <data name="BatteryLabel" xml:space="preserve">
+    <value>Battery</value>
+    <comment>Aristocrat.Monaco.Application.UI</comment>
+  </data>
+  <data name="BeforeGameStart" xml:space="preserve">
+    <value>Before Game Start</value>
+    <comment>Aristocrat.Monaco.Gaming.UI</comment>
+  </data>
+  <data name="BeforeNextGame" xml:space="preserve">
+    <value>Before Next Game</value>
+    <comment>Aristocrat.Monaco.Gaming.UI</comment>
+  </data>
+  <data name="Behavior" xml:space="preserve">
+    <value>Behavior</value>
+    <comment>Monaco.Accounting.UI</comment>
+  </data>
+  <data name="BellLabel" xml:space="preserve">
+    <value>Bell</value>
+    <comment>Aristocrat.Monaco.Application.UI</comment>
+  </data>
+  <data name="BellyDoorClosed" xml:space="preserve">
+    <value>Belly Door Closed</value>
+    <comment>Aristocrat.Monaco.Application</comment>
+  </data>
+  <data name="BellyDoorIsOpen" xml:space="preserve">
+    <value>Belly Door is Open</value>
+    <comment>Aristocrat.Monaco.Application</comment>
+  </data>
+  <data name="BellyDoorName" xml:space="preserve">
+    <value>Belly Door</value>
+    <comment>Aristocrat.Monaco.Application</comment>
+  </data>
+  <data name="BetOption" xml:space="preserve">
+    <value>Bet Option</value>
+    <comment>Aristocrat.Monaco.Gaming.UI</comment>
+  </data>
+  <data name="BillAcceptanceLimit" xml:space="preserve">
+    <value>Bill Acceptance Limit</value>
+    <comment>Aristocrat.Monaco.Application.UI</comment>
+  </data>
+  <data name="BillAccepted" xml:space="preserve">
+    <value>Bill Accepted -</value>
+    <comment>Monaco.Accounting</comment>
+  </data>
+  <data name="BillEventLogTicket" xml:space="preserve">
+    <value>HISTORY - BILLS IN</value>
+    <comment>Monaco.Accounting</comment>
+  </data>
+  <data name="BillEventsLogsWindowTitle" xml:space="preserve">
+    <value>Bill In</value>
+    <comment>Monaco.Accounting.UI</comment>
+  </data>
+  <data name="BillInserted" xml:space="preserve">
+    <value>Bill Inserted</value>
+    <comment>Aristocrat.Monaco.Application.UI</comment>
+  </data>
+  <data name="Billion" xml:space="preserve">
+    <value>Billion</value>
+    <comment>Aristocrat.Monaco.Common</comment>
+  </data>
+  <data name="BillRejected" xml:space="preserve">
+    <value>Bill Rejected</value>
+    <comment>Monaco.Accounting</comment>
+  </data>
+  <data name="Bills" xml:space="preserve">
+    <value>Bills</value>
+    <comment>Monaco.Accounting.UI</comment>
+  </data>
+  <data name="BillTransactionName" xml:space="preserve">
+    <value>Cash In</value>
+    <comment>Monaco.Accounting</comment>
+  </data>
+  <data name="BillValidatorText" xml:space="preserve">
+    <value>Bill Validator:</value>
+    <comment>Aristocrat.Monaco.Application</comment>
+  </data>
+  <data name="BIOSPackageDescription" xml:space="preserve">
+    <value>ATI BIOS</value>
+    <comment>Aristocrat.Monaco.Hardware</comment>
+  </data>
+  <data name="BiosVersion" xml:space="preserve">
+    <value>BIOS Version</value>
+    <comment>Aristocrat.Monaco.Application</comment>
+  </data>
+  <data name="Blackjack" xml:space="preserve">
+    <value>Blackjack</value>
+    <comment>Aristocrat.Monaco.Gaming.UI</comment>
+  </data>
+  <data name="BlackjackGamesOptions" xml:space="preserve">
+    <value>Blackjack Games Options</value>
+    <comment>Aristocrat.Monaco.Gaming.UI</comment>
+  </data>
+  <data name="BlendedHold" xml:space="preserve">
+    <value>Blended Hold</value>
+    <comment>Aristocrat.Monaco.Gaming.UI</comment>
+  </data>
+  <data name="BlendedRTP" xml:space="preserve">
+    <value>Blended RTP</value>
+    <comment>Aristocrat.Monaco.Gaming.UI</comment>
+  </data>
+  <data name="BlockAlreadyExistsErrorMessageTemplate" xml:space="preserve">
+    <value>Block '{0}' already exists.</value>
+    <comment>Aristocrat.Monaco.Hardware</comment>
+  </data>
+  <data name="BlockFieldNotFoundByNameErrorMessageTemplate" xml:space="preserve">
+    <value>Block field not found with name={0}.</value>
+    <comment>Aristocrat.Monaco.Hardware</comment>
+  </data>
+  <data name="BlockNotFoundByIdErrorMessageTemplate" xml:space="preserve">
+    <value>Block not found with Id={0}.</value>
+    <comment>Aristocrat.Monaco.Hardware</comment>
+  </data>
+  <data name="BlockNotFoundByNameErrorMessageTemplate" xml:space="preserve">
+    <value>Block with name={0} was not found.</value>
+    <comment>Aristocrat.Monaco.Hardware</comment>
+  </data>
+  <data name="Bonus" xml:space="preserve">
+    <value>Bonus</value>
+    <comment>Aristocrat.Monaco.Gaming.UI</comment>
+  </data>
+  <data name="BonusAwardTitle" xml:space="preserve">
+    <value>Bonus Award -</value>
+    <comment>Aristocrat.Monaco.Gaming</comment>
+  </data>
+  <data name="BonusBet" xml:space="preserve">
+    <value>Bonus Bet</value>
+    <comment>Aristocrat.Monaco.Gaming.UI</comment>
+  </data>
+  <data name="BonusInfoButtonText" xml:space="preserve">
+    <value>Bonus Info</value>
+    <comment>Aristocrat.Monaco.Gaming.UI</comment>
+  </data>
+  <data name="BonusInfoDenomination" xml:space="preserve">
+    <value>Denomination:</value>
+    <comment>Aristocrat.Monaco.Gaming.UI</comment>
+  </data>
+  <data name="BonusInfoDisabledBankNotZeroText" xml:space="preserve">
+    <value>Bonus Info is only available where there are no credits on the machine</value>
+    <comment>Aristocrat.Monaco.Gaming.UI</comment>
+  </data>
+  <data name="BonusInfoDisabledGamePlayed" xml:space="preserve">
+    <value>Bonus Info is not available once a game has been played</value>
+    <comment>Aristocrat.Monaco.Gaming.UI</comment>
+  </data>
+  <data name="BonusInfoDisabledInGameRound" xml:space="preserve">
+    <value>Bonus Info is not available during a game round</value>
+    <comment>Aristocrat.Monaco.Gaming.UI</comment>
+  </data>
+  <data name="BonusInfoDisabledInGameText" xml:space="preserve">
+    <value>Bonus Info is only available from the Chooser Screen</value>
+    <comment>Aristocrat.Monaco.Gaming.UI</comment>
+  </data>
+  <data name="BonusInfoDisabledUnlessJackpotKey" xml:space="preserve">
+    <value>Jackpot Key must be turned to access Bonus Info</value>
+    <comment>Aristocrat.Monaco.Gaming.UI</comment>
+  </data>
+  <data name="BonusInfoDisabledUnlessLogicDoorOpenText" xml:space="preserve">
+    <value>Logic Door must be open to access Bonus Info</value>
+    <comment>Aristocrat.Monaco.Gaming.UI</comment>
+  </data>
+  <data name="BonusInfoNameColumn" xml:space="preserve">
+    <value>Name</value>
+    <comment>Aristocrat.Monaco.Gaming.UI</comment>
+  </data>
+  <data name="BonusInfoOverflowColumn" xml:space="preserve">
+    <value>Overflow</value>
+    <comment>Aristocrat.Monaco.Gaming.UI</comment>
+  </data>
+  <data name="BonusInfoResidualColumn" xml:space="preserve">
+    <value>Residual</value>
+    <comment>Aristocrat.Monaco.Gaming.UI</comment>
+  </data>
+  <data name="BonusInfoTitle" xml:space="preserve">
+    <value>Bonus Info:</value>
+    <comment>Aristocrat.Monaco.Gaming.UI</comment>
+  </data>
+  <data name="BonusState" xml:space="preserve">
+    <value>Bonus State</value>
+    <comment>Aristocrat.Monaco.Gaming.UI</comment>
+  </data>
+  <data name="BonusTransactionName" xml:space="preserve">
+    <value>Bonus</value>
+    <comment>Aristocrat.Monaco.Gaming.Contracts</comment>
+  </data>
+  <data name="BottomButton" xml:space="preserve">
+    <value>Bottom</value>
+    <comment>Monaco.Accounting.UI</comment>
+  </data>
+  <data name="BufferSizeOutOfRangeErrorMessageTemplate" xml:space="preserve">
+    <value>BufferSize = {0} out of range.</value>
+    <comment>Aristocrat.Monaco.G2S.Common</comment>
+  </data>
+  <data name="BulkEditDevices" xml:space="preserve">
+    <value>Bulk Edit Devices</value>
+    <comment>Aristocrat.Monaco.G2S.UI</comment>
+  </data>
+  <data name="BulkWager" xml:space="preserve">
+    <value>Bulk Wager</value>
+    <comment>Aristocrat.Monaco.Gaming.UI</comment>
+  </data>
+  <data name="Button10Text" xml:space="preserve">
+    <value>Bet 3</value>
+    <comment>Aristocrat.Monaco.Application.UI</comment>
+  </data>
+  <data name="Button11Text" xml:space="preserve">
+    <value>Bet 4</value>
+    <comment>Aristocrat.Monaco.Application.UI</comment>
+  </data>
+  <data name="Button12Text" xml:space="preserve">
+    <value>Bet 5</value>
+    <comment>Aristocrat.Monaco.Application.UI</comment>
+  </data>
+  <data name="CashOut" xml:space="preserve">
+    <value>CashOut</value>
+    <comment>Aristocrat.Monaco.Application.UI</comment>
+  </data>
+  <data name="Button2Text" xml:space="preserve">
+    <value>Line 1</value>
+    <comment>Aristocrat.Monaco.Application.UI</comment>
+  </data>
+  <data name="Button3Text" xml:space="preserve">
+    <value>Line 2</value>
+    <comment>Aristocrat.Monaco.Application.UI</comment>
+  </data>
+  <data name="Button4Text" xml:space="preserve">
+    <value>Line 3</value>
+    <comment>Aristocrat.Monaco.Application.UI</comment>
+  </data>
+  <data name="Button5Text" xml:space="preserve">
+    <value>Line 4</value>
+    <comment>Aristocrat.Monaco.Application.UI</comment>
+  </data>
+  <data name="Button6Text" xml:space="preserve">
+    <value>Line 5</value>
+    <comment>Aristocrat.Monaco.Application.UI</comment>
+  </data>
+  <data name="Button7Text" xml:space="preserve">
+    <value>Service</value>
+    <comment>Aristocrat.Monaco.Application.UI</comment>
+  </data>
+  <data name="Button8Text" xml:space="preserve">
+    <value>Bet 1</value>
+    <comment>Aristocrat.Monaco.Application.UI</comment>
+  </data>
+  <data name="Button9Text" xml:space="preserve">
+    <value>Bet 2</value>
+    <comment>Aristocrat.Monaco.Application.UI</comment>
+  </data>
+  <data name="ButtonDeck" xml:space="preserve">
+    <value>Button Deck</value>
+    <comment>Aristocrat.Monaco.Application.UI</comment>
+  </data>
+  <data name="ButtonDeckDisconnected" xml:space="preserve">
+    <value>Button Deck Disconnected</value>
+    <comment>Aristocrat.Monaco.Application</comment>
+  </data>
+  <data name="ButtonPressed" xml:space="preserve">
+    <value>Pressed</value>
+    <comment>Aristocrat.Monaco.Application.UI</comment>
+  </data>
+  <data name="ButtonsLabel" xml:space="preserve">
+    <value>Buttons</value>
+    <comment>Aristocrat.Monaco.Application.UI</comment>
+  </data>
+  <data name="Buttons_GetThumbprint" xml:space="preserve">
+    <value>See CA Certificate Thumbprint</value>
+    <comment>Aristocrat.Monaco.G2S.UI</comment>
+  </data>
+  <data name="Buttons_SaveConfiguration" xml:space="preserve">
+    <value>Save Configuration</value>
+    <comment>Aristocrat.Monaco.G2S.UI</comment>
+  </data>
+  <data name="Buttons_StartEnrollment" xml:space="preserve">
+    <value>Request Certificate</value>
+    <comment>Aristocrat.Monaco.G2S.UI</comment>
+  </data>
+  <data name="Buttons_UseThis" xml:space="preserve">
+    <value>Use</value>
+    <comment>Aristocrat.Monaco.G2S.UI</comment>
+  </data>
+  <data name="ButtonTest" xml:space="preserve">
+    <value>Button Test</value>
+    <comment>Aristocrat.Monaco.Application.UI</comment>
+  </data>
+  <data name="ButtonTestInstructions" xml:space="preserve">
+    <value>Press any button...</value>
+    <comment>Aristocrat.Monaco.Application.UI</comment>
+  </data>
+  <data name="ByGameType" xml:space="preserve">
+    <value>By Game Type</value>
+    <comment>Aristocrat.Monaco.Gaming.UI</comment>
+  </data>
+  <data name="BytesReceivedLabel" xml:space="preserve">
+    <value>Bytes Received</value>
+    <comment>Aristocrat.Monaco.Application.UI</comment>
+  </data>
+  <data name="BytesSentLabel" xml:space="preserve">
+    <value>Bytes Sent</value>
+    <comment>Aristocrat.Monaco.Application.UI</comment>
+  </data>
+  <data name="CalculateSignatures" xml:space="preserve">
+    <value>Calculate Signatures</value>
+    <comment>Aristocrat.Monaco.Application.UI</comment>
+  </data>
+  <data name="Calculating" xml:space="preserve">
+    <value> ...</value>
+    <comment>Aristocrat.Monaco.Application.UI</comment>
+  </data>
+  <data name="CalibrationText" xml:space="preserve">
+    <value>Push the PLAY button to calibrate the touch screens</value>
+    <comment>Aristocrat.Monaco.Application.UI</comment>
+  </data>
+  <data name="CallAttendantText" xml:space="preserve">
+    <value>Call the attendant</value>
+    <comment>Aristocrat.Monaco.Gaming.UI</comment>
+  </data>
+  <data name="CallMethodAfterCloseStreamErrorMessage" xml:space="preserve">
+    <value>Methods were called after the stream was closed.</value>
+    <comment>Aristocrat.Monaco.G2S.Common</comment>
+  </data>
+  <data name="Cancel" xml:space="preserve">
+    <value>Cancel</value>
+    <comment>Aristocrat.Monaco.Application.UI</comment>
+  </data>
+  <data name="CancelCreditPending" xml:space="preserve">
+    <value>Handpay Pending - Call Attendant</value>
+    <comment>Monaco.Accounting</comment>
+  </data>
+  <data name="CancelCreditsHandpayReprintTicket" xml:space="preserve">
+    <value>{0} REPRINT</value>
+    <comment>Monaco.Accounting.Contracts</comment>
+  </data>
+  <data name="CanceledCreditsTransactionName" xml:space="preserve">
+    <value>Cancelled Credits</value>
+    <comment>Monaco.Accounting</comment>
+  </data>
+  <data name="CanceledHandpaidLabelContent" xml:space="preserve">
+    <value>Cancelled Credits Hand Paid</value>
+    <comment>Monaco.Accounting.UI</comment>
+  </data>
+  <data name="CancelPrintButtonText" xml:space="preserve">
+    <value>Cancel Print</value>
+    <comment>Monaco.Accounting.UI</comment>
+  </data>
+  <data name="CancelPrintingTicketText" xml:space="preserve">
+    <value>Cancel Printing Ticket</value>
+    <comment>Aristocrat.Monaco.Gaming.UI</comment>
+  </data>
+  <data name="CannotChangeGameDuringPlay" xml:space="preserve">
+    <value>Cannot change game(s) while in game play</value>
+    <comment>Aristocrat.Monaco.Gaming.UI</comment>
+  </data>
+  <data name="CardInsertedText" xml:space="preserve">
+    <value>Card Inserted</value>
+    <comment>Aristocrat.Monaco.Application.UI</comment>
+  </data>
+  <data name="CardRemovedText" xml:space="preserve">
+    <value>Card Removed</value>
+    <comment>Aristocrat.Monaco.Application.UI</comment>
+  </data>
+  <data name="Cashable" xml:space="preserve">
+    <value>Cashable</value>
+    <comment>Monaco.Accounting.UI</comment>
+  </data>
+  <data name="CashAmount" xml:space="preserve">
+    <value>CASH AMOUNT</value>
+    <comment>Aristocrat.Monaco.Gaming.UI</comment>
+  </data>
+  <data name="CashableAmount" xml:space="preserve">
+    <value>Cashable Amount</value>
+    <comment>Aristocrat.Monaco.Gaming.UI</comment>
+  </data>
+  <data name="CashableHandpaidLabelContent" xml:space="preserve">
+    <value>Cashable Hand Paid</value>
+    <comment>Monaco.Accounting.UI</comment>
+  </data>
+  <data name="CashableHeader" xml:space="preserve">
+    <value>CASHABLE</value>
+    <comment>Monaco.Accounting.UI</comment>
+  </data>
+  <data name="CashableKeyedOffCreditsLabel" xml:space="preserve">
+    <value>Cashable Keyed Off Credits</value>
+    <comment>Monaco.Accounting.UI</comment>
+  </data>
+  <data name="CashableKeyedOnCreditsLabel" xml:space="preserve">
+    <value>Cashable Keyed On Credits</value>
+    <comment>Monaco.Accounting.UI</comment>
+  </data>
+  <data name="CashablePromoKeyedOffCreditsLabel" xml:space="preserve">
+    <value>Cashable Promotional Keyed Off Credits</value>
+    <comment>Monaco.Accounting.UI</comment>
+  </data>
+  <data name="CashablePromoKeyedOnCreditsLabel" xml:space="preserve">
+    <value>Cashable Promotional Keyed On Credits</value>
+    <comment>Monaco.Accounting.UI</comment>
+  </data>
+  <data name="CashablePromotion" xml:space="preserve">
+    <value>Cashable Promotion</value>
+    <comment>Monaco.Accounting.UI</comment>
+  </data>
+  <data name="CashablePromotional" xml:space="preserve">
+    <value>Cashable Promotional</value>
+    <comment>Monaco.Accounting.UI</comment>
+  </data>
+  <data name="CashablePromoVoucherInLabelContent" xml:space="preserve">
+    <value>Cashable Promotional Voucher In</value>
+    <comment>Monaco.Accounting.UI</comment>
+  </data>
+  <data name="CashablePromoVoucherOutLabelContent" xml:space="preserve">
+    <value>Cashable Promotional Voucher Out</value>
+    <comment>Monaco.Accounting.UI</comment>
+  </data>
+  <data name="CashablePromoWatOffLabelContent" xml:space="preserve">
+    <value>Cashable Promotional Transfer Out</value>
+    <comment>Monaco.Accounting.UI</comment>
+  </data>
+  <data name="CashablePromoWatOnLabelContent" xml:space="preserve">
+    <value>Cashable Promotional Transfer In</value>
+    <comment>Monaco.Accounting.UI</comment>
+  </data>
+  <data name="CashableVoucherInLabelContent" xml:space="preserve">
+    <value>Cashable Voucher In</value>
+    <comment>Monaco.Accounting.UI</comment>
+  </data>
+  <data name="CashableVoucherOutLabelContent" xml:space="preserve">
+    <value>Cashable Voucher Out</value>
+    <comment>Monaco.Accounting.UI</comment>
+  </data>
+  <data name="CashableWatOffLabelContent" xml:space="preserve">
+    <value>Cashable Transfer Out</value>
+    <comment>Monaco.Accounting.UI</comment>
+  </data>
+  <data name="CashableWatOnLabelContent" xml:space="preserve">
+    <value>Cashable Transfer In</value>
+    <comment>Monaco.Accounting.UI</comment>
+  </data>
+  <data name="CashDoorClosed" xml:space="preserve">
+    <value>Stacker Door Closed</value>
+    <comment>Aristocrat.Monaco.Application</comment>
+  </data>
+  <data name="CashDoorIsOpen" xml:space="preserve">
+    <value>Stacker Door is Open</value>
+    <comment>Aristocrat.Monaco.Application</comment>
+  </data>
+  <data name="CashDoorName" xml:space="preserve">
+    <value>Stacker Door</value>
+    <comment>Aristocrat.Monaco.Application</comment>
+  </data>
+  <data name="CashingOutText" xml:space="preserve">
+    <value>Printing Ticket...</value>
+    <comment>Aristocrat.Monaco.Gaming.UI</comment>
+  </data>
+  <data name="CashInText" xml:space="preserve">
+    <value>Cash In</value>
+    <comment>Aristocrat.Monaco.Gaming</comment>
+  </data>
+  <data name="CashOutHandpayKeyedOff" xml:space="preserve">
+    <value>Cashout Handpay Paid {0}</value>
+    <comment>Monaco.Accounting</comment>
+  </data>
+  <data name="CashOutText" xml:space="preserve">
+    <value>Cash Out</value>
+    <comment>Aristocrat.Monaco.Gaming</comment>
+  </data>
+  <data name="CashoutTicket" xml:space="preserve">
+    <value>CASHOUT TICKET</value>
+    <comment>Monaco.Accounting.Contracts</comment>
+  </data>
+  <data name="CashoutTicketReprint" xml:space="preserve">
+    <value>CASHOUT TICKET REPRINT</value>
+    <comment>Monaco.Accounting.Contracts</comment>
+  </data>
+  <data name="CashSlipEventLogTicket" xml:space="preserve">
+    <value>HISTORY - TICKETS OUT</value>
+    <comment>Monaco.Accounting</comment>
+  </data>
+  <data name="CashSlipEventLogTicketTitle" xml:space="preserve">
+    <value>CASH SLIP EVENT LOG</value>
+    <comment>Monaco.Accounting</comment>
+  </data>
+  <data name="CashTicket" xml:space="preserve">
+    <value>Cash Ticket</value>
+    <comment>Aristocrat.Monaco.Sas</comment>
+  </data>
+  <data name="CashWageredText" xml:space="preserve">
+    <value>Bet</value>
+    <comment>Aristocrat.Monaco.Gaming</comment>
+  </data>
+  <data name="CashWinTicket" xml:space="preserve">
+    <value>CASHWIN TICKET</value>
+    <comment>Monaco.Accounting.Contracts</comment>
+  </data>
+  <data name="CashWinTicketReprint" xml:space="preserve">
+    <value>CASHWIN TICKET REPRINT</value>
+    <comment>Monaco.Accounting.Contracts</comment>
+  </data>
+  <data name="CashWonText" xml:space="preserve">
+    <value>Cash Won</value>
+    <comment>Aristocrat.Monaco.Gaming</comment>
+  </data>
+  <data name="CasinoAddressText" xml:space="preserve">
+    <value>Address</value>
+    <comment>Aristocrat.Monaco.Application</comment>
+  </data>
+  <data name="CasinoNameText" xml:space="preserve">
+    <value>Name</value>
+    <comment>Aristocrat.Monaco.Application</comment>
+  </data>
+  <data name="CelebrationLockupLimit" xml:space="preserve">
+    <value>Celebration Lockup Limit</value>
+    <comment>Monaco.Accounting.UI</comment>
+  </data>
+  <data name="CelebrationLockupLimitText" xml:space="preserve">
+    <value>Sets the max win amount automatically paid to the Credit Meter; wins exceeding this limit will cause a lockup that requires attendant reset key for the win to be paid to Credit Meter
+Min: 0 (Disabled)
+Max: Should be less than the Large Win Limit</value>
+    <comment>Monaco.Accounting.UI</comment>
+  </data>
+  <data name="CensorDrugUseContent" xml:space="preserve">
+    <value>Censor Drug Use Content</value>
+    <comment>Aristocrat.Monaco.Gaming.UI</comment>
+  </data>
+  <data name="CensorOffensiveLanguage" xml:space="preserve">
+    <value>Censor Offensive Language</value>
+    <comment>Aristocrat.Monaco.Gaming.UI</comment>
+  </data>
+  <data name="CensorSexualContent" xml:space="preserve">
+    <value>Censor Sexual Content</value>
+    <comment>Aristocrat.Monaco.Gaming.UI</comment>
+  </data>
+  <data name="CensorViolentContent" xml:space="preserve">
+    <value>Censor Violent Content</value>
+    <comment>Aristocrat.Monaco.Gaming.UI</comment>
+  </data>
+  <data name="Cent" xml:space="preserve">
+    <value>Cent</value>
+    <comment>Aristocrat.Monaco.Common</comment>
+  </data>
+  <data name="CenterText" xml:space="preserve">
+    <value>Center</value>
+    <comment>Aristocrat.Monaco.Application.UI</comment>
+  </data>
+  <data name="Cents" xml:space="preserve">
+    <value>Cents</value>
+    <comment>Aristocrat.Monaco.Common</comment>
+  </data>
+  <data name="CentText" xml:space="preserve">
+    <value> cent</value>
+    <comment>Aristocrat.Monaco.Gaming</comment>
+  </data>
+  <data name="CentralServerEncryptionKeyLabel" xml:space="preserve">
+    <value>Central Server Encryption Key</value>
+    <comment>Aristocrat.Monaco.Hhr.UI</comment>
+  </data>
+  <data name="CentralServerIpAddressLabel" xml:space="preserve">
+    <value>Central Server IP Address</value>
+    <comment>Aristocrat.Monaco.Hhr.UI</comment>
+  </data>
+  <data name="CentralServerTcpPortNumberLabel" xml:space="preserve">
+    <value>Central Server TCP Port Number</value>
+    <comment>Aristocrat.Monaco.Hhr.UI</comment>
+  </data>
+  <data name="CentralServerUdpPortNumberLabel" xml:space="preserve">
+    <value>Central Server UDP Port Number</value>
+    <comment>Aristocrat.Monaco.Hhr.UI</comment>
+  </data>
+  <data name="CertificateCommonName" xml:space="preserve">
+    <value>Name</value>
+    <comment>Aristocrat.Monaco.G2S.UI</comment>
+  </data>
+  <data name="CertificateEnrollButtonTitle" xml:space="preserve">
+    <value>Enroll</value>
+    <comment>Aristocrat.Monaco.G2S.UI</comment>
+  </data>
+  <data name="CertificateEnrollPreSharedSecret" xml:space="preserve">
+    <value>Pre-Shared Secret</value>
+    <comment>Aristocrat.Monaco.G2S.UI</comment>
+  </data>
+  <data name="CertificateNotAfter" xml:space="preserve">
+    <value>Not After</value>
+    <comment>Aristocrat.Monaco.G2S.UI</comment>
+  </data>
+  <data name="CertificateNotBefore" xml:space="preserve">
+    <value>Not Before</value>
+    <comment>Aristocrat.Monaco.G2S.UI</comment>
+  </data>
+  <data name="CertificateOcspOfflineDate" xml:space="preserve">
+    <value>OCSP Offline Date</value>
+    <comment>Aristocrat.Monaco.G2S.UI</comment>
+  </data>
+  <data name="CertificatePreSharedSecretNotValid" xml:space="preserve">
+    <value>The certificate pre-Shared Secret is not valid.</value>
+    <comment>Aristocrat.Monaco.G2S.UI</comment>
+  </data>
+  <data name="CertificatePreSharedSecretTitle" xml:space="preserve">
+    <value>Pre-Shared Secret</value>
+    <comment>Aristocrat.Monaco.G2S.UI</comment>
+  </data>
+  <data name="CertificateRemoveButtonTitle" xml:space="preserve">
+    <value>Remove Certificate</value>
+    <comment>Aristocrat.Monaco.G2S.UI</comment>
+  </data>
+  <data name="CertificateRemoveConfirmMessage" xml:space="preserve">
+    <value>Do you want to remove the expired certificate?</value>
+    <comment>Aristocrat.Monaco.G2S.UI</comment>
+  </data>
+  <data name="CertificateRenewButtonTitle" xml:space="preserve">
+    <value>Renew Certificate</value>
+    <comment>Aristocrat.Monaco.G2S.UI</comment>
+  </data>
+  <data name="CertificateRenewConfirmMessage" xml:space="preserve">
+    <value>Do you want to renew current certificate?</value>
+    <comment>Aristocrat.Monaco.G2S.UI</comment>
+  </data>
+  <data name="CertificateRenewErrorMessage" xml:space="preserve">
+    <value>Certificate renew failed:</value>
+    <comment>Aristocrat.Monaco.G2S.UI</comment>
+  </data>
+  <data name="CertificateSerialNumber" xml:space="preserve">
+    <value>Serial Number</value>
+    <comment>Aristocrat.Monaco.G2S.UI</comment>
+  </data>
+  <data name="CertificatesLogicDoorStatus" xml:space="preserve">
+    <value>Logic Door must be open before renew, remove or enroll certificate.</value>
+    <comment>Aristocrat.Monaco.G2S.UI</comment>
+  </data>
+  <data name="CertificateStatus" xml:space="preserve">
+    <value>Status</value>
+    <comment>Aristocrat.Monaco.G2S.UI</comment>
+  </data>
+  <data name="CertificateSubject" xml:space="preserve">
+    <value>Subject</value>
+    <comment>Aristocrat.Monaco.G2S.UI</comment>
+  </data>
+  <data name="CertificatesViewTitle" xml:space="preserve">
+    <value>Certificates</value>
+    <comment>Aristocrat.Monaco.G2S.UI</comment>
+  </data>
+  <data name="CertificateThumbprint" xml:space="preserve">
+    <value>Thumbprint</value>
+    <comment>Aristocrat.Monaco.G2S.UI</comment>
+  </data>
+  <data name="CertificateVerifyDate" xml:space="preserve">
+    <value>Verification Date</value>
+    <comment>Aristocrat.Monaco.G2S.UI</comment>
+  </data>
+  <data name="ChangeGameLobbyLayout" xml:space="preserve">
+    <value>Change Game Lobby Layout</value>
+    <comment>Aristocrat.Monaco.Gaming.UI</comment>
+  </data>
+  <data name="CheatDetectedText" xml:space="preserve">
+    <value>Cheat Detected</value>
+    <comment>Aristocrat.Monaco.Application.UI</comment>
+  </data>
+  <data name="CheckCreditsIn" xml:space="preserve">
+    <value>Check Credits In</value>
+    <comment>Monaco.Accounting.UI</comment>
+  </data>
+  <data name="CheckingInitialConfiguration" xml:space="preserve">
+    <value>Checking Initial Configuration</value>
+    <comment>Aristocrat.Monaco.Application</comment>
+  </data>
+  <data name="CheckingInspection" xml:space="preserve">
+    <value>Checking Inspection</value>
+    <comment>Aristocrat.Monaco.Application</comment>
+  </data>
+  <data name="ClaimInterfaceText" xml:space="preserve">
+    <value>Claiming interface.</value>
+    <comment>Aristocrat.Monaco.Application</comment>
+  </data>
+  <data name="Clear" xml:space="preserve">
+    <value>Clear</value>
+    <comment>Aristocrat.Monaco.Application</comment>
+  </data>
+  <data name="ClearedText" xml:space="preserve">
+    <value>Cleared</value>
+    <comment>Aristocrat.Monaco.Hardware.Contracts</comment>
+  </data>
+  <data name="ClearPeriodButtonText" xml:space="preserve">
+    <value>Clear All Period Meters</value>
+    <comment>Aristocrat.Monaco.Application.UI</comment>
+  </data>
+  <data name="Clock" xml:space="preserve">
+    <value>Clock</value>
+    <comment>Aristocrat.Monaco.Application.UI</comment>
+  </data>
+  <data name="Clock12" xml:space="preserve">
+    <value> - 12 Hr. Clock</value>
+    <comment>Monaco.Accounting.UI</comment>
+  </data>
+  <data name="Clock24" xml:space="preserve">
+    <value> - 24 Hr. Clock</value>
+    <comment>Monaco.Accounting.UI</comment>
+  </data>
+  <data name="ClockFormat" xml:space="preserve">
+    <value>12/24 Hr.</value>
+    <comment>Monaco.Accounting.UI</comment>
+  </data>
+  <data name="Close" xml:space="preserve">
+    <value>Close</value>
+    <comment>Aristocrat.Monaco.Gaming.UI</comment>
+  </data>
+  <data name="ClosedText" xml:space="preserve">
+    <value>Closed</value>
+    <comment>Aristocrat.Monaco.Application.UI</comment>
+  </data>
+  <data name="ClosingGame" xml:space="preserve">
+    <value>Closing Game</value>
+    <comment>Aristocrat.Monaco.Gaming</comment>
+  </data>
+  <data name="ClosingProtocol" xml:space="preserve">
+    <value>Closing G2S Protocol</value>
+    <comment>Aristocrat.Monaco.G2S</comment>
+  </data>
+  <data name="CoinInText" xml:space="preserve">
+    <value>Coin In</value>
+    <comment>Aristocrat.Monaco.Application</comment>
+  </data>
+  <data name="CombinationTestTitle" xml:space="preserve">
+    <value>Combination Test</value>
+    <comment>Aristocrat.Monaco.Gaming.UI</comment>
+  </data>
+  <data name="ComFeaturesLabel" xml:space="preserve">
+    <value>SAS Com Features</value>
+    <comment>Aristocrat.Monaco.Sas.UI</comment>
+  </data>
+  <data name="CommentsLabel" xml:space="preserve">
+    <value>Comments</value>
+    <comment>Aristocrat.Monaco.Gaming.UI</comment>
+  </data>
+  <data name="CommsInfoViewTitle" xml:space="preserve">
+    <value>Communications</value>
+    <comment>Aristocrat.Monaco.G2S.UI</comment>
+  </data>
+  <data name="CommsInfo_Address" xml:space="preserve">
+    <value>Address</value>
+    <comment>Aristocrat.Monaco.G2S.UI</comment>
+  </data>
+  <data name="CommsInfo_Connected" xml:space="preserve">
+    <value>Connected</value>
+    <comment>Aristocrat.Monaco.G2S.UI</comment>
+  </data>
+  <data name="CommsInfo_ConnectionStatus" xml:space="preserve">
+    <value>Connection Status</value>
+    <comment>Aristocrat.Monaco.G2S.UI</comment>
+  </data>
+  <data name="CommsInfo_Disconnected" xml:space="preserve">
+    <value>Disconnected</value>
+    <comment>Aristocrat.Monaco.G2S.UI</comment>
+  </data>
+  <data name="CommsInfo_EgmId" xml:space="preserve">
+    <value>EgmId</value>
+    <comment>Aristocrat.Monaco.G2S.UI</comment>
+  </data>
+  <data name="CommsInfo_HostId" xml:space="preserve">
+    <value>Host Id</value>
+    <comment>Aristocrat.Monaco.G2S.UI</comment>
+  </data>
+  <data name="CommsInfo_InboundOverflow" xml:space="preserve">
+    <value>Inbound Overflow</value>
+    <comment>Aristocrat.Monaco.G2S.UI</comment>
+  </data>
+  <data name="CommsInfo_OutboundOverflow" xml:space="preserve">
+    <value>Outbound Overflow</value>
+    <comment>Aristocrat.Monaco.G2S.UI</comment>
+  </data>
+  <data name="CommsInfo_State" xml:space="preserve">
+    <value>State</value>
+    <comment>Aristocrat.Monaco.G2S.UI</comment>
+  </data>
+  <data name="CommsInfo_TransportState" xml:space="preserve">
+    <value>Transport State</value>
+    <comment>Aristocrat.Monaco.G2S.UI</comment>
+  </data>
+  <data name="CommunicationFailureText" xml:space="preserve">
+    <value>Communication Failure</value>
+    <comment>Aristocrat.Monaco.Hardware.Contracts</comment>
+  </data>
+  <data name="CompleteTitle" xml:space="preserve">
+    <value>Configuration Complete</value>
+    <comment>Aristocrat.Monaco.Application.UI</comment>
+  </data>
+  <data name="ComponentId" xml:space="preserve">
+    <value>Component ID</value>
+    <comment>Aristocrat.Monaco.Application.UI</comment>
+  </data>
+  <data name="ComponentIdVersion" xml:space="preserve">
+    <value>Component ID and Version</value>
+    <comment>Aristocrat.Monaco.Application.UI</comment>
+  </data>
+  <data name="ComponentVersionsText" xml:space="preserve">
+    <value>Component Versions</value>
+    <comment>Aristocrat.Monaco.Gaming</comment>
+  </data>
+  <data name="ComPortLabel" xml:space="preserve">
+    <value>Connected To:</value>
+    <comment>Aristocrat.Monaco.Sas.UI</comment>
+  </data>
+  <data name="ComPortTitleLabel" xml:space="preserve">
+    <value>SAS Com Port Configuration</value>
+    <comment>Aristocrat.Monaco.Sas.UI</comment>
+  </data>
+  <data name="ConfigComplete" xml:space="preserve">
+    <value>Completed configuration, please press the 'Finished' button to continue.</value>
+    <comment>Aristocrat.Monaco.Application.UI</comment>
+  </data>
+  <data name="ConfigNetworkInfoScreen" xml:space="preserve">
+    <value>Network Configuration</value>
+    <comment>Aristocrat.Monaco.Application.UI</comment>
+  </data>
+  <data name="ConfigTimeZoneScreenTitle" xml:space="preserve">
+    <value>Time and Date Configuration</value>
+    <comment>Aristocrat.Monaco.G2S.UI</comment>
+  </data>
+  <data name="Configuration" xml:space="preserve">
+    <value>Configuration</value>
+    <comment>Aristocrat.Monaco.Gaming.UI</comment>
+  </data>
+  <data name="ConfigurationLoading" xml:space="preserve">
+    <value>Loading Configuration Data</value>
+    <comment>Aristocrat.Monaco.Application</comment>
+  </data>
+  <data name="ConfigurationScreenDescription" xml:space="preserve">
+    <value>G2S Configuration</value>
+    <comment>Aristocrat.Monaco.G2S.UI</comment>
+  </data>
+  <data name="ConfigurationScreenDescription2" xml:space="preserve">
+    <value>SAS Overrides</value>
+    <comment>Aristocrat.Monaco.Sas.UI - Changed from "ConfigurationScreenDescription"</comment>
+  </data>
+  <data name="ConfirmClearPeriodMessage" xml:space="preserve">
+    <value>Confirm Clear Period</value>
+    <comment>Aristocrat.Monaco.Application.UI</comment>
+  </data>
+  <data name="ConfirmDeleteHost" xml:space="preserve">
+    <value>Confirm Delete Host</value>
+    <comment>Aristocrat.Monaco.G2S.UI</comment>
+  </data>
+  <data name="ConnectedText" xml:space="preserve">
+    <value>Connected</value>
+    <comment>Aristocrat.Monaco.Application</comment>
+  </data>
+  <data name="ConnectedToText" xml:space="preserve">
+    <value>Connected To</value>
+    <comment>Aristocrat.Monaco.Application</comment>
+  </data>
+  <data name="ContinueText" xml:space="preserve">
+    <value>Continue</value>
+    <comment>Aristocrat.Monaco.Gaming.UI</comment>
+  </data>
+  <data name="ControlTransferText" xml:space="preserve">
+    <value>Performing control transfer.</value>
+    <comment>Aristocrat.Monaco.Application</comment>
+  </data>
+  <data name="Count" xml:space="preserve">
+    <value>Count</value>
+    <comment>Monaco.Accounting.UI</comment>
+  </data>
+  <data name="CountHandpaidLabelContent" xml:space="preserve">
+    <value>Count Hand Paid</value>
+    <comment>Monaco.Accounting.UI</comment>
+  </data>
+  <data name="CountryCodeText" xml:space="preserve">
+    <value>Country Code</value>
+    <comment>Aristocrat.Monaco.Application</comment>
+  </data>
+  <data name="CreatingAddinHelper" xml:space="preserve">
+    <value>Creating Addin Helper Service</value>
+    <comment>Bootstrap</comment>
+  </data>
+  <data name="CreatingBank" xml:space="preserve">
+    <value>Creating Bank</value>
+    <comment>Monaco.Accounting</comment>
+  </data>
+  <data name="CreatingDisableByOperatorManager" xml:space="preserve">
+    <value>Creating Disable-By-Operator Manager</value>
+    <comment>Aristocrat.Monaco.Application</comment>
+  </data>
+  <data name="CreatingEventBus" xml:space="preserve">
+    <value>Creating Event Bus</value>
+    <comment>Bootstrap</comment>
+  </data>
+  <data name="CreatingMultiProtocolConfigurationProvider" xml:space="preserve">
+    <value>Creating Multi Protocol Configuration Provider</value>
+    <comment>Aristocrat.Monaco.Application</comment>
+  </data>
+  <data name="CreatingMeterManager" xml:space="preserve">
+    <value>Creating Meter Manager</value>
+    <comment>Aristocrat.Monaco.Application</comment>
+  </data>
+  <data name="CreatingNetworkLog" xml:space="preserve">
+    <value>Creating Network Log</value>
+    <comment>Aristocrat.Monaco.Application</comment>
+  </data>
+  <data name="CreatingOperatorMenuLauncher" xml:space="preserve">
+    <value>Creating Operator Menu Launcher</value>
+    <comment>Aristocrat.Monaco.Application</comment>
+  </data>
+  <data name="CreatingPathMapperService" xml:space="preserve">
+    <value>Creating Path Mapper Service</value>
+    <comment>Bootstrap</comment>
+  </data>
+  <data name="CreatingPropertiesManager" xml:space="preserve">
+    <value>Creating Properties Manager</value>
+    <comment>Bootstrap</comment>
+  </data>
+  <data name="CreatingPropertyProviders" xml:space="preserve">
+    <value>Creating Property Providers</value>
+    <comment>Aristocrat.Monaco.Application</comment>
+  </data>
+  <data name="CreatingServiceManager" xml:space="preserve">
+    <value>Creating Service Manager</value>
+    <comment>Bootstrap</comment>
+  </data>
+  <data name="CreatingSnapshotManager" xml:space="preserve">
+    <value>Creating Snapshot Manager</value>
+    <comment>Monaco.Accounting</comment>
+  </data>
+  <data name="CreatingSystemDisableManager" xml:space="preserve">
+    <value>Creating System Disable Manager</value>
+    <comment>Bootstrap</comment>
+  </data>
+  <data name="CreatingTimeService" xml:space="preserve">
+    <value>Creating Time Service</value>
+    <comment>Aristocrat.Monaco.Application</comment>
+  </data>
+  <data name="CreatingTransactionalMeterReader" xml:space="preserve">
+    <value>Creating Transactional Meter Reader</value>
+    <comment>Monaco.Accounting</comment>
+  </data>
+  <data name="CreatingTransactionCoordinator" xml:space="preserve">
+    <value>Creating Transaction Coordinator</value>
+    <comment>Monaco.Accounting</comment>
+  </data>
+  <data name="CreatingTransactionHandlers" xml:space="preserve">
+    <value>Creating Transaction Handlers</value>
+    <comment>Monaco.Accounting</comment>
+  </data>
+  <data name="CreatingTransactionHistory" xml:space="preserve">
+    <value>Creating Transaction History</value>
+    <comment>Monaco.Accounting</comment>
+  </data>
+  <data name="CreditBalance" xml:space="preserve">
+    <value>Cash Balance</value>
+    <comment>Aristocrat.Monaco.Application.UI</comment>
+  </data>
+  <data name="CreditBalanceText" xml:space="preserve">
+    <value>Credit Balance</value>
+    <comment>Aristocrat.Monaco.Application</comment>
+  </data>
+  <data name="CreditedText" xml:space="preserve">
+    <value>Credited</value>
+    <comment>Monaco.Accounting</comment>
+  </data>
+  <data name="CreditLimit" xml:space="preserve">
+    <value>Credit Limit</value>
+    <comment>Monaco.Accounting.UI</comment>
+  </data>
+  <data name="CreditLimits" xml:space="preserve">
+    <value>Credit Limits</value>
+    <comment>Monaco.Accounting.UI</comment>
+  </data>
+  <data name="CreditsAt" xml:space="preserve">
+    <value>CRÉDITS DE</value>
+    <comment>Monaco.Accounting.Contracts</comment>
+  </data>
+  <data name="CreditsExistDenyReason" xml:space="preserve">
+    <value>Please remove all credits from the machine before clearing all data.</value>
+    <comment>Monaco.Accounting</comment>
+  </data>
+  <data name="CreditsUnavailableDenyReason" xml:space="preserve">
+    <value>Credit balance is unavailable.</value>
+    <comment>Monaco.Accounting</comment>
+  </data>
+  <data name="CreditsWageredText" xml:space="preserve">
+    <value>Bet</value>
+    <comment>Aristocrat.Monaco.Gaming.UI</comment>
+  </data>
+  <data name="CreditsWonText" xml:space="preserve">
+    <value>Won</value>
+    <comment>Aristocrat.Monaco.Gaming.UI</comment>
+  </data>
+  <data name="CreditType" xml:space="preserve">
+    <value>Credit Type</value>
+    <comment>Monaco.Accounting.UI</comment>
+  </data>
+  <data name="CreditTypeHeader" xml:space="preserve">
+    <value>CREDIT TYPE</value>
+    <comment>Monaco.Accounting.UI</comment>
+  </data>
+  <data name="Currency" xml:space="preserve">
+    <value>Currency</value>
+    <comment>Aristocrat.Monaco.Application.UI</comment>
+  </data>
+  <data name="CurrentBalanceText" xml:space="preserve">
+    <value>Current Balance:</value>
+    <comment>Aristocrat.Monaco.Application</comment>
+  </data>
+  <data name="CurrentCredits" xml:space="preserve">
+    <value>Current Credits</value>
+    <comment>Monaco.Accounting.UI</comment>
+  </data>
+  <data name="CurrentErrors" xml:space="preserve">
+    <value>Current Errors</value>
+    <comment>Aristocrat.Monaco.Application.UI</comment>
+  </data>
+  <data name="CurrentStatus" xml:space="preserve">
+    <value>Current Status</value>
+    <comment>Aristocrat.Monaco.Application.UI</comment>
+  </data>
+  <data name="CurrentValue" xml:space="preserve">
+    <value>Current Value</value>
+    <comment>Aristocrat.Monaco.Gaming.UI</comment>
+  </data>
+  <data name="CustomSAPConfigSetup" xml:space="preserve">
+    <value>STANDALONE PROGRESSIVE SETUP</value>
+    <comment>Aristocrat.Monaco.Gaming.UI</comment>
+  </data>
+  <data name="CustomSAPTitle" xml:space="preserve">
+    <value>Custom SAP</value>
+    <comment>Aristocrat.Monaco.Gaming.UI</comment>
+  </data>
+  <data name="DataFromIdCardLabel" xml:space="preserve">
+    <value>Data Read</value>
+    <comment>Aristocrat.Monaco.Application.UI</comment>
+  </data>
+  <data name="DataUnavailable" xml:space="preserve">
+    <value>Data Unavailable</value>
+    <comment>Aristocrat.Monaco.Gaming</comment>
+  </data>
+  <data name="Date" xml:space="preserve">
+    <value>Date</value>
+    <comment>Monaco.Accounting</comment>
+  </data>
+  <data name="DateAndTime" xml:space="preserve">
+    <value>Date and Time</value>
+    <comment>Monaco.Accounting.UI</comment>
+  </data>
+  <data name="DateAndTimeHeader" xml:space="preserve">
+    <value>DATE AND TIME</value>
+    <comment>Monaco.Accounting.UI</comment>
+  </data>
+  <data name="DateText" xml:space="preserve">
+    <value>DATE</value>
+    <comment>Aristocrat.Monaco.Gaming</comment>
+  </data>
+  <data name="DateTime" xml:space="preserve">
+    <value>Date Time</value>
+    <comment>Monaco.Accounting</comment>
+  </data>
+  <data name="DaysFormatter" xml:space="preserve">
+    <value>{0} Days</value>
+    <comment>Monaco.Accounting.UI</comment>
+  </data>
+  <data name="DealSpeed" xml:space="preserve">
+    <value>Deal Speed</value>
+    <comment>Aristocrat.Monaco.Gaming.UI</comment>
+  </data>
+  <data name="Debit1" xml:space="preserve">
+    <value>Debit1</value>
+    <comment>Aristocrat.Monaco.Sas</comment>
+  </data>
+  <data name="Debit2" xml:space="preserve">
+    <value>Debit2</value>
+    <comment>Aristocrat.Monaco.Sas</comment>
+  </data>
+  <data name="Debit3" xml:space="preserve">
+    <value>Debit3</value>
+    <comment>Aristocrat.Monaco.Sas</comment>
+  </data>
+  <data name="Debit4" xml:space="preserve">
+    <value>Debit4</value>
+    <comment>Aristocrat.Monaco.Sas</comment>
+  </data>
+  <data name="DebitCardWithdrawal" xml:space="preserve">
+    <value>DEBIT CARD WITHDRAWAL</value>
+    <comment>Aristocrat.Monaco.Sas</comment>
+  </data>
+  <data name="DebitIn" xml:space="preserve">
+    <value>Debit In</value>
+    <comment>Aristocrat.Monaco.Sas</comment>
+  </data>
+  <data name="DebitTicket" xml:space="preserve">
+    <value>Debit Ticket</value>
+    <comment>Aristocrat.Monaco.Sas</comment>
+  </data>
+  <data name="Default" xml:space="preserve">
+    <value>Default</value>
+    <comment>Aristocrat.Monaco.Gaming.UI</comment>
+  </data>
+  <data name="DefaultPlayerSpeed" xml:space="preserve">
+    <value>Default Player Speed</value>
+    <comment>Aristocrat.Monaco.Gaming.UI</comment>
+  </data>
+  <data name="DeleteLabel" xml:space="preserve">
+    <value>DELETE</value>
+    <comment>Aristocrat.Monaco.Gaming.UI</comment>
+  </data>
+  <data name="DemoModeInfoButtonText" xml:space="preserve">
+    <value>Demo Mode info button text goes here</value>
+    <comment>Aristocrat.Monaco.Gaming.UI</comment>
+  </data>
+  <data name="DemoModeText" xml:space="preserve">
+    <value>Demo Mode</value>
+    <comment>Aristocrat.Monaco.Application.UI</comment>
+  </data>
+  <data name="DemonstrationExitButtonText" xml:space="preserve">
+    <value>Exit Demonstration</value>
+    <comment>Aristocrat.Monaco.Demonstration.UI</comment>
+  </data>
+  <data name="DemonstrationExitConfirmMessage" xml:space="preserve">
+    <value>Exit Demonstration Mode?</value>
+    <comment>Aristocrat.Monaco.Demonstration.UI</comment>
+  </data>
+  <data name="DemonstrationExitDetailsText1" xml:space="preserve">
+    <value>#NAME?</value>
+    <comment>Aristocrat.Monaco.Demonstration.UI</comment>
+  </data>
+  <data name="DemonstrationExitDetailsText2" xml:space="preserve">
+    <value>#NAME?</value>
+    <comment>Aristocrat.Monaco.Demonstration.UI</comment>
+  </data>
+  <data name="DemonstrationExitDetailsText3" xml:space="preserve">
+    <value>#NAME?</value>
+    <comment>Aristocrat.Monaco.Demonstration.UI</comment>
+  </data>
+  <data name="DemonstrationExitingMessage" xml:space="preserve">
+    <value>Exiting from Demonstration Mode</value>
+    <comment>Aristocrat.Monaco.Demonstration</comment>
+  </data>
+  <data name="DemonstrationExitSummeryText" xml:space="preserve">
+    <value>Exit Demonstration Mode</value>
+    <comment>Aristocrat.Monaco.Demonstration.UI</comment>
+  </data>
+  <data name="DemonstrationPage" xml:space="preserve">
+    <value>Demonstration</value>
+    <comment>Aristocrat.Monaco.Demonstration.UI</comment>
+  </data>
+  <data name="DemonstrationPageTitle" xml:space="preserve">
+    <value>Demonstration Mode</value>
+    <comment>Aristocrat.Monaco.Demonstration.UI</comment>
+  </data>
+  <data name="Denom" xml:space="preserve">
+    <value>Denom</value>
+    <comment>Aristocrat.Monaco.Gaming.UI</comment>
+  </data>
+  <data name="Denomination" xml:space="preserve">
+    <value>Denomination</value>
+    <comment>Monaco.Accounting.UI</comment>
+  </data>
+  <data name="DenominationFifty" xml:space="preserve">
+    <value>$50 </value>
+    <comment>Aristocrat.Monaco.Application.UI</comment>
+  </data>
+  <data name="DenominationFive" xml:space="preserve">
+    <value>$5 </value>
+    <comment>Aristocrat.Monaco.Application.UI</comment>
+  </data>
+  <data name="DenominationHeader" xml:space="preserve">
+    <value>DENOMINATION</value>
+    <comment>Monaco.Accounting.UI</comment>
+  </data>
+  <data name="DenominationHundred" xml:space="preserve">
+    <value>$100 </value>
+    <comment>Aristocrat.Monaco.Application.UI</comment>
+  </data>
+  <data name="DenominationOne" xml:space="preserve">
+    <value>$1 </value>
+    <comment>Aristocrat.Monaco.Application.UI</comment>
+  </data>
+  <data name="DenominationTen" xml:space="preserve">
+    <value>$10 </value>
+    <comment>Aristocrat.Monaco.Application.UI</comment>
+  </data>
+  <data name="DenominationText" xml:space="preserve">
+    <value>Denomination</value>
+    <comment>Aristocrat.Monaco.Gaming</comment>
+  </data>
+  <data name="DenominationTwenty" xml:space="preserve">
+    <value>$20 </value>
+    <comment>Aristocrat.Monaco.Application.UI</comment>
+  </data>
+  <data name="DenominationTwo" xml:space="preserve">
+    <value>$2 </value>
+    <comment>Aristocrat.Monaco.Application.UI</comment>
+  </data>
+  <data name="DenominationVoucher" xml:space="preserve">
+    <value>Voucher</value>
+    <comment>Aristocrat.Monaco.Application.UI</comment>
+  </data>
+  <data name="DenomSummary" xml:space="preserve">
+    <value>Denom Summary</value>
+    <comment>Aristocrat.Monaco.Gaming.UI</comment>
+  </data>
+  <data name="DenomText" xml:space="preserve">
+    <value>Denom</value>
+    <comment>Monaco.Accounting</comment>
+  </data>
+  <data name="DenomText2" xml:space="preserve">
+    <value>Denom</value>
+    <comment>Aristocrat.Monaco.Application - Changed from "DenomText"</comment>
+  </data>
+  <data name="DeviceIdNotCorrespondingVerificationIdErrorMessageTemplate" xml:space="preserve">
+    <value>DeviceId={0} not corresponding verificationId={1}.</value>
+    <comment>Aristocrat.Monaco.G2S.Common</comment>
+  </data>
+  <data name="DeviceLabel" xml:space="preserve">
+    <value>Device</value>
+    <comment>Aristocrat.Monaco.Application.UI</comment>
+  </data>
+  <data name="DeviceManagerActive" xml:space="preserve">
+    <value>Active</value>
+    <comment>Aristocrat.Monaco.G2S.UI</comment>
+  </data>
+  <data name="DeviceManagerCancelButton" xml:space="preserve">
+    <value>Cancel Changes</value>
+    <comment>Aristocrat.Monaco.G2S.UI</comment>
+  </data>
+  <data name="DeviceManagerCancelToolTip" xml:space="preserve">
+    <value>Click to cancel changes</value>
+    <comment>Aristocrat.Monaco.G2S.UI</comment>
+  </data>
+  <data name="DeviceManagerDeviceName" xml:space="preserve">
+    <value>Device Name</value>
+    <comment>Aristocrat.Monaco.G2S.UI</comment>
+  </data>
+  <data name="DeviceManagerDisableText" xml:space="preserve">
+    <value>Disable Text</value>
+    <comment>Aristocrat.Monaco.G2S.UI</comment>
+  </data>
+  <data name="DeviceManagerEditBulkDeviceViewActiveCaption" xml:space="preserve">
+    <value>Device Active</value>
+    <comment>Aristocrat.Monaco.G2S.UI</comment>
+  </data>
+  <data name="DeviceManagerEditBulkDeviceViewFieldCaption" xml:space="preserve">
+    <value>Choose Field to Edit</value>
+    <comment>Aristocrat.Monaco.G2S.UI</comment>
+  </data>
+  <data name="DeviceManagerEditBulkDeviceViewHostCaption" xml:space="preserve">
+    <value>Available Hosts</value>
+    <comment>Aristocrat.Monaco.G2S.UI</comment>
+  </data>
+  <data name="DeviceManagerEditButton" xml:space="preserve">
+    <value>Edit</value>
+    <comment>Aristocrat.Monaco.G2S.UI</comment>
+  </data>
+  <data name="DeviceManagerEditDeviceViewActiveCaption" xml:space="preserve">
+    <value>Device Active</value>
+    <comment>Aristocrat.Monaco.G2S.UI</comment>
+  </data>
+  <data name="DeviceManagerEditDeviceViewDeviceCaption" xml:space="preserve">
+    <value>Device:</value>
+    <comment>Aristocrat.Monaco.G2S.UI</comment>
+  </data>
+  <data name="DeviceManagerEditDeviceViewDeviceIdCaption" xml:space="preserve">
+    <value>Device Id</value>
+    <comment>Aristocrat.Monaco.G2S.UI</comment>
+  </data>
+  <data name="DeviceManagerEditDeviceViewEnabledCaption" xml:space="preserve">
+    <value>Device Enabled</value>
+    <comment>Aristocrat.Monaco.G2S.UI</comment>
+  </data>
+  <data name="DeviceManagerEditDeviceViewOwnerIdCaption" xml:space="preserve">
+    <value>Owner Id</value>
+    <comment>Aristocrat.Monaco.G2S.UI</comment>
+  </data>
+  <data name="DeviceManagerEnabled" xml:space="preserve">
+    <value>Enabled</value>
+    <comment>Aristocrat.Monaco.G2S.UI</comment>
+  </data>
+  <data name="DeviceManagerId" xml:space="preserve">
+    <value>Device Id</value>
+    <comment>Aristocrat.Monaco.G2S.UI</comment>
+  </data>
+  <data name="DeviceManagerMassChangeButton" xml:space="preserve">
+    <value>Bulk Change</value>
+    <comment>Aristocrat.Monaco.G2S.UI</comment>
+  </data>
+  <data name="DeviceManagerMassChangeToolTip" xml:space="preserve">
+    <value>Click to make group changes</value>
+    <comment>Aristocrat.Monaco.G2S.UI</comment>
+  </data>
+  <data name="DeviceManagerOwner" xml:space="preserve">
+    <value>Owner ID</value>
+    <comment>Aristocrat.Monaco.G2S.UI</comment>
+  </data>
+  <data name="DeviceManagerPopupBulkChanges" xml:space="preserve">
+    <value>Making bulk device changes...</value>
+    <comment>Aristocrat.Monaco.G2S.UI</comment>
+  </data>
+  <data name="DeviceManagerPopupCancelChanges" xml:space="preserve">
+    <value>Canceling device changes...</value>
+    <comment>Aristocrat.Monaco.G2S.UI</comment>
+  </data>
+  <data name="DeviceManagerPopupIsHostOriented" xml:space="preserve">
+    <value>This device is host-oriented and cannot be edited.</value>
+    <comment>Aristocrat.Monaco.G2S.UI</comment>
+  </data>
+  <data name="DeviceManagerPopupProfileServiceUnavailable" xml:space="preserve">
+    <value>Profile Service is unavailable, changes not saved...</value>
+    <comment>Aristocrat.Monaco.G2S.UI</comment>
+  </data>
+  <data name="DeviceManagerPopupSaveChanges" xml:space="preserve">
+    <value>Saving device changes...</value>
+    <comment>Aristocrat.Monaco.G2S.UI</comment>
+  </data>
+  <data name="DeviceManagerSaveButton" xml:space="preserve">
+    <value>Save Changes</value>
+    <comment>Aristocrat.Monaco.G2S.UI</comment>
+  </data>
+  <data name="DeviceManagerSaveToolTip" xml:space="preserve">
+    <value>Click to save changes</value>
+    <comment>Aristocrat.Monaco.G2S.UI</comment>
+  </data>
+  <data name="DeviceManagerTitle" xml:space="preserve">
+    <value>Device Manager</value>
+    <comment>Aristocrat.Monaco.G2S.UI</comment>
+  </data>
+  <data name="DfuErrorAddressText" xml:space="preserve">
+    <value>Cannot program memory due to recieved address that is out of range</value>
+    <comment>Aristocrat.Monaco.Application</comment>
+  </data>
+  <data name="DfuErrorCheckErasedText" xml:space="preserve">
+    <value>Memory erase check failed</value>
+    <comment>Aristocrat.Monaco.Application</comment>
+  </data>
+  <data name="DfuErrorEraseText" xml:space="preserve">
+    <value>Memory erase function failed</value>
+    <comment>Aristocrat.Monaco.Application</comment>
+  </data>
+  <data name="DfuErrorFileText" xml:space="preserve">
+    <value>File is for this device but fails some vendor-specific verification test</value>
+    <comment>Aristocrat.Monaco.Application</comment>
+  </data>
+  <data name="DfuErrorFirmwareText" xml:space="preserve">
+    <value>Device firmware is corrupt and cannot return to normal operation</value>
+    <comment>Aristocrat.Monaco.Application</comment>
+  </data>
+  <data name="DfuErrorNotDoneText" xml:space="preserve">
+    <value>Download incomplete</value>
+    <comment>Aristocrat.Monaco.Application</comment>
+  </data>
+  <data name="DfuErrorPowerText" xml:space="preserve">
+    <value>Device detected unexpected power on reset</value>
+    <comment>Aristocrat.Monaco.Application</comment>
+  </data>
+  <data name="DfuErrorProgramText" xml:space="preserve">
+    <value>Program memory function failed</value>
+    <comment>Aristocrat.Monaco.Application</comment>
+  </data>
+  <data name="DfuErrorStalledText" xml:space="preserve">
+    <value>Device stalled an unexpected request</value>
+    <comment>Aristocrat.Monaco.Application</comment>
+  </data>
+  <data name="DfuErrorTargetText" xml:space="preserve">
+    <value>File is not targeted for use by this device</value>
+    <comment>Aristocrat.Monaco.Application</comment>
+  </data>
+  <data name="DfuErrorUnknownText" xml:space="preserve">
+    <value>Unknown error</value>
+    <comment>Aristocrat.Monaco.Application</comment>
+  </data>
+  <data name="DfuErrorUsbResetText" xml:space="preserve">
+    <value>Device detected unexpected USB reset signaling</value>
+    <comment>Aristocrat.Monaco.Application</comment>
+  </data>
+  <data name="DfuErrorVendorText" xml:space="preserve">
+    <value>Vendor specific error</value>
+    <comment>Aristocrat.Monaco.Application</comment>
+  </data>
+  <data name="DfuErrorVerifyText" xml:space="preserve">
+    <value>Programmed memory failed verification</value>
+    <comment>Aristocrat.Monaco.Application</comment>
+  </data>
+  <data name="DfuErrorWriteText" xml:space="preserve">
+    <value>Device is unable to write memory</value>
+    <comment>Aristocrat.Monaco.Application</comment>
+  </data>
+  <data name="DFUText" xml:space="preserve">
+    <value>DFU</value>
+    <comment>Aristocrat.Monaco.Application</comment>
+  </data>
+  <data name="DiagnosticMainPageTitle" xml:space="preserve">
+    <value>Diagnostics</value>
+    <comment>Aristocrat.Monaco.Application.UI</comment>
+  </data>
+  <data name="DiagnosticNetworkScreen" xml:space="preserve">
+    <value>Network</value>
+    <comment>Aristocrat.Monaco.Application.UI</comment>
+  </data>
+  <data name="DiagnosticResourcesPageTitle" xml:space="preserve">
+    <value>Resources</value>
+    <comment>Aristocrat.Monaco.Application.UI</comment>
+  </data>
+  <data name="DiagnosticResourcesViewMemoryButton" xml:space="preserve">
+    <value>View System Memory</value>
+    <comment>Aristocrat.Monaco.Application.UI</comment>
+  </data>
+  <data name="DisableCountdownMessage" xml:space="preserve">
+    <value>Machine will be disabled:</value>
+    <comment>Aristocrat.Monaco.Gaming.UI</comment>
+  </data>
+  <data name="Disabled" xml:space="preserve">
+    <value>Disabled</value>
+    <comment>Aristocrat.Monaco.Application.UI</comment>
+  </data>
+  <data name="DisabledByDevice" xml:space="preserve">
+    <value>Disabled by the {0}[{1}] device</value>
+    <comment>Aristocrat.Monaco.G2S</comment>
+  </data>
+  <data name="DisabledByHost1" xml:space="preserve">
+    <value>Shutdown/Lock Out Commanded (SAS Host 1)</value>
+    <comment>Aristocrat.Monaco.Sas</comment>
+  </data>
+  <data name="DisabledByHost2" xml:space="preserve">
+    <value>Shutdown/Lock Out Commanded (SAS Host 2)</value>
+    <comment>Aristocrat.Monaco.Sas</comment>
+  </data>
+  <data name="DisabledByText" xml:space="preserve">
+    <value>Disabled By </value>
+    <comment>Aristocrat.Monaco.Application.UI</comment>
+  </data>
+  <data name="DisabledDuringInitialization" xml:space="preserve">
+    <value>Initializing</value>
+    <comment>Aristocrat.Monaco.G2S</comment>
+  </data>
+  <data name="DisabledHost1CommunicationsOffline" xml:space="preserve">
+    <value>Communications Offline (SAS Host 1)</value>
+    <comment>Aristocrat.Monaco.Sas</comment>
+  </data>
+  <data name="DisabledHost2CommunicationsOffline" xml:space="preserve">
+    <value>Communications Offline (SAS Host 2)</value>
+    <comment>Aristocrat.Monaco.Sas</comment>
+  </data>
+  <data name="DisabledMaintenanceMode" xml:space="preserve">
+    <value>This Machine Is Out Of Order</value>
+    <comment>Aristocrat.Monaco.Sas</comment>
+  </data>
+  <data name="DisabledProgressivesNotSupported" xml:space="preserve">
+    <value>Progressives Not Supported/Full NVRAM Clear Needed</value>
+    <comment>Aristocrat.Monaco.Sas</comment>
+  </data>
+  <data name="DisabledReasons" xml:space="preserve">
+    <value>Disabled Reasons</value>
+    <comment>Aristocrat.Monaco.Application.UI</comment>
+  </data>
+  <data name="DisabledValidationIdNeeded" xml:space="preserve">
+    <value>Validation Device Is Not Set</value>
+    <comment>Aristocrat.Monaco.Sas</comment>
+  </data>
+  <data name="DisableEGM" xml:space="preserve">
+    <value>Out of Service Mode</value>
+    <comment>Aristocrat.Monaco.Application.UI</comment>
+  </data>
+  <data name="DisableGame" xml:space="preserve">
+    <value>Disable Game</value>
+    <comment>Aristocrat.Monaco.Sas.UI</comment>
+  </data>
+  <data name="DisbaledValidationQueueFull" xml:space="preserve">
+    <value>The Machine's Validation Queue Is Full</value>
+    <comment>Aristocrat.Monaco.Sas</comment>
+  </data>
+  <data name="Disconnected" xml:space="preserve">
+    <value>Disconnected</value>
+    <comment>Aristocrat.Monaco.Application.UI</comment>
+  </data>
+  <data name="DiscoveringGames" xml:space="preserve">
+    <value>Discovering Games</value>
+    <comment>Aristocrat.Monaco.Gaming</comment>
+  </data>
+  <data name="DiscoveringHardware" xml:space="preserve">
+    <value>Discovering Hardware</value>
+    <comment>Aristocrat.Monaco.Application</comment>
+  </data>
+  <data name="DiscoveringPersistentStorage" xml:space="preserve">
+    <value>Discovering Persistent Storage</value>
+    <comment>Aristocrat.Monaco.Hardware</comment>
+  </data>
+  <data name="DiscoveryTimeoutWarning" xml:space="preserve">
+    <value>Hardware Discovery Timed Out After</value>
+    <comment>Aristocrat.Monaco.Application.UI</comment>
+  </data>
+  <data name="DiskSpaceBelowThresholdMessage" xml:space="preserve">
+    <value>Error: Disk Space Below Threshold.</value>
+    <comment>Aristocrat.Monaco.Application</comment>
+  </data>
+  <data name="DisplayDisconnected" xml:space="preserve">
+    <value>Display Disconnected</value>
+    <comment>Aristocrat.Monaco.Application</comment>
+  </data>
+  <data name="DocumentEaten" xml:space="preserve">
+    <value>Document Eaten</value>
+    <comment>Aristocrat.Monaco.Application</comment>
+  </data>
+  <data name="DocumentEatenText" xml:space="preserve">
+    <value>Document Eaten</value>
+    <comment>Aristocrat.Monaco.Application.UI</comment>
+  </data>
+  <data name="DocumentRejected" xml:space="preserve">
+    <value>Bill or Voucher Rejected</value>
+    <comment>Monaco.Accounting</comment>
+  </data>
+  <data name="Dollar" xml:space="preserve">
+    <value>Dollar</value>
+    <comment>Aristocrat.Monaco.Common</comment>
+  </data>
+  <data name="Dollars" xml:space="preserve">
+    <value>Dollars</value>
+    <comment>Aristocrat.Monaco.Common</comment>
+  </data>
+  <data name="DollarsInText" xml:space="preserve">
+    <value>Dollars In</value>
+    <comment>Aristocrat.Monaco.Gaming</comment>
+  </data>
+  <data name="DollarsOutText" xml:space="preserve">
+    <value>Dollars Out</value>
+    <comment>Aristocrat.Monaco.Gaming</comment>
+  </data>
+  <data name="DollarsPlayedText" xml:space="preserve">
+    <value>Dollars Played</value>
+    <comment>Aristocrat.Monaco.Gaming</comment>
+  </data>
+  <data name="DollarsWonText" xml:space="preserve">
+    <value>Dollars Won</value>
+    <comment>Aristocrat.Monaco.Gaming</comment>
+  </data>
+  <data name="Done" xml:space="preserve">
+    <value>Done</value>
+    <comment>Monaco.Accounting</comment>
+  </data>
+  <data name="Done2" xml:space="preserve">
+    <value>Done</value>
+    <comment>Aristocrat.Monaco.Application - Changed from "Done"</comment>
+  </data>
+  <data name="DoorEventLoaderButtonText" xml:space="preserve">
+    <value>Door Events</value>
+    <comment>Monaco.Accounting.UI</comment>
+  </data>
+  <data name="DoorHistoryLogsWindowTitle" xml:space="preserve">
+    <value>Door Event History Log</value>
+    <comment>Monaco.Accounting.UI</comment>
+  </data>
+  <data name="DoorLabel" xml:space="preserve">
+    <value>Doors</value>
+    <comment>Aristocrat.Monaco.Application.UI</comment>
+  </data>
+  <data name="DoorLoaderButtonText" xml:space="preserve">
+    <value>Door</value>
+    <comment>Monaco.Accounting.UI</comment>
+  </data>
+  <data name="DoorOpenRequirement" xml:space="preserve">
+    <value>Door Open Requirement</value>
+    <comment>Monaco.Accounting.UI</comment>
+  </data>
+  <data name="DoorOpticSensor" xml:space="preserve">
+    <value>Door Optic Sensor</value>
+    <comment>Aristocrat.Monaco.Application.UI</comment>
+  </data>
+  <data name="DoorText" xml:space="preserve">
+    <value>Door</value>
+    <comment>Aristocrat.Monaco.Application.UI</comment>
+  </data>
+  <data name="DownButton" xml:space="preserve">
+    <value>Down</value>
+    <comment>Monaco.Accounting.UI</comment>
+  </data>
+  <data name="DownloadCompleteText" xml:space="preserve">
+    <value>Download Complete</value>
+    <comment>Aristocrat.Monaco.Application</comment>
+  </data>
+  <data name="DownloadErrorText" xml:space="preserve">
+    <value>Download Error</value>
+    <comment>Aristocrat.Monaco.Application</comment>
+  </data>
+  <data name="DownloadingText" xml:space="preserve">
+    <value>Downloading</value>
+    <comment>Aristocrat.Monaco.Application</comment>
+  </data>
+  <data name="DownloadInProgressText" xml:space="preserve">
+    <value>Download In Progress</value>
+    <comment>Aristocrat.Monaco.Application</comment>
+  </data>
+  <data name="DownText" xml:space="preserve">
+    <value>Down</value>
+    <comment>Aristocrat.Monaco.Application.UI</comment>
+  </data>
+  <data name="DrawerOpenText" xml:space="preserve">
+    <value>Drawer Open</value>
+    <comment>Aristocrat.Monaco.Application.UI</comment>
+  </data>
+  <data name="DropDoorClosed" xml:space="preserve">
+    <value>Drop Door Closed</value>
+    <comment>Aristocrat.Monaco.Application</comment>
+  </data>
+  <data name="DropDoorIsOpen" xml:space="preserve">
+    <value>Drop Door is Open</value>
+    <comment>Aristocrat.Monaco.Application</comment>
+  </data>
+  <data name="DropDoorName" xml:space="preserve">
+    <value>Drop Door</value>
+    <comment>Aristocrat.Monaco.Application</comment>
+  </data>
+  <data name="DropMessage" xml:space="preserve">
+    <value>The period meters are cleared on stacker removal.</value>
+    <comment>Aristocrat.Monaco.Application.UI</comment>
+  </data>
+  <data name="DualHost" xml:space="preserve">
+    <value>Dual SAS Host Setup</value>
+    <comment>Aristocrat.Monaco.Sas.UI</comment>
+  </data>
+  <data name="EdgeLighting" xml:space="preserve">
+    <value>Edge Lighting</value>
+    <comment>Aristocrat.Monaco.Application</comment>
+  </data>
+  <data name="EdgeLightingDisconnectionOnStartUpText" xml:space="preserve">
+    <value>Edge Lighting was not detected on start-up.  Please connect and restart or continue without lighting feature.</value>
+    <comment>Aristocrat.Monaco.Application.UI</comment>
+  </data>
+  <data name="EdgeLightingDisconnectionText" xml:space="preserve">
+    <value>Edge Lighting is not connected</value>
+    <comment>Aristocrat.Monaco.Application.UI</comment>
+  </data>
+  <data name="EditDevice" xml:space="preserve">
+    <value>Edit Device</value>
+    <comment>Aristocrat.Monaco.G2S.UI</comment>
+  </data>
+  <data name="EditHost" xml:space="preserve">
+    <value>Edit Host</value>
+    <comment>Aristocrat.Monaco.G2S.UI</comment>
+  </data>
+  <data name="EditLabel" xml:space="preserve">
+    <value>EDIT</value>
+    <comment>Aristocrat.Monaco.Gaming.UI</comment>
+  </data>
+  <data name="EditSelected" xml:space="preserve">
+    <value>Edit Selected</value>
+    <comment>Aristocrat.Monaco.G2S.UI</comment>
+  </data>
+  <data name="EGMDisabledOnHostOfflineLabel" xml:space="preserve">
+    <value>EGM Disabled on Host Offline</value>
+    <comment>Aristocrat.Monaco.Sas.UI</comment>
+  </data>
+  <data name="EgmId" xml:space="preserve">
+    <value>G2S EGM Id</value>
+    <comment>Aristocrat.Monaco.G2S.UI</comment>
+  </data>
+  <data name="Eight" xml:space="preserve">
+    <value>Eight</value>
+    <comment>Aristocrat.Monaco.Common</comment>
+  </data>
+  <data name="Eighteen" xml:space="preserve">
+    <value>Eighteen</value>
+    <comment>Aristocrat.Monaco.Common</comment>
+  </data>
+  <data name="Eighty" xml:space="preserve">
+    <value>Eighty</value>
+    <comment>Aristocrat.Monaco.Common</comment>
+  </data>
+  <data name="EightyPrefix" xml:space="preserve">
+    <value>Eighty</value>
+    <comment>Aristocrat.Monaco.Common</comment>
+  </data>
+  <data name="Eleven" xml:space="preserve">
+    <value>Eleven</value>
+    <comment>Aristocrat.Monaco.Common</comment>
+  </data>
+  <data name="EmptyComponentVerificationsErrorMessage" xml:space="preserve">
+    <value>ComponentVerifications must be not empty.</value>
+    <comment>Aristocrat.Monaco.G2S.Common</comment>
+  </data>
+  <data name="EmptyString" xml:space="preserve">
+    <value> </value>
+    <comment>Aristocrat.Monaco.Application</comment>
+  </data>
+  <data name="EmptyStringNotAllowErrorMessage" xml:space="preserve">
+    <value>The empty string is not allowed.</value>
+    <comment>Aristocrat.Monaco.Common</comment>
+  </data>
+  <data name="Enable" xml:space="preserve">
+    <value>Enable</value>
+    <comment>Monaco.Accounting.UI</comment>
+  </data>
+  <data name="Enable2" xml:space="preserve">
+    <value>Enable</value>
+    <comment>Aristocrat.Monaco.Gaming.UI - Changed from "Enable"</comment>
+  </data>
+  <data name="EnableAudio" xml:space="preserve">
+    <value>Enable Audio</value>
+    <comment>Aristocrat.Monaco.Gaming.UI</comment>
+  </data>
+  <data name="EnableAutoHold" xml:space="preserve">
+    <value>Enable Auto-Hold</value>
+    <comment>Aristocrat.Monaco.Gaming.UI</comment>
+  </data>
+  <data name="EnableAutoPlay" xml:space="preserve">
+    <value>Enable Auto Play</value>
+    <comment>Aristocrat.Monaco.Gaming.UI</comment>
+  </data>
+  <data name="Enabled" xml:space="preserve">
+    <value>Enabled</value>
+    <comment>Monaco.Accounting.UI</comment>
+  </data>
+  <data name="Enabled2" xml:space="preserve">
+    <value>Enabled</value>
+    <comment>Aristocrat.Monaco.Gaming.UI - Changed from "Enabled"</comment>
+  </data>
+  <data name="EnabledByText" xml:space="preserve">
+    <value>Enabled By </value>
+    <comment>Aristocrat.Monaco.Application.UI</comment>
+  </data>
+  <data name="EnabledDenominationsLabel" xml:space="preserve">
+    <value>Enabled Denominations:</value>
+    <comment>Aristocrat.Monaco.Application.UI</comment>
+  </data>
+  <data name="EnabledGames" xml:space="preserve">
+    <value>Enabled Games</value>
+    <comment>Aristocrat.Monaco.Gaming.UI</comment>
+  </data>
+  <data name="EnabledLabel" xml:space="preserve">
+    <value>Enabled</value>
+    <comment>Aristocrat.Monaco.Application.UI</comment>
+  </data>
+  <data name="EnableEGM" xml:space="preserve">
+    <value>Put EGM Into Service</value>
+    <comment>Aristocrat.Monaco.Application.UI</comment>
+  </data>
+  <data name="EnableEGMPopupText" xml:space="preserve">
+    <value>Put the EGM Into Service?</value>
+    <comment>Aristocrat.Monaco.Application.UI</comment>
+  </data>
+  <data name="EnableLighting" xml:space="preserve">
+    <value>Enable Lighting</value>
+    <comment>Aristocrat.Monaco.Gaming.UI</comment>
+  </data>
+  <data name="EnablePlayerDriven" xml:space="preserve">
+    <value>Enable Player-Driven</value>
+    <comment>Aristocrat.Monaco.Gaming.UI</comment>
+  </data>
+  <data name="EnableSound" xml:space="preserve">
+    <value>Enable Sound</value>
+    <comment>Aristocrat.Monaco.Gaming.UI</comment>
+  </data>
+  <data name="EnableSystemDriven" xml:space="preserve">
+    <value>Enable System-Driven</value>
+    <comment>Aristocrat.Monaco.Gaming.UI</comment>
+  </data>
+  <data name="EnableVideo" xml:space="preserve">
+    <value>Enable Video</value>
+    <comment>Aristocrat.Monaco.Gaming.UI</comment>
+  </data>
+  <data name="EndCashText" xml:space="preserve">
+    <value>Stop Cash</value>
+    <comment>Aristocrat.Monaco.Gaming</comment>
+  </data>
+  <data name="EndCreditsText" xml:space="preserve">
+    <value>End Credit</value>
+    <comment>Aristocrat.Monaco.Gaming.UI</comment>
+  </data>
+  <data name="EndDateText" xml:space="preserve">
+    <value>End Date</value>
+    <comment>Aristocrat.Monaco.Gaming</comment>
+  </data>
+  <data name="EndGameRoundBeforeChange" xml:space="preserve">
+    <value>Editing these settings is not available during a game round.</value>
+    <comment>Aristocrat.Monaco.Application.UI</comment>
+  </data>
+  <data name="EndGameRoundBeforeConfig" xml:space="preserve">
+    <value>Game configuration is not available during a game round.</value>
+    <comment>Aristocrat.Monaco.Gaming.UI</comment>
+  </data>
+  <data name="EndGameRoundBeforeDisableText" xml:space="preserve">
+    <value>Disabled mode is not available during a game round.</value>
+    <comment>Aristocrat.Monaco.Application.UI</comment>
+  </data>
+  <data name="EndGameRoundBeforeReplay" xml:space="preserve">
+    <value>Replay is not available during a game round.</value>
+  </data>
+  <data name="EndGameRoundBeforeOutOfServiceText" xml:space="preserve">
+    <value>Out-of-Service mode is not available during a game round.</value>
+    <comment>Aristocrat.Monaco.Application.UI</comment>
+  </data>
+  <data name="EndOffsetNegativeErrorMessage" xml:space="preserve">
+    <value>End offset is negative</value>
+    <comment>Aristocrat.Monaco.Application</comment>
+  </data>
+  <data name="EndOffsetNegativeErrorMessage2" xml:space="preserve">
+    <value>The endOffset must be greater than negative one (-1).</value>
+    <comment>Aristocrat.Monaco.G2S.Common - Changed from "EndOffsetNegativeErrorMessage"</comment>
+  </data>
+  <data name="EndTimeText" xml:space="preserve">
+    <value>End</value>
+    <comment>Aristocrat.Monaco.Gaming</comment>
+  </data>
+  <data name="EndTimeText2" xml:space="preserve">
+    <value>END TIME</value>
+    <comment>Aristocrat.Monaco.Gaming.UI - Changed from "EndTimeText"</comment>
+  </data>
+  <data name="EnhancedSecurityLabel" xml:space="preserve">
+    <value>Enhanced Security</value>
+    <comment>Aristocrat.Monaco.Sas.UI</comment>
+  </data>
+  <data name="Enter" xml:space="preserve">
+    <value>Enter</value>
+    <comment>Aristocrat.Monaco.UI.Common</comment>
+  </data>
+  <data name="EnteringOutOfServiceModeRequiresZeroCreditsText" xml:space="preserve">
+    <value>Entering Out-of-Service mode requires Zero credits.</value>
+    <comment>Aristocrat.Monaco.Application.UI</comment>
+  </data>
+  <data name="ErrorEventBrownoutResetLampVoltageLowString" xml:space="preserve">
+    <value>Reel Controller Brownout Reset Low Lamp Voltage</value>
+    <comment>Aristocrat.Monaco.Application</comment>
+  </data>
+  <data name="ErrorEventBrownoutResetMotorVoltageLowString" xml:space="preserve">
+    <value>Reel Controller Brownout Reset Low Motor Voltage</value>
+    <comment>Aristocrat.Monaco.Application</comment>
+  </data>
+  <data name="ErrorEventBrownoutResetReelVoltageLowString" xml:space="preserve">
+    <value>Reel Controller Reel Voltage Low</value>
+    <comment>Aristocrat.Monaco.Application</comment>
+  </data>
+  <data name="ErrorEventCommandFailedString" xml:space="preserve">
+    <value>Reel Controller Command Failed</value>
+    <comment>Aristocrat.Monaco.Application</comment>
+  </data>
+  <data name="ErrorEventComReprogramCom1ResetString" xml:space="preserve">
+    <value>Reel Controller Com. Reprogram Com Reset</value>
+    <comment>Aristocrat.Monaco.Application</comment>
+  </data>
+  <data name="ErrorEventComReprogramSerialPortString" xml:space="preserve">
+    <value>Reel Controller Com. Reprogram Serial Port</value>
+    <comment>Aristocrat.Monaco.Application</comment>
+  </data>
+  <data name="ErrorEventFaultChecksumString" xml:space="preserve">
+    <value>Reel Controller Fault Checksum</value>
+    <comment>Aristocrat.Monaco.Application</comment>
+  </data>
+  <data name="ErrorEventHomingString" xml:space="preserve">
+    <value>Reel Controller Reel {0} Homing Error</value>
+    <comment>Aristocrat.Monaco.Application</comment>
+  </data>
+  <data name="ErrorEventInvalidCommandBadByteString" xml:space="preserve">
+    <value>Reel Controller Invalid Command Bad Byte</value>
+    <comment>Aristocrat.Monaco.Application</comment>
+  </data>
+  <data name="ErrorEventInvalidCommandBadCommandString" xml:space="preserve">
+    <value>Reel Controller Invalid Command Bad Command</value>
+    <comment>Aristocrat.Monaco.Application</comment>
+  </data>
+  <data name="ErrorEventInvalidCommandBadProtocolString" xml:space="preserve">
+    <value>Reel Controller Invalid Command Bad Protocol</value>
+    <comment>Aristocrat.Monaco.Application</comment>
+  </data>
+  <data name="ErrorEventInvalidCommandBadStateString" xml:space="preserve">
+    <value>Reel Controller Invalid Command Bad State</value>
+    <comment>Aristocrat.Monaco.Application</comment>
+  </data>
+  <data name="ErrorEventInvalidCommandBadValueString" xml:space="preserve">
+    <value>Reel Controller Invalid Command Bad Value</value>
+    <comment>Aristocrat.Monaco.Application</comment>
+  </data>
+  <data name="ErrorEventInvalidCommandGameChecksumString" xml:space="preserve">
+    <value>Reel Controller Invalid Command Game Checksum</value>
+    <comment>Aristocrat.Monaco.Application</comment>
+  </data>
+  <data name="ErrorEventInvalidCommandReelInErrorString" xml:space="preserve">
+    <value>Reel Controller Invalid Command Reel In Error</value>
+    <comment>Aristocrat.Monaco.Application</comment>
+  </data>
+  <data name="ErrorEventInvalidDataBadChecksumString" xml:space="preserve">
+    <value>Reel Controller Invalid Data Bad Checksum</value>
+    <comment>Aristocrat.Monaco.Application</comment>
+  </data>
+  <data name="ErrorEventPowerUpResetString" xml:space="preserve">
+    <value>Reel Controller Power-Up Reset</value>
+    <comment>Aristocrat.Monaco.Application</comment>
+  </data>
+  <data name="ErrorEventProgrammingNeededString" xml:space="preserve">
+    <value>Reel Controller Programming Needed</value>
+    <comment>Aristocrat.Monaco.Application</comment>
+  </data>
+  <data name="ErrorEventReelNotConnectedString" xml:space="preserve">
+    <value>Reel Controller Reel {0} Not Connected</value>
+    <comment>Aristocrat.Monaco.Application</comment>
+  </data>
+  <data name="ErrorEventReelNotInSyncSpinString" xml:space="preserve">
+    <value>Reel Controller Reel {0} Not in Sync Spin</value>
+    <comment>Aristocrat.Monaco.Application</comment>
+  </data>
+  <data name="ErrorEventReelSpinningString" xml:space="preserve">
+    <value>Reel Controller Reel Spinning Error</value>
+    <comment>Aristocrat.Monaco.Application</comment>
+  </data>
+  <data name="ErrorEventReelStalledString" xml:space="preserve">
+    <value>Reel Controller Reel {0} Stalled</value>
+    <comment>Aristocrat.Monaco.Application</comment>
+  </data>
+  <data name="ErrorEventRegReprogramFirmwareResetString" xml:space="preserve">
+    <value>Reel Controller Reg. Reprogram Firmware Reset</value>
+    <comment>Aristocrat.Monaco.Application</comment>
+  </data>
+  <data name="ErrorEventRegReprogramPortResetString" xml:space="preserve">
+    <value>Reel Controller Reg. Reprogram Port Reset</value>
+    <comment>Aristocrat.Monaco.Application</comment>
+  </data>
+  <data name="ErrorEventRegReprogramStackOverflowResetString" xml:space="preserve">
+    <value>Reel Controller Reg. Reprogram Stack Overflow Reset</value>
+    <comment>Aristocrat.Monaco.Application</comment>
+  </data>
+  <data name="ErrorEventRegReprogramStackUnderflowResetString" xml:space="preserve">
+    <value>Reel Controller Reg. Reprogram Stack Underflow Reset</value>
+    <comment>Aristocrat.Monaco.Application</comment>
+  </data>
+  <data name="ErrorEventRegReprogramUnknownResetString" xml:space="preserve">
+    <value>Reel Controller Reg. Reprogram Unknown Reset</value>
+    <comment>Aristocrat.Monaco.Application</comment>
+  </data>
+  <data name="ErrorEventSkewedString" xml:space="preserve">
+    <value>Reel Controller Reel {0} Skewed</value>
+    <comment>Aristocrat.Monaco.Application</comment>
+  </data>
+  <data name="ErrorEventTamperedString" xml:space="preserve">
+    <value>Reel Controller Reel {0} Tampered</value>
+    <comment>Aristocrat.Monaco.Application</comment>
+  </data>
+  <data name="ErrorEventTimeOutString" xml:space="preserve">
+    <value>Reel Controller Stopped Responding</value>
+    <comment>Aristocrat.Monaco.Application</comment>
+  </data>
+  <data name="ErrorEventWatchdogTimerResetString" xml:space="preserve">
+    <value>Reel Controller Watchdog Timer Reset</value>
+    <comment>Aristocrat.Monaco.Application</comment>
+  </data>
+  <data name="ErrorInfoHHRCentralServerOffline" xml:space="preserve">
+    <value>Check the LAN Cable to ensure it is connected properly</value>
+    <comment>Aristocrat.Monaco.Hhr</comment>
+  </data>
+  <data name="ErrorInfoHHRProtocolInitializationInProgress" xml:space="preserve">
+    <value>Please wait until the Protocol initialization has finished</value>
+    <comment>Aristocrat.Monaco.Hhr</comment>
+  </data>
+  <data name="ErrorInfoHHRProtocolInitializationFailed" xml:space="preserve">
+    <value>Check Protocol settings and reboot machine</value>
+    <comment>Aristocrat.Monaco.Hhr</comment>
+  </data>
+  <data name="ErrorInfoBattery1" xml:space="preserve">
+    <value>Replace battery #1 and reboot the machine.</value>
+    <comment>Aristocrat.Monaco.Application.UI</comment>
+  </data>
+  <data name="ErrorInfoBattery2" xml:space="preserve">
+    <value>Replace battery #2 and reboot the machine.</value>
+    <comment>Aristocrat.Monaco.Application.UI</comment>
+  </data>
+  <data name="ErrorInfoCloseDoor" xml:space="preserve">
+    <value>Close door to clear this lockup.</value>
+    <comment>Aristocrat.Monaco.Application.UI</comment>
+  </data>
+  <data name="ErrorInfoConfigureGame" xml:space="preserve">
+    <value>Install and/or configure game to clear this lockup.</value>
+    <comment>Aristocrat.Monaco.Application.UI</comment>
+  </data>
+  <data name="ErrorInfoContactTechnician" xml:space="preserve">
+    <value>Please contact Aristocrat field service technician. Memory Reset is required to clear this error.</value>
+    <comment>Aristocrat.Monaco.Application.UI</comment>
+  </data>
+  <data name="ErrorInfoHandpayPending" xml:space="preserve">
+    <value>Complete any relevant paperwork, and then insert and turn Attendant Reset key to clear the handpay lockup, or perform remote handpay reset from the host system.</value>
+    <comment>Aristocrat.Monaco.Application.UI</comment>
+  </data>
+  <data name="ErrorInfoLCDSignatureError" xml:space="preserve">
+    <value>Open Main Door, change firmware CRC seed from Hardware &gt; Button Menu to obtain new signature, and then close Main Door to clear this lockup.</value>
+    <comment>Aristocrat.Monaco.Application.UI</comment>
+  </data>
+  <data name="ErrorInfoLCDSignaturePending" xml:space="preserve">
+    <value>This lockup will automatically clear when LCD Button Panel has finished its CRC check.</value>
+    <comment>Aristocrat.Monaco.Application.UI</comment>
+  </data>
+  <data name="ErrorInfoNADisconnected" xml:space="preserve">
+    <value>Open Main Door, ensure Note Acceptor data and/or power cable is properly connected, and then close Main Door to clear this lockup. If lockup persists, reconnect Note Acceptor device and reboot the machine.</value>
+    <comment>Aristocrat.Monaco.Application.UI</comment>
+  </data>
+  <data name="ErrorInfoNAError" xml:space="preserve">
+    <value>Open Main Door, troubleshoot Note Acceptor device issue, and then close Main Door to clear this lockup. If lockup persists, reconnect Note Acceptor data and/or power cable and reboot the machine.</value>
+    <comment>Aristocrat.Monaco.Application.UI</comment>
+  </data>
+  <data name="ErrorInfoNAIllegalActivity" xml:space="preserve">
+    <value>To clear this lockup, remove the Note Stacker, reconcile with Bill or Voucher In meters and logs for potential cheating, then reinsert the Note Stacker.</value>
+    <comment>Aristocrat.Monaco.Application.UI</comment>
+  </data>
+  <data name="ErrorInfoNAJammed" xml:space="preserve">
+    <value>Open Main Door, check Note Acceptor device and remove the jammed note, and then close Main Door to clear this lockup.</value>
+    <comment>Aristocrat.Monaco.Application.UI</comment>
+  </data>
+  <data name="ErrorInfoNANotCredited" xml:space="preserve">
+    <value>Check player Credit balance and Note Stacker to reconcile with Bill In or Voucher In meters and logs. It note is stacked but not credited, return note to player. If everything is in order, open and close Main Door to clear this lockup.</value>
+    <comment>Aristocrat.Monaco.Application.UI</comment>
+  </data>
+  <data name="ErrorInfoNASignatureError" xml:space="preserve">
+    <value>Open Main Door, change firmware CRC seed from Hardware &gt; Note Acceptor Menu to obtain new signature, and then close Main Door to clear this lockup.</value>
+    <comment>Aristocrat.Monaco.Application.UI</comment>
+  </data>
+  <data name="ErrorInfoNAStackerFull" xml:space="preserve">
+    <value>Note Stacker is full.  Remove Note Stacker, empty its content, and then reinsert Note Stacker to clear this lockup.</value>
+    <comment>Aristocrat.Monaco.Application.UI</comment>
+  </data>
+  <data name="ErrorInfoNAStackerRemoved" xml:space="preserve">
+    <value>Reinsert Note Stacker to clear this lockup.</value>
+    <comment>Aristocrat.Monaco.Application.UI</comment>
+  </data>
+  <data name="ErrorInfoOutOfService" xml:space="preserve">
+    <value>From game screen in Out-Of-Service mode, insert and turn Operator Key to exit OOS and enter Operator Menu.</value>
+    <comment>Aristocrat.Monaco.Application.UI</comment>
+  </data>
+  <data name="ErrorInfoPlayerButtonDisconnected" xml:space="preserve">
+    <value>Open Main Door, ensure player button cable is connected properly, and then close Main Door to clear this lockup. If lockup persists, reconnect player button cable and reboot the machine.</value>
+    <comment>Aristocrat.Monaco.Application.UI</comment>
+  </data>
+  <data name="ErrorInfoPrinterDisconnected" xml:space="preserve">
+    <value>Open Main Door, ensure Printer data and/or power cable is properly connected, and then close Main Door to clear this lockup. If lockup persists, reconnect Printer device and reboot the machine.</value>
+    <comment>Aristocrat.Monaco.Application.UI</comment>
+  </data>
+  <data name="ErrorInfoPrinterError" xml:space="preserve">
+    <value>Open Main Door, troubleshoot Printer device issue, and then close Main Door to clear this lockup. If lockup persists, reconnect Printer data and/or power cable and reboot the machine.</value>
+    <comment>Aristocrat.Monaco.Application.UI</comment>
+  </data>
+  <data name="ErrorInfoPrinterHeadOpen" xml:space="preserve">
+    <value>Open Main Door, check and close Printer head, and then close Main Door to clear this lockup.</value>
+    <comment>Aristocrat.Monaco.Application.UI</comment>
+  </data>
+  <data name="ErrorInfoPrinterJammed" xml:space="preserve">
+    <value>Open Main Door, check Printer device and remove the jammed paper, and then close Main Door to clear this lockup.</value>
+    <comment>Aristocrat.Monaco.Application.UI</comment>
+  </data>
+  <data name="ErrorInfoPrinterPaperEmpty" xml:space="preserve">
+    <value>Open Main Door, load Printer paper, and then close Main Door to clear this lockup.</value>
+    <comment>Aristocrat.Monaco.Application.UI</comment>
+  </data>
+  <data name="ErrorInfoPrinterSignatureError" xml:space="preserve">
+    <value>Open Main Door, change firmware CRC seed from Hardware &gt; Printer Menu to obtain new signature, and then close Main Door to clear this lockup.</value>
+    <comment>Aristocrat.Monaco.Application.UI</comment>
+  </data>
+  <data name="ErrorInfoSasCashoutFailure" xml:space="preserve">
+    <value>Check SAS host connection and AFT host cashout settings. Cashout can also be handpaid as a failback method - insert and turn Attendant Reset Key to clear this lockup.</value>
+    <comment>Aristocrat.Monaco.Application.UI</comment>
+  </data>
+  <data name="ErrorInfoSasCashoutPending" xml:space="preserve">
+    <value>This lockup will automatically clear when AFT host cashout has been processed.</value>
+    <comment>Aristocrat.Monaco.Application.UI</comment>
+  </data>
+  <data name="ErrorInfoSasHostComm" xml:space="preserve">
+    <value>Ensure communication cable is properly connected and host is online. If lockup persists after connection is restored, host system may need to send enable command, or reboot the machine to reestablish communcation.</value>
+    <comment>Aristocrat.Monaco.Application.UI</comment>
+  </data>
+  <data name="ErrorInfoSasHostDisabled" xml:space="preserve">
+    <value>This lockup can only be cleared by the host system by sending enable command or completing host-related settings.</value>
+    <comment>Aristocrat.Monaco.Application.UI</comment>
+  </data>
+  <data name="ErrorInfoScreenDisconnected" xml:space="preserve">
+    <value>Open Main Door, ensure video display cable is connected properly, and then close Main Door to clear this lockup. If lockup persists, reconnect video display cable and reboot the machine. Note that you may see screen flickering for few seconds during touch or display device reinitialization.</value>
+    <comment>Aristocrat.Monaco.Application.UI</comment>
+  </data>
+  <data name="ErrorInfoTouchScreenDisconnected" xml:space="preserve">
+    <value>Open Main Door, ensure touch screen cable is connected properly, and then close Main Door to clear this lockup. If lockup persists, reconnect touch screen cable and reboot the machine. Note that you may see screen flickering for few seconds during touch or display device reinitialization. </value>
+    <comment>Aristocrat.Monaco.Application.UI</comment>
+  </data>
+  <data name="ErrorText" xml:space="preserve">
+    <value>Error during operation.</value>
+    <comment>Aristocrat.Monaco.Application.UI</comment>
+  </data>
+  <data name="EscrowedAmountText" xml:space="preserve">
+    <value>Escrowed </value>
+    <comment>Aristocrat.Monaco.Application.UI</comment>
+  </data>
+  <data name="EscrowedVoucherText" xml:space="preserve">
+    <value>Escrowed Voucher </value>
+    <comment>Aristocrat.Monaco.Application.UI</comment>
+  </data>
+  <data name="EventLog" xml:space="preserve">
+    <value>Event Log</value>
+    <comment>Aristocrat.Monaco.Gaming.UI</comment>
+  </data>
+  <data name="EventLogTicketTitle" xml:space="preserve">
+    <value>EVENT LOG</value>
+    <comment>Aristocrat.Monaco.Application</comment>
+  </data>
+  <data name="EventLogTitle" xml:space="preserve">
+    <value>Logs</value>
+    <comment>Aristocrat.Monaco.Application.UI</comment>
+  </data>
+  <data name="EventNameText" xml:space="preserve">
+    <value>Event Name</value>
+    <comment>Aristocrat.Monaco.Gaming</comment>
+  </data>
+  <data name="EventsInLog" xml:space="preserve">
+    <value>{0} events in log.</value>
+    <comment>Aristocrat.Monaco.Application.UI</comment>
+  </data>
+  <data name="ExitGameBeforeChange" xml:space="preserve">
+    <value>Please exit the game before changing these settings.</value>
+    <comment>Aristocrat.Monaco.Application.UI</comment>
+  </data>
+  <data name="ExitText" xml:space="preserve">
+    <value>Exit</value>
+    <comment>Aristocrat.Monaco.Gaming.UI</comment>
+  </data>
+  <data name="ExpiredError" xml:space="preserve">
+    <value>Message timed out.</value>
+    <comment>Aristocrat.G2S.Emdi</comment>
+  </data>
+  <data name="ExpiryDate" xml:space="preserve">
+    <value>Expiry Date</value>
+    <comment>Monaco.Accounting.Contracts</comment>
+  </data>
+  <data name="ExpiryDate2" xml:space="preserve">
+    <value>Ticket Void after</value>
+    <comment>Monaco.Accounting.Contracts</comment>
+  </data>
+  <data name="Export" xml:space="preserve">
+    <value>Export</value>
+    <comment>Aristocrat.Monaco.Gaming.UI</comment>
+  </data>
+  <data name="ExportGameSettings" xml:space="preserve">
+    <value>Export Game Settings</value>
+    <comment>Aristocrat.Monaco.Gaming.UI</comment>
+  </data>
+  <data name="ExportMachineSettings" xml:space="preserve">
+    <value>Export Machine Settings</value>
+    <comment>Aristocrat.Monaco.Gaming.UI</comment>
+  </data>
+  <data name="Failed" xml:space="preserve">
+    <value>Failed</value>
+    <comment>Aristocrat.Monaco.Application.UI</comment>
+  </data>
+  <data name="FailedError" xml:space="preserve">
+    <value>Failed Error</value>
+    <comment>Aristocrat.Monaco.Gaming.UI</comment>
+  </data>
+  <data name="Failure" xml:space="preserve">
+    <value>Failure</value>
+    <comment>Aristocrat.Monaco.Application</comment>
+  </data>
+  <data name="Fifteen" xml:space="preserve">
+    <value>Fifteen</value>
+    <comment>Aristocrat.Monaco.Common</comment>
+  </data>
+  <data name="Fifty" xml:space="preserve">
+    <value>Fifty</value>
+    <comment>Aristocrat.Monaco.Common</comment>
+  </data>
+  <data name="FileHandleIsInvalidErrorMessage" xml:space="preserve">
+    <value>Invalid file handle</value>
+    <comment>Aristocrat.Monaco.Application.Contracts</comment>
+  </data>
+  <data name="FileHandleIsInvalidErrorMessage2" xml:space="preserve">
+    <value>File handle is invalid.</value>
+    <comment>Aristocrat.Monaco.G2S.Common - Changed from "FileHandleIsInvalidErrorMessage"</comment>
+  </data>
+  <data name="FileSizeText" xml:space="preserve">
+    <value>Invalid file size.</value>
+    <comment>Aristocrat.Monaco.Application</comment>
+  </data>
+  <data name="FinishButtonText" xml:space="preserve">
+    <value>Finish</value>
+    <comment>Aristocrat.Monaco.Sas.UI</comment>
+  </data>
+  <data name="FinishedButtonContent" xml:space="preserve">
+    <value>Finished</value>
+    <comment>Aristocrat.Monaco.Application.UI</comment>
+  </data>
+  <data name="FirmwareCRCLabel" xml:space="preserve">
+    <value>Firmware CRC</value>
+    <comment>Aristocrat.Monaco.Application.UI</comment>
+  </data>
+  <data name="FirmwareMayBeCorrupted" xml:space="preserve">
+    <value>Firmware May Be Corrupted</value>
+    <comment>Aristocrat.Monaco.Application</comment>
+  </data>
+  <data name="FirmwareRevisionLabel" xml:space="preserve">
+    <value>Firmware Revision</value>
+    <comment>Aristocrat.Monaco.Application.UI</comment>
+  </data>
+  <data name="FirmwareVersionLabel" xml:space="preserve">
+    <value>Firmware Version</value>
+    <comment>Aristocrat.Monaco.Application.UI</comment>
+  </data>
+  <data name="Five" xml:space="preserve">
+    <value>Five</value>
+    <comment>Aristocrat.Monaco.Common</comment>
+  </data>
+  <data name="FlashIntervals" xml:space="preserve">
+    <value>Test Flash Intervals</value>
+    <comment>Aristocrat.Monaco.Application.UI</comment>
+  </data>
+  <data name="FlashProgErrorText" xml:space="preserve">
+    <value>Flash Prog Error</value>
+    <comment>Aristocrat.Monaco.Application.UI</comment>
+  </data>
+  <data name="ForceAFTTransferCheckboxLabel" xml:space="preserve">
+    <value>Force AFT Transfer Status:</value>
+    <comment>Aristocrat.Monaco.Sas.UI</comment>
+  </data>
+  <data name="ForcedMinBet" xml:space="preserve">
+    <value>Min Bet</value>
+    <comment>Aristocrat.Monaco.Gaming.UI</comment>
+  </data>
+  <data name="ForcedMaxBet" xml:space="preserve">
+    <value>Max Bet</value>
+    <comment>Aristocrat.Monaco.Gaming.UI</comment>
+  </data>
+  <data name="ForcedMaxBetInside" xml:space="preserve">
+    <value>Max Bet (Inside)</value>
+    <comment>Aristocrat.Monaco.Gaming.UI</comment>
+  </data>
+  <data name="ForcedMaxBetOutside" xml:space="preserve">
+    <value>Max Bet (Outside)</value>
+    <comment>Aristocrat.Monaco.Gaming.UI</comment>
+  </data>
+  <data name="ForeignAddressText" xml:space="preserve">
+    <value>Foreign Address</value>
+    <comment>Aristocrat.Monaco.Application.UI</comment>
+  </data>
+  <data name="FormFeedButton" xml:space="preserve">
+    <value>Form Feed</value>
+    <comment>Aristocrat.Monaco.Application.UI</comment>
+  </data>
+  <data name="Forty" xml:space="preserve">
+    <value>Forty</value>
+    <comment>Aristocrat.Monaco.Common</comment>
+  </data>
+  <data name="Four" xml:space="preserve">
+    <value>Four</value>
+    <comment>Aristocrat.Monaco.Common</comment>
+  </data>
+  <data name="Fourteen" xml:space="preserve">
+    <value>Fourteen</value>
+    <comment>Aristocrat.Monaco.Common</comment>
+  </data>
+  <data name="FPGAPackageDescription" xml:space="preserve">
+    <value>ATI FPGA</value>
+    <comment>Aristocrat.Monaco.Hardware</comment>
+  </data>
+  <data name="FPGAPackageDescription2" xml:space="preserve">
+    <value>ATI FPGA</value>
+    <comment>Aristocrat.Monaco.G2S - Changed from "FPGAPackageDescription"</comment>
+  </data>
+  <data name="FpgaVersion" xml:space="preserve">
+    <value>FPGA Version</value>
+    <comment>Aristocrat.Monaco.Application</comment>
+  </data>
+  <data name="FrontLeftText" xml:space="preserve">
+    <value>Front Left</value>
+    <comment>Aristocrat.Monaco.Application.UI</comment>
+  </data>
+  <data name="FrontRightText" xml:space="preserve">
+    <value>Front Right</value>
+    <comment>Aristocrat.Monaco.Application.UI</comment>
+  </data>
+  <data name="FunctionalGroupNotFound" xml:space="preserve">
+    <value>Functional group not found</value>
+    <comment>Aristocrat.G2S.Emdi</comment>
+  </data>
+  <data name="FundTransfer" xml:space="preserve">
+    <value>Fund Transfer</value>
+    <comment>Aristocrat.Monaco.Application.UI</comment>
+  </data>
+  <data name="FundTransferProtocolLabel" xml:space="preserve">
+    <value>Fund Transfer Protocol</value>
+    <comment>Aristocrat.Monaco.Application.UI</comment>
+  </data>
+  <data name="G2SDiagnosticTabTitle" xml:space="preserve">
+    <value>G2S</value>
+    <comment>Aristocrat.Monaco.Application.UI</comment>
+  </data>
+  <data name="Gamble" xml:space="preserve">
+    <value>Double Up</value>
+    <comment>Aristocrat.Monaco.Gaming.UI</comment>
+  </data>
+  <data name="Game" xml:space="preserve">
+    <value>Game</value>
+    <comment>Aristocrat.Monaco.Application.UI</comment>
+  </data>
+  <data name="GameBonusInfoTicketTitleText" xml:space="preserve">
+    <value>Game Bonus Info</value>
+    <comment>Aristocrat.Monaco.Gaming</comment>
+  </data>
+  <data name="GameCensorshipOptions" xml:space="preserve">
+    <value>Game Censorship Options</value>
+    <comment>Aristocrat.Monaco.Gaming.UI</comment>
+  </data>
+  <data name="GameRoundDetailsText" xml:space="preserve">
+    <value>Game Round Details</value>
+    <comment>Aristocrat.Monaco.Gaming.UI</comment>
+  </data>
+  <data name="GameDisabled" xml:space="preserve">
+    <value>This game has been disabled.</value>
+    <comment>Aristocrat.Monaco.Gaming.UI</comment>
+  </data>
+  <data name="GameDisabledWhenHostDownLabel" xml:space="preserve">
+    <value>Game Disabled When Host Down:</value>
+    <comment>Aristocrat.Monaco.Sas.UI</comment>
+  </data>
+  <data name="GameEnd" xml:space="preserve">
+    <value>Game End</value>
+    <comment>Aristocrat.Monaco.Gaming.UI</comment>
+  </data>
+  <data name="GameEventLogs" xml:space="preserve">
+    <value>Game Event Logs</value>
+    <comment>Aristocrat.Monaco.Gaming.UI</comment>
+  </data>
+  <data name="GameHelpText_PaidByAttendant1" xml:space="preserve">
+    <value>Any wins greater than or equal to {0:C2}</value>
+    <comment>Aristocrat.Monaco.Gaming</comment>
+  </data>
+  <data name="GameHelpText_PaidByAttendant2" xml:space="preserve">
+    <value>will be paid by the attendant.</value>
+    <comment>Aristocrat.Monaco.Gaming</comment>
+  </data>
+  <data name="GameHelpText_PaidByAttendant" xml:space="preserve">
+    <value>Any wins greater than or equal to {0}</value>
+    <comment>Aristocrat.Monaco.Gaming</comment>
+  </data>
+  <data name="GameHelpText_PaidByVoucher" xml:space="preserve">
+    <value>All pays will be paid by a printed voucher.</value>
+    <comment>Aristocrat.Monaco.Gaming</comment>
+  </data>
+  <data name="GameHelpTextProgressiveLevelsCeiling" xml:space="preserve">
+    <value>Maximum {0} progressive meter amount is {1:C2}.</value>
+    <comment>Aristocrat.Monaco.Gaming</comment>
+  </data>
+  <data name="GameHelpTextDoubleTap1" xml:space="preserve">
+    <value>While the reels are spinning you may press the big button to stop them,</value>
+    <comment>Aristocrat.Monaco.Gaming</comment>
+  </data>
+  <data name="GameHelpTextDoubleTap2" xml:space="preserve">
+    <value>except during some special features/bonuses where applicable.</value>
+    <comment>Aristocrat.Monaco.Gaming</comment>
+  </data>
+  <data name="GameHistoryBillInText" xml:space="preserve">
+    <value>Bill In</value>
+    <comment>Aristocrat.Monaco.Gaming.UI</comment>
+  </data>
+  <data name="GameHistoryBonusInText" xml:space="preserve">
+    <value>Bonus In</value>
+    <comment>Aristocrat.Monaco.Gaming.UI</comment>
+  </data>
+  <data name="GameHistoryStatusComplete" xml:space="preserve">
+    <value>Complete</value>
+    <comment>Aristocrat.Monaco.Gaming.UI</comment>
+  </data>
+  <data name="GameHistoryStatusFatalError" xml:space="preserve">
+    <value>Fatal Error</value>
+    <comment>Aristocrat.Monaco.Gaming.UI</comment>
+  </data>
+  <data name="GameHistoryStatusInProgress" xml:space="preserve">
+    <value>In Progress</value>
+    <comment>Aristocrat.Monaco.Gaming.UI</comment>
+  </data>
+  <data name="GameHistoryStatusRecoveryFailed" xml:space="preserve">
+    <value>Recovery Failed</value>
+    <comment>Aristocrat.Monaco.Gaming.UI</comment>
+  </data>
+  <data name="GameHistoryStatusText" xml:space="preserve">
+    <value>STATUS</value>
+    <comment>Aristocrat.Monaco.Gaming.UI</comment>
+  </data>
+  <data name="GameHistoryTicketTitleText" xml:space="preserve">
+    <value>History - Games Played</value>
+    <comment>Aristocrat.Monaco.Gaming</comment>
+  </data>
+  <data name="GameHistoryTitle" xml:space="preserve">
+    <value>Game History</value>
+    <comment>Aristocrat.Monaco.Gaming.UI</comment>
+  </data>
+  <data name="GameHistoryVoucherInText" xml:space="preserve">
+    <value>Voucher In</value>
+    <comment>Aristocrat.Monaco.Gaming.UI</comment>
+  </data>
+  <data name="GameHistoryVoucherOutText" xml:space="preserve">
+    <value>Voucher Out</value>
+    <comment>Aristocrat.Monaco.Gaming.UI</comment>
+  </data>
+  <data name="GameHistoryWatInText" xml:space="preserve">
+    <value>Transfer In</value>
+    <comment>Aristocrat.Monaco.Gaming.UI</comment>
+  </data>
+  <data name="GameHistoryWatOutText" xml:space="preserve">
+    <value>Transfer Out</value>
+    <comment>Aristocrat.Monaco.Gaming.UI</comment>
+  </data>
+  <data name="GameId" xml:space="preserve">
+    <value>Game ID</value>
+    <comment>Aristocrat.Monaco.Gaming.UI</comment>
+  </data>
+  <data name="GameInfoTicketTitle" xml:space="preserve">
+    <value>Game Info</value>
+    <comment>Aristocrat.Monaco.Gaming</comment>
+  </data>
+  <data name="GameInfoViewTitle" xml:space="preserve">
+    <value>Game Info</value>
+    <comment>Aristocrat.Monaco.Gaming.UI</comment>
+  </data>
+  <data name="GameLevelSetup" xml:space="preserve">
+    <value>Game Progressive Level Setup</value>
+    <comment>Aristocrat.Monaco.Gaming.UI</comment>
+  </data>
+  <data name="GameLobbyLayout" xml:space="preserve">
+    <value>Game Lobby Layout</value>
+    <comment>Aristocrat.Monaco.Gaming.UI</comment>
+  </data>
+  <data name="GameMeters" xml:space="preserve">
+    <value>Game Meters</value>
+    <comment>Aristocrat.Monaco.Gaming.UI</comment>
+  </data>
+  <data name="GameMetersTicketGameIdText" xml:space="preserve">
+    <value>GAME ID</value>
+    <comment>Aristocrat.Monaco.Gaming</comment>
+  </data>
+  <data name="GameName" xml:space="preserve">
+    <value>Game Name</value>
+    <comment>Aristocrat.Monaco.Gaming.UI</comment>
+  </data>
+  <data name="GameNameText" xml:space="preserve">
+    <value>Game Name</value>
+    <comment>Aristocrat.Monaco.Gaming</comment>
+  </data>
+  <data name="GameNameText2" xml:space="preserve">
+    <value>GAME/EVENT</value>
+    <comment>Aristocrat.Monaco.Gaming.UI - Changed from "GameNameText"</comment>
+  </data>
+  <data name="GameNumber" xml:space="preserve">
+    <value>Game Number</value>
+    <comment>Aristocrat.Monaco.Gaming.UI</comment>
+  </data>
+  <data name="GameOptions" xml:space="preserve">
+    <value>Game Options</value>
+    <comment>Aristocrat.Monaco.Gaming.UI</comment>
+  </data>
+  <data name="GameOrderMessage" xml:space="preserve">
+    <value>Game Order List</value>
+    <comment>Aristocrat.Monaco.Gaming.UI</comment>
+  </data>
+  <data name="GameOrderTestMessage" xml:space="preserve">
+    <value>Select game and use up/down arrows to rearrange the order</value>
+    <comment>Aristocrat.Monaco.Gaming.UI</comment>
+  </data>
+  <data name="GamePackageDescription" xml:space="preserve">
+    <value>Game Package</value>
+    <comment>Aristocrat.Monaco.Gaming</comment>
+  </data>
+  <data name="GamePlayDisabledString" xml:space="preserve">
+    <value>GAME PLAY DISABLED</value>
+    <comment>The string displayed when game play is disabled due to a non-responding thread.</comment>
+  </data>
+  <data name="GamePlayedReconfigureWarning" xml:space="preserve">
+    <value>Games cannot be reconfigured after a game has been played.</value>
+    <comment>Aristocrat.Monaco.Gaming.UI</comment>
+  </data>
+  <data name="GameProgressiveWin" xml:space="preserve">
+    <value>Game Progressive Win</value>
+    <comment>Aristocrat.Monaco.Gaming.UI</comment>
+  </data>
+  <data name="GameRoundEventInfoText" xml:space="preserve">
+    <value>GAME ROUND EVENT INFO</value>
+    <comment>Aristocrat.Monaco.Gaming</comment>
+  </data>
+  <data name="GameRoundInfoText" xml:space="preserve">
+    <value>GAME ROUND EVENT INFO</value>
+    <comment>Aristocrat.Monaco.Gaming.UI</comment>
+  </data>
+  <data name="Games" xml:space="preserve">
+    <value>Games</value>
+    <comment>Aristocrat.Monaco.Gaming.UI</comment>
+  </data>
+  <data name="GameSetup" xml:space="preserve">
+    <value>Game Setup</value>
+    <comment>Aristocrat.Monaco.Gaming.UI</comment>
+  </data>
+  <data name="GameSetupMessage" xml:space="preserve">
+    <value>Go to Operator Menu &gt; Games &gt; Configuration &gt; Configure Games if further setup is required.</value>
+    <comment>Aristocrat.Monaco.Application.UI</comment>
+  </data>
+  <data name="GamesMetersButtonText" xml:space="preserve">
+    <value>Games</value>
+    <comment>Aristocrat.Monaco.Gaming.UI</comment>
+  </data>
+  <data name="SomeGamesPlayedWarning" xml:space="preserve">
+    <value>Some settings cannot be changed after a game round has been played.</value>
+    <comment>Aristocrat.Monaco.Application.UI</comment>
+  </data>
+  <data name="GameSummaryTitle" xml:space="preserve">
+    <value>Game Type and Denomination Summary</value>
+    <comment>Aristocrat.Monaco.Gaming.UI</comment>
+  </data>
+  <data name="GameText" xml:space="preserve">
+    <value>Game</value>
+    <comment>Aristocrat.Monaco.Gaming</comment>
+  </data>
+  <data name="GameTransactions" xml:space="preserve">
+    <value>Game Transactions</value>
+    <comment>Aristocrat.Monaco.Gaming.UI</comment>
+  </data>
+  <data name="GameType" xml:space="preserve">
+    <value>Game Type</value>
+    <comment>Aristocrat.Monaco.Gaming.UI</comment>
+  </data>
+  <data name="GameTypeSummary" xml:space="preserve">
+    <value>Game Type Summary</value>
+    <comment>Aristocrat.Monaco.Gaming.UI</comment>
+  </data>
+  <data name="GameUILobbyOptions" xml:space="preserve">
+    <value>Game UI / Lobby Options</value>
+    <comment>Aristocrat.Monaco.Gaming.UI</comment>
+  </data>
+  <data name="GatConnected" xml:space="preserve">
+    <value>GAT is Connected</value>
+    <comment>Aristocrat.Monaco.Application</comment>
+  </data>
+  <data name="GatDisconnected" xml:space="preserve">
+    <value>GAT is Disconnected</value>
+    <comment>Aristocrat.Monaco.Application</comment>
+  </data>
+  <data name="GatIdle" xml:space="preserve">
+    <value>, Idle</value>
+    <comment>Aristocrat.Monaco.Application</comment>
+  </data>
+  <data name="GatVerifyingAll" xml:space="preserve">
+    <value>, Verifying All Components</value>
+    <comment>Aristocrat.Monaco.Application</comment>
+  </data>
+  <data name="GatVerifyingSingleTemplate" xml:space="preserve">
+    <value>, Verifying {0}</value>
+    <comment>Aristocrat.Monaco.Application</comment>
+  </data>
+  <data name="GeneralControlPortLabel" xml:space="preserve">
+    <value>General Control Port</value>
+    <comment>Aristocrat.Monaco.Sas.UI</comment>
+  </data>
+  <data name="GeneralFailureText" xml:space="preserve">
+    <value>Malfunction</value>
+    <comment>Aristocrat.Monaco.Application</comment>
+  </data>
+  <data name="GeneralSettingsScreen" xml:space="preserve">
+    <value>General Settings</value>
+    <comment>Aristocrat.Monaco.Application.UI</comment>
+  </data>
+  <data name="GlobalAutoPlayOptions" xml:space="preserve">
+    <value>Global Auto-Play Options</value>
+    <comment>Aristocrat.Monaco.Gaming.UI</comment>
+  </data>
+  <data name="GlobalEGM" xml:space="preserve">
+    <value>Global EGM</value>
+    <comment>Aristocrat.Monaco.Gaming.UI</comment>
+  </data>
+  <data name="GlobalOptions" xml:space="preserve">
+    <value>Global Options</value>
+    <comment>Aristocrat.Monaco.Gaming.UI</comment>
+  </data>
+  <data name="Good" xml:space="preserve">
+    <value>Good</value>
+    <comment>Aristocrat.Monaco.Application.UI</comment>
+  </data>
+  <data name="GraphicsCard" xml:space="preserve">
+    <value>Graphics Card</value>
+    <comment>Aristocrat.Monaco.Application</comment>
+  </data>
+  <data name="GreaterThanErrorMessage" xml:space="preserve">
+    <value>Invalid value.  The value needs to be greater than {0}.</value>
+    <comment>Monaco.Accounting.Contracts</comment>
+  </data>
+  <data name="GreaterThanOrEqualErrorMessage" xml:space="preserve">
+    <value>Invalid value.  The value needs to be greater than or equal to {0}.</value>
+    <comment>Monaco.Accounting.Contracts</comment>
+  </data>
+  <data name="HandpayKeyedOff" xml:space="preserve">
+    <value>Handpay Cleared Amount:</value>
+    <comment>Monaco.Accounting.Contracts</comment>
+  </data>
+  <data name="HandpayLogTicketTitle" xml:space="preserve">
+    <value>History - Handpay</value>
+    <comment>Monaco.Accounting</comment>
+  </data>
+  <data name="HandpayModeLabel" xml:space="preserve">
+    <value>Handpay Mode</value>
+    <comment>Aristocrat.Monaco.Sas.UI</comment>
+  </data>
+  <data name="HandpayReceipt" xml:space="preserve">
+    <value>HANDPAY RECEIPT</value>
+    <comment>Monaco.Accounting.Contracts</comment>
+  </data>
+  <data name="HandpaySettingsCannotChangeAfterGamePlayed" xml:space="preserve">
+    <value>Cannot edit settings after a game round has been played.</value>
+    <comment>Monaco.Accounting.UI</comment>
+  </data>
+  <data name="HandpayStartedText" xml:space="preserve">
+    <value>Handpay Pending Amount:</value>
+    <comment>Monaco.Accounting.Contracts</comment>
+  </data>
+  <data name="HandpayState" xml:space="preserve">
+    <value>State</value>
+    <comment>Monaco.Accounting.UI</comment>
+  </data>
+  <data name="HandpayTicket" xml:space="preserve">
+    <value>HANDPAY TICKET</value>
+    <comment>Monaco.Accounting.Contracts</comment>
+  </data>
+  <data name="HandpayTicketCashableAmount" xml:space="preserve">
+    <value>Cashable Amount</value>
+    <comment>Monaco.Accounting</comment>
+  </data>
+  <data name="HandpayTicketDeviceId" xml:space="preserve">
+    <value>Device Id</value>
+    <comment>Monaco.Accounting</comment>
+  </data>
+  <data name="HandpayTicketHandpayType" xml:space="preserve">
+    <value>Handpay Type</value>
+    <comment>Monaco.Accounting</comment>
+  </data>
+  <data name="HandpayTicketNonCashableAmount" xml:space="preserve">
+    <value>Non-Cashable Amount</value>
+    <comment>Monaco.Accounting</comment>
+  </data>
+  <data name="HandpayTicketNotPrintedState" xml:space="preserve">
+    <value>Not Printed</value>
+    <comment>Monaco.Accounting</comment>
+  </data>
+  <data name="HandpayTicketPrintedState" xml:space="preserve">
+    <value>Printed</value>
+    <comment>Monaco.Accounting</comment>
+  </data>
+  <data name="HandpayTicketPrintedTitle" xml:space="preserve">
+    <value>Printed</value>
+    <comment>Monaco.Accounting</comment>
+  </data>
+  <data name="HandpayTicketPromoAmount" xml:space="preserve">
+    <value>Promo Amount</value>
+    <comment>Monaco.Accounting</comment>
+  </data>
+  <data name="HandpayTicketState" xml:space="preserve">
+    <value>State</value>
+    <comment>Monaco.Accounting</comment>
+  </data>
+  <data name="HandpayTicketTransactionId" xml:space="preserve">
+    <value>Transaction Id</value>
+    <comment>Monaco.Accounting</comment>
+  </data>
+  <data name="HandpayTicketValidationId" xml:space="preserve">
+    <value>Validation Id</value>
+    <comment>Monaco.Accounting</comment>
+  </data>
+  <data name="Handpay_NoExitStateError" xml:space="preserve">
+    <value>At least one exit state must be specified</value>
+    <comment>Aristocrat.Monaco.G2S</comment>
+  </data>
+  <data name="HardBootTimeLabel" xml:space="preserve">
+    <value>Hard Boot Time</value>
+    <comment>Aristocrat.Monaco.Application.UI</comment>
+  </data>
+  <data name="HardCashLockMessage" xml:space="preserve">
+    <value>Host Cashout Failure</value>
+    <comment>Aristocrat.Monaco.Sas</comment>
+  </data>
+  <data name="HardErrors" xml:space="preserve">
+    <value>Hard Errors</value>
+    <comment>Aristocrat.Monaco.Application.UI</comment>
+  </data>
+  <data name="HardMeterDisabled" xml:space="preserve">
+    <value>Hard Meters Disabled</value>
+    <comment>Aristocrat.Monaco.Application</comment>
+  </data>
+  <data name="HardMeterError" xml:space="preserve">
+    <value>Hard Meter Error</value>
+    <comment>Aristocrat.Monaco.Application</comment>
+  </data>
+  <data name="HardMeterLabel" xml:space="preserve">
+    <value>Hard Meter</value>
+    <comment>Aristocrat.Monaco.Application.UI</comment>
+  </data>
+  <data name="HardMetersLabel" xml:space="preserve">
+    <value>Hard Meters</value>
+    <comment>Aristocrat.Monaco.Application.UI</comment>
+  </data>
+  <data name="HardwareApplyWarning" xml:space="preserve">
+    <value>Clicking "Apply" will force a system restart to change hardware settings</value>
+    <comment>Aristocrat.Monaco.Application.UI</comment>
+  </data>
+  <data name="HardwareDeviceCaption" xml:space="preserve">
+    <value>Device</value>
+    <comment>Aristocrat.Monaco.Gaming.UI</comment>
+  </data>
+  <data name="HardwareDiscoveryCompleteLabel" xml:space="preserve">
+    <value>Hardware Discovery Complete</value>
+    <comment>Aristocrat.Monaco.Application.UI</comment>
+  </data>
+  <data name="HardwareDiscoveryScreen" xml:space="preserve">
+    <value>Hardware Discovery</value>
+    <comment>Aristocrat.Monaco.Application.UI</comment>
+  </data>
+  <data name="HardwareEnabledCaption" xml:space="preserve">
+    <value>Enabled</value>
+    <comment>Aristocrat.Monaco.Gaming.UI</comment>
+  </data>
+  <data name="HardwareErrorText" xml:space="preserve">
+    <value>Hardware Error </value>
+    <comment>Aristocrat.Monaco.Application.UI</comment>
+  </data>
+  <data name="HardwareHardMeterCaption" xml:space="preserve">
+    <value>Hard Meters</value>
+    <comment>Aristocrat.Monaco.Gaming.UI</comment>
+  </data>
+  <data name="HardwareIdReaderCaption" xml:space="preserve">
+    <value>ID Reader</value>
+    <comment>Aristocrat.Monaco.Gaming.UI</comment>
+  </data>
+  <data name="HardwareLabel" xml:space="preserve">
+    <value>Hardware</value>
+    <comment>Aristocrat.Monaco.Application.UI</comment>
+  </data>
+  <data name="HardwareMakeCaption" xml:space="preserve">
+    <value>Make</value>
+    <comment>Aristocrat.Monaco.Gaming.UI</comment>
+  </data>
+  <data name="HardwareNoteAcceptorCaption" xml:space="preserve">
+    <value>Note Acceptor</value>
+    <comment>Aristocrat.Monaco.Gaming.UI</comment>
+  </data>
+  <data name="HardwarePortCaption" xml:space="preserve">
+    <value>Port</value>
+    <comment>Aristocrat.Monaco.Gaming.UI</comment>
+  </data>
+  <data name="HardwarePrinterCaption" xml:space="preserve">
+    <value>Printer</value>
+    <comment>Aristocrat.Monaco.Gaming.UI</comment>
+  </data>
+  <data name="HardwareProtocolCaption" xml:space="preserve">
+    <value>Protocol</value>
+    <comment>Aristocrat.Monaco.Gaming.UI</comment>
+  </data>
+  <data name="HardwareSelectionScreen" xml:space="preserve">
+    <value>Hardware Selection</value>
+    <comment>Aristocrat.Monaco.Application.UI</comment>
+  </data>
+  <data name="HardwareSelectionTitle" xml:space="preserve">
+    <value>Hardware Manager</value>
+    <comment>Aristocrat.Monaco.Application.UI</comment>
+  </data>
+  <data name="HardwareSelectionTitle2" xml:space="preserve">
+    <value>Hardware Peripheral Manager</value>
+    <comment>Aristocrat.Monaco.Gaming.UI - Changed from "HardwareSelectionTitle"</comment>
+  </data>
+  <data name="HashResult" xml:space="preserve">
+    <value>Hash Result</value>
+    <comment>Aristocrat.Monaco.Application.UI</comment>
+  </data>
+  <data name="HeaderHandleCount" xml:space="preserve">
+    <value>Handle Count</value>
+    <comment>Aristocrat.Monaco.Application.UI</comment>
+  </data>
+  <data name="HeaderNonpagedSystemMemorySize" xml:space="preserve">
+    <value>Non-paged System Memory Size</value>
+    <comment>Aristocrat.Monaco.Application.UI</comment>
+  </data>
+  <data name="HeaderPagedMemory" xml:space="preserve">
+    <value>Paged Memory</value>
+    <comment>Aristocrat.Monaco.Application.UI</comment>
+  </data>
+  <data name="HeaderPagedSystemMemorySize" xml:space="preserve">
+    <value>Paged System Memory Size</value>
+    <comment>Aristocrat.Monaco.Application.UI</comment>
+  </data>
+  <data name="HeaderPeakPagedMemory" xml:space="preserve">
+    <value>Peak Paged Memory</value>
+    <comment>Aristocrat.Monaco.Application.UI</comment>
+  </data>
+  <data name="HeaderPeakWorkingSet" xml:space="preserve">
+    <value>Peak Working Set</value>
+    <comment>Aristocrat.Monaco.Application.UI</comment>
+  </data>
+  <data name="HeaderPrivateMemorySize" xml:space="preserve">
+    <value>Private Memory Size</value>
+    <comment>Aristocrat.Monaco.Application.UI</comment>
+  </data>
+  <data name="HeadErrorText" xml:space="preserve">
+    <value>Head Error</value>
+    <comment>Aristocrat.Monaco.Application.UI</comment>
+  </data>
+  <data name="HeaderThreadCount" xml:space="preserve">
+    <value>Thread Count</value>
+    <comment>Aristocrat.Monaco.Application.UI</comment>
+  </data>
+  <data name="HeaderVirtualMemorySize" xml:space="preserve">
+    <value>Virtual Memory Size</value>
+    <comment>Aristocrat.Monaco.Application.UI</comment>
+  </data>
+  <data name="HeaderWorkingSet" xml:space="preserve">
+    <value>Working Set</value>
+    <comment>Aristocrat.Monaco.Application.UI</comment>
+  </data>
+  <data name="HelpLineMessage" xml:space="preserve">
+    <value>Remember. Keep it a Game... \r\n If it's no longer a game,\r\n help is available\r\n \r\n 1-800-463-1554</value>
+    <comment>Aristocrat.Monaco.Gaming</comment>
+  </data>
+  <data name="HelpLineMessage2" xml:space="preserve">
+    <value>Remember. Keep it a Game... /n/n If it's no longer a game,/n/n help is available/n/n/ n/n 1-800-463-1554 </value>
+    <comment>Aristocrat.Monaco.Gaming.UI - Changed from "HelpLineMessage"</comment>
+  </data>
+  <data name="HelpLineMessageFr" xml:space="preserve">
+    <value>N'oubliez pas que ce n'est \r\n qu'un jeu... \r\n Si c'est plus qu'un jeu. \r\n vous pouvez obtenir de l'aide. \r\n\r\n 1-800-463-1554</value>
+    <comment>Aristocrat.Monaco.Gaming</comment>
+  </data>
+  <data name="HelpLineMessageFr2" xml:space="preserve">
+    <value>N'oubliez pas que ce n'est /n/n qu'un jeu... /n/n Si c'est plus qu'un jeu. /n/n vous pouvez obtenir de l'aide. /n/n 1-800-463-1554</value>
+    <comment>Aristocrat.Monaco.Gaming.UI - Changed from "HelpLineMessageFr"</comment>
+  </data>
+  <data name="HelplineTicketTitle" xml:space="preserve">
+    <value>Problem Gambling Helpline</value>
+    <comment>Aristocrat.Monaco.Gaming</comment>
+  </data>
+  <data name="HelplineTicketTitleFr" xml:space="preserve">
+    <value>Ligne D'aide Sur Le Jeu \r\n Problèmeatique</value>
+    <comment>Aristocrat.Monaco.Gaming</comment>
+  </data>
+  <data name="HelpText" xml:space="preserve">
+    <value>Select Upgrade with Wizard to confirm the correct configuration settings.</value>
+    <comment>Aristocrat.Monaco.Application.UI</comment>
+  </data>
+  <data name="High" xml:space="preserve">
+    <value>High</value>
+    <comment>Aristocrat.Monaco.Gaming.UI</comment>
+  </data>
+  <data name="Hit" xml:space="preserve">
+    <value>Hit</value>
+    <comment>Aristocrat.Monaco.Gaming.UI</comment>
+  </data>
+  <data name="Host0Label" xml:space="preserve">
+    <value>Host 0</value>
+    <comment>Aristocrat.Monaco.Sas.UI</comment>
+  </data>
+  <data name="Host1Label" xml:space="preserve">
+    <value>Host 1</value>
+    <comment>Aristocrat.Monaco.Sas.UI</comment>
+  </data>
+  <data name="Host2Label" xml:space="preserve">
+    <value>Host 2</value>
+    <comment>Aristocrat.Monaco.Sas.UI</comment>
+  </data>
+  <data name="HostAddressNotValid" xml:space="preserve">
+    <value>The host address is not valid.</value>
+    <comment>Aristocrat.Monaco.G2S.UI</comment>
+  </data>
+  <data name="HostComPortLabel" xml:space="preserve">
+    <value>Host Com Port</value>
+    <comment>Aristocrat.Monaco.Sas.UI</comment>
+  </data>
+  <data name="HostComPortsLabel" xml:space="preserve">
+    <value>SAS Com Ports</value>
+    <comment>Aristocrat.Monaco.Sas.UI</comment>
+  </data>
+  <data name="HostConfigurationAddNewHostTitle" xml:space="preserve">
+    <value>Add New Host</value>
+    <comment>Aristocrat.Monaco.G2S.UI</comment>
+  </data>
+  <data name="HostConfigurationButtonDelete" xml:space="preserve">
+    <value>Delete</value>
+    <comment>Aristocrat.Monaco.G2S.UI</comment>
+  </data>
+  <data name="HostConfigurationButtonEdit" xml:space="preserve">
+    <value>Edit</value>
+    <comment>Aristocrat.Monaco.G2S.UI</comment>
+  </data>
+  <data name="HostConfigurationCannotDeleteLastHost" xml:space="preserve">
+    <value>Cannot delete the last host. You may unregister it.</value>
+    <comment>Aristocrat.Monaco.G2S.UI</comment>
+  </data>
+  <data name="HostConfigurationIdHeader" xml:space="preserve">
+    <value>ID</value>
+    <comment>Aristocrat.Monaco.G2S.UI</comment>
+  </data>
+  <data name="HostConfigurationPageTitle" xml:space="preserve">
+    <value>G2S Hosts</value>
+    <comment>Aristocrat.Monaco.G2S.UI</comment>
+  </data>
+  <data name="HostConfigurationRegisteredHeader" xml:space="preserve">
+    <value>Registered</value>
+    <comment>Aristocrat.Monaco.G2S.UI</comment>
+  </data>
+  <data name="HostConfigurationRegisteringHost" xml:space="preserve">
+    <value>Registering Host...</value>
+    <comment>Aristocrat.Monaco.G2S.UI</comment>
+  </data>
+  <data name="HostConfigurationRemovingHost" xml:space="preserve">
+    <value>Removing Host...</value>
+    <comment>Aristocrat.Monaco.G2S.UI</comment>
+  </data>
+  <data name="HostConfigurationUpdatingHosts" xml:space="preserve">
+    <value>Updating Hosts...</value>
+    <comment>Aristocrat.Monaco.G2S.UI</comment>
+  </data>
+  <data name="HostConfigurationUrlHeader" xml:space="preserve">
+    <value>URL</value>
+    <comment>Aristocrat.Monaco.G2S.UI</comment>
+  </data>
+  <data name="HostDisableCashoutActionLabel" xml:space="preserve">
+    <value>Host Disable Cashout Action</value>
+    <comment>Aristocrat.Monaco.Sas.UI</comment>
+  </data>
+  <data name="HostDisableCashoutAllowed" xml:space="preserve">
+    <value>Cashout Allowed</value>
+    <comment>Aristocrat.Monaco.Sas.UI</comment>
+  </data>
+  <data name="HostDisableCashoutDisabled" xml:space="preserve">
+    <value>Cashout Disabled</value>
+    <comment>Aristocrat.Monaco.Sas.UI</comment>
+  </data>
+  <data name="HostDisableCashoutForced" xml:space="preserve">
+    <value>Cashout Forced</value>
+    <comment>Aristocrat.Monaco.Sas.UI</comment>
+  </data>
+  <data name="HostDisabled" xml:space="preserve">
+    <value>Disabled by the G2S host</value>
+    <comment>Aristocrat.Monaco.G2S</comment>
+  </data>
+  <data name="HostIdGreaterThanZero" xml:space="preserve">
+    <value>The host Id must be a number greater than zero.</value>
+    <comment>Aristocrat.Monaco.G2S.UI</comment>
+  </data>
+  <data name="HostLocked" xml:space="preserve">
+    <value>Locked by the G2S host</value>
+    <comment>Aristocrat.Monaco.G2S</comment>
+  </data>
+  <data name="HostsInfoViewTitle" xml:space="preserve">
+    <value>Comms</value>
+    <comment>Aristocrat.Monaco.G2S.UI</comment>
+  </data>
+  <data name="DeviceGuid" xml:space="preserve">
+    <value>Device GUID</value>
+    <comment>Aristocrat.Monaco.Mgam.UI</comment>
+  </data>
+  <data name="CertificatePathError" xml:space="preserve">
+    <value>Certificate does not exist</value>
+    <comment>Aristocrat.Monaco.Mgam.UI</comment>
+  </data>
+  <data name="HostTransactionId" xml:space="preserve">
+    <value>Host Transaction ID</value>
+    <comment>Monaco.Accounting.UI</comment>
+  </data>
+  <data name="HostTranscriptsCommandId" xml:space="preserve">
+    <value>Command Id</value>
+    <comment>Aristocrat.Monaco.Application.UI</comment>
+  </data>
+  <data name="HostTranscriptsDateReceived" xml:space="preserve">
+    <value>Date Time</value>
+    <comment>Aristocrat.Monaco.Application.UI</comment>
+  </data>
+  <data name="HostTranscriptsDetailTitle" xml:space="preserve">
+    <value>Host Transcripts Detail</value>
+    <comment>Aristocrat.Monaco.Application.UI</comment>
+  </data>
+  <data name="HostTranscriptsDevice" xml:space="preserve">
+    <value>Device</value>
+    <comment>Aristocrat.Monaco.Application.UI</comment>
+  </data>
+  <data name="HostTranscriptsErrorCode" xml:space="preserve">
+    <value>Error Code</value>
+    <comment>Aristocrat.Monaco.Application.UI</comment>
+  </data>
+  <data name="HostTranscriptsSessionId" xml:space="preserve">
+    <value>Session Id</value>
+    <comment>Aristocrat.Monaco.Application.UI</comment>
+  </data>
+  <data name="HostTranscriptsSessionType" xml:space="preserve">
+    <value>Session Type</value>
+    <comment>Aristocrat.Monaco.Application.UI</comment>
+  </data>
+  <data name="HostTranscriptsSummary" xml:space="preserve">
+    <value>Summary</value>
+    <comment>Aristocrat.Monaco.Application.UI</comment>
+  </data>
+  <data name="HostTranscriptsToLocation" xml:space="preserve">
+    <value>To Location</value>
+    <comment>Aristocrat.Monaco.Application.UI</comment>
+  </data>
+  <data name="HostTranscriptsViewDetail" xml:space="preserve">
+    <value>View Detail</value>
+    <comment>Aristocrat.Monaco.Application.UI</comment>
+  </data>
+  <data name="HostTranscriptsViewTitle" xml:space="preserve">
+    <value>Transcripts</value>
+    <comment>Aristocrat.Monaco.Application.UI</comment>
+  </data>
+  <data name="HostUnreachable" xml:space="preserve">
+    <value>Host {0} is Unreachable</value>
+    <comment>Aristocrat.Monaco.G2S</comment>
+  </data>
+  <data name="Hundred" xml:space="preserve">
+    <value>Hundred</value>
+    <comment>Aristocrat.Monaco.Common</comment>
+  </data>
+  <data name="Identification" xml:space="preserve">
+    <value>Identification</value>
+    <comment>Aristocrat.Monaco.Application.UI</comment>
+  </data>
+  <data name="IdentityScreen" xml:space="preserve">
+    <value>Identity</value>
+    <comment>Aristocrat.Monaco.Application.UI</comment>
+  </data>
+  <data name="IdLabel" xml:space="preserve">
+    <value>ID</value>
+    <comment>Aristocrat.Monaco.Gaming.UI</comment>
+  </data>
+  <data name="IdleText" xml:space="preserve">
+    <value>Could you or someone you know have a problem with gambling? For help call 1-800-461-1234. Pourriez-vous ou quelqu'un que vous connaissez avoir un problème avec le jeu? Pour obtenir de l'aide, composez le 1-800-461-1234.</value>
+    <comment>Aristocrat.Monaco.Gaming.UI</comment>
+  </data>
+  <data name="IdleTextDefault" xml:space="preserve">
+    <value>INSERT MONEY TO PLAY</value>
+    <comment>Aristocrat.Monaco.Gaming.UI</comment>
+  </data>
+  <data name="IdleTextTitle" xml:space="preserve">
+    <value>Idle Text</value>
+    <comment>Aristocrat.Monaco.Gaming.UI</comment>
+  </data>
+  <data name="IdPresentedText" xml:space="preserve">
+    <value>Id Presented</value>
+    <comment>Aristocrat.Monaco.Application.UI</comment>
+  </data>
+  <data name="IdReaderDisconnected" xml:space="preserve">
+    <value>ID Reader Disconnected</value>
+    <comment>Aristocrat.Monaco.Application</comment>
+  </data>
+  <data name="IdReaderInspectedText" xml:space="preserve">
+    <value>ID Reader Inspected</value>
+    <comment>Aristocrat.Monaco.Application.UI</comment>
+  </data>
+  <data name="IdReaderLabel" xml:space="preserve">
+    <value>ID Reader</value>
+    <comment>Aristocrat.Monaco.Application.UI</comment>
+  </data>
+  <data name="Import" xml:space="preserve">
+    <value>Import</value>
+    <comment>Aristocrat.Monaco.Gaming.UI</comment>
+  </data>
+  <data name="ImportGameSettings" xml:space="preserve">
+    <value>Import Game Settings</value>
+    <comment>Aristocrat.Monaco.Gaming.UI</comment>
+  </data>
+  <data name="ImproperConfigs" xml:space="preserve">
+    <value>Improper configuration on {0} event descriptions.</value>
+    <comment>Aristocrat.Monaco.Application.UI</comment>
+  </data>
+  <data name="IncorrectProtocolUrlErrorMessageTemplate" xml:space="preserve">
+    <value>Incorrect {0} url. Transfer protocol not supported.</value>
+    <comment>Aristocrat.Monaco.G2S.Common</comment>
+  </data>
+  <data name="IncrementRate" xml:space="preserve">
+    <value>Increment Rate</value>
+    <comment>Aristocrat.Monaco.Gaming.UI</comment>
+  </data>
+  <data name="InHouse1" xml:space="preserve">
+    <value>InHouse1</value>
+    <comment>Aristocrat.Monaco.Sas</comment>
+  </data>
+  <data name="InHouse2" xml:space="preserve">
+    <value>InHouse2</value>
+    <comment>Aristocrat.Monaco.Sas</comment>
+  </data>
+  <data name="InHouse3" xml:space="preserve">
+    <value>InHouse3</value>
+    <comment>Aristocrat.Monaco.Sas</comment>
+  </data>
+  <data name="InHouse4" xml:space="preserve">
+    <value>InHouse4</value>
+    <comment>Aristocrat.Monaco.Sas</comment>
+  </data>
+  <data name="InitializationFailedEventString" xml:space="preserve">
+    <value>Reel Controller Initialization Failed</value>
+    <comment>Aristocrat.Monaco.Application</comment>
+  </data>
+  <data name="InitializingAddinManager" xml:space="preserve">
+    <value>Initializing Add-in Manager</value>
+    <comment>Bootstrap</comment>
+  </data>
+  <data name="InitialValue" xml:space="preserve">
+    <value>Initial Value</value>
+    <comment>Aristocrat.Monaco.Gaming.UI</comment>
+  </data>
+  <data name="InputEventText" xml:space="preserve">
+    <value>Input Event</value>
+    <comment>Aristocrat.Monaco.Application.UI</comment>
+  </data>
+  <data name="InputsLabel" xml:space="preserve">
+    <value>Inputs</value>
+    <comment>Aristocrat.Monaco.Application.UI</comment>
+  </data>
+  <data name="InsertedTimeHeader" xml:space="preserve">
+    <value>INSERTED TIME</value>
+    <comment>Monaco.Accounting.UI</comment>
+  </data>
+  <data name="InsertingBillText" xml:space="preserve">
+    <value>Validating Bill...</value>
+    <comment>Aristocrat.Monaco.Gaming.UI</comment>
+  </data>
+  <data name="InsertingVoucherText" xml:space="preserve">
+    <value>Validating Voucher...</value>
+    <comment>Aristocrat.Monaco.Gaming.UI</comment>
+  </data>
+  <data name="InsertionText" xml:space="preserve">
+    <value>Insertion</value>
+    <comment>Aristocrat.Monaco.Application</comment>
+  </data>
+  <data name="InspectButton" xml:space="preserve">
+    <value>Inspect</value>
+    <comment>Aristocrat.Monaco.Application.UI</comment>
+  </data>
+  <data name="InspectedText" xml:space="preserve">
+    <value>Inspected</value>
+    <comment>Aristocrat.Monaco.Application.UI</comment>
+  </data>
+  <data name="Inspecting" xml:space="preserve">
+    <value>Inspecting</value>
+    <comment>Aristocrat.Monaco.Application.UI</comment>
+  </data>
+  <data name="InspectionFailedText" xml:space="preserve">
+    <value>Inspection Failed</value>
+    <comment>Aristocrat.Monaco.Hardware.Contracts</comment>
+  </data>
+  <data name="InstalledLabel" xml:space="preserve">
+    <value>Installed on </value>
+    <comment>Aristocrat.Monaco.Gaming.UI</comment>
+  </data>
+  <data name="InstallReason" xml:space="preserve">
+    <value>Installed</value>
+    <comment>Aristocrat.Monaco.Gaming</comment>
+  </data>
+  <data name="InterfaceTypeLabel" xml:space="preserve">
+    <value>Interface Type</value>
+    <comment>Aristocrat.Monaco.Application.UI</comment>
+  </data>
+  <data name="IntrusionText" xml:space="preserve">
+    <value>Intrusion</value>
+    <comment>Aristocrat.Monaco.Application.UI</comment>
+  </data>
+  <data name="InvalidBarcodeText" xml:space="preserve">
+    <value>Invalid Barcode</value>
+    <comment>Aristocrat.Monaco.Application.UI</comment>
+  </data>
+  <data name="InvalidCAorRAConfigurationErrorMessage" xml:space="preserve">
+    <value>Invalid CA/RA configuration has been encountered.</value>
+    <comment>Aristocrat.Monaco.G2S.Common</comment>
+  </data>
+  <data name="InvalidCertificateIDErrorMessage" xml:space="preserve">
+    <value>Invalid certificate ID in response.</value>
+    <comment>Aristocrat.Monaco.G2S.Common</comment>
+  </data>
+  <data name="InvalidCertificateIssuerErrorMessage" xml:space="preserve">
+    <value>Invalid certificate Issuer in response.</value>
+    <comment>Aristocrat.Monaco.G2S.Common</comment>
+  </data>
+  <data name="InvalidDocInserted" xml:space="preserve">
+    <value>Invalid Bill or Voucher Inserted</value>
+    <comment>Aristocrat.Monaco.Application.UI</comment>
+  </data>
+  <data name="InvalidHMACString" xml:space="preserve">
+    <value>HMAC key is invalid</value>
+    <comment>Aristocrat.Monaco.Application.UI</comment>
+  </data>
+  <data name="InvalidPort" xml:space="preserve">
+    <value>Invalid Port</value>
+    <comment>Aristocrat.Monaco.Application.UI</comment>
+  </data>
+  <data name="InvalidProtocol" xml:space="preserve">
+    <value>Invalid Protocol</value>
+    <comment>Aristocrat.Monaco.Application.UI</comment>
+  </data>
+  <data name="InvalidReelHomeEventString" xml:space="preserve">
+    <value>Reel Controller Invalid Reel Home</value>
+    <comment>Aristocrat.Monaco.Application</comment>
+  </data>
+  <data name="InvalidReelNumberEventString" xml:space="preserve">
+    <value>Reel Controller Invalid Reel Number</value>
+    <comment>Aristocrat.Monaco.Application</comment>
+  </data>
+  <data name="InvalidSpecifiedSizeErrorMessage" xml:space="preserve">
+    <value>Specified size too small.</value>
+    <comment>Aristocrat.Monaco.G2S.Common</comment>
+  </data>
+  <data name="InvalidStateEventString" xml:space="preserve">
+    <value>Reel Controller Invalid State</value>
+    <comment>Aristocrat.Monaco.Application</comment>
+  </data>
+  <data name="InvalidTransactionIdErrorMessage" xml:space="preserve">
+    <value>TransactionId must be more than zero.</value>
+    <comment>Aristocrat.Monaco.G2S.Common</comment>
+  </data>
+  <data name="InvalidValue" xml:space="preserve">
+    <value>This value is invalid</value>
+    <comment>Monaco.Accounting.UI</comment>
+  </data>
+  <data name="InvalidVerificationIdErrorMessage" xml:space="preserve">
+    <value>VerificationId must be more than zero.</value>
+    <comment>Aristocrat.Monaco.G2S.Common</comment>
+  </data>
+  <data name="InvalidXmlError" xml:space="preserve">
+    <value>Invalid XML.</value>
+    <comment>Aristocrat.G2S.Emdi</comment>
+  </data>
+  <data name="IOConfigScreen" xml:space="preserve">
+    <value>IO Configuration</value>
+    <comment>Aristocrat.Monaco.Application.UI</comment>
+  </data>
+  <data name="IOLabel" xml:space="preserve">
+    <value>IO</value>
+    <comment>Aristocrat.Monaco.Application.UI</comment>
+  </data>
+  <data name="IPAddressesLabel" xml:space="preserve">
+    <value>IP Address</value>
+    <comment>Aristocrat.Monaco.Application.UI</comment>
+  </data>
+  <data name="IvalidVerifyComponentsErrorMessage" xml:space="preserve">
+    <value>VerifyComponents must be not empty.</value>
+    <comment>Aristocrat.Monaco.G2S.Common</comment>
+  </data>
+  <data name="Jackpot" xml:space="preserve">
+    <value>jackpot</value>
+    <comment>Monaco.Accounting.UI</comment>
+  </data>
+  <data name="JackpotHandpayKeyedOff" xml:space="preserve">
+    <value>Jackpot Handpay Paid {0}</value>
+    <comment>Monaco.Accounting</comment>
+  </data>
+  <data name="JackpotHandpayLogWindowTitle" xml:space="preserve">
+    <value>Jackpot Handpay</value>
+    <comment>Monaco.Accounting.UI</comment>
+  </data>
+  <data name="JackpotHandpayReprintTicket" xml:space="preserve">
+    <value>JACKPOT HANDPAY TICKET REPRINT</value>
+    <comment>Monaco.Accounting.Contracts</comment>
+  </data>
+  <data name="JackpotHandpayTicket" xml:space="preserve">
+    <value>JACKPOT HANDPAY TICKET</value>
+    <comment>Monaco.Accounting.Contracts</comment>
+  </data>
+  <data name="JackpotHandpayTransactionName" xml:space="preserve">
+    <value>Substantial Win</value>
+    <comment>Monaco.Accounting.Contracts</comment>
+  </data>
+  <data name="JackpotKeyRequired" xml:space="preserve">
+    <value>Jackpot Key must be turned to change these settings</value>
+    <comment>Aristocrat.Monaco.Application.UI</comment>
+  </data>
+  <data name="JackpotPending" xml:space="preserve">
+    <value>Jackpot of {0}, Please Call Attendant</value>
+    <comment>Monaco.Accounting</comment>
+  </data>
+  <data name="JackpotTicketTitle" xml:space="preserve">
+    <value>*JACKPOT PRIZE*</value>
+    <comment>Monaco.Accounting.Contracts</comment>
+  </data>
+  <data name="JackpotTransactionName" xml:space="preserve">
+    <value>Jackpot</value>
+    <comment>Aristocrat.Monaco.Gaming.Contracts</comment>
+  </data>
+  <data name="JackpotTriggerAckNotReceived" xml:space="preserve">
+    <value>Waiting for Jackpot Trigger Ack from SAS Host</value>
+    <comment>Aristocrat.Monaco.Sas</comment>
+  </data>
+  <data name="JackpotValidationLessThanReset" xml:space="preserve">
+    <value>Value cannot be less than Reset Value of {0}</value>
+    <comment>Aristocrat.Monaco.Gaming.UI</comment>
+  </data>
+  <data name="JackpotValidationLessThanZero" xml:space="preserve">
+    <value>Value cannot be less than 0</value>
+    <comment>Aristocrat.Monaco.Gaming.UI</comment>
+  </data>
+  <data name="JackpotValidationMoreThanMaximum" xml:space="preserve">
+    <value>Value cannot be more than Maximum Value of {0}</value>
+    <comment>Aristocrat.Monaco.Gaming.UI</comment>
+  </data>
+  <data name="JurisdictionLabel" xml:space="preserve">
+    <value>Jurisdiction</value>
+    <comment>Aristocrat.Monaco.Application.UI</comment>
+  </data>
+  <data name="JurisdictionScreenTitle" xml:space="preserve">
+    <value>Jurisdiction Setup</value>
+    <comment>Aristocrat.Monaco.Application.UI</comment>
+  </data>
+  <data name="KeyOff" xml:space="preserve">
+    <value>Key Off</value>
+    <comment>Monaco.Accounting.UI</comment>
+  </data>
+  <data name="KeyedCredit" xml:space="preserve">
+    <value>Keyed Credit</value>
+    <comment>Monaco.Accounting.UI</comment>
+  </data>
+  <data name="KeyedCreditsTitle" xml:space="preserve">
+    <value>Keyed Credits</value>
+    <comment>Monaco.Accounting.UI</comment>
+  </data>
+  <data name="KeyedCreditType" xml:space="preserve">
+    <value>Keyed Credit Type</value>
+    <comment>Monaco.Accounting.UI</comment>
+  </data>
+  <data name="KeyedOff" xml:space="preserve">
+    <value>Keyed Off</value>
+    <comment>Monaco.Accounting.UI</comment>
+  </data>
+  <data name="KeyedOffCredits" xml:space="preserve">
+    <value>Keyed Off Credits</value>
+    <comment>Monaco.Accounting.UI</comment>
+  </data>
+  <data name="KeyedOffCreditsConfirmButtonLabel" xml:space="preserve">
+    <value>Confirm Key Off Credits</value>
+    <comment>Monaco.Accounting.UI</comment>
+  </data>
+  <data name="KeyedOffCreditsTotalLabel" xml:space="preserve">
+    <value>Total Keyed Off Credits</value>
+    <comment>Monaco.Accounting.UI</comment>
+  </data>
+  <data name="KeyedOn" xml:space="preserve">
+    <value>Keyed On</value>
+    <comment>Monaco.Accounting.UI</comment>
+  </data>
+  <data name="KeyedOnCredits" xml:space="preserve">
+    <value>Keyed On Credits</value>
+    <comment>Monaco.Accounting.UI</comment>
+  </data>
+  <data name="KeyedOnCreditsConfirmButtonLabel" xml:space="preserve">
+    <value>Confirm Key On Credits</value>
+    <comment>Monaco.Accounting.UI</comment>
+  </data>
+  <data name="KeyedOnCreditsTotalLabel" xml:space="preserve">
+    <value>Total Keyed On Credits</value>
+    <comment>Monaco.Accounting.UI</comment>
+  </data>
+  <data name="KeyedOnCreditValue" xml:space="preserve">
+    <value>Keyed On Credit Value</value>
+    <comment>Monaco.Accounting.UI</comment>
+  </data>
+  <data name="KeyedOnOrOffHeader" xml:space="preserve">
+    <value>Keyed On/Off</value>
+    <comment>Monaco.Accounting.UI</comment>
+  </data>
+  <data name="Keno" xml:space="preserve">
+    <value>Keno</value>
+    <comment>Aristocrat.Monaco.Gaming.UI</comment>
+  </data>
+  <data name="KenoGamesOptions" xml:space="preserve">
+    <value>Keno Games Options</value>
+    <comment>Aristocrat.Monaco.Gaming.UI</comment>
+  </data>
+  <data name="KenoGameSummary" xml:space="preserve">
+    <value>Keno Game Summary</value>
+    <comment>Aristocrat.Monaco.Gaming.UI</comment>
+  </data>
+  <data name="KeysLabel" xml:space="preserve">
+    <value>Keys</value>
+    <comment>Aristocrat.Monaco.Application.UI</comment>
+  </data>
+  <data name="KeySwitchText" xml:space="preserve">
+    <value>KeySwitch</value>
+    <comment>Aristocrat.Monaco.Application.UI</comment>
+  </data>
+  <data name="LampsLabel" xml:space="preserve">
+    <value>Lamps</value>
+    <comment>Aristocrat.Monaco.Application.UI</comment>
+  </data>
+  <data name="Language" xml:space="preserve">
+    <value>English Language Version</value>
+    <comment>Bootstrap</comment>
+  </data>
+  <data name="LanguageChangeAttempt" xml:space="preserve">
+    <value>Trying to change the locale to {0}</value>
+    <comment>Bootstrap</comment>
+  </data>
+  <data name="LanguageChangeFailed" xml:space="preserve">
+    <value>FAILED</value>
+    <comment>Bootstrap</comment>
+  </data>
+  <data name="LanguageOptions" xml:space="preserve">
+    <value>Language Options</value>
+    <comment>Aristocrat.Monaco.Gaming.UI</comment>
+  </data>
+  <data name="LargeWinLimit" xml:space="preserve">
+    <value>Large Win Limit</value>
+    <comment>Monaco.Accounting.UI</comment>
+  </data>
+  <data name="LastCashoutTicketSequenceText" xml:space="preserve">
+    <value>Last Cashout Ticket Sequence</value>
+    <comment>Aristocrat.Monaco.Application</comment>
+  </data>
+  <data name="LastDocumentResultLabel" xml:space="preserve">
+    <value>Last Document Result</value>
+    <comment>Aristocrat.Monaco.Application.UI</comment>
+  </data>
+  <data name="LastOpenedLabel" xml:space="preserve">
+    <value>Last Opened</value>
+    <comment>Aristocrat.Monaco.Application.UI</comment>
+  </data>
+  <data name="LastProgressiveWinText" xml:space="preserve">
+    <value>Last Progressive Win</value>
+    <comment>Aristocrat.Monaco.Gaming.UI</comment>
+  </data>
+  <data name="LastResetText" xml:space="preserve">
+    <value>LAST RESET</value>
+    <comment>Aristocrat.Monaco.Gaming</comment>
+  </data>
+  <data name="LastResetText2" xml:space="preserve">
+    <value>Last Reset</value>
+    <comment>Aristocrat.Monaco.Application - Changed from "LastResetText"</comment>
+  </data>
+  <data name="LastWinDateTimeText" xml:space="preserve">
+    <value>Date And Time</value>
+    <comment>Aristocrat.Monaco.Gaming.UI</comment>
+  </data>
+  <data name="LayoutType" xml:space="preserve">
+    <value>Layout Type</value>
+    <comment>Monaco.Accounting.UI</comment>
+  </data>
+  <data name="LegacyBonusAllowed" xml:space="preserve">
+    <value>Legacy Bonus Allowed</value>
+    <comment>Aristocrat.Monaco.Sas.UI</comment>
+  </data>
+  <data name="LegacyBonusingFeatureLabel" xml:space="preserve">
+    <value>Legacy Bonusing</value>
+    <comment>Aristocrat.Monaco.Sas.UI</comment>
+  </data>
+  <data name="LegacyBonusPortLabel" xml:space="preserve">
+    <value>Legacy Bonus Port</value>
+    <comment>Aristocrat.Monaco.Sas.UI</comment>
+  </data>
+  <data name="LegacyHandpayReporting" xml:space="preserve">
+    <value>Legacy Handpay Reporting</value>
+    <comment>Aristocrat.Monaco.Sas.UI</comment>
+  </data>
+  <data name="LegalCopyrightScreenTitle" xml:space="preserve">
+    <value>Terms and Conditions</value>
+    <comment>Aristocrat.Monaco.Application.UI</comment>
+  </data>
+  <data name="LegitimacyCheckFailed" xml:space="preserve">
+    <value>Legitimacy check failed. Please call Attendant.</value>
+    <comment>Aristocrat.Monaco.Gaming</comment>
+  </data>
+  <data name="LessThanErrorMessage" xml:space="preserve">
+    <value>Invalid value.  The value needs to be less than {0}.</value>
+    <comment>Monaco.Accounting.Contracts</comment>
+  </data>
+  <data name="Level" xml:space="preserve">
+    <value>Level</value>
+    <comment>Aristocrat.Monaco.Gaming.UI</comment>
+  </data>
+  <data name="LevelCreationTittle" xml:space="preserve">
+    <value>Level Creation</value>
+    <comment>Aristocrat.Monaco.Gaming.UI</comment>
+  </data>
+  <data name="LevelId" xml:space="preserve">
+    <value>Level ID</value>
+    <comment>Aristocrat.Monaco.Gaming.UI</comment>
+  </data>
+  <data name="LevelLabel" xml:space="preserve">
+    <value>Level Number</value>
+    <comment>Aristocrat.Monaco.Gaming.UI</comment>
+  </data>
+  <data name="LevelNameLabel" xml:space="preserve">
+    <value>Level Name</value>
+    <comment>Aristocrat.Monaco.Gaming.UI</comment>
+  </data>
+  <data name="LiabilityCheckFailed" xml:space="preserve">
+    <value>Liability check failed. Please call Attendant.</value>
+    <comment>Aristocrat.Monaco.Gaming</comment>
+  </data>
+  <data name="LicenseLabel" xml:space="preserve">
+    <value>License</value>
+    <comment>Aristocrat.Monaco.Application.UI</comment>
+  </data>
+  <data name="LightingBrightnessLabel" xml:space="preserve">
+    <value>Lighting Brightness</value>
+    <comment>Aristocrat.Monaco.Application.UI</comment>
+  </data>
+  <data name="LightingOverrideBlue" xml:space="preserve">
+    <value>Blue</value>
+    <comment>Aristocrat.Monaco.Application.UI</comment>
+  </data>
+  <data name="LightingOverrideTransparent" xml:space="preserve">
+    <value>Transparent</value>
+    <comment>Aristocrat.Monaco.Application</comment>
+  </data>
+  <data name="LightingOverrideDisabled" xml:space="preserve">
+    <value>Disabled (Game-Driven)</value>
+    <comment>Aristocrat.Monaco.Application</comment>
+  </data>
+  <data name="LightingOverrideGold" xml:space="preserve">
+    <value>Gold</value>
+    <comment>Aristocrat.Monaco.Application.UI</comment>
+  </data>
+  <data name="LightingOverrideOnIdleAndZeroCreditsLabel" xml:space="preserve">
+    <value>Lighting Override on Idle and Zero Credits</value>
+    <comment>Aristocrat.Monaco.Application.UI</comment>
+  </data>
+  <data name="LightingOverrideRed" xml:space="preserve">
+    <value>Red</value>
+    <comment>Aristocrat.Monaco.Application.UI</comment>
+  </data>
+  <data name="LightText" xml:space="preserve">
+    <value>Light</value>
+    <comment>Aristocrat.Monaco.Application.UI</comment>
+  </data>
+  <data name="LimitsSetupTitle" xml:space="preserve">
+    <value>Limits Setup</value>
+    <comment>Monaco.Accounting.UI</comment>
+  </data>
+  <data name="LinkDown" xml:space="preserve">
+    <value>Progressive Disconnected</value>
+    <comment>Aristocrat.Monaco.Asp</comment>
+  </data>
+  <data name="ListContainsNullWlementErrorMessage" xml:space="preserve">
+    <value>The list contains a null element.</value>
+    <comment>Aristocrat.Monaco.Common</comment>
+  </data>
+  <data name="ListInactiveThreadsButton" xml:space="preserve">
+    <value>Refresh List</value>
+    <comment>Monaco.Accounting.UI</comment>
+  </data>
+  <data name="ListInactiveThreadsLabel" xml:space="preserve">
+    <value>Inactive:</value>
+    <comment>Monaco.Accounting.UI</comment>
+  </data>
+  <data name="ListThreadsButton" xml:space="preserve">
+    <value>Refresh List</value>
+    <comment>Monaco.Accounting.UI</comment>
+  </data>
+  <data name="ListThreadsLabel" xml:space="preserve">
+    <value>All Threads:</value>
+    <comment>Monaco.Accounting.UI</comment>
+  </data>
+  <data name="LoaderButtonText" xml:space="preserve">
+    <value>Transfer Out</value>
+    <comment>Monaco.Accounting.UI</comment>
+  </data>
+  <data name="LoadFileText" xml:space="preserve">
+    <value>Failed to load file.</value>
+    <comment>Aristocrat.Monaco.Application</comment>
+  </data>
+  <data name="LoadingAccountingRunnables" xml:space="preserve">
+    <value>Loading Accounting Runnables</value>
+    <comment>Monaco.Accounting</comment>
+  </data>
+  <data name="LoadingAccountingServices" xml:space="preserve">
+    <value>Loading Accounting Services</value>
+    <comment>Monaco.Accounting</comment>
+  </data>
+  <data name="LoadingApplicationRunnables" xml:space="preserve">
+    <value>Loading Application Runnables</value>
+    <comment>Aristocrat.Monaco.Application</comment>
+  </data>
+  <data name="LoadingApplicationServices" xml:space="preserve">
+    <value>Loading Application Services</value>
+    <comment>Aristocrat.Monaco.Application</comment>
+  </data>
+  <data name="LoadingHardwareRunnables" xml:space="preserve">
+    <value>Loading Hardware Runnables</value>
+    <comment>Aristocrat.Monaco.Hardware</comment>
+  </data>
+  <data name="LoadingHardwareServices" xml:space="preserve">
+    <value>Loading Hardware Services</value>
+    <comment>Aristocrat.Monaco.Hardware</comment>
+  </data>
+  <data name="LoadingKernelRunnables" xml:space="preserve">
+    <value>Loading Kernel Runnables</value>
+    <comment>Bootstrap</comment>
+  </data>
+  <data name="LoadingKernelServices" xml:space="preserve">
+    <value>Loading Kernel Services</value>
+    <comment>Bootstrap</comment>
+  </data>
+  <data name="LoadingProtocol" xml:space="preserve">
+    <value>Loading G2S Protcol</value>
+    <comment>Aristocrat.Monaco.G2S</comment>
+  </data>
+  <data name="LoadingRuntime" xml:space="preserve">
+    <value>Loading Runtime</value>
+    <comment>Aristocrat.Monaco.Gaming</comment>
+  </data>
+  <data name="LoadingTransactionServices" xml:space="preserve">
+    <value>Creating Transaction Services</value>
+    <comment>Monaco.Accounting</comment>
+  </data>
+  <data name="LoadUi" xml:space="preserve">
+    <value>Loading Display</value>
+    <comment>Aristocrat.Monaco.Gaming</comment>
+  </data>
+  <data name="LobbyVolumeLevel" xml:space="preserve">
+    <value>Lobby Volume Level</value>
+    <comment>Aristocrat.Monaco.Gaming.UI</comment>
+  </data>
+  <data name="LocalAddressText" xml:space="preserve">
+    <value>Local Address</value>
+    <comment>Aristocrat.Monaco.Application.UI</comment>
+  </data>
+  <data name="Location" xml:space="preserve">
+    <value>Location</value>
+    <comment>Aristocrat.Monaco.Sas - Changed from "Location"</comment>
+  </data>
+  <data name="LocationTooLong" xml:space="preserve">
+    <value>Location must be less than {0} characters</value>
+    <comment>Aristocrat.Monaco.Application.UI</comment>
+  </data>
+  <data name="LogDetails" xml:space="preserve">
+    <value>Log Details</value>
+    <comment>Aristocrat.Monaco.Application.UI</comment>
+  </data>
+  <data name="LogicalText" xml:space="preserve">
+    <value>Logical</value>
+    <comment>Aristocrat.Monaco.Application.UI</comment>
+  </data>
+  <data name="LogicBoardIdText" xml:space="preserve">
+    <value>Logic Board Identification #</value>
+    <comment>Aristocrat.Monaco.Application</comment>
+  </data>
+  <data name="LogicDoorClosed" xml:space="preserve">
+    <value>Logic Door Closed</value>
+    <comment>Aristocrat.Monaco.Application</comment>
+  </data>
+  <data name="LogicDoorIsOpen" xml:space="preserve">
+    <value>Logic Door is Open</value>
+    <comment>Aristocrat.Monaco.Application</comment>
+  </data>
+  <data name="LogicDoorName" xml:space="preserve">
+    <value>Logic Door</value>
+    <comment>Aristocrat.Monaco.Application</comment>
+  </data>
+  <data name="LogPageButtonLimitExceeded" xml:space="preserve">
+    <value>Log page button limit exceeded. {0} Buttons allowed. {1} Buttons requested.</value>
+    <comment>Monaco.Accounting.UI</comment>
+  </data>
+  <data name="LogsNoRecords" xml:space="preserve">
+    <value>There are no records to print...</value>
+    <comment>Monaco.Accounting.UI</comment>
+  </data>
+  <data name="LogsPrinterNotAvailable" xml:space="preserve">
+    <value>Printer Not Available...</value>
+    <comment>Monaco.Accounting.UI</comment>
+  </data>
+  <data name="LogsScreen" xml:space="preserve">
+    <value>Logs</value>
+    <comment>Monaco.Accounting.UI</comment>
+  </data>
+  <data name="LogsSelectRow" xml:space="preserve">
+    <value>You must select a row for reprinting...</value>
+    <comment>Monaco.Accounting.UI</comment>
+  </data>
+  <data name="LogType" xml:space="preserve">
+    <value>Log Type</value>
+    <comment>Aristocrat.Monaco.Gaming.UI</comment>
+  </data>
+  <data name="Low" xml:space="preserve">
+    <value>Low</value>
+    <comment>Aristocrat.Monaco.Gaming.UI</comment>
+  </data>
+  <data name="LowFrequencyText" xml:space="preserve">
+    <value>LFE</value>
+    <comment>Aristocrat.Monaco.Application.UI</comment>
+  </data>
+  <data name="Mac" xml:space="preserve">
+    <value>MAC</value>
+    <comment>Monaco.Accounting.Contracts</comment>
+  </data>
+  <data name="MacAddressLabel" xml:space="preserve">
+    <value>MAC Address</value>
+    <comment>Aristocrat.Monaco.Application.UI</comment>
+  </data>
+  <data name="Machine" xml:space="preserve">
+    <value>Machine</value>
+    <comment>Aristocrat.Monaco.Application.UI</comment>
+  </data>
+  <data name="MachineIdText" xml:space="preserve">
+    <value>Machine ID</value>
+    <comment>Aristocrat.Monaco.Application.UI</comment>
+  </data>
+  <data name="MachineIdTooLong" xml:space="preserve">
+    <value>Machine Id must be less than {0} digits</value>
+    <comment>Aristocrat.Monaco.Application.UI</comment>
+  </data>
+  <data name="MachineInfoTicketTitle" xml:space="preserve">
+    <value>Gaming Machine Info</value>
+    <comment>Aristocrat.Monaco.Application</comment>
+  </data>
+  <data name="MachineLocation" xml:space="preserve">
+    <value>Machine Location</value>
+    <comment>Aristocrat.Monaco.G2S.UI</comment>
+  </data>
+  <data name="MachineNumber" xml:space="preserve">
+    <value>Machine #</value>
+    <comment>Monaco.Accounting.Contracts</comment>
+  </data>
+  <data name="MachinePaidBonusAwardsLabel" xml:space="preserve">
+    <value>Machine Paid Bonus Awards</value>
+    <comment>Aristocrat.Monaco.Gaming.UI</comment>
+  </data>
+  <data name="MachinePaidBonusTotalLabel" xml:space="preserve">
+    <value>Total Machine Paid Bonus</value>
+    <comment>Aristocrat.Monaco.Gaming.UI</comment>
+  </data>
+  <data name="MachinePosition" xml:space="preserve">
+    <value>Machine Position</value>
+    <comment>Aristocrat.Monaco.G2S.UI</comment>
+  </data>
+  <data name="MachineSerialText" xml:space="preserve">
+    <value>Machine Serial Number</value>
+    <comment>Aristocrat.Monaco.Application.UI</comment>
+  </data>
+  <data name="MachineSetup" xml:space="preserve">
+    <value>Machine Setup</value>
+    <comment>Aristocrat.Monaco.Application.UI</comment>
+  </data>
+  <data name="MachineTheoreticalRTPRange" xml:space="preserve">
+    <value>Machine Theoretical RTP Range</value>
+    <comment>Aristocrat.Monaco.Gaming.UI</comment>
+  </data>
+  <data name="MainDisplayBottomLightingLabel" xml:space="preserve">
+    <value>Main Display Bottom Lighting</value>
+    <comment>Aristocrat.Monaco.Application.UI</comment>
+  </data>
+  <data name="MainDoorAndLogicDoorRequiredStatus" xml:space="preserve">
+    <value>Technician Operator Menu must be open to access the test speakers diagnostics</value>
+    <comment>Aristocrat.Monaco.Application.UI</comment>
+  </data>
+  <data name="MainDoorClosed" xml:space="preserve">
+    <value>Main Door Closed</value>
+    <comment>Aristocrat.Monaco.Application</comment>
+  </data>
+  <data name="MainDoorMismatch" xml:space="preserve">
+    <value>Main Door Mismatch</value>
+    <comment>Aristocrat.Monaco.Application</comment>
+  </data>
+  <data name="MainDoorName" xml:space="preserve">
+    <value>Main Door</value>
+    <comment>Aristocrat.Monaco.Application</comment>
+  </data>
+  <data name="MainDoorOpenLabel" xml:space="preserve">
+    <value>Main Door Opened</value>
+    <comment>Aristocrat.Monaco.Application.UI</comment>
+  </data>
+  <data name="MainLabel" xml:space="preserve">
+    <value>Main</value>
+    <comment>Aristocrat.Monaco.Application.UI</comment>
+  </data>
+  <data name="MainMenu" xml:space="preserve">
+    <value>Main Menu</value>
+    <comment>Aristocrat.Monaco.Application.UI</comment>
+  </data>
+  <data name="MainMenuButtonText" xml:space="preserve">
+    <value>Main Menu</value>
+    <comment>Monaco.Accounting.UI</comment>
+  </data>
+  <data name="MainOpticDoorName" xml:space="preserve">
+    <value>Main Optic Door</value>
+    <comment>Aristocrat.Monaco.Application</comment>
+  </data>
+  <data name="MakeLabel" xml:space="preserve">
+    <value>Make</value>
+    <comment>Aristocrat.Monaco.Application.UI</comment>
+  </data>
+  <data name="Malfunction" xml:space="preserve">
+    <value>Malfunction</value>
+    <comment>Aristocrat.Monaco.Application</comment>
+  </data>
+  <data name="ManifestMissing" xml:space="preserve">
+    <value>Manifest Missing</value>
+    <comment>Aristocrat.Monaco.Application</comment>
+  </data>
+  <data name="ManifestVerificationFailed" xml:space="preserve">
+    <value>Manifest Error</value>
+    <comment>Aristocrat.Monaco.Application</comment>
+  </data>
+  <data name="ManufacturerLabel" xml:space="preserve">
+    <value>Manufacturer</value>
+    <comment>Aristocrat.Monaco.Application.UI</comment>
+  </data>
+  <data name="MasterButtonText" xml:space="preserve">
+    <value>Master</value>
+    <comment>Aristocrat.Monaco.Application.UI</comment>
+  </data>
+  <data name="MasterGameMetersTicketTitleText" xml:space="preserve">
+    <value>Master Game Meters</value>
+    <comment>Aristocrat.Monaco.Gaming</comment>
+  </data>
+  <data name="MasterMeters" xml:space="preserve">
+    <value>Master Meters</value>
+    <comment>Aristocrat.Monaco.Application.UI</comment>
+  </data>
+  <data name="MasterMetersTicketMetersHeaderText" xml:space="preserve">
+    <value>Master Meter</value>
+    <comment>Aristocrat.Monaco.Application</comment>
+  </data>
+  <data name="MasterMetersTicketTitleText" xml:space="preserve">
+    <value>Master Meter Log</value>
+    <comment>Aristocrat.Monaco.Application</comment>
+  </data>
+  <data name="MasterResetNotification" xml:space="preserve">
+    <value>Master Reset</value>
+    <comment>Aristocrat.Monaco.G2S</comment>
+  </data>
+  <data name="MasterText" xml:space="preserve">
+    <value>Master</value>
+    <comment>Aristocrat.Monaco.Application</comment>
+  </data>
+  <data name="MatchCheckInformation" xml:space="preserve">
+    <value>If Vertex progressive controller configuration should match what the game is expecting. This should not be turned off unless progressive configuration has been intentionally modified to not match any of the game recommended values, or the controller does not send the required configuration data.</value>
+    <comment>Aristocrat.Monaco.Gaming.UI</comment>
+  </data>
+  <data name="MatchCheckLabel" xml:space="preserve">
+    <value>Vertex Progressive Attributes Match Check</value>
+    <comment>Aristocrat.Monaco.Gaming.UI</comment>
+  </data>
+  <data name="MaxBet" xml:space="preserve">
+    <value>Max Bet</value>
+    <comment>Aristocrat.Monaco.Gaming.UI</comment>
+  </data>
+  <data name="MaxBetLimit" xml:space="preserve">
+    <value>Max Bet Limit</value>
+    <comment>Monaco.Accounting.UI</comment>
+  </data>
+  <data name="MaxBetLimit2" xml:space="preserve">
+    <value>Max Bet Limit</value>
+    <comment>Aristocrat.Monaco.Gaming.UI - Changed from "MaxBetLimit"</comment>
+  </data>
+  <data name="MaxCreditsIn" xml:space="preserve">
+    <value>Max Credits In</value>
+    <comment>Monaco.Accounting.UI</comment>
+  </data>
+  <data name="MaxCreditsInInvalid" xml:space="preserve">
+    <value>Cash In Limit must be a valid value</value>
+    <comment>Aristocrat.Monaco.Application.UI</comment>
+  </data>
+  <data name="MaxCreditsInLabel" xml:space="preserve">
+    <value>Cash In Limit</value>
+    <comment>Aristocrat.Monaco.Application.UI</comment>
+  </data>
+  <data name="MaximumValueReachedCashOutText1" xml:space="preserve">
+    <value>Maximum value has been reached.</value>
+    <comment>Aristocrat.Monaco.Gaming.UI</comment>
+  </data>
+  <data name="MaximumValueReachedCashOutText2" xml:space="preserve">
+    <value>A cash out ticket is being produced.</value>
+    <comment>Aristocrat.Monaco.Gaming.UI</comment>
+  </data>
+  <data name="PrintingPresentationVoucher" xml:space="preserve">
+    <value>Printing {0} Voucher...</value>
+    <comment>Aristocrat.Monaco.Gaming.UI</comment>
+  </data>
+  <data name="CashWinPresentationVoucher" xml:space="preserve">
+    <value>CASH WIN VOUCHER</value>
+    <comment>Aristocrat.Monaco.Gaming.UI</comment>
+  </data>
+  <data name="JackpotPresentationText" xml:space="preserve">
+    <value>YOU HAVE WON A JACKPOT</value>
+    <comment>Aristocrat.Monaco.Gaming.UI</comment>
+  </data>
+  <data name="HandpayPresentationText" xml:space="preserve">
+    <value>HANDPAY</value>
+    <comment>Aristocrat.Monaco.Gaming.UI</comment>
+  </data>
+  <data name="HandPayPaidPresentationText" xml:space="preserve">
+    <value>PAID</value>
+    <comment>Aristocrat.Monaco.Gaming.UI</comment>
+  </data>
+  <data name="MaxValue" xml:space="preserve">
+    <value>Max Value</value>
+    <comment>Aristocrat.Monaco.Gaming.UI</comment>
+  </data>
+  <data name="MbrblVersion" xml:space="preserve">
+    <value>MBR/BL Version</value>
+    <comment>Aristocrat.Monaco.Application</comment>
+  </data>
+  <data name="MechanicalMeter" xml:space="preserve">
+    <value>Mechanical Meter</value>
+    <comment>Aristocrat.Monaco.Application.UI</comment>
+  </data>
+  <data name="MechanicalMeterDoorName" xml:space="preserve">
+    <value>Mechanical Meter Door</value>
+    <comment>Aristocrat.Monaco.Application</comment>
+  </data>
+  <data name="MediaType" xml:space="preserve">
+    <value>Game</value>
+    <comment>Aristocrat.Monaco.Gaming</comment>
+  </data>
+  <data name="MediaType2" xml:space="preserve">
+    <value>Media Type</value>
+    <comment>Aristocrat.Monaco.Application.UI - Changed from "MediaType"</comment>
+  </data>
+  <data name="MediaTypeFirmware" xml:space="preserve">
+    <value>ATI_Firmware</value>
+    <comment>Aristocrat.Monaco.Hardware</comment>
+  </data>
+  <data name="MediaTypePlatform" xml:space="preserve">
+    <value>ATI_Platform</value>
+    <comment>Aristocrat.Monaco.Gaming</comment>
+  </data>
+  <data name="MediaTypeRuntime" xml:space="preserve">
+    <value>ATI_Runtime</value>
+    <comment>Aristocrat.Monaco.Gaming</comment>
+  </data>
+  <data name="Medium" xml:space="preserve">
+    <value>Medium</value>
+    <comment>Aristocrat.Monaco.Gaming.UI</comment>
+  </data>
+  <data name="Messages" xml:space="preserve">
+    <value>Messages</value>
+    <comment>Aristocrat.Monaco.Application.UI</comment>
+  </data>
+  <data name="Messages_CertificateEnrollStatus_Denied" xml:space="preserve">
+    <value>Certificate enrollment denied.</value>
+    <comment>Aristocrat.Monaco.G2S.UI</comment>
+  </data>
+  <data name="Messages_CertificateEnrollStatus_Enrolled" xml:space="preserve">
+    <value>Certificate enrollment approved.</value>
+    <comment>Aristocrat.Monaco.G2S.UI</comment>
+  </data>
+  <data name="Meter" xml:space="preserve">
+    <value>Meter</value>
+    <comment>Aristocrat.Monaco.Application.UI</comment>
+  </data>
+  <data name="MeterRolloverAmountLabel" xml:space="preserve">
+    <value>Meter Rollover Amount</value>
+    <comment>Aristocrat.Monaco.Sas.UI</comment>
+  </data>
+  <data name="MeterRolloverLabel" xml:space="preserve">
+    <value>SAS Meter Rollover</value>
+    <comment>Aristocrat.Monaco.Sas.UI</comment>
+  </data>
+  <data name="MeterRolloverSupportedLabel" xml:space="preserve">
+    <value>Meter Rollover Supported</value>
+    <comment>Aristocrat.Monaco.Sas.UI</comment>
+  </data>
+  <data name="MeterRolloverTitleLabel" xml:space="preserve">
+    <value>SAS Meter Rollover Configuration</value>
+    <comment>Aristocrat.Monaco.Sas.UI</comment>
+  </data>
+  <data name="Meters" xml:space="preserve">
+    <value>Meters</value>
+    <comment>Aristocrat.Monaco.Gaming.UI</comment>
+  </data>
+  <data name="MetersBills" xml:space="preserve">
+    <value>Bills</value>
+    <comment>Monaco.Accounting.UI</comment>
+  </data>
+  <data name="MetersGames" xml:space="preserve">
+    <value>Games</value>
+    <comment>Aristocrat.Monaco.Gaming.UI</comment>
+  </data>
+  <data name="MetersScreen" xml:space="preserve">
+    <value>Meters</value>
+    <comment>Aristocrat.Monaco.Application.UI</comment>
+  </data>
+  <data name="MetersVouchers" xml:space="preserve">
+    <value>Vouchers</value>
+    <comment>Monaco.Accounting.UI</comment>
+  </data>
+  <data name="MetersWat" xml:space="preserve">
+    <value>TRANSFERS</value>
+    <comment>Monaco.Accounting.UI</comment>
+  </data>
+  <data name="Million" xml:space="preserve">
+    <value>Million</value>
+    <comment>Aristocrat.Monaco.Common</comment>
+  </data>
+  <data name="MillisecondIntervalText" xml:space="preserve">
+    <value>ms</value>
+    <comment>Aristocrat.Monaco.Application.UI</comment>
+  </data>
+  <data name="MiscellaneousGroupHeader" xml:space="preserve">
+    <value>Miscellaneous</value>
+    <comment>Aristocrat.Monaco.Sas.UI</comment>
+  </data>
+  <data name="MissingNonceInResponse" xml:space="preserve">
+    <value>The nonce is missing in the OCSP response</value>
+    <comment>Aristocrat.Monaco.G2S.Common</comment>
+  </data>
+  <data name="MissingSupplyIndexText" xml:space="preserve">
+    <value>Missing Supply Index</value>
+    <comment>Aristocrat.Monaco.Application.UI</comment>
+  </data>
+  <data name="MjtBonusLabel" xml:space="preserve">
+    <value>MJT Bonus</value>
+    <comment>Aristocrat.Monaco.Gaming.UI</comment>
+  </data>
+  <data name="ModelLabel" xml:space="preserve">
+    <value>Model</value>
+    <comment>Aristocrat.Monaco.Application.UI</comment>
+  </data>
+  <data name="MultiProtocolConfigurationPageTitle" xml:space="preserve">
+    <value>Multi Protocol Configuration</value>
+    <comment>Aristocrat.Monaco.Application.UI</comment>
+  </data>
+  <data name="MultiProtocolFundTransferSelection" xml:space="preserve">
+    <value>Select the Fund Transfer Host</value>
+    <comment>Aristocrat.Monaco.Application.UI</comment>
+  </data>
+  <data name="MultiProtocolProgressiveSelection" xml:space="preserve">
+    <value>Select the Progressive Host</value>
+    <comment>Aristocrat.Monaco.Application.UI</comment>
+  </data>
+  <data name="MultiProtocolValidationSelection" xml:space="preserve">
+    <value>Select the Validation Host</value>
+    <comment>Aristocrat.Monaco.Application.UI</comment>
+  </data>
+  <data name="NameLabel" xml:space="preserve">
+    <value>Name</value>
+    <comment>Aristocrat.Monaco.Application.UI</comment>
+  </data>
+  <data name="NetAmountText" xml:space="preserve">
+    <value>Net Amount</value>
+    <comment>Aristocrat.Monaco.Application</comment>
+  </data>
+  <data name="NetStatInfo" xml:space="preserve">
+    <value>Retrieving information</value>
+    <comment>Aristocrat.Monaco.Application.UI</comment>
+  </data>
+  <data name="NetText" xml:space="preserve">
+    <value>Net</value>
+    <comment>Aristocrat.Monaco.Gaming</comment>
+  </data>
+  <data name="NetworkConfigurationScreenTitle" xml:space="preserve">
+    <value>Network Configuration</value>
+    <comment>Aristocrat.Monaco.G2S.UI</comment>
+  </data>
+  <data name="NetworkInfoConfiguration" xml:space="preserve">
+    <value>Network</value>
+    <comment>Aristocrat.Monaco.Application.UI</comment>
+  </data>
+  <data name="NeverExpires" xml:space="preserve">
+    <value>Never Expires</value>
+    <comment>Monaco.Accounting.Contracts</comment>
+  </data>
+  <data name="NeverExpires3" xml:space="preserve">
+    <value>Ticket never expires</value>
+    <comment>Aristocrat.Monaco.Sas - Changed from "NeverExpires"</comment>
+  </data>
+  <data name="NewHost" xml:space="preserve">
+    <value>New Host</value>
+    <comment>Aristocrat.Monaco.G2S.UI</comment>
+  </data>
+  <data name="NextButtonText" xml:space="preserve">
+    <value>Next</value>
+    <comment>Monaco.Accounting.UI</comment>
+  </data>
+  <data name="Nine" xml:space="preserve">
+    <value>Nine</value>
+    <comment>Aristocrat.Monaco.Common</comment>
+  </data>
+  <data name="Nineteen" xml:space="preserve">
+    <value>Nineteen</value>
+    <comment>Aristocrat.Monaco.Common</comment>
+  </data>
+  <data name="Ninety" xml:space="preserve">
+    <value>Ninety</value>
+    <comment>Aristocrat.Monaco.Common</comment>
+  </data>
+  <data name="No" xml:space="preserve">
+    <value>No</value>
+    <comment>Aristocrat.Monaco.Application.UI</comment>
+  </data>
+  <data name="NoCashValue" xml:space="preserve">
+    <value>*** NO CASH VALUE ***</value>
+    <comment>Monaco.Accounting.Contracts</comment>
+  </data>
+  <data name="NoChanges" xml:space="preserve">
+    <value>No changes were detected. No restart required.</value>
+    <comment>Aristocrat.Monaco.Application.UI</comment>
+  </data>
+  <data name="NoEnabledGamesAtMaxBetLimit" xml:space="preserve">
+    <value>No enabled games at max bet limit {0}.</value>
+    <comment>Aristocrat.Monaco.Gaming.UI</comment>
+  </data>
+  <data name="NoEventInfoText" xml:space="preserve">
+    <value>no event info from the game</value>
+    <comment>Aristocrat.Monaco.Gaming</comment>
+  </data>
+  <data name="NoFoundProtocolErrorMessage" xml:space="preserve">
+    <value>No matches found for protocol. Transfer protocol not supported.</value>
+    <comment>Aristocrat.Monaco.G2S.Common</comment>
+  </data>
+  <data name="NoGameOptionsAtMaxBetLimit" xml:space="preserve">
+    <value>No {0} game options at max bet limit {1}.</value>
+    <comment>Aristocrat.Monaco.Gaming.UI</comment>
+  </data>
+  <data name="InvalidBetAmountForDenom" xml:space="preserve">
+    <value>Invalid min/max bet amount, must be a whole multiple of {0}.</value>
+    <comment>Aristocrat.Monaco.Gaming.UI</comment>
+  </data>
+  <data name="InvalidBetRangeForDenom" xml:space="preserve">
+    <value>Invalid min/max bet range, min bet must be smaller than inside max, and inside max must be smaller than or equal to outside max.</value>
+    <comment>Aristocrat.Monaco.Gaming.UI</comment>
+  </data>
+  <data name="NoKenoGames" xml:space="preserve">
+    <value>No Keno Games Found</value>
+    <comment>Aristocrat.Monaco.Gaming.UI</comment>
+  </data>
+  <data name="NoLimit" xml:space="preserve">
+    <value>No Limit</value>
+    <comment>Monaco.Accounting.UI</comment>
+  </data>
+  <data name="NonCashableCreditsFailedMessage" xml:space="preserve">
+    <value>NON-CASHABLE CREDIT\r\n\r\nA non-cashable amount of {0:C}\r\nstill exists on this machine.\r\nYou cannot cash this money out.\r\nYou can only wager this money.\r\n\r\nPress any physical button to\r\ndismiss this notification</value>
+    <comment>Aristocrat.Monaco.Gaming.UI</comment>
+  </data>
+  <data name="NonCashableHandpaidLabelContent" xml:space="preserve">
+    <value>Non-Cashable Hand Paid</value>
+    <comment>Monaco.Accounting.UI</comment>
+  </data>
+  <data name="NonCashableHeader" xml:space="preserve">
+    <value>NON-CASHABLE</value>
+    <comment>Monaco.Accounting.UI</comment>
+  </data>
+  <data name="NonCashablePromoKeyedOffCreditsLabel" xml:space="preserve">
+    <value>Non-Cashable Promotional Keyed Off Credits</value>
+    <comment>Monaco.Accounting.UI</comment>
+  </data>
+  <data name="NonCashablePromoKeyedOnCreditsLabel" xml:space="preserve">
+    <value>Non-Cashable Promotional Keyed On Credits</value>
+    <comment>Monaco.Accounting.UI</comment>
+  </data>
+  <data name="NonCashablePromotional" xml:space="preserve">
+    <value>Non-Cashable Promotional</value>
+    <comment>Monaco.Accounting.UI</comment>
+  </data>
+  <data name="NonCashablePromoVoucherInLabelContent" xml:space="preserve">
+    <value>Non-Cashable Promotional Voucher In</value>
+    <comment>Monaco.Accounting.UI</comment>
+  </data>
+  <data name="NonCashablePromoVoucherOutLabelContent" xml:space="preserve">
+    <value>Non-Cashable Promotional Voucher Out</value>
+    <comment>Monaco.Accounting.UI</comment>
+  </data>
+  <data name="NonCashablePromoWatOffLabelContent" xml:space="preserve">
+    <value>Non-Cashable Promotional Transfer Out</value>
+    <comment>Monaco.Accounting.UI</comment>
+  </data>
+  <data name="NonCashablePromoWatOnLabelContent" xml:space="preserve">
+    <value>Non-Cashable Promotional Transfer In</value>
+    <comment>Monaco.Accounting.UI</comment>
+  </data>
+  <data name="NonCashAmount" xml:space="preserve">
+    <value>Non-Cashable Amount</value>
+    <comment>Aristocrat.Monaco.Gaming.UI</comment>
+  </data>
+  <data name="NonceMismatch" xml:space="preserve">
+    <value>The nonce in the OCSP response does not match</value>
+    <comment>Aristocrat.Monaco.G2S.Common</comment>
+  </data>
+  <data name="None" xml:space="preserve">
+    <value>None</value>
+    <comment>Aristocrat.Monaco.Application</comment>
+  </data>
+  <data name="NonTransferablePromotion" xml:space="preserve">
+    <value>Non-Transferable Promotion</value>
+    <comment>Monaco.Accounting.UI</comment>
+  </data>
+  <data name="NoPokerGames" xml:space="preserve">
+    <value>No Poker Games Found</value>
+    <comment>Aristocrat.Monaco.Gaming.UI</comment>
+  </data>
+  <data name="NoReprintFormat" xml:space="preserve">
+    <value />
+    <comment>Monaco.Accounting.UI</comment>
+  </data>
+  <data name="NoReprintFormat2" xml:space="preserve">
+    <value>Reprinting for {0} transactions is not supported.</value>
+    <comment>Aristocrat.Monaco.Gaming.UI - Changed from "NoReprintFormat"</comment>
+  </data>
+  <data name="NoSessionError" xml:space="preserve">
+    <value>Communications session not established.</value>
+    <comment>Aristocrat.G2S.Emdi</comment>
+  </data>
+  <data name="NoSlotGames" xml:space="preserve">
+    <value>No Slot Games Found</value>
+    <comment>Aristocrat.Monaco.Gaming.UI</comment>
+  </data>
+  <data name="NoSuchHostText" xml:space="preserve">
+    <value>No such host is known</value>
+    <comment>Aristocrat.Monaco.Application.UI</comment>
+  </data>
+  <data name="NotAllowedError" xml:space="preserve">
+    <value>Command not allowed.</value>
+    <comment>Aristocrat.G2S.Emdi</comment>
+  </data>
+  <data name="NotAvailable" xml:space="preserve">
+    <value>N/A</value>
+    <comment>Monaco.Accounting.Contracts</comment>
+  </data>
+  <data name="NotAvailableText" xml:space="preserve">
+    <value>Not Available</value>
+    <comment>Aristocrat.Monaco.Application.UI</comment>
+  </data>
+  <data name="NotCanceledCredit" xml:space="preserve">
+    <value>Cannot print Transaction it is not a Cancelled Credit</value>
+    <comment>Aristocrat.Monaco.Gaming.UI</comment>
+  </data>
+  <data name="NotConfigured" xml:space="preserve">
+    <value>Not Configured</value>
+    <comment>Aristocrat.Monaco.Application.UI</comment>
+  </data>
+  <data name="NotDefaultErrorMessageTemplate" xml:space="preserve">
+    <value>The parameter '{0}' was passed in with a default value, was expected to be nondefault.</value>
+    <comment>Aristocrat.Monaco.Common</comment>
+  </data>
+  <data name="NoteAcceptorDiscovered" xml:space="preserve">
+    <value>...... Note Acceptor Discovered</value>
+    <comment>Aristocrat.Monaco.Application</comment>
+  </data>
+  <data name="NoteAcceptorFaultTypes_ComponentFault" xml:space="preserve">
+    <value>Note Acceptor Component Fault</value>
+    <comment>Aristocrat.Monaco.Hardware.Contracts</comment>
+  </data>
+  <data name="NoteAcceptorFaultTypes_FirmwareFault" xml:space="preserve">
+    <value>Note Acceptor Firmware Fault</value>
+    <comment>Aristocrat.Monaco.Hardware.Contracts</comment>
+  </data>
+  <data name="NoteAcceptorFaultTypes_MechanicalFault" xml:space="preserve">
+    <value>Note Acceptor Mechanical Fault</value>
+    <comment>Aristocrat.Monaco.Hardware.Contracts</comment>
+  </data>
+  <data name="NoteAcceptorFaultTypes_NoteJammed" xml:space="preserve">
+    <value>Note Acceptor Note Jammed</value>
+    <comment>Aristocrat.Monaco.Hardware.Contracts</comment>
+  </data>
+  <data name="NoteAcceptorFaultTypes_NvmFault" xml:space="preserve">
+    <value>Note Acceptor Non-Volatile Memory Fault</value>
+    <comment>Aristocrat.Monaco.Hardware.Contracts</comment>
+  </data>
+  <data name="NoteAcceptorFaultTypes_OpticalFault" xml:space="preserve">
+    <value>Note Acceptor Optical Fault</value>
+    <comment>Aristocrat.Monaco.Hardware.Contracts</comment>
+  </data>
+  <data name="NoteAcceptorFaultTypes_OtherFault" xml:space="preserve">
+    <value>Note Acceptor Unspecified Fault</value>
+    <comment>Aristocrat.Monaco.Hardware.Contracts</comment>
+  </data>
+  <data name="NoteAcceptorFaultTypes_StackerDisconnected" xml:space="preserve">
+    <value>Note Acceptor Stacker Disconnected</value>
+    <comment>Aristocrat.Monaco.Hardware.Contracts</comment>
+  </data>
+  <data name="NoteAcceptorFaultTypes_StackerError" xml:space="preserve">
+    <value>Note Acceptor Stacker Error</value>
+    <comment>Aristocrat.Monaco.Hardware.Contracts</comment>
+  </data>
+  <data name="NoteAcceptorFaultTypes_StackerFault" xml:space="preserve">
+    <value>Note Acceptor Stacker Fault</value>
+    <comment>Aristocrat.Monaco.Hardware.Contracts</comment>
+  </data>
+  <data name="NoteAcceptorFaultTypes_StackerFull" xml:space="preserve">
+    <value>Note Acceptor Error</value>
+    <comment>Aristocrat.Monaco.Hardware.Contracts</comment>
+  </data>
+  <data name="NoteAcceptorFaultTypes_StackerJammed" xml:space="preserve">
+    <value>Note Acceptor Stacker Jammed</value>
+    <comment>Aristocrat.Monaco.Hardware.Contracts</comment>
+  </data>
+  <data name="NoteAcceptorLabel" xml:space="preserve">
+    <value>Note Acceptor</value>
+    <comment>Aristocrat.Monaco.Application.UI</comment>
+  </data>
+  <data name="NoteAcceptorTest" xml:space="preserve">
+    <value>Note Acceptor Test</value>
+    <comment>Aristocrat.Monaco.Application.UI</comment>
+  </data>
+  <data name="NoteAcceptorText" xml:space="preserve">
+    <value>Note Acceptor</value>
+    <comment>Aristocrat.Monaco.Hardware.Contracts</comment>
+  </data>
+  <data name="NoteAcceptorText2" xml:space="preserve">
+    <value>Note Acceptor</value>
+    <comment>Aristocrat.Monaco.Application - Changed from "NoteAcceptorText"</comment>
+  </data>
+  <data name="NoteAcceptorFaultTypes_CheatDetected" xml:space="preserve">
+    <value>Note Acceptor Cheat Detected</value>
+    <comment>Aristocrat.Monaco.Hardware.Contracts</comment>
+  </data>
+  <data name="NoteAcceptorFaultTypes_CheatDetected2" xml:space="preserve">
+    <value>Note Acceptor Cheat Detected</value>
+    <comment>Aristocrat.Monaco.Application - Changed from "NoteAcceptorFaultTypes_CheatDetected"</comment>
+  </data>
+  <data name="NoteAcceptor_CurrencyReturned" xml:space="preserve">
+    <value>Currency Returned</value>
+    <comment>Aristocrat.Monaco.Application</comment>
+  </data>
+  <data name="NoteAcceptor_CurrencyStacked" xml:space="preserve">
+    <value>Currency Stacked</value>
+    <comment>Aristocrat.Monaco.Application</comment>
+  </data>
+  <data name="NoteAcceptor_DfuInprogress" xml:space="preserve">
+    <value>Note Acceptor DFU Download In Progress: Please Do Not Power Off The Gaming Machine</value>
+    <comment>Aristocrat.Monaco.Application</comment>
+  </data>
+  <data name="NoteAcceptor_Disabled" xml:space="preserve">
+    <value>Note Acceptor Disabled</value>
+    <comment>Aristocrat.Monaco.Application</comment>
+  </data>
+  <data name="NoteAcceptor_Disconnected" xml:space="preserve">
+    <value>Note Acceptor Disconnected</value>
+    <comment>Aristocrat.Monaco.Application</comment>
+  </data>
+  <data name="NoteAcceptor_DocumentRejected" xml:space="preserve">
+    <value>Currency/Ticket Rejected</value>
+    <comment>Aristocrat.Monaco.Application</comment>
+  </data>
+  <data name="NoteAcceptor_SelfTestFailed" xml:space="preserve">
+    <value>Note Acceptor Self Test Failed</value>
+    <comment>Aristocrat.Monaco.Application</comment>
+  </data>
+  <data name="NoteAcceptor_TicketReturned" xml:space="preserve">
+    <value>Ticket Returned</value>
+    <comment>Aristocrat.Monaco.Application</comment>
+  </data>
+  <data name="NoteAcceptor_TicketStacked" xml:space="preserve">
+    <value>Ticket Stacked</value>
+    <comment>Aristocrat.Monaco.Application</comment>
+  </data>
+  <data name="NotFoundVerificationRequestErrorMessageTemplate" xml:space="preserve">
+    <value>No record in DB ComponentVerificationRequest table with verificationId={0} and transactionId={1} found.</value>
+    <comment>Aristocrat.Monaco.G2S.Common</comment>
+  </data>
+  <data name="NotNullSubtypeErrorMessageTemplate" xml:space="preserve">
+    <value>The type {0} or a derived type was expected, but {1} was given.</value>
+    <comment>Aristocrat.Monaco.Common</comment>
+  </data>
+  <data name="NotPrinted" xml:space="preserve">
+    <value>Not Printed</value>
+    <comment>Monaco.Accounting.UI</comment>
+  </data>
+  <data name="NotProvidedText" xml:space="preserve">
+    <value>Not Provided</value>
+    <comment>Aristocrat.Monaco.Gaming</comment>
+  </data>
+  <data name="NotSet" xml:space="preserve">
+    <value>Not Set</value>
+    <comment>Aristocrat.Monaco.Gaming</comment>
+  </data>
+  <data name="NotSupportedAlgorithmTypeErrorMessageTemplate" xml:space="preserve">
+    <value>Algorithm type {0} is not supported</value>
+    <comment>Aristocrat.Monaco.Application</comment>
+  </data>
+  <data name="NotSupportedAlgorithmTypeErrorMessageTemplate2" xml:space="preserve">
+    <value>{0} not supported.</value>
+    <comment>Aristocrat.Monaco.G2S.Common - Changed from "NotSupportedAlgorithmTypeErrorMessageTemplate"</comment>
+  </data>
+  <data name="NotValidAlgorithmErrorMessageTemplate" xml:space="preserve">
+    <value>Algorithm Type {0} is not valid</value>
+    <comment>Aristocrat.Monaco.Application</comment>
+  </data>
+  <data name="NotValidAlgorithmErrorMessageTemplate2" xml:space="preserve">
+    <value>{0} is not a valid algorithm. It should be SHA1, HMACSHA1 or similar.</value>
+    <comment>Aristocrat.Monaco.G2S.Common - Changed from "NotValidAlgorithmErrorMessageTemplate"</comment>
+  </data>
+  <data name="NotValidated" xml:space="preserve">
+    <value>Not Validated</value>
+    <comment>Aristocrat.Monaco.Application.UI</comment>
+  </data>
+  <data name="NullValueNotAllowErrorMessage" xml:space="preserve">
+    <value>Null value is not allowed.</value>
+    <comment>Aristocrat.Monaco.Common</comment>
+  </data>
+  <data name="NumberOfGamesEnabled" xml:space="preserve">
+    <value>Number of Games Enabled</value>
+    <comment>Aristocrat.Monaco.Gaming.UI</comment>
+  </data>
+  <data name="NumBillsInText" xml:space="preserve">
+    <value>Number of Bills Inserted</value>
+    <comment>Aristocrat.Monaco.Application</comment>
+  </data>
+  <data name="NumCoinsInText" xml:space="preserve">
+    <value>Number of Coins Inserted</value>
+    <comment>Aristocrat.Monaco.Application</comment>
+  </data>
+  <data name="NVRamFailureText" xml:space="preserve">
+    <value>NVRam Failure</value>
+    <comment>Aristocrat.Monaco.Application.UI</comment>
+  </data>
+  <data name="NVRamLabel" xml:space="preserve">
+    <value>NVRAM/EEPROM</value>
+    <comment>Aristocrat.Monaco.Application.UI</comment>
+  </data>
+  <data name="OcspAcceptPrevCertPeriodMinGreateMoreOcspReauthPeriodMinErrorMessage" xml:space="preserve">
+    <value>OcspAcceptPrevCertPeriodMin greater than OcspReauthPeriodMin.</value>
+    <comment>Aristocrat.Monaco.G2S.Common</comment>
+  </data>
+  <data name="Off" xml:space="preserve">
+    <value>Off</value>
+    <comment>Monaco.Accounting.UI</comment>
+  </data>
+  <data name="Off2" xml:space="preserve">
+    <value>Off</value>
+    <comment>Aristocrat.Monaco.Application.UI - Changed from "Off"</comment>
+  </data>
+  <data name="Off3" xml:space="preserve">
+    <value>Off</value>
+    <comment>Aristocrat.Monaco.Gaming.UI - Changed from "Off"</comment>
+  </data>
+  <data name="Off4" xml:space="preserve">
+    <value>Off</value>
+    <comment>Aristocrat.Monaco.Sas.UI - Changed from "Off"</comment>
+  </data>
+  <data name="Offline" xml:space="preserve">
+    <value>Offline</value>
+    <comment>Monaco.Accounting.Contracts</comment>
+  </data>
+  <data name="OfflinePeriod_NonNegative" xml:space="preserve">
+    <value>The minimum period for offline must be a nonnegative number less than 32,767.</value>
+    <comment>Aristocrat.Monaco.G2S.UI</comment>
+  </data>
+  <data name="OfflineText" xml:space="preserve">
+    <value>Offline</value>
+    <comment>Aristocrat.Monaco.Hardware.Contracts</comment>
+  </data>
+  <data name="OfflineText2" xml:space="preserve">
+    <value>Offline</value>
+    <comment>Aristocrat.Monaco.Application - Changed from "OfflineText"</comment>
+  </data>
+  <data name="OfflineText3" xml:space="preserve">
+    <value>Offline</value>
+    <comment>Aristocrat.Monaco.Application.UI - Changed from "OfflineText"</comment>
+  </data>
+  <data name="OffsetMoreThanFileLengthErrorMessage" xml:space="preserve">
+    <value>Offset is greater than file length</value>
+    <comment>Aristocrat.Monaco.Application</comment>
+  </data>
+  <data name="OffsetMoreThenFileLengthErrorMessage" xml:space="preserve">
+    <value>The offset is larger than the file length.</value>
+    <comment>Aristocrat.Monaco.G2S.Common</comment>
+  </data>
+  <data name="OffText" xml:space="preserve">
+    <value>Off</value>
+    <comment>Aristocrat.Monaco.Application.UI</comment>
+  </data>
+  <data name="OK" xml:space="preserve">
+    <value>OK</value>
+    <comment>Aristocrat.Monaco.Application</comment>
+  </data>
+  <data name="OKText" xml:space="preserve">
+    <value>OK</value>
+    <comment>Aristocrat.Monaco.Application.UI</comment>
+  </data>
+  <data name="On" xml:space="preserve">
+    <value>On</value>
+    <comment>Monaco.Accounting.UI</comment>
+  </data>
+  <data name="On2" xml:space="preserve">
+    <value>On</value>
+    <comment>Aristocrat.Monaco.Application.UI - Changed from "On"</comment>
+  </data>
+  <data name="On3" xml:space="preserve">
+    <value>On</value>
+    <comment>Aristocrat.Monaco.Gaming.UI - Changed from "On"</comment>
+  </data>
+  <data name="On4" xml:space="preserve">
+    <value>On</value>
+    <comment>Aristocrat.Monaco.Sas.UI - Changed from "On"</comment>
+  </data>
+  <data name="One" xml:space="preserve">
+    <value>One</value>
+    <comment>Aristocrat.Monaco.Common</comment>
+  </data>
+  <data name="OneCent" xml:space="preserve">
+    <value>1 ?</value>
+    <comment>Monaco.Accounting.Contracts</comment>
+  </data>
+  <data name="Online" xml:space="preserve">
+    <value>Online</value>
+    <comment>Monaco.Accounting.Contracts</comment>
+  </data>
+  <data name="OnText" xml:space="preserve">
+    <value>On</value>
+    <comment>Aristocrat.Monaco.Application.UI</comment>
+  </data>
+  <data name="OpenDoorToReprintText" xml:space="preserve">
+    <value>must be open before reprinting a voucher</value>
+    <comment>Aristocrat.Monaco.Application.UI</comment>
+  </data>
+  <data name="OpenLogicDoor" xml:space="preserve">
+    <value>Logic door must be open to change these settings.</value>
+    <comment>Aristocrat.Monaco.Application.UI</comment>
+  </data>
+  <data name="OpenMainDoor" xml:space="preserve">
+    <value>Main door must be open to change these settings.</value>
+    <comment>Aristocrat.Monaco.Application.UI</comment>
+  </data>
+  <data name="OpenMainDoorOptionsText" xml:space="preserve">
+    <value>Main door must be open to change some of these settings.</value>
+    <comment>Monaco.Accounting.UI</comment>
+  </data>
+  <data name="OpenLogicDoorOptionsText" xml:space="preserve">
+    <value>Logic door must be open to change some of these settings</value>
+    <comment>Monaco.Accounting.UI</comment>
+  </data>
+  <data name="OpenTechnicalMenuToReprintText" xml:space="preserve">
+    <value>Open technician menu before reprinting a voucher</value>
+    <comment>Monaco.Accounting.UI</comment>
+  </data>
+  <data name="OpenText" xml:space="preserve">
+    <value>Open</value>
+    <comment>Aristocrat.Monaco.Application</comment>
+  </data>
+  <data name="OperationalStatusLabel" xml:space="preserve">
+    <value>Operational Status</value>
+    <comment>Aristocrat.Monaco.Application.UI</comment>
+  </data>
+  <data name="OperatorMenu" xml:space="preserve">
+    <value>Operator Menu</value>
+    <comment>Aristocrat.Monaco.Application.UI</comment>
+  </data>
+  <data name="OptionsScreen" xml:space="preserve">
+    <value>Options</value>
+    <comment>Aristocrat.Monaco.Application.UI</comment>
+  </data>
+  <data name="OrClearCredits" xml:space="preserve">
+    <value>Or Clear Credits</value>
+    <comment>Aristocrat.Monaco.Application</comment>
+  </data>
+  <data name="OSImageVersionLabel" xml:space="preserve">
+    <value>OS Image Version</value>
+    <comment>Aristocrat.Monaco.Application.UI</comment>
+  </data>
+  <data name="OSImageVersionText" xml:space="preserve">
+    <value>OS Image Version</value>
+    <comment>Aristocrat.Monaco.Application</comment>
+  </data>
+  <data name="OSPackageDescription" xml:space="preserve">
+    <value>OS Package</value>
+    <comment>Aristocrat.Monaco.Hardware</comment>
+  </data>
+  <data name="OSVersionLabel" xml:space="preserve">
+    <value>OS Version</value>
+    <comment>Aristocrat.Monaco.Application.UI</comment>
+  </data>
+  <data name="OutOfService" xml:space="preserve">
+    <value>Out Of Service</value>
+    <comment>Aristocrat.Monaco.Application</comment>
+  </data>
+  <data name="OutOfServiceModePopupText" xml:space="preserve">
+    <value>Put the EGM Out of Service?</value>
+    <comment>Aristocrat.Monaco.Application.UI</comment>
+  </data>
+  <data name="OutOfServiceReason" xml:space="preserve">
+    <value>Out Of Service</value>
+    <comment>Aristocrat.Monaco.Application.UI</comment>
+  </data>
+  <data name="OutputEventText" xml:space="preserve">
+    <value>Output Event</value>
+    <comment>Aristocrat.Monaco.Application.UI</comment>
+  </data>
+  <data name="OutputsLabel" xml:space="preserve">
+    <value>Outputs</value>
+    <comment>Aristocrat.Monaco.Application.UI</comment>
+  </data>
+  <data name="OutsideOperatingHours" xml:space="preserve">
+    <value>Outside Hours of Operation</value>
+    <comment>Aristocrat.Monaco.Application</comment>
+  </data>
+  <data name="OverflowText" xml:space="preserve">
+    <value>Overflow</value>
+    <comment>Aristocrat.Monaco.Gaming</comment>
+  </data>
+  <data name="PackageAlreadyExistErrorMessage" xml:space="preserve">
+    <value>Package already exist.</value>
+    <comment>Aristocrat.Monaco.G2S.Common</comment>
+  </data>
+  <data name="PackageNotBeDeletedErrorMessage" xml:space="preserve">
+    <value>Package could not be deleted. It is in use.</value>
+    <comment>Aristocrat.Monaco.G2S.Common</comment>
+  </data>
+  <data name="PackageNotFoundButTransferUploadTypeErrorMessage" xml:space="preserve">
+    <value>Package was not found. But transfer record of Upload type.</value>
+    <comment>Aristocrat.Monaco.G2S.Common</comment>
+  </data>
+  <data name="PackageNotFoundErrorMessage" xml:space="preserve">
+    <value>Package was not found.</value>
+    <comment>Aristocrat.Monaco.G2S.Common</comment>
+  </data>
+  <data name="PackageTransferNotFoundErrorMessage" xml:space="preserve">
+    <value>Package transfer record was not found.</value>
+    <comment>Aristocrat.Monaco.G2S.Common</comment>
+  </data>
+  <data name="PageNumber" xml:space="preserve">
+    <value>Page {0} of {1}</value>
+    <comment>Monaco.Accounting.UI</comment>
+  </data>
+  <data name="PageText" xml:space="preserve">
+    <value>Page</value>
+    <comment>Monaco.Accounting</comment>
+  </data>
+  <data name="PaidAmount" xml:space="preserve">
+    <value>Paid Amount</value>
+    <comment>Aristocrat.Monaco.Gaming.UI</comment>
+  </data>
+  <data name="PaidMeterLabel" xml:space="preserve">
+    <value>PAID:</value>
+    <comment>Aristocrat.Monaco.Gaming.UI</comment>
+  </data>
+  <data name="PaperFullText" xml:space="preserve">
+    <value>Paper Full</value>
+    <comment>Aristocrat.Monaco.Application.Contracts</comment>
+  </data>
+  <data name="PaperJamText" xml:space="preserve">
+    <value>Paper Jam</value>
+    <comment>Aristocrat.Monaco.Application.UI</comment>
+  </data>
+  <data name="PaperLevelText" xml:space="preserve">
+    <value>Paper Level</value>
+    <comment>Aristocrat.Monaco.Application.Contracts</comment>
+  </data>
+  <data name="PaperLowText" xml:space="preserve">
+    <value>Paper Low</value>
+    <comment>Aristocrat.Monaco.Application.UI</comment>
+  </data>
+  <data name="PaperOutText" xml:space="preserve">
+    <value>Paper Out</value>
+    <comment>Aristocrat.Monaco.Application.UI</comment>
+  </data>
+  <data name="PaperStatus" xml:space="preserve">
+    <value>Paper Status</value>
+    <comment>Monaco.Accounting.Contracts</comment>
+  </data>
+  <data name="ParameterNameTemplate" xml:space="preserve">
+    <value>{0}. Parameter name: {1}.</value>
+    <comment>Aristocrat.Monaco.Common</comment>
+  </data>
+  <data name="PartialClearButtonContent" xml:space="preserve">
+    <value>Partial Reset</value>
+    <comment>Aristocrat.Monaco.Application.UI</comment>
+  </data>
+  <data name="PartialClearDetailsText1" xml:space="preserve">
+    <value>What will be cleared?</value>
+    <comment>Aristocrat.Monaco.Application.UI</comment>
+  </data>
+  <data name="PartialClearDetailsText2" xml:space="preserve">
+    <value>Critical data, history data, meters.</value>
+    <comment>Aristocrat.Monaco.Application.UI</comment>
+  </data>
+  <data name="PartialClearDetailsText3" xml:space="preserve">
+    <value>What will be saved?</value>
+    <comment>Aristocrat.Monaco.Application.UI</comment>
+  </data>
+  <data name="PartialClearSummeryText" xml:space="preserve">
+    <value>This will reset the machine back to the state it was in after initial configuration.</value>
+    <comment>Aristocrat.Monaco.Application.UI</comment>
+  </data>
+  <data name="PartialResetConditionText" xml:space="preserve">
+    <value>Please remove all credits from the machine and ensure not in game round to enable Reset.</value>
+    <comment>Aristocrat.Monaco.Application.UI</comment>
+  </data>
+  <data name="PartialResetDialogText" xml:space="preserve">
+    <value>This operation cannot be reversed.
+Do you really want to do partial reset?</value>
+    <comment>Aristocrat.Monaco.Application.UI</comment>
+  </data>
+  <data name="PathIsInvalidErrorMessage" xml:space="preserve">
+    <value>Path is invalid.</value>
+    <comment>Aristocrat.Monaco.G2S.Common</comment>
+  </data>
+  <data name="PathNotExistErrorMessageTemplate" xml:space="preserve">
+    <value>Path {0} does not exist</value>
+    <comment>Aristocrat.Monaco.Application.Contracts</comment>
+  </data>
+  <data name="PathNotExistErrorMessageTemplate2" xml:space="preserve">
+    <value>Path {0} do not exist.</value>
+    <comment>Aristocrat.Monaco.G2S.Common - Changed from "PathNotExistErrorMessageTemplate"</comment>
+  </data>
+  <data name="PathNotFoundErrorMessageTemplate" xml:space="preserve">
+    <value>Path {0} not found.</value>
+    <comment>Aristocrat.Monaco.G2S.Common</comment>
+  </data>
+  <data name="PatronAccountLabel" xml:space="preserve">
+    <value>Acct:</value>
+    <comment>Aristocrat.Monaco.Sas</comment>
+  </data>
+  <data name="PausedText" xml:space="preserve">
+    <value>Paused</value>
+    <comment>Aristocrat.Monaco.Application.UI</comment>
+  </data>
+  <data name="PayMethod" xml:space="preserve">
+    <value>Pay Method</value>
+    <comment>Aristocrat.Monaco.Gaming.UI</comment>
+  </data>
+  <data name="Paytable" xml:space="preserve">
+    <value>Paytable</value>
+    <comment>Aristocrat.Monaco.Gaming.UI</comment>
+  </data>
+  <data name="PaytableId" xml:space="preserve">
+    <value>Paytable ID</value>
+    <comment>Aristocrat.Monaco.Gaming.UI</comment>
+  </data>
+  <data name="PaytableRTP" xml:space="preserve">
+    <value>Paytable RTP</value>
+    <comment>Aristocrat.Monaco.Gaming.UI</comment>
+  </data>
+  <data name="Pending" xml:space="preserve">
+    <value>Pending</value>
+    <comment>Monaco.Accounting.UI</comment>
+  </data>
+  <data name="PendingCashInText" xml:space="preserve">
+    <value>Pending Cash In:</value>
+    <comment>Aristocrat.Monaco.Gaming.UI</comment>
+  </data>
+  <data name="PendingError" xml:space="preserve">
+    <value>Request already pending.</value>
+    <comment>Aristocrat.G2S.Emdi</comment>
+  </data>
+  <data name="PendingText" xml:space="preserve">
+    <value>Pending</value>
+    <comment>Aristocrat.Monaco.Application.UI</comment>
+  </data>
+  <data name="PeriodButtonText" xml:space="preserve">
+    <value>Period</value>
+    <comment>Aristocrat.Monaco.Application.UI</comment>
+  </data>
+  <data name="PeriodGameMetersTicketTitleText" xml:space="preserve">
+    <value>Period Game Meters</value>
+    <comment>Aristocrat.Monaco.Gaming</comment>
+  </data>
+  <data name="PeriodicResetTicketTitle" xml:space="preserve">
+    <value>PERIODIC RESET</value>
+    <comment>Aristocrat.Monaco.Application</comment>
+  </data>
+  <data name="PeriodMeters" xml:space="preserve">
+    <value>Period Meters</value>
+    <comment>Aristocrat.Monaco.Application.UI</comment>
+  </data>
+  <data name="PeriodMetersTicketMetersHeaderText" xml:space="preserve">
+    <value>Period Meter</value>
+    <comment>Aristocrat.Monaco.Application</comment>
+  </data>
+  <data name="PeriodMetersTicketTitleText" xml:space="preserve">
+    <value>Period Meter Log</value>
+    <comment>Aristocrat.Monaco.Application</comment>
+  </data>
+  <data name="PeriodText" xml:space="preserve">
+    <value>Period</value>
+    <comment>Aristocrat.Monaco.Application</comment>
+  </data>
+  <data name="PersistedDisableReason" xml:space="preserve">
+    <value>Operator - Persisted</value>
+    <comment>Aristocrat.Monaco.Application</comment>
+  </data>
+  <data name="PhysicalText" xml:space="preserve">
+    <value>Physical</value>
+    <comment>Aristocrat.Monaco.Application.UI</comment>
+  </data>
+  <data name="PingingNetworkText" xml:space="preserve">
+    <value>Pinging Network...</value>
+    <comment>Aristocrat.Monaco.Application.UI</comment>
+  </data>
+  <data name="PingIPAddressText" xml:space="preserve">
+    <value>Ping IP Address</value>
+    <comment>Aristocrat.Monaco.Application.UI</comment>
+  </data>
+  <data name="PingResultText" xml:space="preserve">
+    <value>Ping Result</value>
+    <comment>Aristocrat.Monaco.Application.UI</comment>
+  </data>
+  <data name="PingSuccessfullText" xml:space="preserve">
+    <value>Success</value>
+    <comment>Aristocrat.Monaco.Application.UI</comment>
+  </data>
+  <data name="PingTimeoutText" xml:space="preserve">
+    <value>Timed out</value>
+    <comment>Aristocrat.Monaco.Application.UI</comment>
+  </data>
+  <data name="PinLengthLessThanFourErrorMessage" xml:space="preserve">
+    <value>The PIN must be four digits only.</value>
+    <comment>Aristocrat.Monaco.Gaming</comment>
+  </data>
+  <data name="PlatformPackageDescription" xml:space="preserve">
+    <value>VLT Platform Package</value>
+    <comment>Aristocrat.Monaco.Gaming</comment>
+  </data>
+  <data name="PlatformPackageDescription2" xml:space="preserve">
+    <value>VLT Platform Package</value>
+    <comment>Aristocrat.Monaco.G2S - Changed from "PlatformPackageDescription"</comment>
+  </data>
+  <data name="PlatformVersionLabel" xml:space="preserve">
+    <value>Platform Version</value>
+    <comment>Aristocrat.Monaco.Application.UI</comment>
+  </data>
+  <data name="PlatformVersionText" xml:space="preserve">
+    <value>Platform Version</value>
+    <comment>Aristocrat.Monaco.Application</comment>
+  </data>
+  <data name="PlayableOnlyReprint" xml:space="preserve">
+    <value>PLAYABLE ONLY REPRINT</value>
+    <comment>Monaco.Accounting.Contracts</comment>
+  </data>
+  <data name="PlayCount" xml:space="preserve">
+    <value>Play Count</value>
+    <comment>Aristocrat.Monaco.Gaming.UI</comment>
+  </data>
+  <data name="PleaseDoNotPowerOff" xml:space="preserve">
+    <value>Please Do Not Power Off The Gaming Machine</value>
+    <comment>Aristocrat.Monaco.Application</comment>
+  </data>
+  <data name="PleaseWaitWhileDeviceResetsText" xml:space="preserve">
+    <value>Please Wait While Device Resets...</value>
+    <comment>Aristocrat.Monaco.Application</comment>
+  </data>
+  <data name="Poker" xml:space="preserve">
+    <value>Poker</value>
+    <comment>Aristocrat.Monaco.Gaming.UI</comment>
+  </data>
+  <data name="PokerGamesOptions" xml:space="preserve">
+    <value>Poker Games Options</value>
+    <comment>Aristocrat.Monaco.Gaming.UI</comment>
+  </data>
+  <data name="PokerGameSummary" xml:space="preserve">
+    <value>Poker Game Summary</value>
+    <comment>Aristocrat.Monaco.Gaming.UI</comment>
+  </data>
+  <data name="Port" xml:space="preserve">
+    <value>Port</value>
+    <comment>Aristocrat.Monaco.G2S.UI</comment>
+  </data>
+  <data name="PortAssignmentGroupHeader" xml:space="preserve">
+    <value>SAS Port Settings</value>
+    <comment>Aristocrat.Monaco.Sas.UI</comment>
+  </data>
+  <data name="PortCountLabel" xml:space="preserve">
+    <value>Number of Ports:</value>
+    <comment>Aristocrat.Monaco.Sas.UI</comment>
+  </data>
+  <data name="PortLabel" xml:space="preserve">
+    <value>Port</value>
+    <comment>Aristocrat.Monaco.Application.UI</comment>
+  </data>
+  <data name="PortSpecificationGroupHeader" xml:space="preserve">
+    <value>Port Specification</value>
+    <comment>Aristocrat.Monaco.Sas.UI</comment>
+  </data>
+  <data name="Port_MustBeInRange" xml:space="preserve">
+    <value>The port must be a number between 0 and 65535.</value>
+    <comment>Aristocrat.Monaco.G2S.UI</comment>
+  </data>
+  <data name="PositionText" xml:space="preserve">
+    <value>Position</value>
+    <comment>Aristocrat.Monaco.Application.UI</comment>
+  </data>
+  <data name="PositionTooLong" xml:space="preserve">
+    <value>Position must be less than {0} characters</value>
+    <comment>Aristocrat.Monaco.Application.UI</comment>
+  </data>
+  <data name="PowerOffText" xml:space="preserve">
+    <value>Power Off</value>
+    <comment>Aristocrat.Monaco.Hardware.Contracts</comment>
+  </data>
+  <data name="PowerResetText" xml:space="preserve">
+    <value>Power Reset</value>
+    <comment>Aristocrat.Monaco.Application</comment>
+  </data>
+  <data name="PowerUpDisabledByHost1" xml:space="preserve">
+    <value>PowerUp Disabled (SAS Host 1)</value>
+    <comment>Aristocrat.Monaco.Sas</comment>
+  </data>
+  <data name="PowerUpDisabledByHost2" xml:space="preserve">
+    <value>PowerUp Disabled (SAS Host 2)</value>
+    <comment>Aristocrat.Monaco.Sas</comment>
+  </data>
+  <data name="Preferences" xml:space="preserve">
+    <value>Preferences</value>
+    <comment>Aristocrat.Monaco.Gaming.UI</comment>
+  </data>
+  <data name="PreparingToDownloadText" xml:space="preserve">
+    <value>Preparing To Download</value>
+    <comment>Aristocrat.Monaco.Application</comment>
+  </data>
+  <data name="PressEnterTouchScreenBtnLabel" xml:space="preserve">
+    <value>Press Enter Touch Screen Pixel button to show the pixel at touch point</value>
+    <comment>Aristocrat.Monaco.Application.UI</comment>
+  </data>
+  <data name="PressSpinBtnExitLabel" xml:space="preserve">
+    <value>Press spin button to exit</value>
+    <comment>Aristocrat.Monaco.Application.UI</comment>
+  </data>
+  <data name="PrevButton" xml:space="preserve">
+    <value>Prev</value>
+    <comment>Aristocrat.Monaco.Gaming.UI</comment>
+  </data>
+  <data name="PreviousButtonText" xml:space="preserve">
+    <value>Previous</value>
+    <comment>Monaco.Accounting.UI</comment>
+  </data>
+  <data name="PrintButtonText" xml:space="preserve">
+    <value>Print</value>
+    <comment>Monaco.Accounting.UI</comment>
+  </data>
+  <data name="PrintCancelling" xml:space="preserve">
+    <value>Cancelling</value>
+    <comment>Aristocrat.Monaco.Application.UI</comment>
+  </data>
+  <data name="PrintCompletedText" xml:space="preserve">
+    <value>Print Completed</value>
+    <comment>Aristocrat.Monaco.Application.UI</comment>
+  </data>
+  <data name="PrintCurrentPageButtonText" xml:space="preserve">
+    <value>Print Current Page</value>
+    <comment>Monaco.Accounting.UI</comment>
+  </data>
+  <data name="PrintDiagnosticButton" xml:space="preserve">
+    <value>Print Diagnostic</value>
+    <comment>Aristocrat.Monaco.Application.UI</comment>
+  </data>
+  <data name="Printed" xml:space="preserve">
+    <value>Printed</value>
+    <comment>Monaco.Accounting.UI</comment>
+  </data>
+  <data name="PrinterDiscovered" xml:space="preserve">
+    <value>...... Printer Discovered</value>
+    <comment>Aristocrat.Monaco.Application</comment>
+  </data>
+  <data name="PrinterFaultTypes_ChassisOpen" xml:space="preserve">
+    <value>Printer Chassis Open</value>
+    <comment>Aristocrat.Monaco.Hardware.Contracts</comment>
+  </data>
+  <data name="PrinterFaultTypes_FirmwareFault" xml:space="preserve">
+    <value>Printer Firmware Fault</value>
+    <comment>Aristocrat.Monaco.Hardware.Contracts</comment>
+  </data>
+  <data name="PrinterFaultTypes_NvmFault" xml:space="preserve">
+    <value>Printer NVM Fault</value>
+    <comment>Aristocrat.Monaco.Hardware.Contracts</comment>
+  </data>
+  <data name="PrinterFaultTypes_OtherFault" xml:space="preserve">
+    <value>Printer Miscellaneous Fault</value>
+    <comment>Aristocrat.Monaco.Hardware.Contracts</comment>
+  </data>
+  <data name="PrinterFaultTypes_PaperEmpty" xml:space="preserve">
+    <value>Printer Paper Empty</value>
+    <comment>Aristocrat.Monaco.Hardware.Contracts</comment>
+  </data>
+  <data name="PrinterFaultTypes_PaperJam" xml:space="preserve">
+    <value>Printer Paper Jam</value>
+    <comment>Aristocrat.Monaco.Hardware.Contracts</comment>
+  </data>
+  <data name="PrinterFaultTypes_PaperNotTopOfForm" xml:space="preserve">
+    <value>Printer Paper not at Top of Form</value>
+    <comment>Aristocrat.Monaco.Hardware.Contracts</comment>
+  </data>
+  <data name="PrinterFaultTypes_PrintHeadDamaged" xml:space="preserve">
+    <value>Printer Head Damaged</value>
+    <comment>Aristocrat.Monaco.Hardware.Contracts</comment>
+  </data>
+  <data name="PrinterFaultTypes_PrintHeadOpen" xml:space="preserve">
+    <value>Printer Head Open</value>
+    <comment>Aristocrat.Monaco.Hardware.Contracts</comment>
+  </data>
+  <data name="PrinterFaultTypes_TemperatureFault" xml:space="preserve">
+    <value>Printer Temperature Fault</value>
+    <comment>Aristocrat.Monaco.Hardware.Contracts</comment>
+  </data>
+  <data name="PrinterLabel" xml:space="preserve">
+    <value>Printer</value>
+    <comment>Aristocrat.Monaco.Application.UI</comment>
+  </data>
+  <data name="PrinterOpenText" xml:space="preserve">
+    <value>Printer Open</value>
+    <comment>Aristocrat.Monaco.Application.UI</comment>
+  </data>
+  <data name="PrinterText" xml:space="preserve">
+    <value>Printer</value>
+    <comment>Aristocrat.Monaco.Gaming</comment>
+  </data>
+  <data name="PrinterWarningTypes_PaperInChute" xml:space="preserve">
+    <value>Printer Paper in Chute</value>
+    <comment>Aristocrat.Monaco.Hardware.Contracts</comment>
+  </data>
+  <data name="PrinterWarningTypes_PaperLow" xml:space="preserve">
+    <value>Printer Paper Low</value>
+    <comment>Aristocrat.Monaco.Hardware.Contracts</comment>
+  </data>
+  <data name="PrintFailed" xml:space="preserve">
+    <value>Print Failed</value>
+    <comment>Monaco.Accounting.UI</comment>
+  </data>
+  <data name="PrintGamingMachineInfoText" xml:space="preserve">
+    <value>Print Gaming Machine Info</value>
+    <comment>Aristocrat.Monaco.Gaming.UI</comment>
+  </data>
+  <data name="PrintHandpayReceipt" xml:space="preserve">
+    <value>Print Handpay Receipt</value>
+    <comment>Monaco.Accounting.UI</comment>
+  </data>
+  <data name="PrintHandPayText" xml:space="preserve">
+    <value>Printing Receipt...</value>
+    <comment>Aristocrat.Monaco.Gaming.UI</comment>
+  </data>
+  <data name="PrintIdentityTicketText" xml:space="preserve">
+    <value>Enable Startup Identity Ticket Printout:</value>
+    <comment>Aristocrat.Monaco.Application.UI</comment>
+  </data>
+  <data name="Printing" xml:space="preserve">
+    <value>Printing</value>
+    <comment>Aristocrat.Monaco.Application.UI</comment>
+  </data>
+  <data name="PrintingReceiptText" xml:space="preserve">
+    <value>Printing Receipt</value>
+    <comment>Aristocrat.Monaco.Gaming.UI</comment>
+  </data>
+  <data name="PrintingText" xml:space="preserve">
+    <value>Printing</value>
+    <comment>Aristocrat.Monaco.Application</comment>
+  </data>
+  <data name="PrintingTicket" xml:space="preserve">
+    <value>Printing Ticket...</value>
+    <comment>Aristocrat.Monaco.Gaming</comment>
+  </data>
+  <data name="PrintJobNotComplete" xml:space="preserve">
+    <value>Print job not complete</value>
+    <comment>Aristocrat.Monaco.Application.UI</comment>
+  </data>
+  <data name="PrintLast15RecordsButtonText" xml:space="preserve">
+    <value>Print Last 15 Records</value>
+    <comment>Monaco.Accounting.UI</comment>
+  </data>
+  <data name="PrintMultiPageFormat" xml:space="preserve">
+    <value>Printing {0} of {1}</value>
+    <comment>Aristocrat.Monaco.Application.UI</comment>
+  </data>
+  <data name="PrintPeriodicResetButtonText" xml:space="preserve">
+    <value>Print Periodic Reset Coupon</value>
+    <comment>Aristocrat.Monaco.Application.UI</comment>
+  </data>
+  <data name="PrintSelectedButtonText" xml:space="preserve">
+    <value>Print Selected</value>
+    <comment>Monaco.Accounting.UI</comment>
+  </data>
+  <data name="PrintSelectedButtonText3" xml:space="preserve">
+    <value>Print Selected Record</value>
+    <comment>Aristocrat.Monaco.Gaming.UI - Changed from "PrintSelectedButtonText"</comment>
+  </data>
+  <data name="PrintStartedText" xml:space="preserve">
+    <value>Print Started</value>
+    <comment>Aristocrat.Monaco.Application.UI</comment>
+  </data>
+  <data name="PrintTestTicket" xml:space="preserve">
+    <value>Print Test Ticket</value>
+    <comment>Aristocrat.Monaco.Application.UI</comment>
+  </data>
+  <data name="PrintText" xml:space="preserve">
+    <value>Print</value>
+    <comment>Aristocrat.Monaco.Application</comment>
+  </data>
+  <data name="PrintText2" xml:space="preserve">
+    <value>Print</value>
+    <comment>Aristocrat.Monaco.Gaming.UI - Changed from "PrintText"</comment>
+  </data>
+  <data name="PrintVerificationButtonText" xml:space="preserve">
+    <value>Print Verification Coupon</value>
+    <comment>Aristocrat.Monaco.Application.UI</comment>
+  </data>
+  <data name="PrintAuditTicketButtonText" xml:space="preserve">
+    <value>Print Audit Ticket</value>
+    <comment>Aristocrat.Monaco.Application.UI</comment>
+  </data>
+  <data name="PrizeCalculationError" xml:space="preserve">
+    <value>Prize Calculation Error</value>
+  </data>
+  <data name="ProgGroupIdLabel" xml:space="preserve">
+    <value>Progressive Group Id</value>
+    <comment>Aristocrat.Monaco.Sas.UI</comment>
+  </data>
+  <data name="Progressive" xml:space="preserve">
+    <value>Progressive</value>
+    <comment>Aristocrat.Monaco.Gaming.UI</comment>
+  </data>
+  <data name="ProgressiveDisable" xml:space="preserve">
+    <value>Progressive Disable</value>
+    <comment>Aristocrat.Monaco.Asp</comment>
+  </data>
+  <data name="ProgressiveDisconnectText" xml:space="preserve">
+    <value>Progressive Disconnected</value>
+    <comment>Aristocrat.Monaco.G2S</comment>
+  </data>
+  <data name="ProgressiveFaultTypes_ConfigurationError" xml:space="preserve">
+    <value>Progressive Configuration Error</value>
+    <comment>Aristocrat.Monaco.Application</comment>
+  </data>
+  <data name="ProgressiveFaultTypes_ExceedMaxRtpValue" xml:space="preserve">
+    <value>Maximum RTP for a Game Is Exceeded</value>
+    <comment>Aristocrat.Monaco.Application</comment>
+  </data>
+  <data name="ProgressiveFaultTypes_ProgCommitTimeout" xml:space="preserve">
+    <value>Progressive Commit Failed</value>
+    <comment>Aristocrat.Monaco.Application</comment>
+  </data>
+  <data name="ProgressiveFaultTypes_ProgDisconnected" xml:space="preserve">
+    <value>Progressive Disconnected</value>
+    <comment>Aristocrat.Monaco.Application</comment>
+  </data>
+  <data name="ProgressiveFaultTypes_ProgressiveMismatch" xml:space="preserve">
+    <value>Progressive Mismatch</value>
+    <comment>Aristocrat.Monaco.Application</comment>
+  </data>
+  <data name="ProgressiveFaultTypes_ProgressiveBaseAmountNotMatched" xml:space="preserve">
+    <value>Progressive Base Amount Mismatched</value>
+    <comment>Aristocrat.Monaco.Application</comment>
+  </data>
+  <data name="ProgressiveFaultTypes_ProgUpdateTimeout" xml:space="preserve">
+    <value>Progressive Update Not Received</value>
+    <comment>Aristocrat.Monaco.Application</comment>
+  </data>
+  <data name="ProgressiveFeatureLabel" xml:space="preserve">
+    <value>Progressives</value>
+    <comment>Aristocrat.Monaco.Sas.UI</comment>
+  </data>
+  <data name="ProgressiveIncrementRTP" xml:space="preserve">
+    <value>Progressive Increment RTP</value>
+    <comment>Aristocrat.Monaco.Gaming.UI</comment>
+  </data>
+  <data name="ProgressiveLevel" xml:space="preserve">
+    <value>Progressive Level</value>
+    <comment>Aristocrat.Monaco.Gaming.UI</comment>
+  </data>
+  <data name="ProgressiveLevelMismatchText" xml:space="preserve">
+    <value>Progressive Level Mismatched</value>
+    <comment>Aristocrat.Monaco.G2S</comment>
+  </data>
+  <data name="ProgressiveMonitor_JackpotTriggerAckNotReceived" xml:space="preserve">
+    <value>Jackpot Trigger Ack not received from Host.</value>
+    <comment>Aristocrat.Monaco.Application</comment>
+  </data>
+  <data name="ProgressivePortLabel" xml:space="preserve">
+    <value>Progressive Port</value>
+    <comment>Aristocrat.Monaco.Sas.UI</comment>
+  </data>
+  <data name="ProgressiveProtocolLabel" xml:space="preserve">
+    <value>Progressive Protocol</value>
+    <comment>Aristocrat.Monaco.Application.UI</comment>
+  </data>
+  <data name="ProgressiveResetRTP" xml:space="preserve">
+    <value>Progressive Reset RTP</value>
+    <comment>Aristocrat.Monaco.Gaming.UI</comment>
+  </data>
+  <data name="ProgressiveSetupButtonText" xml:space="preserve">
+    <value>Setup</value>
+    <comment>Aristocrat.Monaco.Gaming.UI</comment>
+  </data>
+  <data name="ProgressiveSetupDialogCaption" xml:space="preserve">
+    <value>Game Progressive Win Level Setup</value>
+    <comment>Aristocrat.Monaco.Gaming.UI</comment>
+  </data>
+  <data name="ProgressiveSetupProgressiveLevelCaption" xml:space="preserve">
+    <value>PROGRESSIVE LEVEL</value>
+    <comment>Aristocrat.Monaco.Gaming.UI</comment>
+  </data>
+  <data name="ProgressiveType" xml:space="preserve">
+    <value>PROGRESSIVE TYPE</value>
+    <comment>Aristocrat.Monaco.Gaming.UI</comment>
+  </data>
+  <data name="ProgressiveSetupWinLevelCaption" xml:space="preserve">
+    <value>WIN LEVELS</value>
+    <comment>Aristocrat.Monaco.Gaming.UI</comment>
+  </data>
+  <data name="ProgressiveWin" xml:space="preserve">
+    <value>Progressive Win</value>
+    <comment>Aristocrat.Monaco.Gaming.UI</comment>
+  </data>
+  <data name="PromoAmount" xml:space="preserve">
+    <value>Promotional Amount</value>
+    <comment>Aristocrat.Monaco.Gaming.UI</comment>
+  </data>
+  <data name="PromoHandpaidLabelContent" xml:space="preserve">
+    <value>Promotional Hand Paid</value>
+    <comment>Monaco.Accounting.UI</comment>
+  </data>
+  <data name="PromoHeader" xml:space="preserve">
+    <value>PROMOTIONAL</value>
+    <comment>Monaco.Accounting.UI</comment>
+  </data>
+  <data name="PromoHeader2" xml:space="preserve">
+    <value>PROMOTIONAL</value>
+    <comment>Aristocrat.Monaco.Gaming.UI - Changed from "PromoHeader"</comment>
+  </data>
+  <data name="PromoIn" xml:space="preserve">
+    <value>Promo In</value>
+    <comment>Aristocrat.Monaco.Sas</comment>
+  </data>
+  <data name="PromoOut" xml:space="preserve">
+    <value>Promo Out</value>
+    <comment>Aristocrat.Monaco.Sas</comment>
+  </data>
+  <data name="PromoTicket" xml:space="preserve">
+    <value>Promo Ticket</value>
+    <comment>Aristocrat.Monaco.Sas</comment>
+  </data>
+  <data name="Property" xml:space="preserve">
+    <value>Property</value>
+    <comment>Monaco.Accounting.UI</comment>
+  </data>
+  <data name="PropertyAddressLine1" xml:space="preserve">
+    <value>Property Address Line 1</value>
+    <comment>Monaco.Accounting.UI</comment>
+  </data>
+  <data name="PropertyAddressLine2" xml:space="preserve">
+    <value>Property Address Line 2</value>
+    <comment>Monaco.Accounting.UI</comment>
+  </data>
+  <data name="PropertyName" xml:space="preserve">
+    <value>Property Name</value>
+    <comment>Monaco.Accounting.UI</comment>
+  </data>
+  <data name="PropertyNameLabel" xml:space="preserve">
+    <value>Casino Name:</value>
+    <comment>Aristocrat.Monaco.Application.UI</comment>
+  </data>
+  <data name="ProtocolLabel" xml:space="preserve">
+    <value>Protocol</value>
+    <comment>Aristocrat.Monaco.Application.UI</comment>
+  </data>
+  <data name="ProtocolLabel2" xml:space="preserve">
+    <value>Progressive Protocol</value>
+    <comment>Aristocrat.Monaco.Gaming.UI - Changed from "ProtocolLabel"</comment>
+  </data>
+  <data name="ProtocolScreenTitle" xml:space="preserve">
+    <value>Protocol Configuration Selection</value>
+    <comment>Aristocrat.Monaco.Application.UI</comment>
+  </data>
+  <data name="ProtocolSetupWarningMessage" xml:space="preserve">
+    <value>Some protocol checkboxes are disabled because they share exclusive capabilities with the selected protocols.</value>
+    <comment>Aristocrat.Monaco.Application.UI</comment>
+  </data>
+  <data name="ReadErrorText" xml:space="preserve">
+    <value>Read Error </value>
+    <comment>Aristocrat.Monaco.Application</comment>
+  </data>
+  <data name="ReadErrorText2" xml:space="preserve">
+    <value>Read Error </value>
+    <comment>Aristocrat.Monaco.Application.UI - Changed from "ReadErrorText"</comment>
+  </data>
+  <data name="ReadyToInsert" xml:space="preserve">
+    <value>Ready to insert bill or voucher.</value>
+    <comment>Aristocrat.Monaco.Application.UI</comment>
+  </data>
+  <data name="RearLeftText" xml:space="preserve">
+    <value>Rear Left</value>
+    <comment>Aristocrat.Monaco.Application.UI</comment>
+  </data>
+  <data name="RearRightText" xml:space="preserve">
+    <value>Rear Right</value>
+    <comment>Aristocrat.Monaco.Application.UI</comment>
+  </data>
+  <data name="Reason" xml:space="preserve">
+    <value>Reason For Change</value>
+    <comment>Aristocrat.Monaco.Application.UI</comment>
+  </data>
+  <data name="ReAuthenticatedPeriod_GreaterThanZero" xml:space="preserve">
+    <value>The re-authentication period must be a positive number less than 32,767.</value>
+    <comment>Aristocrat.Monaco.G2S.UI</comment>
+  </data>
+  <data name="RebootedWhileText" xml:space="preserve">
+    <value>Rebooted While</value>
+    <comment>Aristocrat.Monaco.Application</comment>
+  </data>
+  <data name="RebootText" xml:space="preserve">
+    <value>Reboot</value>
+    <comment>Aristocrat.Monaco.Application.UI</comment>
+  </data>
+  <data name="RebootWhilePrinting" xml:space="preserve">
+    <value>Reboot While Printing</value>
+    <comment>Monaco.Accounting.UI</comment>
+  </data>
+  <data name="RebootWhilePrintingBehaviorHelp" xml:space="preserve">
+    <value>"Reprint" = After operator key-off of reboot while printing error, will remove remaining credits and automatically reprint a cashout ticket.
+"Clear"   = After operator key-off of reboot while printing error, will remove remaining credits.
+"Prompt"  = After operator key-off of reboot while printing error, will prompt with a pop-up selection to reprint the voucher or cancel.  Either option will remove remaining credits.  If cancel is selected, the voucher will not be allowed for reprint.</value>
+    <comment>Monaco.Accounting.UI</comment>
+  </data>
+  <data name="ReceiptSequenceNumber" xml:space="preserve">
+    <value>Receipt #</value>
+    <comment>Monaco.Accounting.Contracts</comment>
+  </data>
+  <data name="ReconfigureGames" xml:space="preserve">
+    <value>Reconfigure Games</value>
+    <comment>Aristocrat.Monaco.Gaming.UI</comment>
+  </data>
+  <data name="ReconfigureSelected" xml:space="preserve">
+    <value>Reconfigure Selected</value>
+    <comment>Aristocrat.Monaco.Gaming.UI</comment>
+  </data>
+  <data name="RecoveringText" xml:space="preserve">
+    <value>Recovering</value>
+    <comment>Aristocrat.Monaco.Gaming.UI</comment>
+  </data>
+  <data name="RecoveryFailedText" xml:space="preserve">
+    <value>RECOVERY FAILED</value>
+    <comment>Aristocrat.Monaco.Gaming.UI</comment>
+  </data>
+  <data name="RedemptionString1" xml:space="preserve">
+    <value>Void if not redeemed within</value>
+    <comment>Aristocrat.Monaco.Sas</comment>
+  </data>
+  <data name="RedemptionString2" xml:space="preserve">
+    <value>days</value>
+    <comment>Aristocrat.Monaco.Sas</comment>
+  </data>
+  <data name="ReelControllerDiscovered" xml:space="preserve">
+    <value>...... Reel Controller Discovered</value>
+    <comment>Aristocrat.Monaco.Application</comment>
+  </data>
+  <data name="ReelControllerLabel" xml:space="preserve">
+    <value>Reel Controller</value>
+    <comment>Aristocrat.Monaco.Application.UI</comment>
+  </data>
+  <data name="ReferenceNumberText" xml:space="preserve">
+    <value>NO.</value>
+    <comment>Aristocrat.Monaco.Gaming.UI</comment>
+  </data>
+  <data name="Regulator" xml:space="preserve">
+    <value>OREGON VIDEO LOTTERY</value>
+    <comment>Monaco.Accounting.Contracts</comment>
+  </data>
+  <data name="RejectedText" xml:space="preserve">
+    <value>Rejected</value>
+    <comment>Monaco.Accounting.UI</comment>
+  </data>
+  <data name="ReleaseInterfaceText" xml:space="preserve">
+    <value>Releasing interface.</value>
+    <comment>Aristocrat.Monaco.Application</comment>
+  </data>
+  <data name="RemoveAllCreditsBeforeChange" xml:space="preserve">
+    <value>Please remove all credits from the machine before changing these settings.</value>
+    <comment>Aristocrat.Monaco.Application.UI</comment>
+  </data>
+  <data name="RemoveAllCreditsBeforeDisableText" xml:space="preserve">
+    <value>Please remove all credits from the machine before putting it into disabled mode.</value>
+    <comment>Aristocrat.Monaco.Application.UI</comment>
+  </data>
+  <data name="RemoveAllCreditsBeforeNetworkChangesText" xml:space="preserve">
+    <value>Please remove all credits from the machine to make Network configuration changes</value>
+    <comment>Aristocrat.Monaco.Application.UI</comment>
+  </data>
+  <data name="RemoveAllCreditsBeforeReconfigText" xml:space="preserve">
+    <value>Please remove all credits from the machine before configuring games.</value>
+    <comment>Aristocrat.Monaco.Gaming.UI</comment>
+  </data>
+  <data name="RemoveAllHardLockupsBeforeChange" xml:space="preserve">
+    <value>Please remove all hard lockups from the machine before performing these actions.</value>
+    <comment>Aristocrat.Monaco.Application.UI</comment>
+  </data>
+  <data name="ReplayDisabledInGameText" xml:space="preserve">
+    <value>Please re-enter Audit from the Game Chooser Menu to allow Replay.</value>
+    <comment>Aristocrat.Monaco.Gaming.UI</comment>
+  </data>
+  <data name="ReplayDisabledInRecoveryText" xml:space="preserve">
+    <value>Replay is not available during Recovery</value>
+    <comment>Aristocrat.Monaco.Gaming.UI</comment>
+  </data>
+  <data name="ReplayPauseInputText" xml:space="preserve">
+    <value>Select a button below to continue Replay</value>
+    <comment>Aristocrat.Monaco.Gaming.UI</comment>
+  </data>
+  <data name="ReplayText" xml:space="preserve">
+    <value>Replay</value>
+    <comment>Aristocrat.Monaco.Gaming.UI</comment>
+  </data>
+  <data name="ReplayTicketPrinted" xml:space="preserve">
+    <value>Printed Ticket for</value>
+    <comment>Aristocrat.Monaco.Gaming.UI</comment>
+  </data>
+  <data name="ReprintButtonText" xml:space="preserve">
+    <value>Reprint</value>
+    <comment>Monaco.Accounting.UI</comment>
+  </data>
+  <data name="ReprintLabel" xml:space="preserve">
+    <value>REPRINT</value>
+    <comment>Monaco.Accounting.UI</comment>
+  </data>
+  <data name="ReprintLoggedVoucher" xml:space="preserve">
+    <value>Reprint Logged Voucher</value>
+    <comment>Monaco.Accounting.UI</comment>
+  </data>
+  <data name="ReprintLoggedVoucherBehaviorHelp" xml:space="preserve">
+    <value>"None" = No vouchers can be reprinted from the Logs - All screen (Reprint button is hidden).
+"Any"  = Any voucher can be reprinted from the Logs - All screen.
+"Last" = Only the last voucher can be reprinted from the Logs - All screen (Reprint button is disabled for all other logged vouchers).</value>
+    <comment>Monaco.Accounting.UI</comment>
+  </data>
+  <data name="ReprintLoggedVoucherDoorOpenRequirementHelp" xml:space="preserve">
+    <value>"None" = No doors are required to be open
+"Main" = Main door must be open for reprint to be enabled
+"Logic" = Logic door must be open for reprint to be enabled
+"n" = Where n is any logical door id or Aristocrat.Monaco.Hardware.Contracts.Door.DoorLogicalId, door is required for reprint to be enabled.
+"|" = Requiring multiple doors can be accomplished by combining, for example "Main|Logic" will require both Main and Logic door to be open.</value>
+    <comment>Monaco.Accounting.UI</comment>
+  </data>
+  <data name="ReprintLoggedVoucherTitleOverrideHelp" xml:space="preserve">
+    <value>"false" = Use value in property "TicketProperty.TicketTitleCash" as title
+"true" = Use value in property "TicketProperty.TicketTitleCashReprint" as title</value>
+    <comment>Monaco.Accounting.UI</comment>
+  </data>
+  <data name="RequireZeroCredit" xml:space="preserve">
+    <value>Require Zero Credit on Out-of-Service Mode</value>
+    <comment>Aristocrat.Monaco.Application.UI</comment>
+  </data>
+  <data name="Reset" xml:space="preserve">
+    <value>Reset</value>
+    <comment>Monaco.Accounting.UI</comment>
+  </data>
+  <data name="Reset2" xml:space="preserve">
+    <value>Reset</value>
+    <comment>Aristocrat.Monaco.Application.UI - Changed from "Reset"</comment>
+  </data>
+  <data name="ResetDeviceText" xml:space="preserve">
+    <value>Resetting device.</value>
+    <comment>Aristocrat.Monaco.Application</comment>
+  </data>
+  <data name="ResetProcessor" xml:space="preserve">
+    <value>Restarting...</value>
+    <comment>Aristocrat.Monaco.G2S</comment>
+  </data>
+  <data name="ResettingText" xml:space="preserve">
+    <value>Resetting</value>
+    <comment>Aristocrat.Monaco.Application</comment>
+  </data>
+  <data name="ResetValue" xml:space="preserve">
+    <value>Reset Value</value>
+    <comment>Aristocrat.Monaco.Gaming.UI</comment>
+  </data>
+  <data name="ResolverErrorText" xml:space="preserve">
+    <value>Resolver Error</value>
+    <comment>Aristocrat.Monaco.Hardware.Contracts</comment>
+  </data>
+  <data name="ResolveTheFollowingPrinterErrorsFirst" xml:space="preserve">
+    <value>Resolve The Following Printer Errors First:</value>
+    <comment>Aristocrat.Monaco.Application</comment>
+  </data>
+  <data name="Result" xml:space="preserve">
+    <value>Result</value>
+    <comment>Aristocrat.Monaco.Application.UI</comment>
+  </data>
+  <data name="ResumeText" xml:space="preserve">
+    <value>Resume</value>
+    <comment>Aristocrat.Monaco.Application.UI</comment>
+  </data>
+  <data name="RetailerNumber" xml:space="preserve">
+    <value>Retailer #</value>
+    <comment>Aristocrat.Monaco.Gaming</comment>
+  </data>
+  <data name="RetailerText" xml:space="preserve">
+    <value>Retailer #</value>
+    <comment>Aristocrat.Monaco.Application.Contracts</comment>
+  </data>
+  <data name="ReturnButton" xml:space="preserve">
+    <value>Return</value>
+    <comment>Aristocrat.Monaco.Application.UI</comment>
+  </data>
+  <data name="ReturnedText" xml:space="preserve">
+    <value>Returned</value>
+    <comment>Aristocrat.Monaco.Application.UI</comment>
+  </data>
+  <data name="RevertingChanges" xml:space="preserve">
+    <value>Reverting Changes</value>
+    <comment>Aristocrat.Monaco.Application.UI</comment>
+  </data>
+  <data name="Roulette" xml:space="preserve">
+    <value>Roulette</value>
+    <comment>Aristocrat.Monaco.Gaming.UI</comment>
+  </data>
+  <data name="RoundTripTimeText" xml:space="preserve">
+    <value>Round trip time</value>
+    <comment>Aristocrat.Monaco.Application.UI</comment>
+  </data>
+  <data name="RTP" xml:space="preserve">
+    <value>RTP</value>
+    <comment>Aristocrat.Monaco.Gaming.UI</comment>
+  </data>
+  <data name="RunningConfigurationWizard" xml:space="preserve">
+    <value>Running Configuration Wizard</value>
+    <comment>Aristocrat.Monaco.Application</comment>
+  </data>
+  <data name="RunningInspectionWizard" xml:space="preserve">
+    <value>Running Inspection Wizard</value>
+    <comment>Aristocrat.Monaco.Application</comment>
+  </data>
+  <data name="RuntimePackageDescription" xml:space="preserve">
+    <value>Runtime Package</value>
+    <comment>Aristocrat.Monaco.Gaming</comment>
+  </data>
+  <data name="RuntimePackageDescription2" xml:space="preserve">
+    <value>Runtime Package</value>
+    <comment>Aristocrat.Monaco.G2S - Changed from "RuntimePackageDescription"</comment>
+  </data>
+  <data name="RuntimeVersion" xml:space="preserve">
+    <value>Runtime Version</value>
+    <comment>Aristocrat.Monaco.Gaming.UI</comment>
+  </data>
+  <data name="RuntimeVersionLabel" xml:space="preserve">
+    <value>Runtime Version</value>
+    <comment>Aristocrat.Monaco.Application.UI</comment>
+  </data>
+  <data name="RuntimeVersionText" xml:space="preserve">
+    <value>Runtime Version:</value>
+    <comment>Aristocrat.Monaco.Gaming</comment>
+  </data>
+  <data name="SASConfigurationCompleteLabel" xml:space="preserve">
+    <value>SAS Configuration is complete.</value>
+    <comment>Aristocrat.Monaco.Sas.UI</comment>
+  </data>
+  <data name="SASConfigurationCompleteTitleLabel" xml:space="preserve">
+    <value>SAS Configuration Complete</value>
+    <comment>Aristocrat.Monaco.Sas.UI</comment>
+  </data>
+  <data name="SasConfigurationTitle" xml:space="preserve">
+    <value>SAS Configuration</value>
+    <comment>Aristocrat.Monaco.Sas.UI</comment>
+  </data>
+  <data name="SasHost" xml:space="preserve">
+    <value>SAS Host</value>
+    <comment>Aristocrat.Monaco.Sas.UI</comment>
+  </data>
+  <data name="SasHostSettingsGroupHeader" xml:space="preserve">
+    <value>SAS Host Settings</value>
+    <comment>Aristocrat.Monaco.Sas.UI</comment>
+  </data>
+  <data name="SasLegacyBonusNonTaxDeductibleLabel" xml:space="preserve">
+    <value>SAS Legacy Bonus Non-Tax Deductible</value>
+    <comment>Aristocrat.Monaco.Gaming.UI</comment>
+  </data>
+  <data name="SasLegacyBonusTaxDeductibleLabel" xml:space="preserve">
+    <value>SAS Legacy Bonus Tax Deductible</value>
+    <comment>Aristocrat.Monaco.Gaming.UI</comment>
+  </data>
+  <data name="SaveDeviceChangesPrompt" xml:space="preserve">
+    <value>The current valid device configuration has not been applied. Save changes?</value>
+    <comment>Aristocrat.Monaco.Application.UI</comment>
+  </data>
+  <data name="SaveText" xml:space="preserve">
+    <value>Save</value>
+    <comment>Aristocrat.Monaco.Application.UI</comment>
+  </data>
+  <data name="SaveText2" xml:space="preserve">
+    <value>Save</value>
+    <comment>Aristocrat.Monaco.Gaming.UI - Changed from "SaveText"</comment>
+  </data>
+  <data name="ScepManualPollingInterval_GreaterThanZero" xml:space="preserve">
+    <value>The manual polling interval must be  a positive number less than 32,767.</value>
+    <comment>Aristocrat.Monaco.G2S.UI</comment>
+  </data>
+  <data name="ScepPreSharedSecret_IsRequired" xml:space="preserve">
+    <value>The SCEP pre-shared secret is required.</value>
+    <comment>Aristocrat.Monaco.G2S.UI</comment>
+  </data>
+  <data name="ScrollLabel" xml:space="preserve">
+    <value>Scroll :</value>
+    <comment>Monaco.Accounting.UI</comment>
+  </data>
+  <data name="ScrollToLabel" xml:space="preserve">
+    <value>Scroll To :</value>
+    <comment>Monaco.Accounting.UI</comment>
+  </data>
+  <data name="SecondaryCashDoorClosed" xml:space="preserve">
+    <value>Secondary Stacker Door Closed</value>
+    <comment>Aristocrat.Monaco.Application</comment>
+  </data>
+  <data name="SecondaryCashDoorIsOpen" xml:space="preserve">
+    <value>Secondary Stacker Door is Open</value>
+    <comment>Aristocrat.Monaco.Application</comment>
+  </data>
+  <data name="SecondaryCashDoorName" xml:space="preserve">
+    <value>Secondary Stacker Door</value>
+    <comment>Aristocrat.Monaco.Application</comment>
+  </data>
+  <data name="Seconds" xml:space="preserve">
+    <value>Seconds</value>
+    <comment>Aristocrat.Monaco.Application.UI</comment>
+  </data>
+  <data name="SecureEnhancedLabel" xml:space="preserve">
+    <value>Secure Enhanced</value>
+    <comment>Aristocrat.Monaco.Sas.UI</comment>
+  </data>
+  <data name="SecureHandpayReporting" xml:space="preserve">
+    <value>Secure Handpay Reporting</value>
+    <comment>Aristocrat.Monaco.Sas.UI</comment>
+  </data>
+  <data name="SecurityConfigurationScreenTitle" xml:space="preserve">
+    <value>Security</value>
+    <comment>Aristocrat.Monaco.G2S.UI</comment>
+  </data>
+  <data name="SecurityConfiguration_AcceptPreviousCertPeriod" xml:space="preserve">
+    <value>Accept Previous Period (OA)</value>
+    <comment>Aristocrat.Monaco.G2S.UI</comment>
+  </data>
+  <data name="SecurityConfiguration_AuthorityLocation" xml:space="preserve">
+    <value>Certificate Authority Locations</value>
+    <comment>Aristocrat.Monaco.G2S.UI</comment>
+  </data>
+  <data name="SecurityConfiguration_CertificateData" xml:space="preserve">
+    <value>Certificate Data</value>
+    <comment>Aristocrat.Monaco.G2S.UI</comment>
+  </data>
+  <data name="SecurityConfiguration_CertificateData_CommonName" xml:space="preserve">
+    <value>Common Name</value>
+    <comment>Aristocrat.Monaco.G2S.UI</comment>
+  </data>
+  <data name="SecurityConfiguration_CertificateData_Country" xml:space="preserve">
+    <value>Country Name</value>
+    <comment>Aristocrat.Monaco.G2S.UI</comment>
+  </data>
+  <data name="SecurityConfiguration_CertificateData_DistinguishedName" xml:space="preserve">
+    <value>Distinguished Name</value>
+    <comment>Aristocrat.Monaco.G2S.UI</comment>
+  </data>
+  <data name="SecurityConfiguration_CertificateData_LocalityName" xml:space="preserve">
+    <value>Locality Name</value>
+    <comment>Aristocrat.Monaco.G2S.UI</comment>
+  </data>
+  <data name="SecurityConfiguration_CertificateData_OrganizationName" xml:space="preserve">
+    <value>Organization Name</value>
+    <comment>Aristocrat.Monaco.G2S.UI</comment>
+  </data>
+  <data name="SecurityConfiguration_CertificateData_OrganizationUnit" xml:space="preserve">
+    <value>Organization Unit</value>
+    <comment>Aristocrat.Monaco.G2S.UI</comment>
+  </data>
+  <data name="SecurityConfiguration_CertificateData_State" xml:space="preserve">
+    <value>State</value>
+    <comment>Aristocrat.Monaco.G2S.UI</comment>
+  </data>
+  <data name="SecurityConfiguration_CertificateEnrollInstructions" xml:space="preserve">
+    <value>To proceed, please Enroll certificate or disable Certificate configuration on previous step.</value>
+    <comment>Aristocrat.Monaco.G2S.UI</comment>
+  </data>
+  <data name="SecurityConfiguration_CertificateRequestStatus_Denied" xml:space="preserve">
+    <value>Certificate Enrollment Denied</value>
+    <comment>Aristocrat.Monaco.G2S.UI</comment>
+  </data>
+  <data name="SecurityConfiguration_CertificateRequestStatus_Enrolled" xml:space="preserve">
+    <value>Successfully Enrolled Certificate</value>
+    <comment>Aristocrat.Monaco.G2S.UI</comment>
+  </data>
+  <data name="SecurityConfiguration_CertificateRequestStatus_Error" xml:space="preserve">
+    <value>Failed to Enroll Certificate</value>
+    <comment>Aristocrat.Monaco.G2S.UI</comment>
+  </data>
+  <data name="SecurityConfiguration_CertificateRequestStatus_Pending" xml:space="preserve">
+    <value>Certificate Enrollment Pending</value>
+    <comment>Aristocrat.Monaco.G2S.UI</comment>
+  </data>
+  <data name="SecurityConfiguration_CertificateRequestStatus_Requesting" xml:space="preserve">
+    <value>Attempting Certificate Enrollment</value>
+    <comment>Aristocrat.Monaco.G2S.UI</comment>
+  </data>
+  <data name="SecurityConfiguration_InvalidServerResponse" xml:space="preserve">
+    <value>Could not process the server response</value>
+    <comment>Aristocrat.Monaco.G2S.UI</comment>
+  </data>
+  <data name="SecurityConfiguration_IssueLocation" xml:space="preserve">
+    <value>Certificate Issue</value>
+    <comment>Aristocrat.Monaco.G2S.UI</comment>
+  </data>
+  <data name="SecurityConfiguration_KeySize" xml:space="preserve">
+    <value>Key Size</value>
+    <comment>Aristocrat.Monaco.G2S.UI</comment>
+  </data>
+  <data name="SecurityConfiguration_ManagerLocation" xml:space="preserve">
+    <value>Certificate Manager</value>
+    <comment>Aristocrat.Monaco.G2S.UI</comment>
+  </data>
+  <data name="SecurityConfiguration_MaxPeriodOffline" xml:space="preserve">
+    <value>Minimum Offline Period (OO)</value>
+    <comment>Aristocrat.Monaco.G2S.UI</comment>
+  </data>
+  <data name="SecurityConfiguration_NoncesEnabled" xml:space="preserve">
+    <value>Supports nonces</value>
+    <comment>Aristocrat.Monaco.G2S.UI</comment>
+  </data>
+  <data name="SecurityConfiguration_NotStartedEnrollStatus" xml:space="preserve">
+    <value>Not Started</value>
+    <comment>Aristocrat.Monaco.G2S.UI</comment>
+  </data>
+  <data name="SecurityConfiguration_OcspEnabled" xml:space="preserve">
+    <value>OCSP Enabled</value>
+    <comment>Aristocrat.Monaco.G2S.UI</comment>
+  </data>
+  <data name="SecurityConfiguration_OcspResponderAddress" xml:space="preserve">
+    <value>Responder</value>
+    <comment>Aristocrat.Monaco.G2S.UI</comment>
+  </data>
+  <data name="SecurityConfiguration_OcspResponderTest" xml:space="preserve">
+    <value>Test OCSP</value>
+    <comment>Aristocrat.Monaco.G2S.UI</comment>
+  </data>
+  <data name="SecurityConfiguration_OcspResponderTest_Contacting" xml:space="preserve">
+    <value>Contacting the OCSP responder.</value>
+    <comment>Aristocrat.Monaco.G2S.UI</comment>
+  </data>
+  <data name="SecurityConfiguration_OcspResponderTest_Failure" xml:space="preserve">
+    <value>OCSP test failed.</value>
+    <comment>Aristocrat.Monaco.G2S.UI</comment>
+  </data>
+  <data name="SecurityConfiguration_OcspResponderTest_Success" xml:space="preserve">
+    <value>OCSP test successful.</value>
+    <comment>Aristocrat.Monaco.G2S.UI</comment>
+  </data>
+  <data name="SecurityConfiguration_PendingCountdown" xml:space="preserve">
+    <value>Checking for Approval in {0}</value>
+    <comment>Aristocrat.Monaco.G2S.UI</comment>
+  </data>
+  <data name="SecurityConfiguration_ReAuthenticatePeriod" xml:space="preserve">
+    <value>Re-Authenticate Period (OR)</value>
+    <comment>Aristocrat.Monaco.G2S.UI</comment>
+  </data>
+  <data name="SecurityConfiguration_RenewLocation" xml:space="preserve">
+    <value>Certificate Renew:</value>
+    <comment>Aristocrat.Monaco.G2S.UI</comment>
+  </data>
+  <data name="SecurityConfiguration_RevokeLocation" xml:space="preserve">
+    <value>Certificate Revoke</value>
+    <comment>Aristocrat.Monaco.G2S.UI</comment>
+  </data>
+  <data name="SecurityConfiguration_ScepEnabled" xml:space="preserve">
+    <value>SCEP Enabled</value>
+    <comment>Aristocrat.Monaco.G2S.UI</comment>
+  </data>
+  <data name="SecurityConfiguration_ScepReapply" xml:space="preserve">
+    <value>SCEP Reapply</value>
+    <comment>Aristocrat.Monaco.G2S.UI</comment>
+  </data>
+  <data name="SecurityConfiguration_Scep_CaIdent" xml:space="preserve">
+    <value>CA-IDENT</value>
+    <comment>Aristocrat.Monaco.G2S.UI</comment>
+  </data>
+  <data name="SecurityConfiguration_Scep_ManualPollingInterval" xml:space="preserve">
+    <value>Polling Interval</value>
+    <comment>Aristocrat.Monaco.G2S.UI</comment>
+  </data>
+  <data name="SecurityConfiguration_Scep_PreSharedSecret" xml:space="preserve">
+    <value>Pre-Shared Secret</value>
+    <comment>Aristocrat.Monaco.G2S.UI</comment>
+  </data>
+  <data name="SecurityConfiguration_Scep_UsernameField" xml:space="preserve">
+    <value>User Name</value>
+    <comment>Aristocrat.Monaco.G2S.UI</comment>
+  </data>
+  <data name="SecurityConfiguration_StatusLocation" xml:space="preserve">
+    <value>Status</value>
+    <comment>Aristocrat.Monaco.G2S.UI</comment>
+  </data>
+  <data name="SecurityConfiguration_Thumbprint" xml:space="preserve">
+    <value>CA Thumbprint</value>
+    <comment>Aristocrat.Monaco.G2S.UI</comment>
+  </data>
+  <data name="SecurityConfiguration_Title" xml:space="preserve">
+    <value>Security Configuration</value>
+    <comment>Aristocrat.Monaco.G2S.UI</comment>
+  </data>
+  <data name="SecurityConfiguration_ValidateDomain" xml:space="preserve">
+    <value>Validate Domain</value>
+    <comment>Aristocrat.Monaco.G2S.UI</comment>
+  </data>
+  <data name="Seed" xml:space="preserve">
+    <value>Seed</value>
+    <comment>Aristocrat.Monaco.Application.UI</comment>
+  </data>
+  <data name="SelectHashType" xml:space="preserve">
+    <value>Hash Type:</value>
+    <comment>Aristocrat.Monaco.Application.UI</comment>
+  </data>
+  <data name="SelfTestClearNVM" xml:space="preserve">
+    <value>Self Test Clear NVM</value>
+    <comment>Aristocrat.Monaco.Application.UI</comment>
+  </data>
+  <data name="SelfTestFailed" xml:space="preserve">
+    <value>Self Test Failed</value>
+    <comment>Aristocrat.Monaco.Application.UI</comment>
+  </data>
+  <data name="SelfTestInProgress" xml:space="preserve">
+    <value>Self Test is in Progress</value>
+    <comment>Aristocrat.Monaco.Application.UI</comment>
+  </data>
+  <data name="SelfTestLabel" xml:space="preserve">
+    <value>Self Test</value>
+    <comment>Aristocrat.Monaco.Application.UI</comment>
+  </data>
+  <data name="SelfTestPassed" xml:space="preserve">
+    <value>Self Test Passed</value>
+    <comment>Aristocrat.Monaco.Application.UI</comment>
+  </data>
+  <data name="SequenceNumber" xml:space="preserve">
+    <value>Sequence Number</value>
+    <comment>Monaco.Accounting.UI</comment>
+  </data>
+  <data name="SequenceNumberHeader" xml:space="preserve">
+    <value>SEQUENCE NUMBER</value>
+    <comment>Monaco.Accounting.UI</comment>
+  </data>
+  <data name="SequenceNumberText" xml:space="preserve">
+    <value>SEQ NO</value>
+    <comment>Aristocrat.Monaco.Gaming.UI</comment>
+  </data>
+  <data name="SerialGat" xml:space="preserve">
+    <value>Serial GAT</value>
+    <comment>Aristocrat.Monaco.Application.UI</comment>
+  </data>
+  <data name="SerialGatProtocol" xml:space="preserve">
+    <value>Serial GAT Protocol</value>
+    <comment>Aristocrat.Monaco.Application.UI</comment>
+  </data>
+  <data name="SerialNo" xml:space="preserve">
+    <value>SERIAL NUMBER</value>
+    <comment>Monaco.Accounting.Contracts</comment>
+  </data>
+  <data name="SerialNumber" xml:space="preserve">
+    <value>Serial</value>
+    <comment>Monaco.Accounting.Contracts</comment>
+  </data>
+  <data name="SerialNumberInvalid" xml:space="preserve">
+    <value>Serial number must be a valid number</value>
+    <comment>Aristocrat.Monaco.Application.UI</comment>
+  </data>
+  <data name="SerialNumberIsRequired" xml:space="preserve">
+    <value>Serial number is required</value>
+    <comment>Aristocrat.Monaco.Application.UI</comment>
+  </data>
+  <data name="SerialNumberLabel" xml:space="preserve">
+    <value>Serial Number</value>
+    <comment>Aristocrat.Monaco.Application.UI</comment>
+  </data>
+  <data name="SerialNumberText" xml:space="preserve">
+    <value>SERIAL NUMBER</value>
+    <comment>Aristocrat.Monaco.Gaming</comment>
+  </data>
+  <data name="SerialNumberTooLong" xml:space="preserve">
+    <value>Serial Number must be less than {0} characters</value>
+    <comment>Aristocrat.Monaco.Application.UI</comment>
+  </data>
+  <data name="ServerAddressNotValid" xml:space="preserve">
+    <value>The server location is invalid.</value>
+    <comment>Aristocrat.Monaco.G2S.UI</comment>
+  </data>
+  <data name="ServerAddressTooLong" xml:space="preserve">
+    <value>Server address is too long.</value>
+    <comment>Aristocrat.Monaco.G2S.UI</comment>
+  </data>
+  <data name="ServerConfigurationPageTitle" xml:space="preserve">
+    <value>HHR Server</value>
+    <comment>Aristocrat.Monaco.Hhr.UI</comment>
+  </data>
+  <data name="ServerLocationInvalidFormatErrorMessageTemplate" xml:space="preserve">
+    <value>Invalid format {0}.</value>
+    <comment>Aristocrat.Monaco.G2S.Common</comment>
+  </data>
+  <data name="ServiceNotAvailableText" xml:space="preserve">
+    <value>Service is not available</value>
+    <comment>Aristocrat.Monaco.Application.UI</comment>
+  </data>
+  <data name="SessionOrderError" xml:space="preserve">
+    <value>SessionId out of order.</value>
+    <comment>Aristocrat.G2S.Emdi</comment>
+  </data>
+  <data name="Set" xml:space="preserve">
+    <value>Set</value>
+    <comment>Aristocrat.Monaco.Application.UI</comment>
+  </data>
+  <data name="SetCurrency" xml:space="preserve">
+    <value>Setting currency to {0}</value>
+    <comment>Bootstrap</comment>
+  </data>
+  <data name="SetGameOrder" xml:space="preserve">
+    <value>Set Game Order</value>
+    <comment>Aristocrat.Monaco.Gaming.UI</comment>
+  </data>
+  <data name="SetSpeedFailedEventInvalidReelString" xml:space="preserve">
+    <value>Reel Controller Set Speed Invalid Reel</value>
+    <comment>Aristocrat.Monaco.Application</comment>
+  </data>
+  <data name="SetSpeedFailedEventOverSpeedLimitString" xml:space="preserve">
+    <value>Reel Controller Set Speed Over Speed Limit</value>
+    <comment>Aristocrat.Monaco.Application</comment>
+  </data>
+  <data name="SetSpeedFailedEventTooSoonString" xml:space="preserve">
+    <value>Reel Controller Set Speed Too Soon</value>
+    <comment>Aristocrat.Monaco.Application</comment>
+  </data>
+  <data name="SettingUnhandledExceptionHandler" xml:space="preserve">
+    <value>Setting Unhandled Exception Handler</value>
+    <comment>Bootstrap</comment>
+  </data>
+  <data name="Seven" xml:space="preserve">
+    <value>Seven</value>
+    <comment>Aristocrat.Monaco.Common</comment>
+  </data>
+  <data name="Seventeen" xml:space="preserve">
+    <value>Seventeen</value>
+    <comment>Aristocrat.Monaco.Common</comment>
+  </data>
+  <data name="Seventy" xml:space="preserve">
+    <value>Seventy</value>
+    <comment>Aristocrat.Monaco.Common</comment>
+  </data>
+  <data name="ShowBrightness" xml:space="preserve">
+    <value>Show Brightness Button</value>
+    <comment>Aristocrat.Monaco.Gaming.UI</comment>
+  </data>
+  <data name="ShowClock" xml:space="preserve">
+    <value>Show Clock on Game Screen</value>
+    <comment>Aristocrat.Monaco.Application.UI</comment>
+  </data>
+  <data name="ShowGameRules" xml:space="preserve">
+    <value>Show Game Rules Button</value>
+    <comment>Aristocrat.Monaco.Gaming.UI</comment>
+  </data>
+  <data name="ShowingEvents" xml:space="preserve">
+    <value>Showing {0} to {1} of {2} Current items.</value>
+    <comment>Aristocrat.Monaco.Application</comment>
+  </data>
+  <data name="ShowModeLabel" xml:space="preserve">
+    <value>Show Mode</value>
+    <comment>Aristocrat.Monaco.Application.UI</comment>
+  </data>
+  <data name="ShowPlayerSpeedButton" xml:space="preserve">
+    <value>Show Player Speed Button</value>
+    <comment>Aristocrat.Monaco.Gaming.UI</comment>
+  </data>
+  <data name="ShowProgramEnableShowProgramPin" xml:space="preserve">
+    <value>Enable Show Program PIN</value>
+    <comment>Aristocrat.Monaco.Gaming.UI</comment>
+  </data>
+  <data name="ShowProgramEnableResetCredits" xml:space="preserve">
+    <value>Enable Reset Credits</value>
+    <comment>Aristocrat.Monaco.Gaming.UI</comment>
+  </data>
+  <data name="ShowProgramOptionsLabel" xml:space="preserve">
+    <value>Show Program Options</value>
+    <comment>Aristocrat.Monaco.Gaming.UI</comment>
+  </data>
+  <data name="ShowProgramPin" xml:space="preserve">
+    <value>Show Program PIN</value>
+    <comment>Aristocrat.Monaco.Gaming.UI</comment>
+  </data>
+  <data name="ShowService" xml:space="preserve">
+    <value>Show Service Button</value>
+    <comment>Aristocrat.Monaco.Gaming.UI</comment>
+  </data>
+  <data name="ShowVolume" xml:space="preserve">
+    <value>Show Volume Button</value>
+    <comment>Aristocrat.Monaco.Gaming.UI</comment>
+  </data>
+  <data name="ShuttingDownTheAddinManager" xml:space="preserve">
+    <value>Shutting Down the Add-in Manager</value>
+    <comment>Bootstrap</comment>
+  </data>
+  <data name="ShuttingDownTheServiceManager" xml:space="preserve">
+    <value>Shutting Down the Service Manager</value>
+    <comment>Bootstrap</comment>
+  </data>
+  <data name="SideLeftText" xml:space="preserve">
+    <value>Side Left</value>
+    <comment>Aristocrat.Monaco.Application.UI</comment>
+  </data>
+  <data name="SideRightText" xml:space="preserve">
+    <value>Side Right</value>
+    <comment>Aristocrat.Monaco.Application.UI</comment>
+  </data>
+  <data name="SignatureCheck" xml:space="preserve">
+    <value>Signature Check</value>
+    <comment>Aristocrat.Monaco.Application.UI</comment>
+  </data>
+  <data name="SignatureType" xml:space="preserve">
+    <value>Signature Type</value>
+    <comment>Aristocrat.Monaco.Application.UI</comment>
+  </data>
+  <data name="Since" xml:space="preserve">
+    <value>Since</value>
+    <comment>Aristocrat.Monaco.Application.UI</comment>
+  </data>
+  <data name="Six" xml:space="preserve">
+    <value>Six</value>
+    <comment>Aristocrat.Monaco.Common</comment>
+  </data>
+  <data name="Sixteen" xml:space="preserve">
+    <value>Sixteen</value>
+    <comment>Aristocrat.Monaco.Common</comment>
+  </data>
+  <data name="Sixty" xml:space="preserve">
+    <value>Sixty</value>
+    <comment>Aristocrat.Monaco.Common</comment>
+  </data>
+  <data name="Slot" xml:space="preserve">
+    <value>Slot</value>
+    <comment>Aristocrat.Monaco.Gaming.UI</comment>
+  </data>
+  <data name="SlotGamesOptions" xml:space="preserve">
+    <value>Slot Games Options</value>
+    <comment>Aristocrat.Monaco.Gaming.UI</comment>
+  </data>
+  <data name="SlotGameSummary" xml:space="preserve">
+    <value>Slot Game Summary</value>
+    <comment>Aristocrat.Monaco.Gaming.UI</comment>
+  </data>
+  <data name="SoftBootTimeLabel" xml:space="preserve">
+    <value>Soft Boot Time</value>
+    <comment>Aristocrat.Monaco.Application.UI</comment>
+  </data>
+  <data name="SoftErrors" xml:space="preserve">
+    <value>Soft Errors</value>
+    <comment>Aristocrat.Monaco.Application.UI</comment>
+  </data>
+  <data name="Software" xml:space="preserve">
+    <value>Software</value>
+    <comment>Aristocrat.Monaco.Application.UI</comment>
+  </data>
+  <data name="SoftwareVerification" xml:space="preserve">
+    <value>Software Verification</value>
+    <comment>Aristocrat.Monaco.Application.UI</comment>
+  </data>
+  <data name="SoftwareVersionText" xml:space="preserve">
+    <value>SOFTWARE VERSION</value>
+    <comment>Aristocrat.Monaco.Gaming</comment>
+  </data>
+  <data name="SoftwareVersionText2" xml:space="preserve">
+    <value>Software Version</value>
+    <comment>Aristocrat.Monaco.Application.Contracts - Changed from "SoftwareVersionText"</comment>
+  </data>
+  <data name="SoundIconLabel" xml:space="preserve">
+    <value>Sound</value>
+    <comment>Aristocrat.Monaco.Application.UI</comment>
+  </data>
+  <data name="SoundLevelLabel" xml:space="preserve">
+    <value>Sound Level</value>
+    <comment>Aristocrat.Monaco.Application.UI</comment>
+  </data>
+  <data name="SoundMainDoorClosed" xml:space="preserve">
+    <value>Main Door must be open to access the test speakers diagnostics.</value>
+    <comment>Aristocrat.Monaco.Application.UI</comment>
+  </data>
+  <data name="SoundsLabel" xml:space="preserve">
+    <value>Sounds</value>
+    <comment>Aristocrat.Monaco.Application.UI</comment>
+  </data>
+  <data name="AlertVolumeLabel" xml:space="preserve">
+    <value>Alert Volume</value>
+    <comment>Aristocrat.Monaco.Application.UI</comment>
+  </data>
+  <data name="SpeedLevel" xml:space="preserve">
+    <value>Speed Level (Slowest to Fastest)</value>
+    <comment>Aristocrat.Monaco.Gaming.UI</comment>
+  </data>
+  <data name="StackButton" xml:space="preserve">
+    <value>Stack</value>
+    <comment>Aristocrat.Monaco.Application.UI</comment>
+  </data>
+  <data name="StackedText" xml:space="preserve">
+    <value>Stacked</value>
+    <comment>Monaco.Accounting</comment>
+  </data>
+  <data name="StackedTimeHeader" xml:space="preserve">
+    <value>STACKED TIME</value>
+    <comment>Monaco.Accounting.UI</comment>
+  </data>
+  <data name="StackerLabel" xml:space="preserve">
+    <value>Stacker State</value>
+    <comment>Aristocrat.Monaco.Application.UI</comment>
+  </data>
+  <data name="StartCashText" xml:space="preserve">
+    <value>Start Cash</value>
+    <comment>Aristocrat.Monaco.Gaming</comment>
+  </data>
+  <data name="StartCombinationTest" xml:space="preserve">
+    <value>Start</value>
+    <comment>Aristocrat.Monaco.Gaming.UI</comment>
+  </data>
+  <data name="StartCreditsText" xml:space="preserve">
+    <value>Start Credit</value>
+    <comment>Aristocrat.Monaco.Gaming.UI</comment>
+  </data>
+  <data name="StartDateText" xml:space="preserve">
+    <value>Start Date</value>
+    <comment>Aristocrat.Monaco.Gaming</comment>
+  </data>
+  <data name="StartingDownloadText" xml:space="preserve">
+    <value>Starting Download</value>
+    <comment>Aristocrat.Monaco.Application</comment>
+  </data>
+  <data name="StartingProtocol" xml:space="preserve">
+    <value>Starting G2S Protocol</value>
+    <comment>Aristocrat.Monaco.G2S</comment>
+  </data>
+  <data name="StartOffsetLessZeroErrorMessage" xml:space="preserve">
+    <value>Start offset is less than zero</value>
+    <comment>Aristocrat.Monaco.Application</comment>
+  </data>
+  <data name="StartOffsetLessZeroErrorMessage2" xml:space="preserve">
+    <value>The startOffset must be greater than or equal to zero (0).</value>
+    <comment>Aristocrat.Monaco.G2S.Common - Changed from "StartOffsetLessZeroErrorMessage"</comment>
+  </data>
+  <data name="StartOffsetNotSpecifiedForStreamErrorMessage" xml:space="preserve">
+    <value>Start offset not specified</value>
+    <comment>Aristocrat.Monaco.Application</comment>
+  </data>
+  <data name="StartOffsetNotSpecifiedForStreamErrorMessage2" xml:space="preserve">
+    <value>An offset cannot be specified for a stream that does not support seeking.</value>
+    <comment>Aristocrat.Monaco.G2S.Common - Changed from "StartOffsetNotSpecifiedForStreamErrorMessage"</comment>
+  </data>
+  <data name="StartTimeText" xml:space="preserve">
+    <value>Start</value>
+    <comment>Aristocrat.Monaco.Gaming</comment>
+  </data>
+  <data name="StartTimeText2" xml:space="preserve">
+    <value>START TIME</value>
+    <comment>Aristocrat.Monaco.Gaming.UI - Changed from "StartTimeText"</comment>
+  </data>
+  <data name="State" xml:space="preserve">
+    <value>State</value>
+    <comment>Monaco.Accounting.UI</comment>
+  </data>
+  <data name="StateLabel" xml:space="preserve">
+    <value>State</value>
+    <comment>Aristocrat.Monaco.Application.UI</comment>
+  </data>
+  <data name="StatusError" xml:space="preserve">
+    <value>Error</value>
+    <comment>Monaco.Accounting</comment>
+  </data>
+  <data name="StatusError2" xml:space="preserve">
+    <value>ERROR</value>
+    <comment>Monaco.Accounting.Contracts - Changed from "StatusError"</comment>
+  </data>
+  <data name="StatusGood" xml:space="preserve">
+    <value>Good</value>
+    <comment>Monaco.Accounting.Contracts</comment>
+  </data>
+  <data name="StatusHeader" xml:space="preserve">
+    <value>STATUS</value>
+    <comment>Monaco.Accounting.UI</comment>
+  </data>
+  <data name="StatusLabel" xml:space="preserve">
+    <value>Status</value>
+    <comment>Aristocrat.Monaco.Application.UI</comment>
+  </data>
+  <data name="StatusLow" xml:space="preserve">
+    <value>LOW</value>
+    <comment>Monaco.Accounting.Contracts</comment>
+  </data>
+  <data name="StatusOk" xml:space="preserve">
+    <value>OK</value>
+    <comment>Monaco.Accounting.Contracts</comment>
+  </data>
+  <data name="StatusText" xml:space="preserve">
+    <value>Status</value>
+    <comment>Aristocrat.Monaco.Gaming</comment>
+  </data>
+  <data name="StoppedRespondingText" xml:space="preserve">
+    <value>Stopped Responding</value>
+    <comment>Aristocrat.Monaco.Application</comment>
+  </data>
+  <data name="StreamNotReadingErrorMessage" xml:space="preserve">
+    <value>The stream does not support reading.</value>
+    <comment>Aristocrat.Monaco.G2S.Common</comment>
+  </data>
+  <data name="StreamNotSeekable" xml:space="preserve">
+    <value>Stream is not seekable.</value>
+    <comment>Aristocrat.Monaco.G2S.Common</comment>
+  </data>
+  <data name="StreamNotSeekableErrorMessage" xml:space="preserve">
+    <value>Stream is not seekable</value>
+    <comment>Aristocrat.Monaco.Application</comment>
+  </data>
+  <data name="StreamNotSeekableErrorMessage2" xml:space="preserve">
+    <value>The stream is not seekable.</value>
+    <comment>Aristocrat.Monaco.G2S.Common - Changed from "StreamNotSeekableErrorMessage"</comment>
+  </data>
+  <data name="StreamNotWritableErrorMessage" xml:space="preserve">
+    <value>Stream is not writable</value>
+    <comment>Aristocrat.Monaco.Application</comment>
+  </data>
+  <data name="StreamNotWritableErrorMessage2" xml:space="preserve">
+    <value>The stream is not writable.</value>
+    <comment>Aristocrat.Monaco.G2S.Common - Changed from "StreamNotWritableErrorMessage"</comment>
+  </data>
+  <data name="StringLengthGreaterOrEqualErrorMessageTemplate" xml:space="preserve">
+    <value>The string length should be greater than or equal to {0}.</value>
+    <comment>Aristocrat.Monaco.Common</comment>
+  </data>
+  <data name="StringLengthGreaterThanErrorMessageTemplate" xml:space="preserve">
+    <value>The string length should be greater than {0}.</value>
+    <comment>Aristocrat.Monaco.Common</comment>
+  </data>
+  <data name="StringLengthLessOrEqualErrorMessageTemplate" xml:space="preserve">
+    <value>The string length should be less than or equal to {0}</value>
+    <comment>Aristocrat.Monaco.Common</comment>
+  </data>
+  <data name="StringLengthLessThanErrorMessageTemplate" xml:space="preserve">
+    <value>The string length should be less than {0}.</value>
+    <comment>Aristocrat.Monaco.Common</comment>
+  </data>
+  <data name="StringTooLong" xml:space="preserve">
+    <value>The text box content is too long.</value>
+    <comment>Aristocrat.Monaco.G2S.UI</comment>
+  </data>
+  <data name="Success" xml:space="preserve">
+    <value>Success</value>
+    <comment>Aristocrat.Monaco.Gaming.UI</comment>
+  </data>
+  <data name="Summary" xml:space="preserve">
+    <value>Summary</value>
+    <comment>Aristocrat.Monaco.Gaming.UI</comment>
+  </data>
+  <data name="SupplierShortText" xml:space="preserve">
+    <value>Aristocrat</value>
+    <comment>Aristocrat.Monaco.Gaming</comment>
+  </data>
+  <data name="SupplierText" xml:space="preserve">
+    <value>ARISTOCRAT TECHNOLOGIES AUSTRALIA PTY LTD</value>
+    <comment>Aristocrat.Monaco.Gaming</comment>
+  </data>
+  <data name="SuspendText" xml:space="preserve">
+    <value>Suspend</value>
+    <comment>Aristocrat.Monaco.Application.UI</comment>
+  </data>
+  <data name="System" xml:space="preserve">
+    <value>System</value>
+    <comment>Aristocrat.Monaco.Application.UI</comment>
+  </data>
+  <data name="SystemErrorText" xml:space="preserve">
+    <value>System Error</value>
+    <comment>Aristocrat.Monaco.Application</comment>
+  </data>
+  <data name="SystemLabel" xml:space="preserve">
+    <value>System</value>
+    <comment>Aristocrat.Monaco.Sas.UI</comment>
+  </data>
+  <data name="SystemMemory" xml:space="preserve">
+    <value>System Memory</value>
+    <comment>Aristocrat.Monaco.Application.UI</comment>
+  </data>
+  <data name="SystemReset" xml:space="preserve">
+    <value>System Reset</value>
+    <comment>Aristocrat.Monaco.Application.UI</comment>
+  </data>
+  <data name="SystemText" xml:space="preserve">
+    <value>System</value>
+    <comment>Aristocrat.Monaco.Application</comment>
+  </data>
+  <data name="TemperatureErrorText" xml:space="preserve">
+    <value>Temperature Error</value>
+    <comment>Aristocrat.Monaco.Application.UI</comment>
+  </data>
+  <data name="Ten" xml:space="preserve">
+    <value>Ten</value>
+    <comment>Aristocrat.Monaco.Common</comment>
+  </data>
+  <data name="TenderIn" xml:space="preserve">
+    <value>Tender In</value>
+    <comment>Monaco.Accounting.UI</comment>
+  </data>
+  <data name="TenderInAllowCreditUnderLimitHelp" xml:space="preserve">
+    <value>"false" = Dis-allow the insertion of any credit amount if the bank balance would be over the max credit limit after amount is deposited to the bank.
+"true" = Allow insertion of any credit amount if the bank balance is below the max credit limit.</value>
+    <comment>Monaco.Accounting.UI</comment>
+  </data>
+  <data name="TenderInCheckCreditsInHelp" xml:space="preserve">
+    <value>"None" = Disable checking the bank balance against max credits in.
+"Balance" = Enable checking the bank balance against max credits in.
+"Session" = Enable checking the added note up to the  max credits in.  This is session based and is reset when the balance hits zero.</value>
+    <comment>Monaco.Accounting.UI</comment>
+  </data>
+  <data name="TenderInMaxCreditsInHelp" xml:space="preserve">
+    <value>The default max credits in value (in millicents) to check against the bank balance if check credits in is enabled.  This value may be over-ridden by the technician in the audit menu settings.</value>
+    <comment>Monaco.Accounting.UI</comment>
+  </data>
+  <data name="TerminalNumber" xml:space="preserve">
+    <value>Terminal Number</value>
+    <comment>Monaco.Accounting.Contracts</comment>
+  </data>
+  <data name="TerminalNumberLabel" xml:space="preserve">
+    <value>Terminal Number</value>
+    <comment>Aristocrat.Monaco.Application.UI</comment>
+  </data>
+  <data name="TerminalText" xml:space="preserve">
+    <value>Terminal #</value>
+    <comment>Monaco.Accounting.Contracts</comment>
+  </data>
+  <data name="TestAllButtonLamps" xml:space="preserve">
+    <value>Test All Button Lamps</value>
+    <comment>Aristocrat.Monaco.Application.UI</comment>
+  </data>
+  <data name="TestAllLamps" xml:space="preserve">
+    <value>Test All Lamps</value>
+    <comment>Aristocrat.Monaco.Application.UI</comment>
+  </data>
+  <data name="TestButtonLamps" xml:space="preserve">
+    <value>Test Button Lamps</value>
+    <comment>Aristocrat.Monaco.Application.UI</comment>
+  </data>
+  <data name="TestEdgeLightingLabel" xml:space="preserve">
+    <value>Test Edge Lighting</value>
+    <comment>Aristocrat.Monaco.Application.UI</comment>
+  </data>
+  <data name="TestModeDisabledStatus" xml:space="preserve">
+    <value>Game must be idle, device must be connected and not in fault, and Main Door must be open to enter Test Mode.</value>
+    <comment>Aristocrat.Monaco.Application.UI</comment>
+  </data>
+  <data name="TestModeDisabledStatusDevice" xml:space="preserve">
+    <value>Device must be connected and not in fault state to enter Test Mode.</value>
+    <comment>Aristocrat.Monaco.Application.UI</comment>
+  </data>
+  <data name="TestModeDisabledStatusDoor" xml:space="preserve">
+    <value>Device must be connected and not in fault, and Main Door must be open to enter Test Mode.</value>
+    <comment>Aristocrat.Monaco.Application.UI</comment>
+  </data>
+  <data name="TestModeDisabledStatusGame" xml:space="preserve">
+    <value>Game must be idle to enter Test Mode.</value>
+    <comment>Aristocrat.Monaco.Application.UI</comment>
+  </data>
+  <data name="TestSpeakersTitle" xml:space="preserve">
+    <value>Test Speakers</value>
+    <comment>Aristocrat.Monaco.Application.UI</comment>
+  </data>
+  <data name="TestTowerLights" xml:space="preserve">
+    <value>Test Tower Lights</value>
+    <comment>Aristocrat.Monaco.Application.UI</comment>
+  </data>
+  <data name="TheoPaybackPctLabelText" xml:space="preserve">
+    <value>Theoretical RTP</value>
+    <comment>Aristocrat.Monaco.Gaming.UI</comment>
+  </data>
+  <data name="Thirteen" xml:space="preserve">
+    <value>Thirteen</value>
+    <comment>Aristocrat.Monaco.Common</comment>
+  </data>
+  <data name="Thirty" xml:space="preserve">
+    <value>Thirty</value>
+    <comment>Aristocrat.Monaco.Common</comment>
+  </data>
+  <data name="Thousand" xml:space="preserve">
+    <value>Thousand</value>
+    <comment>Aristocrat.Monaco.Common</comment>
+  </data>
+  <data name="ThreadMonitorButton" xml:space="preserve">
+    <value>Thread Monitor</value>
+    <comment>Monaco.Accounting.UI</comment>
+  </data>
+  <data name="ThreadMonitorWindowTitle" xml:space="preserve">
+    <value>Thread Monitor</value>
+    <comment>Monaco.Accounting.UI</comment>
+  </data>
+  <data name="ThreadStoppedRespondingString" xml:space="preserve">
+    <value>Thread stopped responding.</value>
+    <comment>The string displayed on the status screen of the operator menu when a thread stops responding.</comment>
+  </data>
+  <data name="Three" xml:space="preserve">
+    <value>Three</value>
+    <comment>Aristocrat.Monaco.Common</comment>
+  </data>
+  <data name="TicketNumber" xml:space="preserve">
+    <value>Ticket #</value>
+    <comment>Monaco.Accounting</comment>
+  </data>
+  <data name="TicketNumber2" xml:space="preserve">
+    <value>Ticket Number #</value>
+    <comment>Monaco.Accounting.Contracts</comment>
+  </data>
+  <data name="TicketNumber3" xml:space="preserve">
+    <value>Sequence Number</value>
+    <comment>Monaco.Accounting.Contracts - Changed from "TicketNumber"</comment>
+  </data>
+  <data name="TicketSequenceNo" xml:space="preserve">
+    <value>SEQUENCE #</value>
+    <comment>Monaco.Accounting.Contracts</comment>
+  </data>
+  <data name="TicketSequenceNumber" xml:space="preserve">
+    <value>Ticket Sequence #</value>
+    <comment>Monaco.Accounting.Contracts</comment>
+  </data>
+  <data name="TicketTitle" xml:space="preserve">
+    <value>CASHOUT *DUP*</value>
+    <comment>Monaco.Accounting.UI</comment>
+  </data>
+  <data name="Time" xml:space="preserve">
+    <value>Time</value>
+    <comment>Monaco.Accounting</comment>
+  </data>
+  <data name="Time2" xml:space="preserve">
+    <value>Time</value>
+    <comment>Monaco.Accounting.Contracts - Changed from "Time"</comment>
+  </data>
+  <data name="TimeAndZoneConfiguration" xml:space="preserve">
+    <value>Time and Date</value>
+    <comment>Aristocrat.Monaco.Application.UI</comment>
+  </data>
+  <data name="TimeDisplayFormat" xml:space="preserve">
+    <value>MM/dd/yyyy H:mm:ss</value>
+    <comment>Monaco.Accounting.UI</comment>
+  </data>
+  <data name="TimeLabel" xml:space="preserve">
+    <value>Time</value>
+    <comment>Aristocrat.Monaco.Application.UI</comment>
+  </data>
+  <data name="TimeText" xml:space="preserve">
+    <value>TIME</value>
+    <comment>Aristocrat.Monaco.Gaming</comment>
+  </data>
+  <data name="TimeZoneLabel" xml:space="preserve">
+    <value>Time Zone</value>
+    <comment>Aristocrat.Monaco.Application.UI</comment>
+  </data>
+  <data name="TimeZoneOffsetLabel" xml:space="preserve">
+    <value>Time Zone Offset</value>
+    <comment>Aristocrat.Monaco.Application.UI</comment>
+  </data>
+  <data name="Title" xml:space="preserve">
+    <value>Status Display</value>
+    <comment>Aristocrat.Monaco.Application.UI</comment>
+  </data>
+  <data name="TitleDemonstration" xml:space="preserve">
+    <value>**DEMONSTRATION ONLY**</value>
+    <comment>Monaco.Accounting.Contracts</comment>
+  </data>
+  <data name="TitleOverride" xml:space="preserve">
+    <value>Title Override</value>
+    <comment>Monaco.Accounting.UI</comment>
+  </data>
+  <data name="TopAward" xml:space="preserve">
+    <value>Top Award</value>
+    <comment>Aristocrat.Monaco.Gaming.UI</comment>
+  </data>
+  <data name="TopBoxDoorClosed" xml:space="preserve">
+    <value>Top Box Door Closed</value>
+    <comment>Aristocrat.Monaco.Application</comment>
+  </data>
+  <data name="TopBoxDoorIsOpen" xml:space="preserve">
+    <value>Top Box Door is Open</value>
+    <comment>Aristocrat.Monaco.Application</comment>
+  </data>
+  <data name="TopBoxDoorMismatch" xml:space="preserve">
+    <value>Top Box Door Mismatch</value>
+    <comment>Aristocrat.Monaco.Application</comment>
+  </data>
+  <data name="TopBoxDoorName" xml:space="preserve">
+    <value>Top Box Door</value>
+    <comment>Aristocrat.Monaco.Application</comment>
+  </data>
+  <data name="TopBoxOpticDoorName" xml:space="preserve">
+    <value>Top Box Optic Door</value>
+    <comment>Aristocrat.Monaco.Application</comment>
+  </data>
+  <data name="TopButton" xml:space="preserve">
+    <value>Top</value>
+    <comment>Monaco.Accounting.UI</comment>
+  </data>
+  <data name="Total" xml:space="preserve">
+    <value>Total</value>
+    <comment>Monaco.Accounting.UI</comment>
+  </data>
+  <data name="TotalBillsInText" xml:space="preserve">
+    <value>Total Bill In</value>
+    <comment>Aristocrat.Monaco.Application</comment>
+  </data>
+  <data name="TotalCoinInText" xml:space="preserve">
+    <value>Total Coin In</value>
+    <comment>Aristocrat.Monaco.Application</comment>
+  </data>
+  <data name="TotalCoinsAndBillsText" xml:space="preserve">
+    <value>Total Coins and Bills</value>
+    <comment>Aristocrat.Monaco.Application</comment>
+  </data>
+  <data name="TotalCredits" xml:space="preserve">
+    <value>Total Current Credits</value>
+    <comment>Monaco.Accounting.UI</comment>
+  </data>
+  <data name="TotalDebitLabel" xml:space="preserve">
+    <value>Total Debit</value>
+    <comment>Aristocrat.Monaco.Sas</comment>
+  </data>
+  <data name="TotalJurisdictionalRTP" xml:space="preserve">
+    <value>Jurisdictional Total RTP</value>
+    <comment>Aristocrat.Monaco.Gaming.UI</comment>
+  </data>
+  <data name="TotalGameRTP" xml:space="preserve">
+    <value>Total Game RTP</value>
+    <comment>Aristocrat.Monaco.Gaming.UI</comment>
+  </data>
+  <data name="TotalJurisdictionalRtpInfoButtonText" xml:space="preserve">
+    <value>Total game RTP that may include verified progressive RTPs based on game and jurisdiction
+
+See manual for details</value>
+    <comment>Aristocrat.Monaco.Gaming.UI</comment>
+  </data>
+  <data name="TotalSentByHost" xml:space="preserve">
+    <value>Total Sent By Host</value>
+    <comment>Aristocrat.Monaco.Gaming.UI</comment>
+  </data>
+  <data name="TouchCalibrationDialogText" xml:space="preserve">
+    <value>Press the PLAY button to enter Touch Calibration or click Cancel to exit</value>
+    <comment>Aristocrat.Monaco.Application.UI</comment>
+  </data>
+  <data name="TouchCalibrationDialogTitle" xml:space="preserve">
+    <value>Touch Calibration Confirmation</value>
+    <comment>Aristocrat.Monaco.Application.UI</comment>
+  </data>
+  <data name="TouchCalibrationDialogTooltip" xml:space="preserve">
+    <value>Press Cancel to exit without running calibration</value>
+    <comment>Aristocrat.Monaco.Application.UI</comment>
+  </data>
+  <data name="TouchCalibrationErrorText" xml:space="preserve">
+    <value>You have {0} touch devices.  Each touch device must be mapped to one, and only one display.</value>
+    <comment>Aristocrat.Monaco.Application.UI</comment>
+  </data>
+  <data name="TouchCalibrationErrorText2" xml:space="preserve">
+    <value>Press the PLAY button to return to Touch Screen Calibration</value>
+    <comment>Aristocrat.Monaco.Application.UI</comment>
+  </data>
+  <data name="TouchCalibrationErrorTitle" xml:space="preserve">
+    <value>Touch Calibration Error</value>
+    <comment>Aristocrat.Monaco.Application.UI</comment>
+  </data>
+  <data name="TouchDisplayDisconnected" xml:space="preserve">
+    <value>Touch Display Disconnected - Reconnect the display and Powercycle</value>
+    <comment>Aristocrat.Monaco.Application</comment>
+  </data>
+  <data name="TouchScreen" xml:space="preserve">
+    <value>Touch Screen</value>
+    <comment>Aristocrat.Monaco.Application</comment>
+  </data>
+  <data name="TouchScreenCalibrationDisabledLabel" xml:space="preserve">
+    <value>Touch Screen Calibration Process is disabled within this panel</value>
+    <comment>Aristocrat.Monaco.Application.UI</comment>
+  </data>
+  <data name="TouchScreenPixelLabel" xml:space="preserve">
+    <value>Displays</value>
+    <comment>Aristocrat.Monaco.Application.UI</comment>
+  </data>
+  <data name="TransactionFeeLabel" xml:space="preserve">
+    <value>Transaction Fee</value>
+    <comment>Aristocrat.Monaco.Sas</comment>
+  </data>
+  <data name="TransactionId" xml:space="preserve">
+    <value>Transaction ID</value>
+    <comment>Aristocrat.Monaco.Gaming.UI</comment>
+  </data>
+  <data name="TransactionIdNotCorrespondingVerificationIdErrorMessageTemplate" xml:space="preserve">
+    <value>TransactionId={0} not corresponding verificationId={1}.</value>
+    <comment>Aristocrat.Monaco.G2S.Common</comment>
+  </data>
+  <data name="TransactionNotAvailable" xml:space="preserve">
+    <value>Cannot reprint - full transaction data no longer persisted</value>
+    <comment>Monaco.Accounting.UI</comment>
+  </data>
+  <data name="Transactions" xml:space="preserve">
+    <value>Transactions</value>
+    <comment>Aristocrat.Monaco.Gaming.UI</comment>
+  </data>
+  <data name="TransactionSequenceNumber" xml:space="preserve">
+    <value>Record Number</value>
+    <comment>Monaco.Accounting.UI</comment>
+  </data>
+  <data name="TransactionsLoaderButtonText" xml:space="preserve">
+    <value>All</value>
+    <comment>Monaco.Accounting.UI</comment>
+  </data>
+  <data name="TransactionType" xml:space="preserve">
+    <value>Type</value>
+    <comment>Monaco.Accounting.UI</comment>
+  </data>
+  <data name="TransactionTypeHeader" xml:space="preserve">
+    <value>TYPE</value>
+    <comment>Monaco.Accounting.UI</comment>
+  </data>
+  <data name="TransferablePromotion" xml:space="preserve">
+    <value>Transferable Promotion</value>
+    <comment>Monaco.Accounting.UI</comment>
+  </data>
+  <data name="TransferedInComplete" xml:space="preserve">
+    <value>Transferred In -</value>
+    <comment>Monaco.Accounting</comment>
+  </data>
+  <data name="TransferedOutComplete" xml:space="preserve">
+    <value>Transferred Out -</value>
+    <comment>Monaco.Accounting</comment>
+  </data>
+  <data name="TransferFromGame" xml:space="preserve">
+    <value>TRANSFER FROM GAME</value>
+    <comment>Aristocrat.Monaco.Sas</comment>
+  </data>
+  <data name="TransferIn" xml:space="preserve">
+    <value>Transfer In</value>
+    <comment>Monaco.Accounting.UI</comment>
+  </data>
+  <data name="TransferOut" xml:space="preserve">
+    <value>Transfer Out</value>
+    <comment>Monaco.Accounting.UI</comment>
+  </data>
+  <data name="TransferOutFailedText" xml:space="preserve">
+    <value>Transfer Out Failed Amount:</value>
+    <comment>Monaco.Accounting.Contracts</comment>
+  </data>
+  <data name="TransferOutHandlerPlayableOnlyMessage" xml:space="preserve">
+    <value>{0} is Playable Only. </value>
+    <comment>Monaco.Accounting</comment>
+  </data>
+  <data name="TransferStatusErrorText" xml:space="preserve">
+    <value>Transfer Status Error</value>
+    <comment>Aristocrat.Monaco.Hardware.Contracts</comment>
+  </data>
+  <data name="TransferToGame" xml:space="preserve">
+    <value>TRANSFER TO GAME</value>
+    <comment>Aristocrat.Monaco.Sas</comment>
+  </data>
+  <data name="TriggerLabel" xml:space="preserve">
+    <value>Progressive Trigger</value>
+    <comment>Aristocrat.Monaco.Gaming.UI</comment>
+  </data>
+  <data name="TurnText" xml:space="preserve">
+    <value>Turn</value>
+    <comment>Aristocrat.Monaco.Application.UI</comment>
+  </data>
+  <data name="Twelve" xml:space="preserve">
+    <value>Twelve</value>
+    <comment>Aristocrat.Monaco.Common</comment>
+  </data>
+  <data name="Twenty" xml:space="preserve">
+    <value>Twenty</value>
+    <comment>Aristocrat.Monaco.Common</comment>
+  </data>
+  <data name="Two" xml:space="preserve">
+    <value>Two</value>
+    <comment>Aristocrat.Monaco.Common</comment>
+  </data>
+  <data name="TypeLabel" xml:space="preserve">
+    <value>Type</value>
+    <comment>Aristocrat.Monaco.Application.UI</comment>
+  </data>
+  <data name="TypeOfAccountHeader" xml:space="preserve">
+    <value>VOUCHER TYPE</value>
+    <comment>Monaco.Accounting.UI</comment>
+  </data>
+  <data name="UnableFindUniqueFileByExtensionErrorMessage" xml:space="preserve">
+    <value>Unable to find unique *.{0} file in package directory.</value>
+    <comment>Aristocrat.Monaco.G2S.Common</comment>
+  </data>
+  <data name="UnexpectedEventText" xml:space="preserve">
+    <value>Unexpected Event </value>
+    <comment>Aristocrat.Monaco.Application.UI</comment>
+  </data>
+  <data name="UnexpectedGameExitMessage" xml:space="preserve">
+    <value>Game stopped unexpectedly.  Please contact a casino operator.</value>
+    <comment>Aristocrat.Monaco.Gaming.VideoLottery</comment>
+  </data>
+  <data name="UnexpectedValueErrorMessage" xml:space="preserve">
+    <value>The argument has an unexpected value.</value>
+    <comment>Aristocrat.Monaco.Common</comment>
+  </data>
+  <data name="UninstallReason" xml:space="preserve">
+    <value>Uninstalled</value>
+    <comment>Aristocrat.Monaco.Gaming</comment>
+  </data>
+  <data name="UninstallReason2" xml:space="preserve">
+    <value>Uninstalled</value>
+    <comment>Aristocrat.Monaco.Hardware - Changed from "UninstallReason"</comment>
+  </data>
+  <data name="Unknown" xml:space="preserve">
+    <value>Unknown</value>
+    <comment>Monaco.Accounting.UI</comment>
+  </data>
+  <data name="Unknown2" xml:space="preserve">
+    <value>Unknown</value>
+    <comment>Aristocrat.Monaco.Application.UI - Changed from "Unknown"</comment>
+  </data>
+  <data name="UnknownComponentErrorMessageTemplate" xml:space="preserve">
+    <value>Unknown component with id={0}.</value>
+    <comment>Aristocrat.Monaco.G2S.Common</comment>
+  </data>
+  <data name="UnknownMeterValueText" xml:space="preserve">
+    <value>Meter Not Found</value>
+    <comment>Aristocrat.Monaco.Gaming.UI</comment>
+  </data>
+  <data name="UnknowOcspStatusErrorMessageTemplate" xml:space="preserve">
+    <value>Unknown status  '{0}' .</value>
+    <comment>Aristocrat.Monaco.G2S.Common</comment>
+  </data>
+  <data name="UnloadingAccountingRunnables" xml:space="preserve">
+    <value>Unloading Accounting Runnables</value>
+    <comment>Monaco.Accounting</comment>
+  </data>
+  <data name="UnloadingAccountingServices" xml:space="preserve">
+    <value>Unloading Accounting Services</value>
+    <comment>Monaco.Accounting</comment>
+  </data>
+  <data name="UnloadingApplicationRunnables" xml:space="preserve">
+    <value>Unloading Application Runnables</value>
+    <comment>Aristocrat.Monaco.Application</comment>
+  </data>
+  <data name="UnloadingApplicationServices" xml:space="preserve">
+    <value>Unloading Application Services</value>
+    <comment>Aristocrat.Monaco.Application</comment>
+  </data>
+  <data name="UnloadingBank" xml:space="preserve">
+    <value>Unloading Bank</value>
+    <comment>Monaco.Accounting</comment>
+  </data>
+  <data name="UnloadingDisableByOperatorManager" xml:space="preserve">
+    <value>Unloading Disable-By-Operator Manager</value>
+    <comment>Aristocrat.Monaco.Application</comment>
+  </data>
+  <data name="UnloadingEventBus" xml:space="preserve">
+    <value>Unloading Event Bus</value>
+    <comment>Bootstrap</comment>
+  </data>
+  <data name="UnloadingHardwareDiscoverer" xml:space="preserve">
+    <value>Unloading Hardware Discoverer</value>
+    <comment>Aristocrat.Monaco.Hardware</comment>
+  </data>
+  <data name="UnloadingHardwareRunnables" xml:space="preserve">
+    <value>Unloading Hardware Runnables</value>
+    <comment>Aristocrat.Monaco.Hardware</comment>
+  </data>
+  <data name="UnloadingHardwareServices" xml:space="preserve">
+    <value>Unloading Hardware Services</value>
+    <comment>Aristocrat.Monaco.Hardware</comment>
+  </data>
+  <data name="UnloadingKernelRunnables" xml:space="preserve">
+    <value>Unloading Kernel Runnables</value>
+    <comment>Bootstrap</comment>
+  </data>
+  <data name="UnloadingKernelServices" xml:space="preserve">
+    <value>Unloading Kernel Services</value>
+    <comment>Bootstrap</comment>
+  </data>
+  <data name="UnloadingMeterManager" xml:space="preserve">
+    <value>Unloading Meter Manager</value>
+    <comment>Aristocrat.Monaco.Application</comment>
+  </data>
+  <data name="UnloadingMultiProtocolConfigurationProvider" xml:space="preserve">
+    <value>Unloading Multi Protocol Configuration Provider</value>
+    <comment>Aristocrat.Monaco.Application</comment>
+  </data>
+  <data name="UnloadingNetworkLog" xml:space="preserve">
+    <value>Unloading Network Log</value>
+    <comment>Aristocrat.Monaco.Application</comment>
+  </data>
+  <data name="UnloadingOperatorMenuLauncher" xml:space="preserve">
+    <value>Unloading Operator Menu Launcher</value>
+    <comment>Aristocrat.Monaco.Application</comment>
+  </data>
+  <data name="UnloadingPathMapperService" xml:space="preserve">
+    <value>Unloading Path Mapper Service</value>
+    <comment>Bootstrap</comment>
+  </data>
+  <data name="UnloadingPersistentStorage" xml:space="preserve">
+    <value>Unloading Persistent Storage</value>
+    <comment>Aristocrat.Monaco.Hardware</comment>
+  </data>
+  <data name="UnloadingPropertiesManager" xml:space="preserve">
+    <value>Unloading Properties Manager</value>
+    <comment>Bootstrap</comment>
+  </data>
+  <data name="UnloadingSnapshotManager" xml:space="preserve">
+    <value>Unloading Snapshot Manager</value>
+    <comment>Monaco.Accounting</comment>
+  </data>
+  <data name="UnloadingSystemDisableManager" xml:space="preserve">
+    <value>Unloading System Disable Manager</value>
+    <comment>Bootstrap</comment>
+  </data>
+  <data name="UnloadingTimeService" xml:space="preserve">
+    <value>Unloading Time Service</value>
+    <comment>Aristocrat.Monaco.Application</comment>
+  </data>
+  <data name="UnloadingTransactionalMeterReader" xml:space="preserve">
+    <value>Unloading Transactional Meter Reader</value>
+    <comment>Monaco.Accounting</comment>
+  </data>
+  <data name="UnloadingTransactionCoordinator" xml:space="preserve">
+    <value>Unloading Transaction Coordinator</value>
+    <comment>Monaco.Accounting</comment>
+  </data>
+  <data name="UnloadingTransactionHandlers" xml:space="preserve">
+    <value>Unloading Transaction Handlers</value>
+    <comment>Monaco.Accounting</comment>
+  </data>
+  <data name="UnloadingTransactionHistory" xml:space="preserve">
+    <value>Unloading Transaction History</value>
+    <comment>Monaco.Accounting</comment>
+  </data>
+  <data name="UnloadUi" xml:space="preserve">
+    <value>Unloading Display</value>
+    <comment>Aristocrat.Monaco.Gaming</comment>
+  </data>
+  <data name="UpButton" xml:space="preserve">
+    <value>Up</value>
+    <comment>Monaco.Accounting.UI</comment>
+  </data>
+  <data name="UpgradeReason" xml:space="preserve">
+    <value>Upgraded</value>
+    <comment>Aristocrat.Monaco.Gaming</comment>
+  </data>
+  <data name="UpText" xml:space="preserve">
+    <value>Up</value>
+    <comment>Aristocrat.Monaco.Application.UI</comment>
+  </data>
+  <data name="UseHmacKey" xml:space="preserve">
+    <value>Use this HMAC signature key:</value>
+    <comment>Aristocrat.Monaco.Application.UI</comment>
+  </data>
+  <data name="UserNameOrPasswordNotSpecifiedErrorMessage" xml:space="preserve">
+    <value>One of pair user name and password was not specified.</value>
+    <comment>Aristocrat.Monaco.G2S.Common</comment>
+  </data>
+  <data name="Validate" xml:space="preserve">
+    <value>Validate</value>
+    <comment>Aristocrat.Monaco.Application.UI</comment>
+  </data>
+  <data name="Validating" xml:space="preserve">
+    <value>Validating...</value>
+    <comment>Aristocrat.Monaco.Application.UI</comment>
+  </data>
+  <data name="Validation" xml:space="preserve">
+    <value>Validation</value>
+    <comment>Aristocrat.Monaco.Application.UI</comment>
+  </data>
+  <data name="ValidationFailed" xml:space="preserve">
+    <value>Validation Failed</value>
+    <comment>Aristocrat.Monaco.Application.UI</comment>
+  </data>
+  <data name="ValidationFeatureLabel" xml:space="preserve">
+    <value>Validation Type</value>
+    <comment>Aristocrat.Monaco.Sas.UI</comment>
+  </data>
+  <data name="ValidationLength" xml:space="preserve">
+    <value>Validation Length</value>
+    <comment>Monaco.Accounting.UI</comment>
+  </data>
+  <data name="ValidationNumber" xml:space="preserve">
+    <value>Validation Number</value>
+    <comment>Monaco.Accounting.UI</comment>
+  </data>
+  <data name="ValidationNumber2" xml:space="preserve">
+    <value>Validation Number</value>
+    <comment>Aristocrat.Monaco.Application.UI - Changed from "ValidationNumber"</comment>
+  </data>
+  <data name="ValidationPortLabel" xml:space="preserve">
+    <value>Validation Port</value>
+    <comment>Aristocrat.Monaco.Sas.UI</comment>
+  </data>
+  <data name="ValidationProtocolLabel" xml:space="preserve">
+    <value>Validation Protocol</value>
+    <comment>Aristocrat.Monaco.Application.UI</comment>
+  </data>
+  <data name="ValidationSupportedCheckboxLabel" xml:space="preserve">
+    <value>Validation Supported</value>
+    <comment>Aristocrat.Monaco.Sas.UI</comment>
+  </data>
+  <data name="ValidationSupportLabel" xml:space="preserve">
+    <value>SAS Validation</value>
+    <comment>Aristocrat.Monaco.Sas.UI</comment>
+  </data>
+  <data name="ValidationTitle" xml:space="preserve">
+    <value>Validation:</value>
+    <comment>Monaco.Accounting.Contracts</comment>
+  </data>
+  <data name="ValidationTypeGroupHeader" xml:space="preserve">
+    <value>Validation</value>
+    <comment>Aristocrat.Monaco.Sas.UI</comment>
+  </data>
+  <data name="Value" xml:space="preserve">
+    <value>Value</value>
+    <comment>Monaco.Accounting.UI</comment>
+  </data>
+  <data name="ValueNotNullErrorMessage" xml:space="preserve">
+    <value>Value cannot be null</value>
+    <comment>Aristocrat.Monaco.Common</comment>
+  </data>
+  <data name="ValueResidualText" xml:space="preserve">
+    <value>Value    Residual</value>
+    <comment>Aristocrat.Monaco.Gaming</comment>
+  </data>
+  <data name="VariantNameLabel" xml:space="preserve">
+    <value>Variant Name</value>
+    <comment>Aristocrat.Monaco.Application.UI</comment>
+  </data>
+  <data name="VariantVersionLabel" xml:space="preserve">
+    <value>Variant Version</value>
+    <comment>Aristocrat.Monaco.Application.UI</comment>
+  </data>
+  <data name="VbdDisconnectedOnStartupText1" xml:space="preserve">
+    <value>Button Deck cable not detected on start-up</value>
+    <comment>Aristocrat.Monaco.Gaming.UI</comment>
+  </data>
+  <data name="VbdDisconnectedOnStartupText2" xml:space="preserve">
+    <value>Check cable and re-start platform</value>
+    <comment>Aristocrat.Monaco.Gaming.UI</comment>
+  </data>
+  <data name="Vendor" xml:space="preserve">
+    <value>Aristocrat</value>
+    <comment>Monaco.Accounting.Contracts</comment>
+  </data>
+  <data name="VerificationFailedText" xml:space="preserve">
+    <value>Verification Failed - {0}</value>
+    <comment>Aristocrat.Monaco.Application</comment>
+  </data>
+  <data name="VerificationRequestNotFoundErrorMessageTemplate" xml:space="preserve">
+    <value>No record in DB ComponentVerificationRequest table with verificationId={0} and {1}={2} found.</value>
+    <comment>Aristocrat.Monaco.G2S.Common</comment>
+  </data>
+  <data name="VerificationTicketTitle" xml:space="preserve">
+    <value>VERIFICATION COUPON</value>
+    <comment>Aristocrat.Monaco.Application</comment>
+  </data>
+  <data name="VerifyingSignaturesText" xml:space="preserve">
+    <value>Verifying Signatures</value>
+    <comment>Aristocrat.Monaco.Application</comment>
+  </data>
+  <data name="Version" xml:space="preserve">
+    <value>Version</value>
+    <comment>Monaco.Accounting.Contracts</comment>
+  </data>
+  <data name="Version2" xml:space="preserve">
+    <value>Version</value>
+    <comment>Aristocrat.Monaco.Application.UI - Changed from "Version"</comment>
+  </data>
+  <data name="Version3" xml:space="preserve">
+    <value>Version</value>
+    <comment>Aristocrat.Monaco.Gaming.UI - Changed from "Version"</comment>
+  </data>
+  <data name="VideoLotteryText" xml:space="preserve">
+    <value>VIDEO LOTTERY</value>
+    <comment>Aristocrat.Monaco.Gaming</comment>
+  </data>
+  <data name="ViewProgressiveWinText" xml:space="preserve">
+    <value>View Progressive Win</value>
+    <comment>Aristocrat.Monaco.Gaming.UI</comment>
+  </data>
+  <data name="VignetteText" xml:space="preserve">
+    <value>Vignette</value>
+    <comment>Aristocrat.Monaco.Application</comment>
+  </data>
+  <data name="VignetteText2" xml:space="preserve">
+    <value>Vignette</value>
+    <comment>Aristocrat.Monaco.Application.Contracts - Changed from "VignetteText"</comment>
+  </data>
+  <data name="VLTLicenseText" xml:space="preserve">
+    <value>VLT License #</value>
+    <comment>Aristocrat.Monaco.Application</comment>
+  </data>
+  <data name="VoidDemoTicket" xml:space="preserve">
+    <value>VOID DEMO VOID</value>
+    <comment>Monaco.Accounting.Contracts</comment>
+  </data>
+  <data name="Volume" xml:space="preserve">
+    <value>Volume</value>
+    <comment>Aristocrat.Monaco.Gaming.UI</comment>
+  </data>
+  <data name="VolumeLevel" xml:space="preserve">
+    <value>Volume Level</value>
+    <comment>Aristocrat.Monaco.Gaming.UI</comment>
+  </data>
+  <data name="VoucherAccepted" xml:space="preserve">
+    <value>Voucher Accepted -</value>
+    <comment>Monaco.Accounting</comment>
+  </data>
+  <data name="VoucherCashExpiration" xml:space="preserve">
+    <value>Cashable Voucher Expiration</value>
+    <comment>Monaco.Accounting.UI</comment>
+  </data>
+  <data name="VoucherExpiration" xml:space="preserve">
+    <value>Voucher Expiration</value>
+    <comment>Monaco.Accounting.UI</comment>
+  </data>
+  <data name="VoucherIn" xml:space="preserve">
+    <value>Voucher In</value>
+    <comment>Monaco.Accounting.UI</comment>
+  </data>
+  <data name="VoucherInLabelContent" xml:space="preserve">
+    <value>Total Voucher In</value>
+    <comment>Monaco.Accounting.UI</comment>
+  </data>
+  <data name="VoucherInLimit" xml:space="preserve">
+    <value>Voucher In Limit</value>
+    <comment>Monaco.Accounting.UI</comment>
+  </data>
+  <data name="VoucherInserted" xml:space="preserve">
+    <value>Voucher Inserted</value>
+    <comment>Aristocrat.Monaco.Application.UI</comment>
+  </data>
+  <data name="VoucherInTransactionName" xml:space="preserve">
+    <value>Voucher In</value>
+    <comment>Monaco.Accounting</comment>
+  </data>
+  <data name="VoucherInTransactionName2" xml:space="preserve">
+    <value>Voucher In</value>
+    <comment>Monaco.Accounting.Contracts - Changed from "VoucherInTransactionName"</comment>
+  </data>
+  <data name="VoucherIssued" xml:space="preserve">
+    <value>Voucher Printed -</value>
+    <comment>Monaco.Accounting</comment>
+  </data>
+  <data name="VoucherNonCashExpiration" xml:space="preserve">
+    <value>Non-Cashable Voucher Expiration</value>
+    <comment>Monaco.Accounting.UI</comment>
+  </data>
+  <data name="VoucherNonCashOutExpiration" xml:space="preserve">
+    <value>Default Restricted Voucher Expiration</value>
+    <comment>Monaco.Accounting.UI</comment>
+  </data>
+  <data name="VoucherNotification" xml:space="preserve">
+    <value>VOUCHER NOTIFICATION\r\n\r\nPlease remove voucher from printer\r\nor call attendant for assistance\r\nif paper is jammed or missing.\r\n\r\nPress any physical button to\r\ndismiss this notification</value>
+    <comment>Aristocrat.Monaco.Gaming.UI</comment>
+  </data>
+  <data name="VoucherNumberText" xml:space="preserve">
+    <value>Voucher Number</value>
+    <comment>Monaco.Accounting</comment>
+  </data>
+  <data name="VoucherOut" xml:space="preserve">
+    <value>Voucher Out</value>
+    <comment>Monaco.Accounting.UI</comment>
+  </data>
+  <data name="VoucherOutExpiration" xml:space="preserve">
+    <value>Default Cashable Voucher Expiration</value>
+    <comment>Monaco.Accounting.UI</comment>
+  </data>
+  <data name="VoucherOutLabelContent" xml:space="preserve">
+    <value>Total Voucher Out</value>
+    <comment>Monaco.Accounting.UI</comment>
+  </data>
+  <data name="VoucherOutLimit" xml:space="preserve">
+    <value>Voucher Out Limit</value>
+    <comment>Monaco.Accounting.UI</comment>
+  </data>
+  <data name="VoucherOutTransactionName" xml:space="preserve">
+    <value>Voucher Out</value>
+    <comment>Monaco.Accounting</comment>
+  </data>
+  <data name="VoucherOutTransactionName2" xml:space="preserve">
+    <value>Voucher Out</value>
+    <comment>Monaco.Accounting.Contracts - Changed from "VoucherOutTransactionName"</comment>
+  </data>
+  <data name="VoucherRejected" xml:space="preserve">
+    <value>Voucher Rejected</value>
+    <comment>Monaco.Accounting</comment>
+  </data>
+  <data name="VouchersButtonText" xml:space="preserve">
+    <value>Vouchers</value>
+    <comment>Monaco.Accounting.UI</comment>
+  </data>
+  <data name="VoucherSequenceNumber" xml:space="preserve">
+    <value>Voucher Number</value>
+    <comment>Monaco.Accounting.UI</comment>
+  </data>
+  <data name="VoucherSequenceNumberHeader" xml:space="preserve">
+    <value>SEQUENCE NUMBER</value>
+    <comment>Monaco.Accounting.UI</comment>
+  </data>
+  <data name="VoucherSequenceNumberHeader2" xml:space="preserve">
+    <value>SEQUENCE NUMBER</value>
+    <comment>Aristocrat.Monaco.Gaming.UI - Changed from "VoucherSequenceNumberHeader"</comment>
+  </data>
+  <data name="VoucherText" xml:space="preserve">
+    <value>Voucher</value>
+    <comment>Aristocrat.Monaco.Application</comment>
+  </data>
+  <data name="VoucherTicketsCreatorNeverExpires" xml:space="preserve">
+    <value>TICKET NEVER EXPIRES</value>
+    <comment>Monaco.Accounting</comment>
+  </data>
+  <data name="VoucherTicketsCreatorNeverExpires2" xml:space="preserve">
+    <value>TICKET NEVER EXPIRES</value>
+    <comment>Monaco.Accounting.Contracts - Changed from "VoucherTicketsCreatorNeverExpires"</comment>
+  </data>
+  <data name="VoucherTicketsCreatorRedemptionString1" xml:space="preserve">
+    <value>VOID AFTER</value>
+    <comment>Monaco.Accounting</comment>
+  </data>
+  <data name="VoucherTicketsCreatorRedemptionString1a" xml:space="preserve">
+    <value>VOID AFTER</value>
+    <comment>Monaco.Accounting.Contracts - Changed from "VoucherTicketsCreatorRedemptionString1"</comment>
+  </data>
+  <data name="VoucherTicketsCreatorRedemptionString2" xml:space="preserve">
+    <value>DAYS</value>
+    <comment>Monaco.Accounting</comment>
+  </data>
+  <data name="VoucherTicketsCreatorRedemptionString2a" xml:space="preserve">
+    <value>DAYS</value>
+    <comment>Monaco.Accounting.Contracts - Changed from "VoucherTicketsCreatorRedemptionString2"</comment>
+  </data>
+  <data name="VoucherValidationType" xml:space="preserve">
+    <value>Voucher Validation Type</value>
+    <comment>Aristocrat.Monaco.Sas.UI</comment>
+  </data>
+  <data name="Wager" xml:space="preserve">
+    <value>WAGER</value>
+    <comment>Aristocrat.Monaco.Gaming.UI</comment>
+  </data>
+  <data name="WagerCategoryGameNumberCaption" xml:space="preserve">
+    <value>WC #</value>
+    <comment>Aristocrat.Monaco.Gaming.UI</comment>
+  </data>
+  <data name="WagerCategoryGamesPlayedCaption" xml:space="preserve">
+    <value>Games Played</value>
+    <comment>Aristocrat.Monaco.Gaming.UI</comment>
+  </data>
+  <data name="WagerCategoryRtpCaption" xml:space="preserve">
+    <value>RTP</value>
+    <comment>Aristocrat.Monaco.Gaming.UI</comment>
+  </data>
+  <data name="WagerCategoryTitle" xml:space="preserve">
+    <value>Wager Category Meters</value>
+    <comment>Aristocrat.Monaco.Gaming.UI</comment>
+  </data>
+  <data name="WagerCategoryWageredCaption" xml:space="preserve">
+    <value>Wagered</value>
+    <comment>Aristocrat.Monaco.Gaming.UI</comment>
+  </data>
+  <data name="WagerCategoryWeightedAvgCaption" xml:space="preserve">
+    <value>Weighted Average Theoretical Payback</value>
+    <comment>Aristocrat.Monaco.Gaming.UI</comment>
+  </data>
+  <data name="WagerMatchBonusLabel" xml:space="preserve">
+    <value>Wager Match Bonus</value>
+    <comment>Aristocrat.Monaco.Gaming.UI</comment>
+  </data>
+  <data name="WaitingForGameSelectionMessage" xml:space="preserve">
+    <value>Making A Game Selection</value>
+    <comment>Aristocrat.Monaco.Gaming.VideoLottery</comment>
+  </data>
+  <data name="WarningText" xml:space="preserve">
+    <value>WARNING</value>
+    <comment>Aristocrat.Monaco.Application.UI</comment>
+  </data>
+  <data name="WatButtonText" xml:space="preserve">
+    <value>Transfers</value>
+    <comment>Monaco.Accounting.UI</comment>
+  </data>
+  <data name="WatchingEvents" xml:space="preserve">
+    <value>Watching {0} event types.</value>
+    <comment>Aristocrat.Monaco.Application.UI</comment>
+  </data>
+  <data name="WatNumber" xml:space="preserve">
+    <value>Transfer Number</value>
+    <comment>Monaco.Accounting.UI</comment>
+  </data>
+  <data name="WatOffLabelContent" xml:space="preserve">
+    <value>Total Transfer Out</value>
+    <comment>Monaco.Accounting.UI</comment>
+  </data>
+  <data name="WatOffTransactionName" xml:space="preserve">
+    <value>Transfer Out</value>
+    <comment>Monaco.Accounting</comment>
+  </data>
+  <data name="WatOnLabelContent" xml:space="preserve">
+    <value>Total Transfer In</value>
+    <comment>Monaco.Accounting.UI</comment>
+  </data>
+  <data name="WatOnText" xml:space="preserve">
+    <value>Transferring...</value>
+    <comment>Aristocrat.Monaco.Gaming.UI</comment>
+  </data>
+  <data name="WatOnTransactionName" xml:space="preserve">
+    <value>Transfer In</value>
+    <comment>Monaco.Accounting</comment>
+  </data>
+  <data name="WatOutText" xml:space="preserve">
+    <value>Transferring...</value>
+    <comment>Aristocrat.Monaco.Gaming.UI</comment>
+  </data>
+  <data name="WhilePrintingText" xml:space="preserve">
+    <value>While Printing</value>
+    <comment>Aristocrat.Monaco.Application.UI</comment>
+  </data>
+  <data name="Win" xml:space="preserve">
+    <value>Win</value>
+    <comment>Aristocrat.Monaco.Gaming.UI</comment>
+  </data>
+  <data name="WindowsVersionLabel" xml:space="preserve">
+    <value>Windows Version</value>
+    <comment>Aristocrat.Monaco.Application.UI</comment>
+  </data>
+  <data name="WinLevel" xml:space="preserve">
+    <value>Win Level</value>
+    <comment>Aristocrat.Monaco.Gaming.UI</comment>
+  </data>
+  <data name="Yes" xml:space="preserve">
+    <value>Yes</value>
+    <comment>Aristocrat.Monaco.Application.UI</comment>
+  </data>
+  <data name="Zero" xml:space="preserve">
+    <value>Zero</value>
+    <comment>Aristocrat.Monaco.Common</comment>
+  </data>
+  <data name="ZeroCredit" xml:space="preserve">
+    <value>Zero Credit on OOS</value>
+    <comment>Aristocrat.Monaco.Application.UI</comment>
+  </data>
+  <data name="ZoneId" xml:space="preserve">
+    <value>Zone ID</value>
+    <comment>Aristocrat.Monaco.G2S.UI</comment>
+  </data>
+  <data name="ZoneText" xml:space="preserve">
+    <value>Zone ID</value>
+    <comment>Aristocrat.Monaco.Application.UI</comment>
+  </data>
+  <data name="ZoneTooLong" xml:space="preserve">
+    <value>Zone must be less than {0} characters</value>
+    <comment>Aristocrat.Monaco.Application.UI</comment>
+  </data>
+  <data name="TestText" xml:space="preserve">
+    <value>Test</value>
+  </data>
+  <data name="VoucherInTickets" xml:space="preserve">
+    <value>Voucher In Tickets</value>
+    <comment>Localization.xml LOC_Voucher In Tickets</comment>
+  </data>
+  <data name="VoucherInAmount" xml:space="preserve">
+    <value>Voucher In Amount</value>
+    <comment>Localization.xml LOC_Voucher In Amount</comment>
+  </data>
+  <data name="GamesPlayed" xml:space="preserve">
+    <value>Games Played</value>
+    <comment>Localization.xml LOC_Games Played</comment>
+  </data>
+  <data name="GamesWon" xml:space="preserve">
+    <value>Games Won</value>
+    <comment>Localization.xml LOC_Games Won</comment>
+  </data>
+  <data name="TotalDashBillIn" xml:space="preserve">
+    <value>Total - Bill In</value>
+    <comment>Localization.xml LOC_Total - Bill In</comment>
+  </data>
+  <data name="CoinInFormat" xml:space="preserve">
+    <value>Coin-In</value>
+    <comment>Localization.xml LOC_Coin In $1</comment>
+  </data>
+  <data name="BillInFormat" xml:space="preserve">
+    <value>Bill In</value>
+    <comment>Localization.xml LOC_Bill In $1</comment>
+  </data>
+  <data name="MainDoorOpenCount" xml:space="preserve">
+    <value>Main Door Open Count</value>
+    <comment>Localization.xml LOC_Main Door Open Count</comment>
+  </data>
+  <data name="MainDoorOpenPowerOffCount" xml:space="preserve">
+    <value>Main Door Open Power Off Count</value>
+    <comment>Localization.xml LOC_Main Door Open Power Off Count</comment>
+  </data>
+  <data name="CashDoorOpenCount" xml:space="preserve">
+    <value>Stacker Door Open Count</value>
+    <comment>Localization.xml LOC_Cash Door Open Count</comment>
+  </data>
+  <data name="CashDoorOpenPowerOffCount" xml:space="preserve">
+    <value>Stacker Door Open Power Off Count</value>
+    <comment>Localization.xml LOC_Cash Door Open Power Off Count</comment>
+  </data>
+  <data name="LogicDoorOpenCount" xml:space="preserve">
+    <value>Logic Door Open Count</value>
+    <comment>Localization.xml LOC_Logic Door Open Count</comment>
+  </data>
+  <data name="LogicDoorOpenPowerOffCount" xml:space="preserve">
+    <value>Logic Door Open Power Off Count</value>
+    <comment>Localization.xml LOC_Logic Door Open Power Off Count</comment>
+  </data>
+  <data name="TopBoxDoorOpenCount" xml:space="preserve">
+    <value>Top Box Door Open Count</value>
+    <comment>Localization.xml LOC_Top Box Door Open Count</comment>
+  </data>
+  <data name="TopBoxDoorOpenPowerOffCount" xml:space="preserve">
+    <value>Top Box Door Open Power Off Count</value>
+    <comment>Localization.xml LOC_Top Box Door Open Power Off Count</comment>
+  </data>
+  <data name="RetailerAccess" xml:space="preserve">
+    <value>Retailer Access</value>
+    <comment>Localization.xml LOC_Retailer Access</comment>
+  </data>
+  <data name="TechnicianAccess" xml:space="preserve">
+    <value>Technician Access</value>
+    <comment>Localization.xml LOC_Technician Access</comment>
+  </data>
+  <data name="AmountPlayed" xml:space="preserve">
+    <value>Amount Played</value>
+    <comment>Localization.xml LOC_Amount Played</comment>
+  </data>
+  <data name="AmountWon" xml:space="preserve">
+    <value>Amount Won</value>
+    <comment>Localization.xml LOC_Amount Won</comment>
+  </data>
+  <data name="CashoutTickets" xml:space="preserve">
+    <value>Cashout Tickets</value>
+    <comment>Localization.xml LOC_Cashout Tickets</comment>
+  </data>
+  <data name="TotalDashCoinIn" xml:space="preserve">
+    <value>Total - Coin In</value>
+    <comment>Localization.xml LOC_Total - Coin In</comment>
+  </data>
+  <data name="TotalDashCoinsAndBills" xml:space="preserve">
+    <value>Total - Coins and Bills</value>
+    <comment>Localization.xml LOC_Total - Coins and Bills</comment>
+  </data>
+  <data name="StateAssetNumber" xml:space="preserve">
+    <value>State Asset #</value>
+  </data>
+  <data name="UnloadingFormat" xml:space="preserve">
+    <value>Unloading {0}</value>
+  </data>
+  <data name="CreatingFormat" xml:space="preserve">
+    <value>Creating {0}</value>
+  </data>
+  <data name="BonusLimitExceeded" xml:space="preserve">
+    <value>Bonus limit exceeded</value>
+  </data>
+  <data name="NoBonusHost" xml:space="preserve">
+    <value>Bonus host not available</value>
+  </data>
+  <data name="WagerMatchExitText" xml:space="preserve">
+    <value>Wager Match complete</value>
+  </data>
+  <data name="LimitPageTitleText" xml:space="preserve">
+    <value>Limits</value>
+    <comment>Monaco.Accounting.UI</comment>
+  </data>
+  <data name="NumberOfBillsInserted" xml:space="preserve">
+    <value>Number of Bills Inserted</value>
+  </data>
+  <data name="ExcessiveDocumentRejectMessage" xml:space="preserve">
+    <value>Excessive Bills/Vouchers Rejected</value>
+    <comment>Monaco.Accounting</comment>
+  </data>
+  <data name="ClearLockupExcessiveDocumentReject" xml:space="preserve">
+    <value>Check if the Note or Voucher being inserted by the player is valid. Open and close Main Door to re-enable Note Acceptor device and clear the lockup.</value>
+    <comment>Aristocrat.Monaco.Application.UI</comment>
+  </data>
+  <data name="LoadingPreConfiguration" xml:space="preserve">
+    <value>Loading Pre-Configuration</value>
+  </data>
+  <data name="LoadingConfiguration" xml:space="preserve">
+    <value>Loading Configuration</value>
+  </data>
+  <data name="CreatingAuthenticationService" xml:space="preserve">
+    <value>Creating Authentication Service</value>
+  </data>
+  <data name="CreatingSerialGatService" xml:space="preserve">
+    <value>Creating SerialGat Service</value>
+  </data>
+  <data name="CreatingLiveAuthenticationManager" xml:space="preserve">
+    <value>Creating Live Authentication Manager</value>
+  </data>
+  <data name="CreatingNetworkService" xml:space="preserve">
+    <value>Creating Network Service</value>
+  </data>
+  <data name="CreatingPersistenceClearArbiter" xml:space="preserve">
+    <value>Creating Persistence Clear Arbiter</value>
+  </data>
+  <data name="LoadingTicketCreators" xml:space="preserve">
+    <value>Loading Ticket Creators</value>
+  </data>
+  <data name="UnloadingPersistenceClearArbiter" xml:space="preserve">
+    <value>Unloading Persistence Clear Arbiter</value>
+  </data>
+  <data name="UnloadingGATService" xml:space="preserve">
+    <value>Unloading GAT Service</value>
+  </data>
+  <data name="UnloadingLiveAuthenticationManager" xml:space="preserve">
+    <value>Unloading Live Authentication Manager</value>
+  </data>
+  <data name="ProgressiveFaultTypes_MinimumThresholdNotReached" xml:space="preserve">
+    <value>Minimum Progressive Value Error</value>
+  </data>
+  <data name="PowerResets" xml:space="preserve">
+    <value>Power Resets</value>
+  </data>
+  <data name="MenuTitleRoleAdmin" xml:space="preserve">
+    <value>Retailer</value>
+  </data>
+  <data name="OutOfServiceAdditionalInfo" xml:space="preserve">
+    <value>Press Put EGM Into Service to put the EGM into Service</value>
+  </data>
+  <data name="LightingLabel" xml:space="preserve">
+    <value>Lighting</value>
+  </data>
+  <data name="MenuTitleRoleTechnician" xml:space="preserve">
+    <value>Technician</value>
+  </data>
+  <data name="EdgeLightingTestClear" xml:space="preserve">
+    <value>Clear</value>
+  </data>
+  <data name="EdgeLightingTestRainbow" xml:space="preserve">
+    <value>Rainbow</value>
+  </data>
+  <data name="EdgeLightingTestBlink" xml:space="preserve">
+    <value>Blink</value>
+  </data>
+  <data name="EdgeLightingTestChaser" xml:space="preserve">
+    <value>Chaser</value>
+  </data>
+  <data name="AllowBillInLabel" xml:space="preserve">
+    <value>Allow Bill In</value>
+  </data>
+  <data name="DeviceId" xml:space="preserve">
+    <value>Device Id</value>
+  </data>
+  <data name="AlphanumericInputOnly" xml:space="preserve">
+    <value>Alphanumeric input only.</value>
+  </data>
+  <data name="NumericInputOnly" xml:space="preserve">
+    <value>Numeric input only.</value>
+  </data>
+  <data name="DeviceManagerExitGame" xml:space="preserve">
+    <value>Exit game before saving changes</value>
+  </data>
+  <data name="MustBeLessThan" xml:space="preserve">
+    <value>Must be less than {0} characters.</value>
+  </data>
+  <data name="ButtonText" xml:space="preserve">
+    <value>Button {0}</value>
+  </data>
+  <data name="ValueOutOfRangeForProtocolSas" xml:space="preserve">
+    <value>Value out of range for protocol SAS.</value>
+  </data>
+  <data name="ClearLockupMainDoor" xml:space="preserve">
+    <value>Close the Main Door to Clear the Lockup</value>
+  </data>
+  <data name="ClearLockupLogicDoor" xml:space="preserve">
+    <value>Close the Logic Door to Clear the Lockup</value>
+  </data>
+  <data name="ClearLockupBellyDoor" xml:space="preserve">
+    <value>Close the Belly Door to Clear the Lockup</value>
+  </data>
+  <data name="ClearLockupSecondaryCashDoor" xml:space="preserve">
+    <value>Close the Secondary Stacker Door to Clear the Lockup</value>
+  </data>
+  <data name="ClearLockupTopBoxDoor" xml:space="preserve">
+    <value>Close the Top Box Door to Clear the Lockup</value>
+  </data>
+  <data name="ClearLockupDropDoor" xml:space="preserve">
+    <value>Close the Drop Door to Clear the Lockup</value>
+  </data>
+  <data name="ClearLockupMechanicalMeterDoor" xml:space="preserve">
+    <value>Close the Mechanical Meter Door to Clear the Lockup</value>
+  </data>
+  <data name="ClearLockupMainOpticDoor" xml:space="preserve">
+    <value>Close the Main Door to clear this lockup. If lockup persists, check if the optic door sensor is faulty or poorly aligned.</value>
+  </data>
+  <data name="ClearLockupTopBoxOpticDoor" xml:space="preserve">
+    <value>Close the Top Box Door to clear this lockup. If lockup persists, check if the optic door sensor is faulty or poorly aligned.</value>
+  </data>
+  <data name="LetItRide" xml:space="preserve">
+    <value>Let Ride</value>
+    <comment>Aristocrat.Monaco.Gaming.UI</comment>
+  </data>
+  <data name="OperatorMenuActive" xml:space="preserve">
+    <value>Operator Menu Active</value>
+  </data>
+  <data name="MainDoorIsOpen" xml:space="preserve">
+    <value>Main Door is Open</value>
+  </data>
+  <data name="ErrorInfoNADocumentCheck" xml:space="preserve">
+    <value>The machine was accepting a document when it detected a note acceptor error or was powered down.  Documents in the stacker should be reconciled with the meters in the log screens.  To reset this fault, ensure the device is not jammed and that there are no partially stacked documents in the stacker, then run a Self Test.  If a fault persists, power cycle the machine.</value>
+    <comment>Aristocrat.Monaco.Application.UI</comment>
+  </data>
+  <data name="IssuedText" xml:space="preserve">
+    <value>Issued</value>
+    <comment>Monaco.Accounting.UI</comment>
+  </data>
+  <data name="NoteAcceptorFaultTypes_DocumentCheck" xml:space="preserve">
+    <value>Note Acceptor Document Check</value>
+    <comment>Aristocrat.Monaco.Hardware.Contracts</comment>
+  </data>
+  <data name="RejectedPowerFailureText" xml:space="preserve">
+    <value>Rejected - Power Failure</value>
+    <comment>Monaco.Accounting.UI</comment>
+  </data>
+  <data name="BoardRemovalCashoutMessage" xml:space="preserve">
+    <value>Call Attendant - Cashout {0:C} required\r\nafter logic board removal</value>
+    <comment>Aristocrat.Monaco.Gaming</comment>
+  </data>
+  <data name="VersionText" xml:space="preserve">
+    <value>Version</value>
+  </data>
+  <data name="LicenseText" xml:space="preserve">
+    <value>License</value>
+  </data>
+  <data name="AllowedBlackjackRtp" xml:space="preserve">
+    <value>Allowed Blackjack RTP</value>
+    <comment>Aristocrat.Monaco.Application.UI</comment>
+  </data>
+  <data name="AllowedKenoRtp" xml:space="preserve">
+    <value>Allowed Keno RTP</value>
+    <comment>Aristocrat.Monaco.Application.UI</comment>
+  </data>
+  <data name="AllowedPokerRtp" xml:space="preserve">
+    <value>Allowed Poker RTP</value>
+    <comment>Aristocrat.Monaco.Application.UI</comment>
+  </data>
+  <data name="AllowedRouletteRtp" xml:space="preserve">
+    <value>Allowed Roulette RTP</value>
+    <comment>Aristocrat.Monaco.Application.UI</comment>
+  </data>
+  <data name="AllowedSlotRtp" xml:space="preserve">
+    <value>Allowed Slot RTP</value>
+    <comment>Aristocrat.Monaco.Application.UI</comment>
+  </data>
+  <data name="GamePlaySuspended" xml:space="preserve">
+    <value>Game Play Suspended</value>
+    <comment>Aristocrat.Monaco.Gaming</comment>
+  </data>
+  <data name="NoteAcceptorDocumentCheckClearedEvent" xml:space="preserve">
+    <value>Note Acceptor Document Check Cleared</value>
+    <comment>Monaco.Application.Contracts</comment>
+  </data>
+  <data name="NoteAcceptorDocumentCheckOccurredEvent" xml:space="preserve">
+    <value>Note Acceptor Document Check Occurred</value>
+    <comment>Monaco.Application.Contracts</comment>
+  </data>
+  <data name="AtLeast" xml:space="preserve">
+    <value>At Least</value>
+    <comment>Aristocrat.Monaco.Application.UI</comment>
+  </data>
+  <data name="AtMost" xml:space="preserve">
+    <value>At Most</value>
+    <comment>Aristocrat.Monaco.Application.UI</comment>
+  </data>
+  <data name="LargeWinMaximumLimitLabel" xml:space="preserve">
+    <value>Large Win Maximum Limit</value>
+    <comment>Aristocrat.Monaco.Sas.UI</comment>
+  </data>
+  <data name="AllowRemoteHandpayReset" xml:space="preserve">
+    <value>Allow Remote Handpay Reset</value>
+    <comment>Monaco.Accounting.UI</comment>
+  </data>
+  <data name="HandpayLimit" xml:space="preserve">
+    <value>Handpay Limit</value>
+    <comment>Monaco.Accounting.UI</comment>
+  </data>
+  <data name="LargeWinHandpayResetMethod" xml:space="preserve">
+    <value>Large Win Handpay Reset Method</value>
+    <comment>Monaco.Accounting.UI</comment>
+  </data>
+  <data name="PayByHand" xml:space="preserve">
+    <value>Pay by Hand</value>
+    <comment>Monaco.Accounting.UI</comment>
+  </data>
+  <data name="PayByMenuSelection" xml:space="preserve">
+    <value>Pay by Menu Selection</value>
+    <comment>Monaco.Accounting.UI</comment>
+  </data>
+  <data name="ClearLockupCashDoor" xml:space="preserve">
+    <value>Close the Stacker Door to Clear the Lockup</value>
+  </data>
+  <data name="ExcessiveRejectDisable" xml:space="preserve">
+    <value>Excessive Reject Disable</value>
+    <comment>Aristocrat.Monaco.Application.UI</comment>
+  </data>
+  <data name="OfflinePrefix" xml:space="preserve">
+    <value>OFFLINE </value>
+  </data>
+  <data name="TopBoxOpticDoorOpenCount" xml:space="preserve">
+    <value>Top Box Optic Door Open Count</value>
+  </data>
+  <data name="TopBoxOpticDoorOpenPowerOffCount" xml:space="preserve">
+    <value>Top Box Optic Door Open Power Off Count</value>
+  </data>
+  <data name="MainOpticDoorOpenCount" xml:space="preserve">
+    <value>Main Optic Door Open Count</value>
+  </data>
+  <data name="MainOpticDoorOpenPowerOffCount" xml:space="preserve">
+    <value>Main Optic Door Open Power Off Count</value>
+  </data>
+  <data name="PrintLanguage" xml:space="preserve">
+    <value>Print Language</value>
+    <comment>Aristocrat.Monaco.Application.UI</comment>
+  </data>
+  <data name="MainOpticDoorOpenPowerOffShort" xml:space="preserve">
+    <value>Main Optic Open Power Off</value>
+  </data>
+  <data name="TopBoxOpticDoorOpenPowerOffShort" xml:space="preserve">
+    <value>Top Box Optic Open Power Off</value>
+  </data>
+  <assembly alias="System.Windows.Forms" name="System.Windows.Forms, Version=4.0.0.0, Culture=neutral, PublicKeyToken=b77a5c561934e089" />
+  <data name="CashOutImage" type="System.Resources.ResXFileRef, System.Windows.Forms">
+    <value>..\Resources\EN_CashOut.png;System.Drawing.Bitmap, System.Drawing, Version=4.0.0.0, Culture=neutral, PublicKeyToken=b03f5f7f11d50a3a</value>
+  </data>
+  <data name="PartialClearHeadingText" xml:space="preserve">
+    <value>Partial Reset</value>
+    <comment>Aristocrat.Monaco.Application.UI</comment>
+  </data>
+  <data name="PartialClearDetailsText4" xml:space="preserve">
+    <value>Static data, games.</value>
+    <comment>Aristocrat.Monaco.Application.UI</comment>
+  </data>
+  <data name="AreaLabel" xml:space="preserve">
+    <value>Area ID</value>
+  </data>
+  <data name="EndGameRoundBeforePrint" xml:space="preserve">
+    <value>Printing is not available during a game round.</value>
+  </data>
+  <data name="ButtonContinuousPlay" xml:space="preserve">
+    <value>Button Continuous Play</value>
+    <comment>Aristocrat.Monaco.Application.UI</comment>
+  </data>
+  <data name="DoubleTapForcesGameRoundStop" xml:space="preserve">
+    <value>Double Tap Forces Game Round Stop</value>
+    <comment>Aristocrat.Monaco.Application.UI</comment>
+  </data>
+  <data name="LcdButtonPanel" xml:space="preserve">
+    <value>LCD Button Panel</value>
+    <comment>Aristocrat.Monaco.Application.UI</comment>
+  </data>
+  <data name="FirmwareCrc" xml:space="preserve">
+    <value>Firmware CRC</value>
+    <comment>Aristocrat.Monaco.Application.UI</comment>
+  </data>
+  <data name="CrcSeed" xml:space="preserve">
+    <value>CRC Seed</value>
+    <comment>Aristocrat.Monaco.Application.UI</comment>
+  </data>
+  <data name="MoreMeters" xml:space="preserve">
+    <value>More Meters</value>
+    <comment>Aristocrat.Monaco.Gaming.UI</comment>
+  </data>
+  <data name="DaysActive" xml:space="preserve">
+    <value>Days Active</value>
+    <comment>Aristocrat.Monaco.Gaming.UI</comment>
+  </data>
+  <data name="GamePerformance" xml:space="preserve">
+    <value>Performance</value>
+    <comment>Aristocrat.Monaco.Gaming.UI</comment>
+  </data>
+  <data name="TheoreticalHold" xml:space="preserve">
+    <value>Theo Hold</value>
+    <comment>Aristocrat.Monaco.Gaming.UI</comment>
+  </data>
+  <data name="ActualHold" xml:space="preserve">
+    <value>Actual Hold</value>
+    <comment>Aristocrat.Monaco.Gaming.UI</comment>
+  </data>
+  <data name="AverageBet" xml:space="preserve">
+    <value>Avg Bet</value>
+    <comment>Aristocrat.Monaco.Gaming.UI</comment>
+  </data>
+  <data name="ButtonContinuousPlayButtonInfo" xml:space="preserve">
+    <value>When set to ON, if a player presses and holds the Play button the game continues playing at the current selected bet level.</value>
+    <comment>Aristocrat.Monaco.Gaming.UI</comment>
+  </data>
+  <data name="GameRoundTimeSettingLabel" xml:space="preserve">
+    <value>Minimum Game Round Time</value>
+    <comment>Aristocrat.Monaco.Gaming.UI</comment>
+  </data>
+  <data name="DoubleTapForcesGameRoundStopButtonInfo" xml:space="preserve">
+    <value>When set to ON, if a player presses the Play button once during a game round, the game skips to the final game outcome. If the player presses the Play button again, the win meter increments and the video animation stops.</value>
+    <comment>Aristocrat.Monaco.Gaming.UI</comment>
+  </data>
+  <data name="More" xml:space="preserve">
+    <value>More</value>
+    <comment>Aristocrat.Monaco.Gaming.UI</comment>
+  </data>
+  <data name="AllGameTypes" xml:space="preserve">
+    <value>All</value>
+    <comment>Aristocrat.Monaco.Gaming,UI</comment>
+  </data>
+  <data name="HideNeverActive" xml:space="preserve">
+    <value>Hide Never Active</value>
+    <comment>Aristocrat.Monaco.Gaming.UI</comment>
+  </data>
+  <data name="HidePreviouslyActive" xml:space="preserve">
+    <value>Hide Previously Active</value>
+    <comment>Aristocrat.Monaco.Gaming.UI</comment>
+  </data>
+  <data name="Wagered" xml:space="preserve">
+    <value>WAGERED</value>
+    <comment>Aristocrat.Monaco.Gaming.UI</comment>
+  </data>
+  <data name="SaveBlankWarningText" xml:space="preserve">
+    <value>Blank values are not saved.</value>
+    <comment>Aristocrat.Monaco.Application.UI</comment>
+  </data>
+  <data name="LiveSettingStatusUnedited" xml:space="preserve">
+    <value>This field is unedited and currently showing its live value.</value>
+    <comment>Aristocrat.Monaco.Application.UI</comment>
+  </data>
+  <data name="LiveSettingStatusEdited" xml:space="preserve">
+    <value>You've modified this field from its latest live value of '{0}'.</value>
+    <comment>Aristocrat.Monaco.Application.UI</comment>
+  </data>
+  <data name="LiveSettingStatusConflicted" xml:space="preserve">
+    <value>Your modified value (shown) will override the live value set by an external source to '{0}'.</value>
+    <comment>Aristocrat.Monaco.Application.UI</comment>
+  </data>
+  <data name="LessThanOrEqualErrorMessage" xml:space="preserve">
+    <value>Invalid value.  The value needs to be less than or equal to {0}.</value>
+    <comment>Monaco.Accounting.Contracts</comment>
+  </data>
+  <data name="PercentageEditingFormatter" xml:space="preserve">
+    <value>{0:0.00}</value>
+    <comment>Aristocrat.Monaco.Gaming.UI</comment>
+  </data>
+  <data name="ZeroPercentage" xml:space="preserve">
+    <value>0.00%</value>
+    <comment>Aristocrat.Monaco.Gaming.UI</comment>
+  </data>
+  <data name="KeyLeftInEgmLockupMessage" xml:space="preserve">
+    <value>Remove Operator Key</value>
+    <comment>Aristocrat.Monaco.Application</comment>
+  </data>
+  <data name="ButtonBehaviorOptions" xml:space="preserve">
+    <value>Button Behavior Options</value>
+    <comment>Aristocrat.Monaco.Gaming.UI</comment>
+  </data>
+  <data name="MechanicalMeterDoorClosed" xml:space="preserve">
+    <value>Mechanical Meter Door Closed</value>
+    <comment>Aristocrat.Monaco.Application</comment>
+  </data>
+  <data name="MechanicalMeterDoorIsOpen" xml:space="preserve">
+    <value>Mechanical Meter Door is Open</value>
+    <comment>Aristocrat.Monaco.Application</comment>
+  </data>
+  <data name="MainOpticDoorClosed" xml:space="preserve">
+    <value>Main Optic Door Closed</value>
+    <comment>Aristocrat.Monaco.Application</comment>
+  </data>
+  <data name="MainOpticDoorIsOpen" xml:space="preserve">
+    <value>Main Optic Door is Open</value>
+    <comment>Aristocrat.Monaco.Application</comment>
+  </data>
+  <data name="TopBoxOpticDoorClosed" xml:space="preserve">
+    <value>Top Box Optic Door Closed</value>
+    <comment>Aristocrat.Monaco.Application</comment>
+  </data>
+  <data name="TopBoxOpticDoorIsOpen" xml:space="preserve">
+    <value>Top Box Optic Door is Open</value>
+    <comment>Aristocrat.Monaco.Application</comment>
+  </data>
+  <data name="Electronics" xml:space="preserve">
+    <value>Electronics</value>
+    <comment>Aristocrat.Monaco.Application.UI</comment>
+  </data>
+  <data name="CannotBeLeftBlankErrorMessage" xml:space="preserve">
+    <value>Invalid value.  The value cannot be left blank.</value>
+    <comment>Aristocrat.Monaco.Hhr.UI</comment>
+  </data>
+  <data name="AssetNumberTooLong" xml:space="preserve">
+    <value>Asset Number is too long</value>
+  </data>
+  <data name="CannotConfigureAfterGamePlayed" xml:space="preserve">
+    <value>Cannot re-configure game after game has been played</value>
+  </data>
+  <data name="MachineWeightedPayback" xml:space="preserve">
+    <value>Machine Weighted Theoretical Payback</value>
+  </data>
+  <data name="MachineActualPayback" xml:space="preserve">
+    <value>Machine Actual Operating Payback</value>
+  </data>
+  <data name="GameViewFilter" xml:space="preserve">
+    <value>Game View Filter</value>
+  </data>
+  <data name="ActiveGame" xml:space="preserve">
+    <value>Active Game</value>
+  </data>
+  <data name="PreviouslyActive" xml:space="preserve">
+    <value>Previously Active</value>
+  </data>
+  <data name="NeverActive" xml:space="preserve">
+    <value>Never Active</value>
+  </data>
+  <data name="BackupBattery1Low" xml:space="preserve">
+    <value>Backup Battery #1 Low</value>
+  </data>
+  <data name="BackupBattery2Low" xml:space="preserve">
+    <value>Backup Battery #2 Low</value>
+  </data>
+  <data name="ErrorInfoNAMechanicalError" xml:space="preserve">
+    <value>A Note Acceptor Mechanical Fault has occurred. Inspect the Note Acceptor for any open doors, jammed internal mechanisms, or disconnected cables. Run the Self Test to clear the lockup</value>
+  </data>
+  <data name="Detected" xml:space="preserve">
+    <value>Detected</value>
+    <comment>Aristocrat.Monaco.Application.UI</comment>
+  </data>
+  <data name="TouchScreenName" xml:space="preserve">
+    <value>Touch Screen {0}</value>
+  </data>
+  <data name="VideoDisplayName" xml:space="preserve">
+    <value>Video Display {0}</value>
+    <comment>Aristocrat.Monaco.Application.UI</comment>
+  </data>
+  <data name="HostExists" xml:space="preserve">
+    <value>A host with this ID already exists.</value>
+  </data>
+  <data name="GameStatisticsTitle" xml:space="preserve">
+    <value>Game Statistics</value>
+  </data>
+  <data name="BaseGameStatisticsTitle" xml:space="preserve">
+    <value>Base Game Statistics</value>
+  </data>
+  <data name="GameStatisticsFeatureTitle" xml:space="preserve">
+    <value>Feature Statistics</value>
+  </data>
+  <data name="GameStatisticsGambleFeature" xml:space="preserve">
+    <value>Double Up Feature Statistics</value>
+  </data>
+  <data name="Backend" xml:space="preserve">
+    <value>Backend</value>
+    <comment>Aristocrat.Monaco.Application.UI</comment>
+  </data>
+  <data name="NoProgressiveGamesEnabled" xml:space="preserve">
+    <value>No Progressive Games Enabled</value>
+    <comment>Aristocrat.Monaco.Application.UI</comment>
+  </data>
+  <data name="ComponentText" xml:space="preserve">
+    <value>Component</value>
+  </data>
+  <data name="GambleWagerLimitText" xml:space="preserve">
+    <value>Double Up Wager Limit</value>
+  </data>
+  <data name="JackpotToCreditsKeyedOff" xml:space="preserve">
+    <value>Paid {0} to Credit Meter</value>
+    <comment>Monaco.Accounting</comment>
+  </data>
+  <data name="VerifiedEKeyRequired" xml:space="preserve">
+    <value>EKey device is required to perform game re-configuration</value>
+    <comment>Aristocrat.Monaco.Application.UI</comment>
+  </data>
+  <data name="EmployeeCardRequired" xml:space="preserve">
+    <value>Employee card is required to enter Audit</value>
+    <comment>Aristocrat.Monaco.Application.UI</comment>
+  </data>
+  <data name="TechnicianCardRequired" xml:space="preserve">
+    <value>Technician Card Required to change settings</value>
+    <comment>Aristocrat.Monaco.Application.UI</comment>
+  </data>
+  <data name="IdentifyVideoDisplay" xml:space="preserve">
+    <value>Identify Video Display</value>
+    <comment>Aristocrat.Monaco.Application.UI</comment>
+  </data>
+  <data name="TestTouchScreen" xml:space="preserve">
+    <value>Test Touch Screen</value>
+    <comment>Aristocrat.Monaco.Application.UI</comment>
+  </data>
+  <data name="VideoDisplayBrightness" xml:space="preserve">
+    <value>Video Display Brightness</value>
+    <comment>Aristocrat.Monaco.Application.UI</comment>
+  </data>
+  <data name="ReplayPause" xml:space="preserve">
+    <value>Replay Pause</value>
+  </data>
+  <data name="InvalidNoteAcceptorFirmware" xml:space="preserve">
+    <value>Invalid Note Acceptor Firmware Detected ISO {0}</value>
+    <comment>Aristocrat.Monaco.Accounting</comment>
+  </data>
+  <data name="VariationText" xml:space="preserve">
+    <value>Variation</value>
+  </data>
+  <data name="SecurityConfiguration_RequiredText" xml:space="preserve">
+    <value>*</value>
+    <comment>Aristocrat.Monaco.G2S.UI</comment>
+  </data>
+  <data name="SecurityConfiguration_RequiredForegroundColor" xml:space="preserve">
+    <value>Red</value>
+    <comment>Aristocrat.Monaco.G2S.UI</comment>
+  </data>
+  <data name="SecurityConfiguration_InvalidCertLocation" xml:space="preserve">
+    <value>The OCSP Responder URL is invalid</value>
+    <comment>Aristocrat.Monaco.G2S.UI</comment>
+  </data>
+  <data name="Transcripts" xml:space="preserve">
+    <value>Transcripts</value>
+    <comment>Aristocrat.Monaco.G2S.UI</comment>
+  </data>
+  <data name="GameStartMethod" xml:space="preserve">
+    <value>Game Start Method</value>
+    <comment>Aristocrat.Monaco.Application.UI</comment>
+  </data>
+  <data name="GameStartMethodBetButton" xml:space="preserve">
+    <value>Bet Button</value>
+  </data>
+  <data name="GameStartMethodLineOrReelButton" xml:space="preserve">
+    <value>Line/Reel Button</value>
+  </data>
+  <data name="GamePerformanceMetersCaption" xml:space="preserve">
+    <value>Game Performance Meters</value>
+    <comment>Caption for Game:Performance More Meters Dialog</comment>
+  </data>
+  <data name="RequireSasHost" xml:space="preserve">
+    <value>Require SAS Host</value>
+    <comment>Aristocrat.Monaco.Sas.UI</comment>
+  </data>
+  <data name="RequireLP02OnPowerUp" xml:space="preserve">
+    <value>Require LP02 on Power-up</value>
+    <comment>Aristocrat.Monaco.Sas.UI</comment>
+  </data>
+  <data name="RequiredForPlay" xml:space="preserve">
+    <value>Required For Play</value>
+    <comment>Aristocrat.Monaco.G2S.UI</comment>
+  </data>
+  <data name="EKeyDetected" xml:space="preserve">
+    <value>EKey Detected</value>
+  </data>
+  <data name="Bartop" xml:space="preserve">
+    <value>Bartop</value>
+    <comment>Aristocrat.Monaco.Application.UI</comment>
+  </data>
+  <data name="LCDButtons" xml:space="preserve">
+    <value>LCD Buttons</value>
+    <comment>Aristocrat.Monaco.Application.UI</comment>
+  </data>
+  <data name="MechanicalButtons" xml:space="preserve">
+    <value>Mechanical Buttons</value>
+    <comment>Aristocrat.Monaco.Application.UI</comment>
+  </data>
+  <data name="VirtualButtons" xml:space="preserve">
+    <value>Virtual Buttons</value>
+    <comment>Aristocrat.Monaco.Application.UI</comment>
+  </data>
+  <data name="EnableBarkeeperButton" xml:space="preserve">
+    <value>Enable Barkeeper Button</value>
+  </data>
+  <data name="CoinInRateOfPlay" xml:space="preserve">
+    <value>Coin-In Rate of Play per Minute</value>
+  </data>
+  <data name="Barkeeper" xml:space="preserve">
+    <value>Barkeeper</value>
+  </data>
+  <data name="BarkeeperCashInMeter" xml:space="preserve">
+    <value>Current Barkeeper Cash-In Session Meter: </value>
+  </data>
+  <data name="BarkeeperCoinInMeter" xml:space="preserve">
+    <value>Current Barkeeper Coin-in Session Meter: </value>
+  </data>
+  <data name="EnableBarkeeperButtonToolTip" xml:space="preserve">
+    <value>The Barkeeper Button is a mechanism to alert venue staff when a player qualifies for a reward (aka “comp”) based on configured settings.</value>
+  </data>
+  <data name="BarkeeperCoinInRateOfPlayToolTip" xml:space="preserve">
+    <value>The Coin-In Session Meter will be reset if the rate of play falls below this value. Example: if this is set to $10 and player bets $10, player must place a bet again within 1 minute to maintain the Coin-In Reward Session; a $5 bet extends the session by 30 seconds.</value>
+  </data>
+  <data name="BarkeeperCoinInMeterToolTip" xml:space="preserve">
+    <value>Pressing the Barkeeper Button resets the Coin-In Session Meter. All Session Meters reset on Cashout or 1 minute after depletion of credits.</value>
+  </data>
+  <data name="PeriodClearResetNoGameMessage" xml:space="preserve">
+    <value>Cannot clear period while game in round</value>
+  </data>
+  <data name="ProgressiveSetupAndMeters" xml:space="preserve">
+    <value>Progressive Setup And Meters</value>
+    <comment>Aristocrat.Monaco.Gaming.UI</comment>
+  </data>
+  <data name="MainAccountingMeters" xml:space="preserve">
+    <value>Main Accounting Meters</value>
+    <comment>Aristocrat.Monaco.Application.UI</comment>
+  </data>
+  <data name="MachineSetupInformation" xml:space="preserve">
+    <value>Machine Setup Information</value>
+    <comment>Aristocrat.Monaco.Application.UI</comment>
+  </data>
+  <data name="DenomPerformanceMeters" xml:space="preserve">
+    <value>Denomination Performance Meters</value>
+    <comment>Aristocrat.Monaco.Gaming.UI</comment>
+  </data>
+  <data name="BonusAward" xml:space="preserve">
+    <value>Bonus Award</value>
+    <comment>Aristocrat.Monaco.Application.UI</comment>
+  </data>
+  <data name="SoftwareChange" xml:space="preserve">
+    <value>Software Change</value>
+    <comment>Aristocrat.Monaco.Application.UI</comment>
+  </data>
+  <data name="CoinOutText" xml:space="preserve">
+    <value>Coin Out</value>
+  </data>
+  <data name="ExitConfigurationText" xml:space="preserve">
+    <value>Exit Configuration</value>
+  </data>
+  <data name="JurisdictionSetupInformation" xml:space="preserve">
+    <value>Jurisdiction Setup Information</value>
+    <comment>Aristocrat.Monaco.Gaming.UI</comment>
+  </data>
+  <data name="ConfigureText" xml:space="preserve">
+    <value>Configure</value>
+  </data>
+  <data name="ProgressiveSummaryTitle" xml:space="preserve">
+    <value>Progressive Summary</value>
+    <comment>Aristocrat.Monaco.Gaming.UI</comment>
+  </data>
+  <data name="ErrorInfoEKeyVerified" xml:space="preserve">
+    <value>Game play is not allowed when EKey USB device is inserted. After using the EKey, please remove it from the EGM to resolve this lockup</value>
+    <comment>Aristocrat.Monaco.Application.UI</comment>
+  </data>
+  <data name="InText" xml:space="preserve">
+    <value>in</value>
+  </data>
+  <data name="PoolText" xml:space="preserve">
+    <value>Pool</value>
+  </data>
+  <data name="ImportSettingsLabel" xml:space="preserve">
+    <value>Import Settings</value>
+  </data>
+  <data name="EKeyDriveNotFound" xml:space="preserve">
+    <value>EKey device is either not inserted, not valid, or storage was not mapped to a drive.</value>
+  </data>
+  <data name="EKeyRequiredFormat" xml:space="preserve">
+    <value>Insert EKey device to {0}</value>
+  </data>
+  <data name="ExportSettingsLabel" xml:space="preserve">
+    <value>Export Settings</value>
+  </data>
+  <data name="NoteAcceptorEnabled" xml:space="preserve">
+    <value>Note Acceptor Enabled</value>
+  </data>
+  <data name="Printer_Enabled" xml:space="preserve">
+    <value>Printer Enabled</value>
+  </data>
+  <data name="CurrencyId" xml:space="preserve">
+    <value>Currency ID</value>
+  </data>
+  <data name="OperatingHours" xml:space="preserve">
+    <value>Operating Hours</value>
+  </data>
+  <data name="DemonstrationMode" xml:space="preserve">
+    <value>Demonstration Mode</value>
+  </data>
+  <data name="HardMetersEnabled" xml:space="preserve">
+    <value>Hard Meters Enabled</value>
+  </data>
+  <data name="AvailableMeterMappings" xml:space="preserve">
+    <value>Meter Mapping</value>
+  </data>
+  <data name="DeletePackageAfterInstall" xml:space="preserve">
+    <value>Delete Package After Install</value>
+  </data>
+  <data name="ScreenBrightness" xml:space="preserve">
+    <value>Screen Brightness</value>
+  </data>
+  <data name="MediaDisplayEnabled" xml:space="preserve">
+    <value>Media Display Enabled</value>
+  </data>
+  <data name="TicketTextLine1" xml:space="preserve">
+    <value>Ticket Text Line 1</value>
+  </data>
+  <data name="TicketTextLine2" xml:space="preserve">
+    <value>Ticket Text Line 2</value>
+  </data>
+  <data name="TicketTextLine3" xml:space="preserve">
+    <value>Ticket Text Line 3</value>
+  </data>
+  <data name="DefaultVolumeLevel" xml:space="preserve">
+    <value>Default Volume Level</value>
+  </data>
+  <data name="AllowCashWinTicket" xml:space="preserve">
+    <value>Allow Cash Win Ticket</value>
+  </data>
+  <data name="CombineCashableOut" xml:space="preserve">
+    <value>Combine Cashable Out</value>
+  </data>
+  <data name="DisabledLocalCredit" xml:space="preserve">
+    <value>Disabled Local Credit</value>
+  </data>
+  <data name="DisabledLocalHandpay" xml:space="preserve">
+    <value>Disabled Local Handpay</value>
+  </data>
+  <data name="DisabledLocalVoucher" xml:space="preserve">
+    <value>Disabled Local Voucher</value>
+  </data>
+  <data name="DisabledLocalWat" xml:space="preserve">
+    <value>Disabled Local WAT</value>
+  </data>
+  <data name="DisabledRemoteCredit" xml:space="preserve">
+    <value>Disabled Remote Credit</value>
+  </data>
+  <data name="DisabledRemoteHandpay" xml:space="preserve">
+    <value>Disabled Remote Handpay</value>
+  </data>
+  <data name="DisabledRemoteVoucher" xml:space="preserve">
+    <value>Disabled Remote Voucher</value>
+  </data>
+  <data name="DisabledRemoteWat" xml:space="preserve">
+    <value>Disabled Remote WAT</value>
+  </data>
+  <data name="EnabledLocalCredit" xml:space="preserve">
+    <value>Enabled Local Credit</value>
+  </data>
+  <data name="EnabledLocalHandpay" xml:space="preserve">
+    <value>Enabled Local Handpay</value>
+  </data>
+  <data name="EnabledLocalVoucher" xml:space="preserve">
+    <value>Enabled Local Voucher</value>
+  </data>
+  <data name="EnabledLocalWat" xml:space="preserve">
+    <value>Enabled Local WAT</value>
+  </data>
+  <data name="EnabledRemoteCredit" xml:space="preserve">
+    <value>Enabled Remote Credit</value>
+  </data>
+  <data name="EnabledRemoteHandpay" xml:space="preserve">
+    <value>Enabled Remote Handpay</value>
+  </data>
+  <data name="EnabledRemoteVoucher" xml:space="preserve">
+    <value>Enabled Remote Voucher</value>
+  </data>
+  <data name="EnabledRemoteWat" xml:space="preserve">
+    <value>Enabled Remote WAT</value>
+  </data>
+  <data name="EnableReceipts" xml:space="preserve">
+    <value>Enable Receipts</value>
+  </data>
+  <data name="IdReaderId" xml:space="preserve">
+    <value>ID Reader Identifier</value>
+  </data>
+  <data name="IgnoreVoucherStackedDuringReboot" xml:space="preserve">
+    <value>Ignore Voucher Stacked During Reboot</value>
+  </data>
+  <data name="LocalKeyOff" xml:space="preserve">
+    <value>Local Key-Off</value>
+  </data>
+  <data name="MaxCreditMeter" xml:space="preserve">
+    <value>Max Credit Meter</value>
+  </data>
+  <data name="MaxTenderInLimit" xml:space="preserve">
+    <value>Max Tender-In Limit</value>
+  </data>
+  <data name="MaxWinAmount" xml:space="preserve">
+    <value>Max Win Amount</value>
+  </data>
+  <data name="MixCreditTypes" xml:space="preserve">
+    <value>Mix Credit Types</value>
+  </data>
+  <data name="MoneyInEnabled" xml:space="preserve">
+    <value>Money-In Enabled</value>
+  </data>
+  <data name="PartialHandpays" xml:space="preserve">
+    <value>Partial Handpays</value>
+  </data>
+  <data name="RedeemText" xml:space="preserve">
+    <value>Redeem Text</value>
+  </data>
+  <data name="ReprintLoggedVoucherDoorOpenRequirement" xml:space="preserve">
+    <value>Reprint Logged Voucher Door Open Requirement</value>
+  </data>
+  <data name="ReprintLoggedVoucherTitleOverride" xml:space="preserve">
+    <value>Reprint Logged Voucher Title Override</value>
+  </data>
+  <data name="RequestNonCash" xml:space="preserve">
+    <value>Request Non-Cash</value>
+  </data>
+  <data name="TicketBarcodeLength" xml:space="preserve">
+    <value>Ticket Barcode Length</value>
+  </data>
+  <data name="TicketTitleBonusCash" xml:space="preserve">
+    <value>Ticket Title Bonus Cash</value>
+  </data>
+  <data name="TicketTitleBonusNonCash" xml:space="preserve">
+    <value>Ticket Title Bonus Non-Cash</value>
+  </data>
+  <data name="TicketTitleBonusPromo" xml:space="preserve">
+    <value>Ticket Title Bonus Promo</value>
+  </data>
+  <data name="TicketTitleCash" xml:space="preserve">
+    <value>Ticket Title Cash</value>
+  </data>
+  <data name="TicketTitleLargeWin" xml:space="preserve">
+    <value>Ticket Title Large Win</value>
+  </data>
+  <data name="TicketTitleNonCash" xml:space="preserve">
+    <value>Ticket Title Non-Cash</value>
+  </data>
+  <data name="TicketTitlePromo" xml:space="preserve">
+    <value>Ticket Title Promo</value>
+  </data>
+  <data name="TicketTitleWatNonCash" xml:space="preserve">
+    <value>Ticket Title WAT Non-Cash</value>
+  </data>
+  <data name="TicketTitleWatPromo" xml:space="preserve">
+    <value>Ticket Title WAT Promo</value>
+  </data>
+  <data name="TitleCancelReceipt" xml:space="preserve">
+    <value>Title Cancel Receipt</value>
+  </data>
+  <data name="TitleJackpotReceipt" xml:space="preserve">
+    <value>Title Jackpot Receipt</value>
+  </data>
+  <data name="UsePlayerIdReader" xml:space="preserve">
+    <value>Use Player ID Reader</value>
+  </data>
+  <data name="ValidateHandpays" xml:space="preserve">
+    <value>Validate Handpays</value>
+  </data>
+  <data name="VoucherOutNonCash" xml:space="preserve">
+    <value>Voucher Out Non-Cash</value>
+  </data>
+  <data name="VoucherOutNonCashExpiration" xml:space="preserve">
+    <value>Default Non-Cashable Voucher Expiration</value>
+  </data>
+  <data name="ApplyGameCategorySettings" xml:space="preserve">
+    <value>Apply Game Category Settings</value>
+  </data>
+  <data name="IdleTimePeriod" xml:space="preserve">
+    <value>Idle Time Period</value>
+  </data>
+  <data name="GameRoundDuration" xml:space="preserve">
+    <value>Game Round Duration</value>
+  </data>
+  <data name="ReelStopConfigured" xml:space="preserve">
+    <value>Reel Stop Configured</value>
+  </data>
+  <data name="ReelStopEnabled" xml:space="preserve">
+    <value>Reel Stop Enabled</value>
+  </data>
+  <data name="AftBonusTransfersSupported" xml:space="preserve">
+    <value>AFT Bonus Transfers Supported</value>
+  </data>
+  <data name="AftComPort" xml:space="preserve">
+    <value>AFT COM Port</value>
+  </data>
+  <data name="AftFundsTransferInSupported" xml:space="preserve">
+    <value>AFT Funds Transfer-In Supported</value>
+  </data>
+  <data name="AftFundsTransferOutSupported" xml:space="preserve">
+    <value>AFT Funds Transfer-Out Supported</value>
+  </data>
+  <data name="AftFundsTransferSupported" xml:space="preserve">
+    <value>AFT Funds Transfer Supported</value>
+  </data>
+  <data name="AftPartialTransfersSupported" xml:space="preserve">
+    <value>AFT Partial Transfers Supported</value>
+  </data>
+  <data name="ChangeAssetNumberSupported" xml:space="preserve">
+    <value>Change Asset Number Supported</value>
+  </data>
+  <data name="ChangeFloorLocationSupported" xml:space="preserve">
+    <value>Change Floor Location Supported</value>
+  </data>
+  <data name="DisableOnCommunicationsLost" xml:space="preserve">
+    <value>Disable On Communications Lost</value>
+  </data>
+  <data name="EnhancedProgressiveDataReporting" xml:space="preserve">
+    <value>Enhanced Progressive Data Reporting</value>
+  </data>
+  <data name="ExtendedMetersSupported" xml:space="preserve">
+    <value>Extended Meters Supported</value>
+  </data>
+  <data name="ForeignCurrencyRedemptionSupported" xml:space="preserve">
+    <value>Foreign Currency Redemption Supported</value>
+  </data>
+  <data name="HandpayReportingType" xml:space="preserve">
+    <value>Handpay Reporting Type</value>
+  </data>
+  <data name="Host0RawCommunicationLogging" xml:space="preserve">
+    <value>Host 0 Raw Communication Logging</value>
+  </data>
+  <data name="Host1RawCommunicationLogging" xml:space="preserve">
+    <value>Host 1 Raw Communication Logging</value>
+  </data>
+  <data name="JackpotKeyoffExceptionSupported" xml:space="preserve">
+    <value>Jackpot Key-Off Exception Supported</value>
+  </data>
+  <data name="MaxPollingRateSupported" xml:space="preserve">
+    <value>Max Polling Rate Supported</value>
+  </data>
+  <data name="MaxProgressivePaybackSupported" xml:space="preserve">
+    <value>Max Progressive Payback Supported</value>
+  </data>
+  <data name="MeterChangeNotificationSupported" xml:space="preserve">
+    <value>Meter Change Notification Supported</value>
+  </data>
+  <data name="MeterModel" xml:space="preserve">
+    <value>Meter Model</value>
+  </data>
+  <data name="MultiDenomExtensionsSupported" xml:space="preserve">
+    <value>Multi-Denomination Extensions Supported</value>
+  </data>
+  <data name="MultipleSasProgressiveWinReportingSupported" xml:space="preserve">
+    <value>Multiple SAS Progressive Win Reporting Supported</value>
+  </data>
+  <data name="NonSasProgressiveHitReporting" xml:space="preserve">
+    <value>Non-SAS Progressive Hit Reporting</value>
+  </data>
+  <data name="ProgressiveReportLargestAmount" xml:space="preserve">
+    <value>Progressive Report Largest Amount</value>
+  </data>
+  <data name="SasAccountingDenom" xml:space="preserve">
+    <value>SAS Accounting Denomination</value>
+  </data>
+  <data name="SasComPorts" xml:space="preserve">
+    <value>SAS Com Ports</value>
+  </data>
+  <data name="SasForceAftTransferStatus" xml:space="preserve">
+    <value>SAS Force AFT Transfer Status</value>
+  </data>
+  <data name="SasValidationType" xml:space="preserve">
+    <value>SAS Validation Type</value>
+  </data>
+  <data name="SessionPlaySupported" xml:space="preserve">
+    <value>Session Play Supported</value>
+  </data>
+  <data name="TicketsToDropMeters" xml:space="preserve">
+    <value>Tickets To Drop Meters</value>
+  </data>
+  <data name="UseSasOverrides" xml:space="preserve">
+    <value>Use SAS Overrides</value>
+  </data>
+  <data name="Comms" xml:space="preserve">
+    <value>Comms</value>
+    <comment>Aristocrat.Monaco.Application.UI</comment>
+  </data>
+  <data name="Error" xml:space="preserve">
+    <value>Error</value>
+    <comment>Aristocrat.Monaco.Application.UI</comment>
+  </data>
+  <data name="GameConfigurationChange" xml:space="preserve">
+    <value>Game Config Change</value>
+    <comment>Aristocrat.Monaco.Application.UI</comment>
+  </data>
+  <data name="Gameplay" xml:space="preserve">
+    <value>Game Play</value>
+    <comment>Aristocrat.Monaco.Application.UI</comment>
+  </data>
+  <data name="General" xml:space="preserve">
+    <value>General</value>
+    <comment>Aristocrat.Monaco.Application.UI</comment>
+  </data>
+  <data name="GPU" xml:space="preserve">
+    <value>GPU</value>
+    <comment>Aristocrat.Monaco.Application.UI</comment>
+  </data>
+  <data name="Panic" xml:space="preserve">
+    <value>Panic</value>
+    <comment>Aristocrat.Monaco.Application.UI</comment>
+  </data>
+  <data name="Power" xml:space="preserve">
+    <value>Power</value>
+    <comment>Aristocrat.Monaco.Application.UI</comment>
+  </data>
+  <data name="SoftwareValidation" xml:space="preserve">
+    <value>Software Validation</value>
+    <comment>Aristocrat.Monaco.Application.UI</comment>
+  </data>
+  <data name="NoProgressiveWinText" xml:space="preserve">
+    <value>No Progressive Jackpot Win for Selected Game</value>
+  </data>
+  <data name="Sunday" xml:space="preserve">
+    <value>Sunday</value>
+  </data>
+  <data name="Monday" xml:space="preserve">
+    <value>Monday</value>
+  </data>
+  <data name="Tuesday" xml:space="preserve">
+    <value>Tuesday</value>
+  </data>
+  <data name="Wednesday" xml:space="preserve">
+    <value>Wednesday</value>
+  </data>
+  <data name="Thursday" xml:space="preserve">
+    <value>Thursday</value>
+  </data>
+  <data name="Friday" xml:space="preserve">
+    <value>Friday</value>
+  </data>
+  <data name="Saturday" xml:space="preserve">
+    <value>Saturday</value>
+  </data>
+  <data name="Day" xml:space="preserve">
+    <value>Day</value>
+  </data>
+  <data name="ExportSettingsText" xml:space="preserve">
+    <value>Current Machine Settings Summary</value>
+  </data>
+  <data name="ExportSettingsNoteText" xml:space="preserve">
+    <value>Note: You can only import settings to an EGM that is being configured for the first time or after a RAM clear has been performed on the EGM.</value>
+  </data>
+  <data name="ExportSettingsErrorText" xml:space="preserve">
+    <value>Export encountered errors.</value>
+  </data>
+  <data name="ImportSettingsText" xml:space="preserve">
+    <value>This page will allow you to import configuration settings from another EGM. A secure EKey USB drive is required to import settings. Press the Import button to begin.</value>
+  </data>
+  <data name="ImportSettingsErrorText" xml:space="preserve">
+    <value>Import encountered errors.</value>
+  </data>
+  <data name="SmartCardMissing" xml:space="preserve">
+    <value>Smart Card Not Present</value>
+  </data>
+  <data name="SmartCardMissingFaultMessage" xml:space="preserve">
+    <value>Insert a valid Smart Card and reboot the machine.</value>
+  </data>
+  <data name="SmartCardRemoved" xml:space="preserve">
+    <value>Smart Card Removed</value>
+  </data>
+  <data name="SmartCardRemovedFaultMessage" xml:space="preserve">
+    <value>Insert Smart Card and reboot the machine.</value>
+  </data>
+  <data name="EnableSasReporting" xml:space="preserve">
+    <value>Enable SAS Reporting</value>
+  </data>
+  <data name="SmartCardExpired" xml:space="preserve">
+    <value>Smart Card Expired</value>
+  </data>
+  <data name="SmartCardExpiredFaultMessage" xml:space="preserve">
+    <value>Replace Smart Card and reboot the machine.</value>
+  </data>
+  <data name="GameStartEndPortLabel" xml:space="preserve">
+    <value>Game Start/End Reporting</value>
+    <comment>Aristocrat.Monaco.Sas.UI</comment>
+  </data>
+  <data name="FloorLocationLabel" xml:space="preserve">
+    <value>Floor Location</value>
+    <comment>Aristocrat.Monaco.Sas.UI</comment>
+  </data>
+  <data name="ReqEKeyDeviceGameReConfigWarningLabel" xml:space="preserve">
+    <value>Any changes after saving initial game configuration will require the EKey device</value>
+    <comment>Aristocrat.Monaco.Application.UI</comment>
+  </data>
+  <data name="GameConfigurationSavePrompt" xml:space="preserve">
+    <value>Are you done with all game configuration?</value>
+    <comment>Aristocrat.Monaco.Application.UI</comment>
+  </data>
+  <data name="GameSetupEKeyImportVerified" xml:space="preserve">
+    <value>EKey with game configuration cannot be verified - Cannot Import</value>
+  </data>
+  <data name="ImportCompleteText" xml:space="preserve">
+    <value>Import Complete</value>
+  </data>
+  <data name="ExportCompleteText" xml:space="preserve">
+    <value>Export Complete</value>
+  </data>
+  <data name="ExportCompleteErrorText" xml:space="preserve">
+    <value>Export Complete - check log for error(s)</value>
+  </data>
+  <data name="ReadOnlyModeText" xml:space="preserve">
+    <value>Read-Only Mode</value>
+  </data>
+  <data name="GameSetupEKeyExportVerified" xml:space="preserve">
+    <value>EKey cannot be verified - Cannot Export</value>
+  </data>
+  <data name="PayByHostSystem" xml:space="preserve">
+    <value>Pay by Host System</value>
+    <comment>Monaco.Accounting.UI</comment>
+  </data>
+  <data name="CentralTransactionName" xml:space="preserve">
+    <value>Central</value>
+    <comment>Aristocrat.Monaco.Gaming.Contracts</comment>
+  </data>
+  <data name="ImportGameSettingsDetected" xml:space="preserve">
+    <value>Game Configuration file detected from the EKey and ready to be imported.</value>
+  </data>
+  <data name="ImportGameSettingsOverwrite" xml:space="preserve">
+    <value>Warning: This will overwrite existing game configuration and preferences.\r\n Do you want to proceed importing game settings from the EKey?</value>
+  </data>
+  <data name="ImportGameSettingsComplete" xml:space="preserve">
+    <value>Applicable game settings from the EKey have been successfully imported. Please review all settings for accuracy.</value>
+  </data>
+  <data name="ImportMachineSettings" xml:space="preserve">
+    <value>Do you want to proceed importing machine settings from the EKey? </value>
+  </data>
+  <data name="ImportMachineSettingsOverwrite" xml:space="preserve">
+    <value>Applicable machine settings from the EKey have been successfully imported. Please review all settings for accuracy.</value>
+  </data>
+  <data name="ExportGameDialog1" xml:space="preserve">
+    <value>Existing game configuration file is present in the EKey. Do you want to proceed and overwrite the file?</value>
+  </data>
+  <data name="ExportGameDialog2" xml:space="preserve">
+    <value>Game settings have been successfully exported to the EKey.</value>
+  </data>
+  <data name="ExportMachineDialog1" xml:space="preserve">
+    <value>Existing machine configuration file is present in the EKey. Do you want to proceed and overwrite the file?</value>
+  </data>
+  <data name="ExportMachineDialog2" xml:space="preserve">
+    <value>Machine settings have been successfully exported to the EKey.</value>
+  </data>
+  <data name="ClearLockupProgressiveTimeout" xml:space="preserve">
+    <value>Ensure the Progressive Host is connected and configured to send Progressive Broadcasts.</value>
+    <comment>Aristocrat.Monaco.Application.UI</comment>
+  </data>
+  <data name="IntegrityCheckFailed" xml:space="preserve">
+    <value>Integrity Check Failed</value>
+    <comment>Aristocrat.Monaco.Application</comment>
+  </data>
+  <data name="StorageFault" xml:space="preserve">
+    <value>Critical Storage Fault</value>
+    <comment>Aristocrat.Monaco.Application</comment>
+  </data>
+  <data name="ReplayCompletedText" xml:space="preserve">
+    <value>Done - Press Exit to quit Replay</value>
+    <comment>Aristocrat.Monaco.Application.UI</comment>
+  </data>
+  <data name="NoErrors" xml:space="preserve">
+    <value>No Errors</value>
+  </data>
+  <data name="RebootWarningMessage" xml:space="preserve">
+    <value>Any new changes will restart the machine.</value>
+  </data>
+  <data name="RequestId" xml:space="preserve">
+    <value>Request Id</value>
+    <comment>Monaco.Accounting.UI</comment>
+  </data>
+  <data name="DenomId" xml:space="preserve">
+    <value>Denom Id</value>
+    <comment>Aristocrat.Monaco.Application.UI</comment>
+  </data>
+  <data name="ProgressiveId" xml:space="preserve">
+    <value>Progressive Id</value>
+    <comment>Aristocrat.Monaco.Application.UI</comment>
+  </data>
+  <data name="DrawOnTouchableArea" xml:space="preserve">
+    <value>Draw something on touchable area.</value>
+    <comment>Aristocrat.Monaco.Application.UI</comment>
+  </data>
+  <data name="TurnoverText" xml:space="preserve">
+    <value>Turnover</value>
+    <comment>Monaco.Accounting.UI</comment>
+  </data>
+  <data name="CashBox" xml:space="preserve">
+    <value>Cash Box</value>
+    <comment>Monaco.Accounting.UI</comment>
+  </data>
+  <data name="TotalCoinOutText" xml:space="preserve">
+    <value>Total Coin Out</value>
+    <comment>Aristocrat.Monaco.Application</comment>
+  </data>
+  <data name="MainMetersLabel" xml:space="preserve">
+    <value>Main Meters</value>
+    <comment>Monaco.Accounting.UI</comment>
+  </data>
+  <data name="TotalCashlessIn" xml:space="preserve">
+    <value>Total Cashless In</value>
+    <comment>Monaco.Accounting</comment>
+  </data>
+  <data name="TotalCashlessOut" xml:space="preserve">
+    <value>Total Cashless Out</value>
+    <comment>Monaco.Accounting</comment>
+  </data>
+  <data name="BanknotesInText" xml:space="preserve">
+    <value>Banknotes In</value>
+    <comment>Monaco.Accounting.UI</comment>
+  </data>
+  <data name="MainDoorAccessCount" xml:space="preserve">
+    <value>Main Door Access</value>
+    <comment>Aristocrat.Monaco.Application.UI</comment>
+  </data>
+  <data name="PowerUpsText" xml:space="preserve">
+    <value>Power Ups</value>
+    <comment>Aristocrat.Monaco.Application.UI</comment>
+  </data>
+  <data name="CreditText" xml:space="preserve">
+    <value>Credit</value>
+    <comment>Monaco.Accounting</comment>
+  </data>
+  <data name="TicketInText" xml:space="preserve">
+    <value>Ticket In</value>
+    <comment>Monaco.Accounting</comment>
+  </data>
+  <data name="TicketOutText" xml:space="preserve">
+    <value>Ticket Out</value>
+    <comment>Monaco.Accounting</comment>
+  </data>
+  <data name="JackpotWinsText" xml:space="preserve">
+    <value>Jackpot Wins</value>
+    <comment>Monaco.Accounting</comment>
+  </data>
+  <data name="JackpotOccurencesText" xml:space="preserve">
+    <value>Jackpot Occurrences</value>
+    <comment>Monaco.Accounting</comment>
+  </data>
+  <data name="AttendantPaidProgText" xml:space="preserve">
+    <value>Attendant Paid Progressive</value>
+    <comment>Monaco.Accounting</comment>
+  </data>
+  <data name="MachinePaidProgText" xml:space="preserve">
+    <value>Machine Paid Progressive</value>
+    <comment>Monaco.Accounting</comment>
+  </data>
+  <data name="ProgOccurencesText" xml:space="preserve">
+    <value>Progressive Occurrences</value>
+    <comment>Monaco.Accounting</comment>
+  </data>
+  <data name="PlatformIdText" xml:space="preserve">
+    <value>Platform ID</value>
+    <comment>Aristocrat.Monaco.Application</comment>
+  </data>
+  <data name="MultiGameText" xml:space="preserve">
+    <value>Multi-Game</value>
+    <comment>Aristocrat.Monaco.Application</comment>
+  </data>
+  <data name="MultiDenomText" xml:space="preserve">
+    <value>Multi-Denom</value>
+    <comment>Aristocrat.Monaco.Application</comment>
+  </data>
+  <data name="LinkProgHistoryLabel" xml:space="preserve">
+    <value>Link Progressive History</value>
+    <comment>Monaco.Accounting</comment>
+  </data>
+  <data name="GameDenomText" xml:space="preserve">
+    <value>Game Denomination</value>
+    <comment>Monaco.Accounting</comment>
+  </data>
+  <data name="BasicColorsTest" xml:space="preserve">
+    <value>Basic Colors</value>
+    <comment>Aristocrat.Monaco.Application.UI</comment>
+  </data>
+  <data name="BlackPurityTest" xml:space="preserve">
+    <value>Black Purity</value>
+    <comment>Aristocrat.Monaco.Application.UI</comment>
+  </data>
+  <data name="EnterDisplayColorTest" xml:space="preserve">
+    <value>Colors Test</value>
+    <comment>Aristocrat.Monaco.Application.UI</comment>
+  </data>
+  <data name="GrayScaleTest" xml:space="preserve">
+    <value>Gray Scale</value>
+    <comment>Aristocrat.Monaco.Application.UI</comment>
+  </data>
+  <data name="WhitePurityTest" xml:space="preserve">
+    <value>White Purity</value>
+    <comment>Aristocrat.Monaco.Application.UI</comment>
+  </data>
+  <data name="WagerCategoryTicketText" xml:space="preserve">
+    <value>Wager</value>
+  </data>
+  <data name="SpcTransactionName" xml:space="preserve">
+    <value>SPC</value>
+  </data>
+  <data name="HardMeterTickValue" xml:space="preserve">
+    <value>Increment Value</value>
+    <comment>Aristocrat.Monaco.Application.UI</comment>
+  </data>
+  <data name="Color" xml:space="preserve">
+    <value>Color</value>
+  </data>
+  <data name="LightShows" xml:space="preserve">
+    <value>Light Shows</value>
+    <comment>Aristocrat.Monaco.Application.UI</comment>
+  </data>
+  <data name="Strip" xml:space="preserve">
+    <value>Strip</value>
+    <comment>Aristocrat.Monaco.Application.UI</comment>
+  </data>
+  <data name="LedSelectedCount" xml:space="preserve">
+    <value>Selected Led {0} to {1}</value>
+    <comment>Aristocrat.Monaco.Application.UI</comment>
+  </data>
+  <data name="ExitEdgeLightingTestLabel" xml:space="preserve">
+    <value>Exit Edge Lighting Test</value>
+    <comment>Aristocrat.Monaco.Application.UI</comment>
+  </data>
+  <data name="BillIn" xml:space="preserve">
+    <value>Bill In</value>
+    <comment>Monaco.Accounting.UI</comment>
+  </data>
+  <data name="Handpay" xml:space="preserve">
+    <value>Handpay</value>
+    <comment>Monaco.Accounting.UI</comment>
+  </data>
+  <data name="Credit" xml:space="preserve">
+    <value>Credit</value>
+    <comment>Aristocrat.Monaco.Gaming.UI</comment>
+  </data>
+  <data name="BetTurnover" xml:space="preserve">
+    <value>Bet (Turnover)</value>
+    <comment>Aristocrat.Monaco.Gaming.UI</comment>
+  </data>
+  <data name="TotalWin" xml:space="preserve">
+    <value>Total Win</value>
+    <comment>Aristocrat.Monaco.Gaming.UI</comment>
+  </data>
+  <data name="MachinePaid" xml:space="preserve">
+    <value>Machine Paid</value>
+    <comment>Aristocrat.Monaco.Gaming.UI</comment>
+  </data>
+  <data name="AttendantPaidJackpot" xml:space="preserve">
+    <value>Attendant Paid (Jackpot)</value>
+    <comment>Aristocrat.Monaco.Gaming.UI</comment>
+  </data>
+  <data name="TotalMoneyIn" xml:space="preserve">
+    <value>Total Money In</value>
+    <comment>Aristocrat.Monaco.Gaming.UI</comment>
+  </data>
+  <data name="TotalMoneyOut" xml:space="preserve">
+    <value>Total Money Out</value>
+    <comment>Aristocrat.Monaco.Gaming.UI</comment>
+  </data>
+  <data name="PhysicalCoinIn" xml:space="preserve">
+    <value>Physical Coin In</value>
+    <comment>Aristocrat.Monaco.Gaming.UI</comment>
+  </data>
+  <data name="PhysicalCoinOut" xml:space="preserve">
+    <value>Physical Coin Out</value>
+    <comment>Aristocrat.Monaco.Gaming.UI</comment>
+  </data>
+  <data name="ElectronicTransferIn" xml:space="preserve">
+    <value>Electronic Transfer In</value>
+    <comment>Aristocrat.Monaco.Gaming.UI</comment>
+  </data>
+  <data name="ElectronicTransferOut" xml:space="preserve">
+    <value>Electronic Transfer Out</value>
+    <comment>Aristocrat.Monaco.Gaming.UI</comment>
+  </data>
+  <data name="AttendantPaidCancelledCredit" xml:space="preserve">
+    <value>Attendant Paid (Cancelled Credit)</value>
+    <comment>Aristocrat.Monaco.Gaming.UI</comment>
+  </data>
+  <data name="CoinDropCashBox" xml:space="preserve">
+    <value>Coin Drop (Cash Box)</value>
+    <comment>Aristocrat.Monaco.Gaming.UI</comment>
+  </data>
+  <data name="ExtraCoinOutRunaway" xml:space="preserve">
+    <value>Extra Coin Out (Runaway)</value>
+    <comment>Aristocrat.Monaco.Gaming.UI</comment>
+  </data>
+  <data name="OperatorResetRequiredMessage" xml:space="preserve">
+    <value>Operator Reset Required</value>
+    <comment>Aristocrat.Monaco.Application.UI</comment>
+  </data>
+  <data name="ClearLockupOperatorResetMessage" xml:space="preserve">
+    <value>Clear other lockups First.\r\nTurn Jackpot key on, then off, to clear the Lockup.</value>
+    <comment>Aristocrat.Monaco.Application.UI</comment>
+  </data>
+  <data name="LineOption" xml:space="preserve">
+    <value>Line Option</value>
+    <comment>Aristocrat.Monaco.Gaming.UI</comment>
+  </data>
+  <data name="ComponentHashCompleted" xml:space="preserve">
+    <value>Component Hash Completed</value>
+    <comment>Aristocrat.Monaco.Application.UI</comment>
+  </data>
+  <data name="EventInLog" xml:space="preserve">
+    <value>{0} event in log.</value>
+    <comment>Aristocrat.Monaco.Application.UI</comment>
+  </data>
+  <data name="ImproperConfig" xml:space="preserve">
+    <value>Improper configuration on {0} event description.</value>
+    <comment>Aristocrat.Monaco.Application.UI</comment>
+  </data>
+  <data name="WatchingEvent" xml:space="preserve">
+    <value>Watching {0} event type.</value>
+    <comment>Aristocrat.Monaco.Application.UI</comment>
+  </data>
+  <data name="ClearLockupAudioDisconnectedKeyMessage" xml:space="preserve">
+    <value>Reconnect Audio USB cable to clear this lockup.</value>
+    <comment>Aristocrat.Monaco.Application.UI</comment>
+  </data>
+  <data name="ClearLockupReconnectedRebootKeyMessage" xml:space="preserve">
+    <value>Reboot the machine to clear this lockup.</value>
+    <comment>Aristocrat.Monaco.Application.UI</comment>
+  </data>
+  <data name="ClearLockupCurrencyIsoInvalidDisableKeyMessage" xml:space="preserve">
+    <value>Update Note Acceptor with correct firmware for the configured currency.</value>
+    <comment>Aristocrat.Monaco.Application.UI</comment>
+  </data>
+  <data name="ClearLockupOperatorKeyNotRemovedDisableKeyMessage" xml:space="preserve">
+    <value>Exit operator menu and remove operator key.</value>
+    <comment>Aristocrat.Monaco.Application.UI</comment>
+  </data>
+  <data name="ClearLockupOperatingHoursDisableGuidMessage" xml:space="preserve">
+    <value>This lockup will automatically be removed during start of operating hours.</value>
+    <comment>Aristocrat.Monaco.Application.UI</comment>
+  </data>
+  <data name="ClearLockupOperatorMenuLauncherDisableGuidMessage" xml:space="preserve">
+    <value>Exit operator menu to clear this lockup.</value>
+    <comment>Aristocrat.Monaco.Application.UI</comment>
+  </data>
+  <data name="ClearLockupFatalGameErrorGuidMessage" xml:space="preserve">
+    <value>Please contact Aristocrat field service technician.</value>
+    <comment>Aristocrat.Monaco.Application.UI</comment>
+  </data>
+  <data name="ClearLockupHardMeterDisabledMessage" xml:space="preserve">
+    <value>Ensure mechanical meter device is connected and functioning properly.</value>
+    <comment>Aristocrat.Monaco.Application.UI</comment>
+  </data>
+  <data name="ClearLockupDisabledDueToCarrierBoardRemovalKeyMessage" xml:space="preserve">
+    <value>Carrier board or storage media was removed with credits on the machine. To clear this lockup, perform handpay of the remaining credits and turn the jackpot reset key. </value>
+    <comment>Monaco.Accounting.UI</comment>
+  </data>
+  <data name="ClearLockupNoteAcceptorFirmwareFaultMessage" xml:space="preserve">
+    <value>To clear this lockup, remove any bill or voucher jam in Note Acceptor. If problem persists, replace Note Acceptor device with correct firmware.</value>
+    <comment>Aristocrat.Monaco.Hardware</comment>
+  </data>
+  <data name="ClearLockupNoteAcceptorHardwareFaultMessage" xml:space="preserve">
+    <value>Hardware device failure, replace Note Acceptor to clear this lockup.</value>
+    <comment>Aristocrat.Monaco.Hardware</comment>
+  </data>
+  <data name="ClearLockupNoteAcceptorUnspecifiedFaultMessage" xml:space="preserve">
+    <value>Hardware device failure, replace Note Acceptor to clear this lockup.</value>
+    <comment>Aristocrat.Monaco.Hardware</comment>
+  </data>
+  <data name="ClearLockupPrinterHardwareFaultMessage" xml:space="preserve">
+    <value>Hardware device failure, replace Printer to clear this lockup.</value>
+    <comment>Aristocrat.Monaco.Hardware</comment>
+  </data>
+  <data name="ClearLockupPrinterPaperNotTopOfFormFaultMessage" xml:space="preserve">
+    <value>Check printer paper.</value>
+    <comment>Aristocrat.Monaco.Hardware</comment>
+  </data>
+  <data name="ClearLockupPrinterChassisOpenFaultMessage" xml:space="preserve">
+    <value>Close printer chassis to clear this lockup.</value>
+    <comment>Aristocrat.Monaco.Hardware</comment>
+  </data>
+  <data name="LicenseFileErrorFaultMessage" xml:space="preserve">
+    <value>Review the Smart Card license information in Identification &gt; License tab and verify it is correct for the software loaded. Insert the correct Smart Card and reboot the machine.</value>
+  </data>
+  <data name="LicenseFileParsingError" xml:space="preserve">
+    <value>Invalid License File</value>
+  </data>
+  <data name="LicenseFileValidationError" xml:space="preserve">
+    <value>Invalid License File</value>
+  </data>
+  <data name="LicenseFileMissing" xml:space="preserve">
+    <value>Missing License File</value>
+  </data>
+  <data name="DirectoryPort" xml:space="preserve">
+    <value>Directory Port</value>
+  </data>
+  <data name="ConfigChangeNotification" xml:space="preserve">
+    <value>Configuration Change Notification</value>
+  </data>
+  <data name="CreditLimitExceeded" xml:space="preserve">
+    <value>Credit Limit Exceeded</value>
+    <comment>Monaco.Accounting</comment>
+  </data>
+  <data name="LaundryLimitExceeded" xml:space="preserve">
+    <value>Laundry Limit Exceeded</value>
+    <comment>Monaco.Accounting</comment>
+  </data>
+  <data name="VoucherLimitExceeded" xml:space="preserve">
+    <value>Voucher Limit Exceeded</value>
+    <comment>Monaco.Accounting</comment>
+  </data>
+  <data name="AlreadyRedeemed" xml:space="preserve">
+    <value>Already Redeemed</value>
+    <comment>Monaco.Accounting</comment>
+  </data>
+  <data name="Expired" xml:space="preserve">
+    <value>Expired</value>
+    <comment>Monaco.Accounting</comment>
+  </data>
+  <data name="PlayerCardMustBeInserted" xml:space="preserve">
+    <value>Player Card Must Be Inserted</value>
+    <comment>Monaco.Accounting</comment>
+  </data>
+  <data name="DetailsHeader" xml:space="preserve">
+    <value>Details</value>
+    <comment>Aristocrat.Monaco.Application.UI</comment>
+  </data>
+  <data name="PowerFailure" xml:space="preserve">
+    <value>Power Failure</value>
+    <comment>Aristocrat.Monaco.Application.UI</comment>
+  </data>
+  <data name="NoteAcceptorFailure" xml:space="preserve">
+    <value>Note Acceptor Failure</value>
+    <comment>Monaco.Accounting</comment>
+  </data>
+  <data name="InvalidVoucher" xml:space="preserve">
+    <value>Invalid Voucher</value>
+    <comment>Monaco.Accounting</comment>
+  </data>
+  <data name="ZeroAmount" xml:space="preserve">
+    <value>Zero Amount</value>
+    <comment>Monaco.Accounting</comment>
+  </data>
+  <data name="AcceptingText" xml:space="preserve">
+    <value>Accepting</value>
+    <comment>Monaco.Accounting</comment>
+  </data>
+  <data name="CreditInLimitExceeded" xml:space="preserve">
+    <value>Credit In Limit Exceeded</value>
+    <comment>Monaco.Accounting</comment>
+  </data>
+  <data name="VirtualText" xml:space="preserve">
+    <value>Virtual</value>
+    <comment>Monaco.Accounting</comment>
+  </data>
+  <data name="DocumentsRejectedLabel" xml:space="preserve">
+    <value>Documents Rejected</value>
+    <comment>Monaco.Accounting.UI</comment>
+  </data>
+  <data name="BillsRejectedLabel" xml:space="preserve">
+    <value>Bills Rejected</value>
+    <comment>Monaco.Accounting.UI</comment>
+  </data>
+  <data name="VouchersRejectedLabel" xml:space="preserve">
+    <value>Vouchers Rejected</value>
+    <comment>Monaco.Accounting.UI</comment>
+  </data>
+  <data name="InvalidBill" xml:space="preserve">
+    <value>Invalid Bill</value>
+    <comment>Monaco.Accounting</comment>
+  </data>
+  <data name="TimedOut" xml:space="preserve">
+    <value>Timed Out</value>
+    <comment>Monaco.Accounting.UI</comment>
+  </data>
+  <data name="InProcessAtAnotherLocation" xml:space="preserve">
+    <value>In Process At Another Location</value>
+    <comment>Monaco.Accounting</comment>
+  </data>
+  <data name="IncorrectPlayer" xml:space="preserve">
+    <value>Incorrect Player</value>
+    <comment>Monaco.Accounting</comment>
+  </data>
+  <data name="PrinterError" xml:space="preserve">
+    <value>Printer Error</value>
+    <comment>Monaco.Accounting</comment>
+  </data>
+  <data name="AnotherTransferInProgress" xml:space="preserve">
+    <value>Another Transfer In Progress</value>
+    <comment>Monaco.Accounting</comment>
+  </data>
+  <data name="CannotMixNonCashableExpired" xml:space="preserve">
+    <value>Cannot Mix Non-cashable Expired</value>
+    <comment>Monaco.Accounting</comment>
+  </data>
+  <data name="CannotMixNonCashableCredits" xml:space="preserve">
+    <value>Cannot Mix Non-cashable Credits</value>
+    <comment>Monaco.Accounting</comment>
+  </data>
+  <data name="DiagnosticSasPageTitle" xml:space="preserve">
+    <value>SAS</value>
+    <comment>Aristocrat.Monaco.Application.UI</comment>
+  </data>
+  <data name="Sync" xml:space="preserve">
+    <value>Sync</value>
+    <comment>Aristocrat.Monaco.Application.UI</comment>
+  </data>
+  <data name="ShowNoActivityLabel" xml:space="preserve">
+    <value>No Activity</value>
+    <comment>Aristocrat.Monaco.Sas.UI</comment>
+  </data>
+  <data name="ProtocolVersionLabel" xml:space="preserve">
+    <value>Protocol Version</value>
+  </data>
+  <data name="SasHostCommsStatusLabel" xml:space="preserve">
+    <value>Comms Status</value>
+  </data>
+  <data name="LastLinkUpLabel" xml:space="preserve">
+    <value>Last Link Up</value>
+  </data>
+  <data name="LastLinkDownLabel" xml:space="preserve">
+    <value>Last Link Down</value>
+  </data>
+  <data name="Ack" xml:space="preserve">
+    <value>Ack</value>
+    <comment>Aristocrat.Monaco.Sas.UI</comment>
+  </data>
+  <data name="Nack" xml:space="preserve">
+    <value>Nack</value>
+    <comment>Aristocrat.Monaco.Sas.UI</comment>
+  </data>
+  <data name="ImpliedNack" xml:space="preserve">
+    <value>Implied Nack</value>
+    <comment>Aristocrat.Monaco.Sas,UI</comment>
+  </data>
+  <data name="GeneralPoll" xml:space="preserve">
+    <value>General Poll</value>
+    <comment>Aristocrat.Monaco.Sas.UI</comment>
+  </data>
+  <data name="LongPoll" xml:space="preserve">
+    <value>Long Poll</value>
+    <comment>Aristocrat.Monaco.Sas.UI</comment>
+  </data>
+  <data name="SynchronizePoll" xml:space="preserve">
+    <value>Synchronize Poll</value>
+    <comment>Aristocrat.Monaco.Sas.UI</comment>
+  </data>
+  <data name="AddressedPoll" xml:space="preserve">
+    <value>Addressed Poll</value>
+    <comment>Aristocrat.Monaco.Sas.UI</comment>
+  </data>
+  <data name="OtherAddressedPoll" xml:space="preserve">
+    <value>Other Addressed Poll</value>
+    <comment>Aristocrat.Monaco.Sas.UI</comment>
+  </data>
+  <data name="UnknownLongPoll" xml:space="preserve">
+    <value>Unknown Long Poll</value>
+    <comment>Aristocrat Monaco.Sas.UI</comment>
+  </data>
+  <data name="CrcErrors" xml:space="preserve">
+    <value>CRC Errors</value>
+    <comment>Aristocrat.Monaco.Sas.UI</comment>
+  </data>
+  <data name="InterByteDelay" xml:space="preserve">
+    <value>Inter Byte Delay</value>
+    <comment>Aristocrat.Monaco.Sas.UI</comment>
+  </data>
+  <data name="Chirp" xml:space="preserve">
+    <value>Chirp</value>
+    <comment>Aristocrat.Monaco.Sas.UI</comment>
+  </data>
+  <data name="LastPoll" xml:space="preserve">
+    <value>Last Poll</value>
+    <comment>Aristocrat.Monaco.Sas.UI</comment>
+  </data>
+  <data name="TotalResponseTime20ms" xml:space="preserve">
+    <value>Total Response Time &gt; 20ms</value>
+    <comment>Aristocrat.Monaco.Sas.UI</comment>
+  </data>
+  <data name="TotalGPResponseTime20ms" xml:space="preserve">
+    <value>Total GP Response Time &gt; 20ms</value>
+    <comment>Aristocrat.Monaco.Sas.UI</comment>
+  </data>
+  <data name="TotalLPResponseTime20ms" xml:space="preserve">
+    <value>Total LP Response Time &gt; 20ms</value>
+    <comment>Aristocrat.Monaco.Sas.UI</comment>
+  </data>
+  <data name="MaximumTimeTakenByLP" xml:space="preserve">
+    <value>Maximum Time taken by LP</value>
+    <comment>{lex:Loc Key=</comment>
+  </data>
+  <data name="MaximumTimeTakenByGP" xml:space="preserve">
+    <value>Maximum Time taken by GP</value>
+    <comment>Aristocrat.Monaco.Sas.UI</comment>
+  </data>
+  <data name="SasComms" xml:space="preserve">
+    <value>Comms</value>
+    <comment>Aristocrat.Monaco.Sas.UI</comment>
+  </data>
+  <data name="SasGeneral" xml:space="preserve">
+    <value>General</value>
+    <comment>Aristocrat.Monaco.Sas.UI</comment>
+  </data>
+  <data name="SasPerformance" xml:space="preserve">
+    <value>Performance</value>
+    <comment>Aristocrat.Monaco.Sas.UI</comment>
+  </data>
+  <data name="SasErrors" xml:space="preserve">
+    <value>Errors</value>
+    <comment>Aristocrat.Monaco.Sas.UI</comment>
+  </data>
+  <data name="PollData" xml:space="preserve">
+    <value>Poll Data</value>
+  </data>
+  <data name="Statistics" xml:space="preserve">
+    <value>Statistics</value>
+  </data>
+  <data name="SasMonitoringFilters" xml:space="preserve">
+    <value>Monitoring Filters</value>
+  </data>
+  <data name="SasStartMonitoring" xml:space="preserve">
+    <value>Start</value>
+    <comment>Aristocrat.Monaco.Sas</comment>
+  </data>
+  <data name="SasStopMonitoring" xml:space="preserve">
+    <value>Stop</value>
+    <comment>Aristocrat.Monaco.Sas</comment>
+  </data>
+  <data name="InvalidException" xml:space="preserve">
+    <value>Invalid Exception</value>
+    <comment>Aristocrat.Monaco.Sas.UI</comment>
+  </data>
+  <data name="SasUnknownLongPoll" xml:space="preserve">
+    <value>Unknown LongPoll</value>
+    <comment>Aristocrat.Monaco.Sas</comment>
+  </data>
+  <data name="SasTx" xml:space="preserve">
+    <value>Tx &lt;- </value>
+    <comment>Aristocrat.Monaco.Sas</comment>
+  </data>
+  <data name="SasRx" xml:space="preserve">
+    <value>Rx -&gt; </value>
+    <comment>Aristocrat.Monaco.Sas.UI</comment>
+  </data>
+  <data name="ResponseFromEgm" xml:space="preserve">
+    <value>Response from egm - </value>
+    <comment>Aristocrat.Monaco.Sas</comment>
+  </data>
+  <data name="TotalTimeTakenToRespond" xml:space="preserve">
+    <value>Total Time taken to respond:</value>
+    <comment>Aristocrat.Monaco.Sas</comment>
+  </data>
+  <data name="TotalTimeTakenToGetPoll" xml:space="preserve">
+    <value>Total Time taken to get poll:</value>
+    <comment>Aristocrat.Monaco.Sas</comment>
+  </data>
+  <data name="ToolsMainPageLabel" xml:space="preserve">
+    <value>Tools</value>
+    <comment>Monaco.Application.UI</comment>
+  </data>
+  <data name="GameSetupImportFileMissing" xml:space="preserve">
+    <value>Game Config File not found - Cannot Import</value>
+    <comment>Aristocrat.Monaco.Gaming.UI</comment>
+  </data>
+  <data name="ExportGameDialog3" xml:space="preserve">
+    <value>Game Configuration will be exported to EKey. Do you want to proceed?</value>
+  </data>
+  <data name="ExportMachineDialog3" xml:space="preserve">
+    <value>Machine Configuration will be exported to EKey. Do you want to proceed?</value>
+  </data>
+  <data name="EventDescriptionNameDelimiter" xml:space="preserve">
+    <value> - </value>
+    <comment>Aristocrat.Monaco.Gaming.UI</comment>
+  </data>
+  <data name="EventStringDelimiter" xml:space="preserve">
+    <value> -- </value>
+    <comment>Aristocrat.Monaco.Gaming.UI</comment>
+  </data>
+  <data name="SasIncomingData" xml:space="preserve">
+    <value>Incoming</value>
+    <comment>Aristocrat.Monaco.Sas.UI</comment>
+  </data>
+  <data name="SasOutgoingData" xml:space="preserve">
+    <value>Outgoing</value>
+    <comment>Aristocrat.Monaco.Sas.UI</comment>
+  </data>
+  <data name="SasOnline" xml:space="preserve">
+    <value>Online</value>
+    <comment>Aristocrat.Monaco.Sas.UI</comment>
+  </data>
+  <data name="SasLoopBreak" xml:space="preserve">
+    <value>LoopBreak</value>
+    <comment>Aristocrat.Monaco.Sas.UI</comment>
+  </data>
+  <data name="SasChirping" xml:space="preserve">
+    <value>Chirping</value>
+    <comment>Aristocrat.Monaco.Sas.UI</comment>
+  </data>
+  <data name="SasOffline" xml:space="preserve">
+    <value>Offline</value>
+    <comment>Aristocrat.Monaco.Sas.UI</comment>
+  </data>
+  <data name="ImportMachineSettingsInsertEKey" xml:space="preserve">
+    <value>Insert EKey Device with Machine Configuration to enable Import Machine Settings.</value>
+  </data>
+  <data name="ImportMachineSettingsDetected" xml:space="preserve">
+    <value>EKey Device and Machine Configuration File Detected. </value>
+  </data>
+  <data name="TurnAttendantKeyToCommitText" xml:space="preserve">
+    <value>Turn Attendant Key To Commit</value>
+    <comment>Aristocrat.Monaco.Gaming.UI</comment>
+  </data>
+  <data name="MenuSelectionPayOption_ReturnToLockup" xml:space="preserve">
+    <value>RETURN TO LOCKUP</value>
+    <comment>Aristocrat.Monaco.Gaming.UI</comment>
+  </data>
+  <data name="MenuSelectionPayOption_PayByHand" xml:space="preserve">
+    <value>PAY BY HAND</value>
+    <comment>Aristocrat.Monaco.Gaming.UI</comment>
+  </data>
+  <data name="MenuSelectionPayOption_PayToCredit" xml:space="preserve">
+    <value>PAY TO CREDIT</value>
+    <comment>Aristocrat.Monaco.Gaming.UI</comment>
+  </data>
+  <data name="SelectPayModeText" xml:space="preserve">
+    <value>Select Pay Mode</value>
+    <comment>Aristocrat.Monaco.Gaming.UI</comment>
+  </data>
+  <data name="ServiceName" xml:space="preserve">
+    <value>Service Name</value>
+  </data>
+  <data name="Asset" xml:space="preserve">
+    <value>Asset</value>
+    <comment>Monaco.Accounting</comment>
+  </data>
+  <data name="HostId" xml:space="preserve">
+    <value>Host Id</value>
+    <comment>Monaco.Accounting</comment>
+  </data>
+  <data name="Ticket" xml:space="preserve">
+    <value>Ticket</value>
+    <comment>Monaco.Accounting</comment>
+  </data>
+  <data name="ClearLockupNoteAcceptorSelfTestFailedMessage" xml:space="preserve">
+    <value>To clear this lockup, resolve all existing Note Acceptor errors and run Self Test in Note Acceptor menu page.</value>
+    <comment>Aristocrat.Monaco.Application.UI</comment>
+  </data>
+  <data name="EnableAttractCheckBoxText" xml:space="preserve">
+    <value>Enable Attract</value>
+    <comment>Aristocrat.Monaco.Gaming.UI</comment>
+  </data>
+  <data name="AttractModeCustomizeButtonText" xml:space="preserve">
+    <value>Customize</value>
+    <comment>Aristocrat.Monaco.Gaming.UI</comment>
+  </data>
+  <data name="AttractModePreviewButtonText" xml:space="preserve">
+    <value>Preview</value>
+    <comment>Aristocrat.Monaco.Gaming.UI</comment>
+  </data>
+  <data name="AttractModeCustomizationViewCaption" xml:space="preserve">
+    <value>Customize Game Attract Sequence</value>
+    <comment>Aristocrat.Monaco.Gaming.UI</comment>
+  </data>
+  <data name="AttractModeEnableGameTypeCaption" xml:space="preserve">
+    <value>Enable by Game Type</value>
+    <comment>Aristocrat.Monaco.Gaming.UI</comment>
+  </data>
+  <data name="AttractModeCustomizationListCaption" xml:space="preserve">
+    <value>Enable by Game</value>
+    <comment>Aristocrat.Monaco.Gaming.UI</comment>
+  </data>
+  <data name="AttractModeChangeGameOrderCaption" xml:space="preserve">
+    <value>Change Order</value>
+    <comment>Aristocrat.Monaco.Gaming.UI</comment>
+  </data>
+  <data name="MoveUpButtonText" xml:space="preserve">
+    <value>Move Up</value>
+    <comment>Aristocrat.Monaco.Gaming.UI</comment>
+  </data>
+  <data name="MoveDownButtonText" xml:space="preserve">
+    <value>Move Down</value>
+    <comment>Aristocrat.Monaco.Gaming.UI</comment>
+  </data>
+  <data name="MoveToTopButtonText" xml:space="preserve">
+    <value>Move To Top</value>
+    <comment>Aristocrat.Monaco.Gaming.UI</comment>
+  </data>
+  <data name="MoveToBottomButtonText" xml:space="preserve">
+    <value>Move To Bottom</value>
+    <comment>Aristocrat.Monaco.Gaming.UI</comment>
+  </data>
+  <data name="RestoreDefaultButtonText" xml:space="preserve">
+    <value>Restore Default</value>
+    <comment>Aristocrat.Monaco.Gaming.UI</comment>
+  </data>
+  <data name="Video" xml:space="preserve">
+    <value>Video</value>
+    <comment>Aristocrat.Monaco.Gaming.UI</comment>
+  </data>
+  <data name="ValidationTitle2" xml:space="preserve">
+    <value>VALIDATION</value>
+    <comment>Monaco.Accounting.Contracts</comment>
+  </data>
+  <data name="MachineNumber2" xml:space="preserve">
+    <value>MACHINE</value>
+    <comment>Monaco.Accounting.Contracts</comment>
+  </data>
+  <data name="TotalTimeTakenToPopulateDiagnostics" xml:space="preserve">
+    <value>Max time taken to populate diagnostics</value>
+    <comment>Aristocrat.Monaco.Sas.UI</comment>
+  </data>
+  <data name="Last" xml:space="preserve">
+    <value>Last</value>
+    <comment>Aristocrat.Monaco.Gaming</comment>
+  </data>
+  <data name="VoucherNumberText2" xml:space="preserve">
+    <value>Voucher</value>
+    <comment>Monaco.Accounting</comment>
+  </data>
+  <data name="DisabledByHost" xml:space="preserve">
+    <value>Disabled by Host</value>
+  </data>
+  <data name="NotVerified" xml:space="preserve">
+    <value>Not Verified</value>
+    <comment>Aristocrat.Monaco.Gaming.UI</comment>
+  </data>
+  <data name="GameDisabledProgressiveError" xml:space="preserve">
+    <value>GAME DISABLED - PROGRESSIVE ERROR\r\n\r\nPlease select another game\r\nor call attendant for assistance.\r\n\r\nPress any physical button to\r\nreturn to the lobby</value>
+  </data>
+  <data name="GenerateCSAPLevels" xml:space="preserve">
+    <value>Auto-Create CSAP Levels</value>
+    <comment>Aristocrat.Monaco.Gaming.UI</comment>
+  </data>
+  <data name="ProgressiveViewButtonText" xml:space="preserve">
+    <value>View</value>
+    <comment>Aristocrat.Monaco.Gaming.UI</comment>
+  </data>
+  <data name="ProgressiveViewDialogCaption" xml:space="preserve">
+    <value>Game Progressive View</value>
+    <comment>Aristocrat.Monaco.Gaming.UI</comment>
+  </data>
+  <data name="ConfiguredGame" xml:space="preserve">
+    <value>Configured Game</value>
+    <comment>Aristocrat.Monaco.Gaming.UI</comment>
+  </data>
+  <data name="RelativeVolume" xml:space="preserve">
+    <value>Relative Volume</value>
+    <comment>Aristocrat.Monaco.Gaming.UI</comment>
+  </data>
+  <data name="CashoutReceipt" xml:space="preserve">
+    <value>CASHOUT RECEIPT</value>
+    <comment>Monaco.Accounting</comment>
+  </data>
+  <data name="PlayableOnly" xml:space="preserve">
+    <value>PLAYABLE ONLY</value>
+    <comment>Monaco.Accounting</comment>
+  </data>
+  <data name="LinkedProgressive" xml:space="preserve">
+    <value>Linked</value>
+    <comment>Aristocrat.Monaco.Gaming.UI</comment>
+  </data>
+  <data name="NoProgressive" xml:space="preserve">
+    <value>Non-Progressive</value>
+    <comment>Aristocrat.Monaco.Gaming.UI</comment>
+  </data>
+  <data name="StandaloneProgressive" xml:space="preserve">
+    <value>Standalone</value>
+    <comment>Aristocrat.Monaco.Gaming.UI</comment>
+  </data>
+  <data name="ViewProgressiveSummary" xml:space="preserve">
+    <value>View Progressive Summary</value>
+    <comment>Aristocrat.Monaco.Gaming.UI</comment>
+  </data>
+  <data name="ViewRTPSummary" xml:space="preserve">
+    <value>View RTP Summary</value>
+    <comment>Aristocrat.Monaco.Gaming.UI</comment>
+  </data>
+  <data name="SampleSoundTest" xml:space="preserve">
+    <value>Sample Sound Test</value>
+    <comment>Aristocrat.Monaco.Application.UI</comment>
+  </data>
+  <data name="SoundVolumeTest" xml:space="preserve">
+    <value>Sound Volume Test</value>
+    <comment>Aristocrat.Monaco.Application.UI</comment>
+  </data>
+  <data name="SoundSpeakerTest" xml:space="preserve">
+    <value>Sound Speaker Test</value>
+    <comment>Aristocrat.Monaco.Application.UI</comment>
+  </data>
+  <data name="MasterSoundVolumeLabel" xml:space="preserve">
+    <value>Master Sound Volume</value>
+    <comment>Aristocrat.Monaco.Application.UI</comment>
+  </data>
+  <data name="EnterSoundTest" xml:space="preserve">
+    <value>Enter Sound Test</value>
+    <comment>Aristocrat.Monaco.Application.UI</comment>
+  </data>
+  <data name="NoCustomSapLevelsAdded" xml:space="preserve">
+    <value>No Custom SAP Levels Added</value>
+  </data>
+  <data name="License" xml:space="preserve">
+    <value>License</value>
+  </data>
+  <data name="LicenseId" xml:space="preserve">
+    <value>License ID</value>
+  </data>
+  <data name="Unlimited" xml:space="preserve">
+    <value>Unlimited</value>
+  </data>
+  <data name="LicenseConfiguration" xml:space="preserve">
+    <value>Configuration</value>
+  </data>
+  <data name="SoftwareLicense" xml:space="preserve">
+    <value>Software License</value>
+  </data>
+  <data name="TimeRemaining" xml:space="preserve">
+    <value>Time Remaining</value>
+  </data>
+  <data name="TicketVoidAfter" xml:space="preserve">
+    <value>Ticket Void After</value>
+    <comment>Monaco.Accounting</comment>
+  </data>
+  <data name="TotalWins" xml:space="preserve">
+    <value>Total Wins</value>
+  </data>
+  <data name="CashlessOutText" xml:space="preserve">
+    <value>Cashless Out</value>
+  </data>
+  <data name="CashlessInText" xml:space="preserve">
+    <value>Cashless In</value>
+  </data>
+  <data name="ClearMinimumThresholdError" xml:space="preserve">
+    <value>To clear this lockup ensure all configured progressive levels' current value meets or exceeds the game expected minimum value.</value>
+  </data>
+  <data name="ClearPrizeCalculationError" xml:space="preserve">
+    <value>Prize calculation mismatch between central server and the game. To recover this lockup an NVRAM clear is required.</value>
+  </data>
+  <data name="ClearProgressiveCommitTimeout" xml:space="preserve">
+    <value>Ensure the Progressive Host is connected and configured to accept claims.</value>
+  </data>
+  <data name="ClearProgressiveDisconnectError" xml:space="preserve">
+    <value>Ensure communication cable is properly connected and host is online. If lockup persists after connection is restored, host system may need to send enable command, or reboot the machine to reestablish communication.</value>
+  </data>
+  <data name="Expires" xml:space="preserve">
+    <value>Expires</value>
+    <comment>Monaco.Accounting</comment>
+  </data>
+  <data name="NoProgressiveMeters" xml:space="preserve">
+    <value>No Progressive Meters</value>
+    <comment>Aristocrat.Monaco.Application.UI</comment>
+  </data>
+  <data name="LevelName" xml:space="preserve">
+    <value>Level Name</value>
+    <comment>Aristocrat.Monaco.Gaming.UI</comment>
+  </data>
+  <data name="MinimumRequiredValue" xml:space="preserve">
+    <value>Minimum Required Value</value>
+    <comment>Aristocrat.Monaco.Gaming.UI</comment>
+  </data>
+  <data name="NotUsed" xml:space="preserve">
+    <value>Not Used</value>
+    <comment>Aristocrat.Monaco.Gaming.UI</comment>
+  </data>
+  <data name="Days" xml:space="preserve">
+    <value>Days</value>
+  </data>
+  <data name="Edit" xml:space="preserve">
+    <value>Edit</value>
+    <comment>Aristocrat.Monaco.Gaming.UI</comment>
+  </data>
+  <data name="DropMode" xml:space="preserve">
+    <value>Drop Mode</value>
+    <comment>Aristocrat.Monaco.Mgam</comment>
+  </data>
+  <data name="ErrorInfoSecondaryStorageMediaNotConnected" xml:space="preserve">
+    <value>Secondary storage media not connected</value>
+    <comment>Aristocrat.Monaco.Hardware</comment>
+  </data>
+  <data name="SecondaryStorageMediaNotConnectedMessage" xml:space="preserve">
+    <value>To clear this lockup, insert secondary storage and reboot the machine.</value>
+    <comment>Aristocrat.Monaco.Hardware</comment>
+  </data>
+  <data name="ErrorInfoSecondaryStorageMediaConnected" xml:space="preserve">
+    <value>Secondary storage media connected</value>
+    <comment>Aristocrat.Monaco.Hardware</comment>
+  </data>
+  <data name="SecondaryStorageMediaConnectedButNotSupportedMessage" xml:space="preserve">
+    <value>To clear this lockup, remove secondary storage and reboot the machine.</value>
+    <comment>Aristocrat.Monaco.Hardware</comment>
+  </data>
+  <data name="UniqueLevelNameError" xml:space="preserve">
+    <value>The level name needs to be unique.</value>
+  </data>
+  <data name="BackgroundColor" xml:space="preserve">
+    <value>Poker &amp; Double-Up Background Color</value>
+    <comment>Aristocrat.Monaco.Gaming.UI</comment>
+  </data>
+  <data name="ApplicationPerformance" xml:space="preserve">
+    <value>Application Performance</value>
+    <comment>Aristocrat.Monaco.Application.UI</comment>
+  </data>
+  <data name="FetchingData" xml:space="preserve">
+    <value>Trying to fetch the data</value>
+    <comment>Aristocrat.Monaco.Application.UI</comment>
+  </data>
+  <data name="PerformanceCountersPlotting" xml:space="preserve">
+    <value>Performance Counters Plotting</value>
+    <comment>Aristocrat.Monaco.Application.UI</comment>
+  </data>
+  <data name="SelectEndDate" xml:space="preserve">
+    <value>Select the end date.</value>
+    <comment>Aristocrat.Monaco.Application.UI</comment>
+  </data>
+  <data name="SelectStartDate" xml:space="preserve">
+    <value>Select the start date.</value>
+    <comment>Aristocrat.Monaco.Application.UI</comment>
+  </data>
+  <data name="Values" xml:space="preserve">
+    <value>Values</value>
+    <comment>Aristocrat.Monaco.Application.UI</comment>
+  </data>
+  <data name="ErrorWhileFetchingData" xml:space="preserve">
+    <value>No data for the given date(s) or problem while fetching the data.</value>
+    <comment>Aristocrat.Monaco.Application.UI</comment>
+  </data>
+  <data name="ReadOnlyMediaFault" xml:space="preserve">
+    <value>Read-Only Configuration Error</value>
+  </data>
+  <data name="ReadOnlyMediaFaultMessage" xml:space="preserve">
+    <value>This jurisdiction requires secondary program storage media to be in read-only mode. If the secondary media is not present or it is present but not write-protected, the media needs to be replaced. If the media has write-protection switch, set it to ON and reboot the machine.</value>
+    <comment>Aristocrat.Monaco.Hardware</comment>
+  </data>
+  <data name="Identification_CardRemoved" xml:space="preserve">
+    <value>Card Removed</value>
+    <comment>Aristocrat.Monaco.Mgam</comment>
+  </data>
+  <data name="Identification_ValidEmpCard" xml:space="preserve">
+    <value>VALID EMP CARD...Access granted</value>
+    <comment>Aristocrat.Monaco.Mgam</comment>
+  </data>
+  <data name="Identification_InvalidCard" xml:space="preserve">
+    <value>Invalid Card</value>
+    <comment>Aristocrat.Monaco.Mgam</comment>
+  </data>
+  <data name="Identification_ReadError" xml:space="preserve">
+    <value>Please re-insert card</value>
+    <comment>Aristocrat.Monaco.Mgam</comment>
+  </data>
+  <data name="MaxEnabledDenomsReached" xml:space="preserve">
+    <value>Maximum unique denominations reached for {0}</value>
+    <comment>Aristocrat.Monaco.Application.UI</comment>
+  </data>
+  <data name="MachineTopAward" xml:space="preserve">
+    <value>Machine Top Award</value>
+    <comment>Aristocrat.Monaco.Gaming.UI</comment>
+  </data>
+  <data name="RegistrationFailed" xml:space="preserve">
+    <value>Registration Failed</value>
+  </data>
+  <data name="UseUdpBroadcasting" xml:space="preserve">
+    <value>Use UDP Broadcasting</value>
+  </data>
+  <data name="UdpBroadcastingNote" xml:space="preserve">
+    <value>(Server must be on the same subnet as VLT)</value>
+  </data>
+  <data name="DirectoryIpAddress" xml:space="preserve">
+    <value>Directory IP Address</value>
+  </data>
+  <data name="ClearLockupWithEmployeeCard" xml:space="preserve">
+    <value>Clear Lockup with Employee Card</value>
+    <comment>Aristocrat.Monaco.Application</comment>
+  </data>
+  <data name="ProgressiveLobbyIndicatorValue" xml:space="preserve">
+    <value>Progressive Value</value>
+  </data>
+  <data name="ProgressiveLobbyIndicatorLabel" xml:space="preserve">
+    <value>Progressive Label</value>
+  </data>
+  <data name="ProgressiveLobbyIndicatorSelection" xml:space="preserve">
+    <value>Progressive Game Lobby Indicator</value>
+  </data>
+  <data name="ProgressiveOptions" xml:space="preserve">
+    <value>Progressive Options</value>
+  </data>
+  <data name="ProgressiveLobbyLabel" xml:space="preserve">
+    <value>PROGRESSIVE</value>
+  </data>
+  <data name="ProgressiveLobbyError" xml:space="preserve">
+    <value>PROGRESSIVE ERROR</value>
+  </data>
+  <data name="ButtonAlert" xml:space="preserve">
+    <value>Button Alert</value>
+    <comment>Aristocrat.Monaco.Gaming.UI</comment>
+  </data>
+  <data name="LastAward" xml:space="preserve">
+    <value>Last Award</value>
+    <comment>Aristocrat.Monaco.Gaming.UI</comment>
+  </data>
+  <data name="CoinInRate" xml:space="preserve">
+    <value>Coin-In Rate</value>
+    <comment>Aristocrat.Monaco.Gaming.UI</comment>
+  </data>
+  <data name="CoinInRewardLevels" xml:space="preserve">
+    <value>Coin-In Reward Levels</value>
+    <comment>Aristocrat.Monaco.Gaming.UI</comment>
+  </data>
+  <data name="CashInRewardLevel" xml:space="preserve">
+    <value>Cash-In Reward Level</value>
+    <comment>Aristocrat.Monaco.Gaming.UI</comment>
+  </data>
+  <data name="CoinInAmount" xml:space="preserve">
+    <value>Coin-In Amount</value>
+    <comment>Aristocrat.Monaco.Gaming.UI</comment>
+  </data>
+  <data name="SessionRateMs" xml:space="preserve">
+    <value>Session Rate Ms</value>
+    <comment>Aristocrat.Monaco.Gaming.UI</comment>
+  </data>
+  <data name="Lights" xml:space="preserve">
+    <value>Lights</value>
+    <comment>Aristocrat.Monaco.Gaming.UI</comment>
+  </data>
+  <data name="Threshold" xml:space="preserve">
+    <value>Threshold</value>
+    <comment>Aristocrat.Monaco.Gaming.UI</comment>
+  </data>
+  <data name="ButtonColor" xml:space="preserve">
+    <value>Button Color</value>
+    <comment>Aristocrat.Monaco.Gaming.UI</comment>
+  </data>
+  <data name="KeepEKeyInsertedText" xml:space="preserve">
+    <value>Please do not remove EKey until save is complete.</value>
+  </data>
+  <data name="CentralDeterminationLogTitle" xml:space="preserve">
+    <value>Central Determination Log</value>
+    <comment>Aristocrat.Monaco.Gaming.UI</comment>
+  </data>
+  <data name="CentralDeterminationSystem" xml:space="preserve">
+    <value>Central Determination System</value>
+    <comment>Aristocrat.Monaco.Application.UI</comment>
+  </data>
+  <data name="CentralDeterminationSystemLabel" xml:space="preserve">
+    <value>Central Determination System</value>
+    <comment>Aristocrat.Monaco.Application.UI</comment>
+  </data>
+  <data name="CentralDeterminationSystemSelection" xml:space="preserve">
+    <value>Select the Central Determination System Host</value>
+    <comment>Aristocrat.Monaco.Application.UI</comment>
+  </data>
+  <data name="GameIdHeader" xml:space="preserve">
+    <value>GAME ID</value>
+  </data>
+  <data name="WagerCategoryHeader" xml:space="preserve">
+    <value>CATEGORY</value>
+    <comment>Aristocrat.Monaco.Gaming.UI</comment>
+  </data>
+  <data name="DenominationShortHeader" xml:space="preserve">
+    <value>DENOM</value>
+    <comment>Aristocrat.Monaco.Gaming.UI</comment>
+  </data>
+  <data name="OutcomeExceptionHeader" xml:space="preserve">
+    <value>EXCEPTION</value>
+    <comment>Aristocrat.Monaco.Gaming.UI</comment>
+  </data>
+  <data name="OutcomesHeader" xml:space="preserve">
+    <value>Outcomes</value>
+    <comment>Aristocrat.Monaco.Gaming.UI</comment>
+  </data>
+  <data name="OutcomesRequestedHeader" xml:space="preserve">
+    <value># REQUESTED</value>
+    <comment>Aristocrat.Monaco.Gaming.UI</comment>
+  </data>
+  <data name="OutcomeStateHeader" xml:space="preserve">
+    <value>STATE</value>
+    <comment>Aristocrat.Monaco.Gaming.UI</comment>
+  </data>
+  <data name="GameSetIdHeader" xml:space="preserve">
+    <value>GAME SET ID</value>
+    <comment>Aristocrat.Monaco.Gaming.UI</comment>
+  </data>
+  <data name="LookupDataHeader" xml:space="preserve">
+    <value>LOOKUP DATA</value>
+  </data>
+  <data name="ReferenceHeader" xml:space="preserve">
+    <value>REFERENCE</value>
+    <comment>Aristocrat.Monaco.Gaming.UI</comment>
+  </data>
+  <data name="TypeHeader" xml:space="preserve">
+    <value>TYPE</value>
+  </data>
+  <data name="ValueHeader" xml:space="preserve">
+    <value>VALUE</value>
+  </data>
+  <data name="WinLevelHeader" xml:space="preserve">
+    <value>WIN LEVEL</value>
+  </data>
+  <data name="DoorOpticSensorEnabled" xml:space="preserve">
+    <value>Door Optic Sensor Enabled</value>
+    <comment>Aristocrat.Monaco.Application.UI</comment>
+  </data>
+  <data name="IdReaderEnabled" xml:space="preserve">
+    <value>ID Reader Enabled</value>
+    <comment>Aristocrat.Monaco.Application.UI</comment>
+  </data>
+  <data name="AlternateDnsServer" xml:space="preserve">
+    <value>Alternate DNS Server</value>
+    <comment>Aristocrat.Monaco.Application.UI</comment>
+  </data>
+  <data name="DefaultGateway" xml:space="preserve">
+    <value>Default Gateway</value>
+    <comment>Aristocrat.Monaco.Application.UI</comment>
+  </data>
+  <data name="IpAddress" xml:space="preserve">
+    <value>IP Address</value>
+    <comment>Aristocrat.Monaco.Application.UI</comment>
+  </data>
+  <data name="ObtainIpAddressAutomatically" xml:space="preserve">
+    <value>Obtain an IP address automatically</value>
+    <comment>Aristocrat.Monaco.Application.UI</comment>
+  </data>
+  <data name="PreferredDnsServer" xml:space="preserve">
+    <value>Preferred DNS Server</value>
+    <comment>Aristocrat.Monaco.Application.UI</comment>
+  </data>
+  <data name="SubnetMask" xml:space="preserve">
+    <value>Subnet Mask</value>
+    <comment>Aristocrat.Monaco.Application.UI</comment>
+  </data>
+  <data name="UseFollowingIpAddress" xml:space="preserve">
+    <value>Use the following IP address</value>
+    <comment>Aristocrat.Monaco.Application.UI</comment>
+  </data>
+  <data name="DisabledNotes" xml:space="preserve">
+    <value>Disabled Notes</value>
+    <comment>Aristocrat.Monaco.Application.UI</comment>
+  </data>
+  <data name="IsoCode" xml:space="preserve">
+    <value>ISO</value>
+    <comment>Aristocrat.Monaco.Application.UI</comment>
+  </data>
+  <data name="HardMetersAvailableMeterMappings" xml:space="preserve">
+    <value>Hard Meters Available Meter Mappings</value>
+    <comment>Aristocrat.Monaco.Application.UI</comment>
+  </data>
+  <data name="IdReaderManufacturer" xml:space="preserve">
+    <value>ID Reader Manufacturer</value>
+    <comment>Aristocrat.Monaco.Application.UI</comment>
+  </data>
+  <data name="NoteAcceptorManufacturer" xml:space="preserve">
+    <value>Note Acceptor Manufacturer</value>
+    <comment>Aristocrat.Monaco.Application.UI</comment>
+  </data>
+  <data name="PrinterManufacturer" xml:space="preserve">
+    <value>Printer Manufacturer</value>
+    <comment>Aristocrat.Monaco.Application.UI</comment>
+  </data>
+  <data name="HardMeterIncrementValue" xml:space="preserve">
+    <value>Hard Meter Increment Value</value>
+    <comment>Aristocrat.Monaco.Application.UI</comment>
+  </data>
+  <data name="TicketingDisabled" xml:space="preserve">
+    <value>Ticketing Disabled</value>
+  </data>
+  <data name="BankRange" xml:space="preserve">
+    <value>Bank must be numeric, from {0} to {1}</value>
+    <comment>Aristocrat.Monaco.Application.UI</comment>
+  </data>
+  <data name="LocationRange" xml:space="preserve">
+    <value>Location must be numeric, from {0} to {1}</value>
+    <comment>Aristocrat.Monaco.Application.UI</comment>
+  </data>
+  <data name="SiteRange" xml:space="preserve">
+    <value>Site must be numeric, from {0} to {1}</value>
+    <comment>Aristocrat.Monaco.Application.UI</comment>
+  </data>
+  <data name="SiteText" xml:space="preserve">
+    <value>Site ID</value>
+    <comment>Aristocrat.Monaco.Application.UI</comment>
+  </data>
+  <data name="ZoneRange" xml:space="preserve">
+    <value>Zone must be numeric, from {0} to {1}</value>
+    <comment>Aristocrat.Monaco.Application.UI</comment>
+  </data>
+  <data name="PositionRange" xml:space="preserve">
+    <value>Position must be numeric, from {0} to {1}</value>
+    <comment>Aristocrat.Monaco.Application.UI</comment>
+  </data>
+  <data name="DeviceName" xml:space="preserve">
+    <value>Device Name</value>
+    <comment>Aristocrat.Monaco.Mgam.UI</comment>
+  </data>
+  <data name="DeviceNameLength" xml:space="preserve">
+    <value>Device Name must be between {0} and {1} characters long</value>
+    <comment>Aristocrat.Monaco.Application.UI</comment>
+  </data>
+  <data name="ImportMachineSettingsReImport" xml:space="preserve">
+    <value>Insert EKey Device with Machine Configuration and press Import or press Cancel to reboot EGM. </value>
+    <comment>Aristocrat.Monaco.Application.UI</comment>
+  </data>
+  <data name="ImportFailed" xml:space="preserve">
+    <value>Import Failed</value>
+  </data>
+  <data name="ImportFailedGameSettings" xml:space="preserve">
+    <value>Failed to import game settings.</value>
+  </data>
+  <data name="ImportFailedGameSettingsInvalid" xml:space="preserve">
+    <value>Game configuration file game settings invalid.</value>
+  </data>
+  <data name="ImportFailedGameSettingsJurisdictionInvalid" xml:space="preserve">
+    <value>Can not import game settings jurisdiction {0} for configured jurisdiction {1}.</value>
+  </data>
+  <data name="ImportFailedMachineSettings" xml:space="preserve">
+    <value>Failed to import machine settings.</value>
+  </data>
+  <data name="ImportFailedProgressiveSettingsInvalid" xml:space="preserve">
+    <value>Game configuration file progressive settings invalid.</value>
+  </data>
+  <data name="CreateProgressiveLevelIdError" xml:space="preserve">
+    <value>Multiple matching level ids were found.</value>
+    <comment>Aristocrat.Monaco.Gaming.UI</comment>
+  </data>
+  <data name="FailedToPreviewSettingsError" xml:space="preserve">
+    <value>Failed to preview settings.</value>
+    <comment>Aristocrat.Monaco.Gaming.UI</comment>
+  </data>
+  <data name="ImportInvalidJurisdictionError" xml:space="preserve">
+    <value>Invalid Jurisdiction.</value>
+    <comment>Aristocrat.Monaco.Gaming.UI</comment>
+  </data>
+  <data name="HostDisconnected" xml:space="preserve">
+    <value>Host Disconnected</value>
+    <comment>Aristocrat.Monaco.Mgam</comment>
+  </data>
+  <data name="MediaTypeJurisdiction" xml:space="preserve">
+    <value>ATI_Jurisdictions</value>
+    <comment>Aristocrat.Monaco.Gaming</comment>
+  </data>
+  <data name="JurisdictionPackageDescription" xml:space="preserve">
+    <value>Jurisdictions Package</value>
+    <comment>Aristocrat.Monaco.Gaming</comment>
+  </data>
+  <data name="TouchDisplayReconnected" xml:space="preserve">
+    <value>Touch Display Connected - Restart Required</value>
+    <comment>Aristocrat.Monaco.Application</comment>
+  </data>
+  <data name="JurisdictionId" xml:space="preserve">
+    <value>Jurisdiction ID</value>
+    <comment>Aristocrat.Monaco.Application.UI</comment>
+  </data>
+  <data name="ReservedMachine" xml:space="preserve">
+    <value>Machine Reserved</value>
+    <comment>Aristocrat.Monaco.Gaming.UI</comment>
+  </data>
+  <data name="ReserveMachineDuration" xml:space="preserve">
+    <value>Player Reserve Machine Time Limit</value>
+    <comment>Aristocrat.Monaco.Gaming.UI</comment>
+  </data>
+  <data name="ReservedMachineErrorFaultMessage" xml:space="preserve">
+    <value>This machine is reserved by the player. Player needs to exit reserve from the game screen and enter the PIN which was created while reserving the machine. Alternatively, operator can override and remove the reserved state by pressing the “Exit Reserve” button below, or wait for the reserve timer to expire to remove the reserved state automatically.</value>
+    <comment>Aristocrat.Monaco.Gaming.UI</comment>
+  </data>
+  <data name="ReserveMachineTitle" xml:space="preserve">
+    <value>Reserve Machine</value>
+  </data>
+  <data name="ExitReserve" xml:space="preserve">
+    <value>Exit Reserve</value>
+  </data>
+  <data name="FiveMinutes" xml:space="preserve">
+    <value>5 Minutes</value>
+  </data>
+  <data name="SixMinutes" xml:space="preserve">
+    <value>6 Minutes</value>
+  </data>
+  <data name="SevenMinutes" xml:space="preserve">
+    <value>7 Minutes</value>
+  </data>
+  <data name="EightMinutes" xml:space="preserve">
+    <value>8 Minutes</value>
+  </data>
+  <data name="NineMinutes" xml:space="preserve">
+    <value>9 Minutes</value>
+  </data>
+  <data name="TenMinutes" xml:space="preserve">
+    <value>10 Minutes</value>
+  </data>
+  <data name="MalfunctionVoids" xml:space="preserve">
+    <value>MALFUNCTION VOIDS ALL PAYS AND PLAYS</value>
+    <comment>Aristocrat.Monaco.Gaming.UI</comment>
+  </data>
+  <data name="Reserved" xml:space="preserve">
+    <value>RESERVED</value>
+    <comment>Aristocrat.Monaco.Gaming.UI</comment>
+  </data>
+  <data name="ReserveGamingMachine" xml:space="preserve">
+    <value>Reserve Gaming Machine</value>
+    <comment>Aristocrat.Monaco.Gaming.UI</comment>
+  </data>
+  <data name="ExitReserveGamingMachine" xml:space="preserve">
+    <value>Exit Reserve Gaming Machine</value>
+    <comment>Aristocrat.Monaco.Gaming.UI</comment>
+  </data>
+  <data name="Enter4DigitPIN" xml:space="preserve">
+    <value>Enter Your 4-digit PIN</value>
+    <comment>Aristocrat.Monaco.Gaming.UI</comment>
+  </data>
+  <data name="ReEnter4DigitPIN" xml:space="preserve">
+    <value>Re-Enter Your 4-digit PIN</value>
+    <comment>Aristocrat.Monaco.Gaming.UI</comment>
+  </data>
+  <data name="ReserveMachineIncorrectPinText" xml:space="preserve">
+    <value>INCORRECT PIN</value>
+    <comment>Aristocrat.Monaco.Gaming.UI</comment>
+  </data>
+  <data name="ReserveMachineIncorrectPinWaitText1" xml:space="preserve">
+    <value>Max PIN entry attempts reached, wait for</value>
+    <comment>Aristocrat.Monaco.Gaming.UI</comment>
+  </data>
+  <data name="VLTCommunicationError" xml:space="preserve">
+    <value>VLT Communication Error</value>
+  </data>
+  <data name="SavingChanges" xml:space="preserve">
+    <value>Saving Changes, Please Wait.</value>
+  </data>
+  <data name="HhrRaceSet1" xml:space="preserve">
+    <value>RACE SET 1</value>
+    <comment>Aristocrat.Monaco.Hhr.UI</comment>
+  </data>
+  <data name="HhrRaceSet2" xml:space="preserve">
+    <value>RACE SET 2</value>
+    <comment>Aristocrat.Monaco.Hhr.UI</comment>
+  </data>
+  <data name="GameHistoryStatusCompleteNoOutcome" xml:space="preserve">
+    <value>Complete - No Outcome</value>
+    <comment>Aristocrat.Monaco.Gaming.UI</comment>
+  </data>
+  <data name="ImportMachineSettingsLabel" xml:space="preserve">
+    <value>Import Machine Settings</value>
+  </data>
+  <data name="HhrPreviousRaceResults" xml:space="preserve">
+    <value>Previous Race Results</value>
+    <comment>Aristocrat.Monaco.Hhr.UI</comment>
+  </data>
+  <data name="HhrPreviousRaceResultsTextPart1" xml:space="preserve">
+    <value>To</value>
+    <comment>Aristocrat.Monaco.Hhr.UI</comment>
+  </data>
+  <data name="HhrPreviousRaceResultsTextPart2" xml:space="preserve">
+    <value>MANUALLY HANDICAP</value>
+    <comment>Aristocrat.Monaco.Hhr.UI</comment>
+  </data>
+  <data name="HhrPreviousRaceResultsTextPart3" xml:space="preserve">
+    <value>Use the BET +/- to set BET, then press MANUAL HANDICAP to commit wager and begin manual handicapping.</value>
+    <comment>Aristocrat.Monaco.Hhr.UI</comment>
+  </data>
+  <data name="HhrPreviousRaceResultsTextPart4" xml:space="preserve">
+    <value>Once MANUAL HANDICAP has been pressed, the wager is committed and player must manually handicap eight positions in each of ten races for a total of 80 picks.</value>
+    <comment>Aristocrat.Monaco.Hhr.UI</comment>
+  </data>
+  <data name="HhrRaceSet" xml:space="preserve">
+    <value>Race Set</value>
+    <comment>Aristocrat.Monaco.Hhr.UI</comment>
+  </data>
+  <data name="BatteryLowTilt" xml:space="preserve">
+    <value>Battery Low</value>
+  </data>
+  <data name="DenomMetersLifetime" xml:space="preserve">
+    <value>Master Denomination Meters</value>
+    <comment>Aristocrat.Monaco.Gaming.UI</comment>
+  </data>
+  <data name="ErrorInfoG2SHostDisabled" xml:space="preserve">
+    <value>This lockup can only be cleared by the host system by sending enable command or completing host-related settings.</value>
+    <comment>Aristocrat.Monaco.G2S</comment>
+  </data>
+  <data name="All" xml:space="preserve">
+    <value>All</value>
+  </data>
+  <data name="HhrManualHandicapDisclaimerMessage" xml:space="preserve">
+    <value>The player must correctly choose the official outcome of each race. There are ten races to handicap with at least eight runners in each race.
+Positions are picked one at a time, in order, from 1st through 8th place by pressing the number of the horse for each position.
+RACE STATS shows the handicap data for the current race being manually handicapped. The handicap data will only be available once and for a limited time for each race.
+RESET will clear all picks for the current race. Once all picks for a race are completed, press NEXT RACE to continue manually handicapping.
+IF TIME RUNS OUT, all manual selections will be cleared and picks will be randomly assigned to all 10 races.</value>
+    <comment>Aristocrat.Monaco.Hhr.UI</comment>
+  </data>
+  <data name="HhrManualHandicapDisclaimerMessageAuto" xml:space="preserve">
+    <value>The player must correctly choose the official outcome of each race. There are ten races to handicap with at least eight runners in each race.
+Positions are picked one at a time, in order, from 1st through 8th place by pressing the number of the horse for each position.
+RACE STATS shows the handicap data for the current race being manually handicapped. The handicap data will only be available once and for a limited time for each race.
+RESET will clear all picks for the current race. Once all picks for a race are completed, press NEXT RACE to continue manually handicapping.
+AUTO-PICK will clear all manual picks (if any) and initiate a new auto handicap play.
+IF TIME RUNS OUT, all manual picks (if any) will be cleared and a new auto handicap play initiated.</value>
+    <comment>Aristocrat.Monaco.Hhr.UI</comment>
+  </data>
+  <data name="HhrRemainingRacesToHandicapTitle" xml:space="preserve">
+    <value>Remaining Races to Handicap</value>
+    <comment>Aristocrat.Monaco.Hhr.UI</comment>
+  </data>
+  <data name="HhrYourPicksTitle" xml:space="preserve">
+    <value>Your Picks</value>
+    <comment>Aristocrat.Monaco.Hhr.UI</comment>
+  </data>
+  <data name="HhrHorseTitle" xml:space="preserve">
+    <value>Horses</value>
+    <comment>Aristocrat.Monaco.Hhr.UI</comment>
+  </data>
+  <data name="ExtraWinningsStringFormat" xml:space="preserve">
+    <value> + {0} Extra Winnings</value>
+    <comment>Aristocrat.Monaco.Hhr.UI</comment>
+  </data>
+  <data name="GuaranteedCreditsStringFormat" xml:space="preserve">
+    <value>{0} Guaranteed Credits</value>
+    <comment>Aristocrat.Monaco.Hhr.UI</comment>
+  </data>
+  <data name="IncludesProgressiveResetValues" xml:space="preserve">
+    <value>Includes Progressive(s) Reset Values</value>
+    <comment>Aristocrat.Monaco.Hhr.UI</comment>
+  </data>
+  <data name="WagerStringFormat" xml:space="preserve">
+    <value>Wager:</value>
+    <comment>Aristocrat.Monaco.Hhr.UI</comment>
+  </data>
+  <data name="CreditInCmdFailedMsg" xml:space="preserve">
+    <value>Failed to notify Credit In</value>
+    <comment>Aristocrat.Monaco.Hhr</comment>
+  </data>
+  <data name="CreditOutCmdFailedMsg" xml:space="preserve">
+    <value>Failed to notify Credit Out</value>
+    <comment>Aristocrat.Monaco.Hhr</comment>
+  </data>
+  <data name="OverMaximumAllowableProgressivesErrorText" xml:space="preserve">
+    <value>Invalid Progressive Configuration. There are {0} Progressives currently enabled, but the Limit is {1}.</value>
+    <comment>Aristocrat.Monaco.Gaming.UI</comment>
+  </data>
+  <data name="ReplayDisabledInRecoveryText1" xml:space="preserve">
+    <value>Replay is not available during Game play</value>
+    <comment>Aristocrat.Monaco.Gaming.UI</comment>
+  </data>
+  <data name="ProgressiveInitializationInProgressMsg" xml:space="preserve">
+    <value>Initializing Progressives</value>
+    <comment>Aristocrat.Monaco.Hhr</comment>
+  </data>
+  <data name="ProgressiveInitializationFailedMsg" xml:space="preserve">
+    <value>Failed to initialize Progressives</value>
+    <comment>Aristocrat.Monaco.Hhr</comment>
+  </data>
+  <data name="HHRProtocolInitializationInProgress" xml:space="preserve">
+    <value>Protocol Initialization In Progress</value>
+    <comment>Aristocrat.Monaco.Hhr</comment>
+  </data>
+  <data name="HHRProtocolInitializationFailed" xml:space="preserve">
+    <value>Protocol Initialization Failed</value>
+    <comment>Aristocrat.Monaco.Hhr</comment>
+  </data>
+  <data name="HHRCentralServerOffline" xml:space="preserve">
+    <value>Central Server Offline</value>
+    <comment>Aristocrat.Monaco.Hhr</comment>
+  </data>
+  <data name="LockedByHost" xml:space="preserve">
+    <value>Locked by Host</value>
+  </data>
+  <data name="WaitingForRaceInfo" xml:space="preserve">
+    <value>Requesting Race Information From Server</value>
+    <comment>Aristocrat.Monaco.Hhr</comment>
+  </data>
+  <data name="GamePackHashesID" xml:space="preserve">
+    <value>Game Pack Hashes ID</value>
+    <comment>Aristocrat.Monaco.Gaming.UI</comment>
+  </data>
+  <data name="DenomMetersPeriod" xml:space="preserve">
+    <value>Period Denomination Meters</value>
+    <comment>Aristocrat.Monaco.Gaming.UI</comment>
+  </data>
+  <data name="LargeWinRatio" xml:space="preserve">
+    <value>Large Win Ratio</value>
+    <comment>Monaco.Accounting.UI</comment>
+  </data>
+  <data name="LargeWinRatioThreshold" xml:space="preserve">
+    <value>Large Win Ratio Threshold</value>
+    <comment>Monaco.Accounting.UI</comment>
+  </data>
+  <data name="PercentageDisplayFormatter" xml:space="preserve">
+    <value>{0:0.00}%</value>
+    <comment>Aristocrat.Monaco.Gaming.UI</comment>
+  </data>
+  <data name="RatioDisplayFormatter" xml:space="preserve">
+    <value>{0:0.00}x Wager</value>
+    <comment>Aristocrat.Monaco.Gaming.UI</comment>
+  </data>
+  <data name="RatioEditingFormatter" xml:space="preserve">
+    <value>{0:0.00}</value>
+    <comment>Aristocrat.Monaco.Gaming.UI</comment>
+  </data>
+  <data name="ProgressivesNotTriggered" xml:space="preserve">
+    <value>Progressives hit not received</value>
+    <comment>Aristocrat.Monaco.Hhr</comment>
+  </data>
+  <data name="RouletteGamesOptions" xml:space="preserve">
+    <value>Roulette Games Options</value>
+    <comment>Aristocrat.Monaco.Gaming.UI</comment>
+  </data>
+  <data name="PackageLabel" xml:space="preserve">
+    <value>Package</value>
+    <comment>Aristocrat.Monaco.Gaming.UI</comment>
+  </data>
+  <data name="LegalCopyrightScreenContent" xml:space="preserve">
+    <value>
+Use of this game, including the hardware and software embodied herein, is subject to a license between 
+the original purchaser of the game and Aristocrat Technologies Australia Pty Ltd and/or its affiliates (Aristocrat). 
+Further, the game is protected by patents, copyrights, and other intellectual property rights of Aristocrat.
+
+By pressing "Accept" to continue, you confirm that you: 
+
+        1. are the holder of the necessary gaming licenses, gaming permits or authorizations in the 
+            jurisdiction in which this game will be used;
+        2. will operate the game in a manner that does not violate any right of Aristocrat;
+        3. understand that Aristocrat owns intellectual property rights that protect this game; and
+        4. understand that a user or operator of this game may be subject to legal action for: (a) improper 
+            or illegal use of this game, including but not limited to operating without a required license; or
+            (b) the unauthorized use of any intellectual property of Aristocrat.
+
+Otherwise, please shut down this game and contact Aristocrat via our website: www.aristocrat.com.
+</value>
+    <comment>Aristocrat.Monaco.Application.UI</comment>
+  </data>
+  <data name="UnknownStripIdEnumeration" xml:space="preserve">
+    <value>Unknown Strip ID enumeration</value>
+    <comment>Aristocrat.Monaco.Application.UI</comment>
+  </data>
+  <data name="Destination" xml:space="preserve">
+    <value>Destination</value>
+  </data>
+  <data name="Source" xml:space="preserve">
+    <value>Source</value>
+  </data>
+  <data name="ResponseCode" xml:space="preserve">
+    <value>Response Code</value>
+  </data>
+  <data name="EgmIdLabel" xml:space="preserve">
+    <value>EGM ID</value>
+  </data>
+  <data name="Description" xml:space="preserve">
+    <value>Description</value>
+  </data>
+  <data name="SiteId" xml:space="preserve">
+    <value>Site ID</value>
+  </data>
+  <data name="InstanceId" xml:space="preserve">
+    <value>Instance ID</value>
+  </data>
+  <data name="Address" xml:space="preserve">
+    <value>Address</value>
+  </data>
+  <data name="Mgam" xml:space="preserve">
+    <value>NYL Host</value>
+  </data>
+  <data name="ShowHeartbeat" xml:space="preserve">
+    <value>Show Heartbeat</value>
+  </data>
+  <data name="CreateCustomSapProgressiveLevelIdError" xml:space="preserve">
+    <value>Cannot create a Custom SAP level as the level name is already being used.</value>
+    <comment>Aristocrat.Monaco.Gaming.UI</comment>
+  </data>
+  <data name="GameConfigurationNotSupported" xml:space="preserve">
+    <value>Game configuration contains duplicate bet amounts for game id {0}</value>
+    <comment>Aristocrat.Monaco.Hhr</comment>
+  </data>
+  <data name="ErrorInfoGameConfigurationNotSupported" xml:space="preserve">
+    <value>Ensure that the correct game is present and reboot machine</value>
+    <comment>Aristocrat.Monaco.Hhr</comment>
+  </data>
+  <data name="ClearBillsPeriodMeters" xml:space="preserve">
+    <value>Clear Bills Period Meters</value>
+    <comment>Aristocrat.Monaco.Accounting.UI</comment>
+  </data>
+  <data name="ConfirmBillClearance" xml:space="preserve">
+    <value>Confirm Bill Clearance</value>
+    <comment>Aristocrat.Monaco.Accounting.UI</comment>
+  </data>
+  <data name="ClearLockupExcessiveMeterIncrement" xml:space="preserve">
+    <value>Excessive meter increment, turn on Jackpot Key to clear this lockup</value>
+  </data>
+  <data name="ExcessiveMeterIncrementError" xml:space="preserve">
+    <value>Excessive Meter Increment</value>
+  </data>
+  <data name="HiddenIncrementRate" xml:space="preserve">
+    <value>Hidden Increment Rate</value>
+    <comment>Aristocrat.Monaco.Gaming.UI</comment>
+  </data>
+  <data name="ProgressivePackageTitle" xml:space="preserve">
+    <value>Progressive Package</value>
+    <comment>Aristocrat.Monaco.Gaming.UI</comment>
+  </data>
+  <data name="CeilingValue" xml:space="preserve">
+    <value>Ceiling Value</value>
+    <comment>Aristocrat.Monaco.Gaming.UI</comment>
+  </data>
+  <data name="DenomsSelected" xml:space="preserve">
+    <value>Denominations Selected:</value>
+    <comment>Aristocrat.Monaco.Gaming.UI</comment>
+  </data>
+  <data name="GameResultOverridenMessage" xml:space="preserve">
+    <value>Game result was overriden by Central Server</value>
+    <comment>Aristocrat.Monaco.Application.UI</comment>
+  </data>
+  <data name="HhrGameSelectionMismatch" xml:space="preserve">
+    <value>Game Selection Mismatch</value>
+    <comment>Aristocrat.Monaco.Hhr</comment>
+  </data>
+  <data name="HhrGameSelectionMismatchHelpMessage" xml:space="preserve">
+    <value>One or more selected games are not available on the determinant server.</value>
+    <comment>Aristocrat.Monaco.Hhr</comment>
+  </data>
+  <data name="NoPlayersFoundText" xml:space="preserve">
+    <value>No Players Found</value>
+    <comment>Aristocrat.Monaco.Bingo.UI</comment>
+  </data>
+  <data name="WaitingForPlayersText" xml:space="preserve">
+    <value>Waiting For Players</value>
+    <comment>Aristocrat.Monaco.Bingo.UI</comment>
+  </data>
+  <data name="BetLevelText" xml:space="preserve">
+    <value>Bet Level</value>
+    <comment>Aristocrat.Monaco.Gaming.UI</comment>
+  </data>
+  <data name="CreditOutCmdFailedHelpMsg" xml:space="preserve">
+    <value>Unable to send Transfer out message to Central Server. Further diagnostics required to know why that happened. Toggle the Jackpot key to clear this lockup.
+</value>
+    <comment>Aristocrat.Monaco.Hhr</comment>
+  </data>
+  <data name="CreditInCmdFailedHelpMsg" xml:space="preserve">
+    <value>Unable to send Transfer In message to Central Server. Further diagnostics required to know why that happened. Toggle the Jackpot key to clear this lockup.
+    </value>
+    <comment>Aristocrat.Monaco.Hhr</comment>
+  </data>
+  <data name="RequiredFunctionalityProtocolSelectionMessage" xml:space="preserve">
+    <value>Please select at least one protocol which supports {0}</value>
+    <comment>Aristocrat.Monaco.Hhr</comment>
+  </data>
+  <data name="DisclaimerAllPrizes" xml:space="preserve">
+    <value>All prizes are based on bingo patterns only</value>
+    <comment>Aristocrat.Monaco.Gaming.UI</comment>
+  </data>
+  <data name="DisclaimerReelsAre" xml:space="preserve">
+    <value>Reels are for entertainment purposes only</value>
+    <comment>Aristocrat.Monaco.Gaming.UI</comment>
+  </data>
+  <data name="Ring" xml:space="preserve">
+    <value>Ring</value>
+    <comment>Aristocrat.Monaco.Application.UI</comment>
+  </data>
+  <data name="TestBellLabel" xml:space="preserve">
+    <value>Test Bell</value>
+    <comment>Aristocrat.Monaco.Application.UI</comment>
+  </data>
+  <data name="HhrGamePlayRequestFailed" xml:space="preserve">
+    <value>Game Play Request Failed</value>
+    <comment>Aristocrat.Monaco.Hhr</comment>
+  </data>
+  <data name="HhrGamePlayRequestFailedHelpMessage" xml:space="preserve">
+    <value>Unable to get a response from server for Game Play Request. Further diagnostics required to know why that happened. Toggle the Jackpot key to clear this lockup.</value>
+    <comment>Aristocrat.Monaco.Hhr</comment>
+  </data>
+  <data name="GameHelpText_PaidByAttendantRatio" xml:space="preserve">
+    <value>Any wins (excluding the original wager amount) greater than or equal to {0} and {1}x wager</value>
+    <comment>Aristocrat.Monaco.Gaming</comment>
+  </data>
+  <data name="BonusCmdFailedHelpMsg" xml:space="preserve">
+    <value>Unable to send bonus award message to Central Server. Further diagnostics required to know why that happened. Toggle the Jackpot key to clear this lockup.</value>
+    <comment>Aristocrat.Monaco.Hhr</comment>
+  </data>
+  <data name="BonusCmdFailedMsg" xml:space="preserve">
+    <value>Failed to notify bonus award</value>
+    <comment>Aristocrat.Monaco.Hhr</comment>
+  </data>
+  <data name="GameWinTransactionCmdFailedHelpMsg" xml:space="preserve">
+    <value>Unable to send game win message to Central Server. Further diagnostics required to know why that happened. Toggle the Jackpot key to clear this lockup.</value>
+    <comment>Aristocrat.Monaco.Hhr</comment>
+  </data>
+  <data name="HandpayTransactionCmdFailedHelpMsg" xml:space="preserve">
+    <value>Unable to send handpay message to Central Server. Further diagnostics required to know why that happened. Toggle the Jackpot key to clear this lockup.</value>
+    <comment>Aristocrat.Monaco.Hhr</comment>
+  </data>
+  <data name="GameWinTransactionCmdFailedMsg" xml:space="preserve">
+    <value>Failed to notify game win transaction</value>
+    <comment>Aristocrat.Monaco.Hhr</comment>
+  </data>
+  <data name="HandpayTransactionCmdFailedMsg" xml:space="preserve">
+    <value>Failed to notify handpay transaction</value>
+    <comment>Aristocrat.Monaco.Hhr</comment>
+  </data>
+  <data name="BingoServerSettingsTitle" xml:space="preserve">
+    <value>Bingo Server Settings</value>
+    <comment>Aristocrat.Monaco.Bingo.UI</comment>
+  </data>
+  <data name="FloorConfigurationLabel" xml:space="preserve">
+    <value>Floor Configuration</value>
+    <comment>Aristocrat.Monaco.Bingo.UI</comment>
+  </data>
+  <data name="TicketReprintLabel" xml:space="preserve">
+    <value>Ticket Reprint</value>
+    <comment>Aristocrat.Monaco.Bingo.UI</comment>
+  </data>
+  <data name="CaptureGameAnalyticsLabel" xml:space="preserve">
+    <value>Capture Game Analytics</value>
+    <comment>Aristocrat.Monaco.Bingo.UI</comment>
+  </data>
+  <data name="AlarmConfigurationLabel" xml:space="preserve">
+    <value>Alarm Configuration</value>
+    <comment>Aristocrat.Monaco.Bingo.UI</comment>
+  </data>
+  <data name="PlayerMayHideBingoCardLabel" xml:space="preserve">
+    <value>Player May Hide Bingo Card</value>
+    <comment>Aristocrat.Monaco.Bingo.UI</comment>
+  </data>
+  <data name="GameEndingPrizeLabel" xml:space="preserve">
+    <value>Game Ending Prize</value>
+    <comment>Aristocrat.Monaco.Bingo.UI</comment>
+  </data>
+  <data name="PlayButtonBehaviorLabel" xml:space="preserve">
+    <value>Play Button Behavior</value>
+    <comment>Aristocrat.Monaco.Bingo.UI</comment>
+  </data>
+  <data name="DisplayBingoCardLabel" xml:space="preserve">
+    <value>Display Bingo Card</value>
+    <comment>Aristocrat.Monaco.Bingo.UI</comment>
+  </data>
+  <data name="BingoCardPlacementLabel" xml:space="preserve">
+    <value>Bingo Card Placement</value>
+    <comment>Aristocrat.Monaco.Bingo.UI</comment>
+  </data>
+  <data name="JackpotConfigurationLabel" xml:space="preserve">
+    <value>Jackpot Configuration</value>
+    <comment>Aristocrat.Monaco.Bingo.UI</comment>
+  </data>
+  <data name="MaximumVoucherValueLabel" xml:space="preserve">
+    <value>Maximum Voucher Value</value>
+    <comment>Aristocrat.Monaco.Bingo.UI</comment>
+  </data>
+  <data name="MinimumJackpotValueLabel" xml:space="preserve">
+    <value>Minimum Jackpot Value</value>
+    <comment>Aristocrat.Monaco.Bingo.UI</comment>
+  </data>
+  <data name="JackpotStrategyLabel" xml:space="preserve">
+    <value>Jackpot Strategy</value>
+    <comment>Aristocrat.Monaco.Bingo.UI</comment>
+  </data>
+  <data name="JackpotAmountDeterminationLabel" xml:space="preserve">
+    <value>Jackpot Amount Determination</value>
+    <comment>Aristocrat.Monaco.Bingo.UI</comment>
+  </data>
+  <data name="EGMSettingsLabel" xml:space="preserve">
+    <value>EGM Settings</value>
+    <comment>Aristocrat.Monaco.Bingo.UI</comment>
+  </data>
+  <data name="CreditsStrategyLabel" xml:space="preserve">
+    <value>Credits Strategy</value>
+    <comment>Aristocrat.Monaco.Bingo.UI</comment>
+  </data>
+  <data name="LAPSettingsLabel" xml:space="preserve">
+    <value>LAP Settings</value>
+    <comment>Aristocrat.Monaco.Bingo.UI</comment>
+  </data>
+  <data name="LAPLevelIDsLabel" xml:space="preserve">
+    <value>LAP Level IDs (OneLink)</value>
+    <comment>Aristocrat.Monaco.Bingo.UI</comment>
+  </data>
+  <data name="GambleWinLimitText" xml:space="preserve">
+    <value>Gamble Win Limit</value>
+  </data>
+  <data name="BingoHost" xml:space="preserve">
+    <value>Bingo Host</value>
+    <comment>Aristocrat.Monaco.Bingo.UI</comment>
+  </data>
+  <data name="GameDisabledForProgressiveInitialization" xml:space="preserve">
+    <value>Disabled by the host till progressives are initialized successfully.</value>
+    <comment>Aristocrat.Monaco.Application.UI</comment>
+  </data>
+  <data name="ClearLockupUniversalInterfaceBoxDoor" xml:space="preserve">
+    <value>Close the Universal Interface Box Door to Clear the Lockup</value>
+    <comment>Aristocrat.Monaco.Application</comment>
+  </data>
+  <data name="UniversalInterfaceBoxDoorClosed" xml:space="preserve">
+    <value>Universal Interface Box Door Closed</value>
+    <comment>Aristocrat.Monaco.Application</comment>
+  </data>
+  <data name="UniversalInterfaceBoxDoorIsOpen" xml:space="preserve">
+    <value>Universal Interface Box Door is Open</value>
+    <comment>Aristocrat.Monaco.Application</comment>
+  </data>
+  <data name="UniversalInterfaceBoxDoorMismatch" xml:space="preserve">
+    <value>Universal Interface Box Door Mismatch</value>
+    <comment>Aristocrat.Monaco.Application</comment>
+  </data>
+  <data name="UniversalInterfaceBoxDoorName" xml:space="preserve">
+    <value>Universal Interface Box Door</value>
+    <comment>Aristocrat.Monaco.Application</comment>
+  </data>
+  <data name="UniversalInterfaceBoxDoorOpenCount" xml:space="preserve">
+    <value>Universal Interface Box Door Open Count</value>
+    <comment>Aristocrat.Monaco.Application</comment>
+  </data>
+  <data name="UniversalInterfaceBoxDoorOpenPowerOffCount" xml:space="preserve">
+    <value>Universal Interface Box Door Open Power Off Count</value>
+    <comment>Aristocrat.Monaco.Application</comment>
+  </data>
+  <data name="BingoHostDisconnected" xml:space="preserve">
+    <value>Bingo Host Disconnected</value>
+    <comment>Aristocrat.Monaco.Bingo</comment>
+  </data>
+  <data name="BingoHostDisconnectedHelp" xml:space="preserve">
+    <value>Ensure communication cable is properly connected and host is online. If lockup persists after connection is restored, host system may need to send enable command, or reboot the machine to reestablish communication.</value>
+    <comment>Aristocrat.Monaco.Bingo</comment>
+  </data>
+  <data name="BingoHostRegistrationFailed" xml:space="preserve">
+    <value>Bingo Host Registration Failed</value>
+    <comment>Aristocrat.Monaco.Bingo</comment>
+  </data>
+  <data name="BingoHostRegistrationFailedHelp" xml:space="preserve">
+    <value>Ensure the EGM is enabled and added on the AMC. Reboot the machine  to reestablish communication.</value>
+    <comment>Aristocrat.Monaco.Bingo</comment>
+  </data>
+  <data name="InitialBellRingLabel" xml:space="preserve">
+    <value>Ring bell at</value>
+    <comment>Aristocrat.Monaco.Application.UI</comment>
+  </data>
+  <data name="IntervalBellRingLabel" xml:space="preserve">
+    <value>And again every</value>
+    <comment>Aristocrat.Monaco.Application.UI</comment>
+  </data>
+  <data name="PackName" xml:space="preserve">
+    <value>Pack Name</value>
+    <comment>Aristocrat.Monaco.Gaming.UI</comment>
+  </data>
+  <data name="TransactionRequestPendingText" xml:space="preserve">
+    <value>Transaction Request Pending</value>
+    <comment>Aristocrat.Monaco.Hhr</comment>
+  </data>
+  <data name="TransactionRequestPendingHelpText" xml:space="preserve">
+    <value>Transaction request is pending with Central Server. This should clear itself when transaction request is acknowledged.</value>
+    <comment>Aristocrat.Monaco.Hhr</comment>
+  </data>
+  <data name="SessionLimitReached" xml:space="preserve">
+    <value>Session Limit Reached</value>
+    <comment>Monaco.Accounting</comment>
+  </data>
+  <data name="ConfiguringGames" xml:space="preserve">
+    <value>Configuring Games</value>
+    <comment>Aristocrat.Monaco.Mgam</comment>
+  </data>
+  <data name="GamesPlayedWarning" xml:space="preserve">
+    <value>Settings cannot be changed after a game round has been played.</value>
+    <comment>Aristocrat.Monaco.Application.UI</comment>
+  </data>
+  <data name="BingoSettingsLabel" xml:space="preserve">
+    <value>Bingo Settings</value>
+    <comment>Aristocrat.Monaco.Bingo.UI</comment>
+  </data>
+  <data name="LoadingConfigurationSettingsManager" xml:space="preserve">
+    <value>Loading Configuration Settings Manager</value>
+    <comment>Aristocrat.Monaco.Application</comment>
+  </data>
+  <data name="BingoConfigurationChangeNVRamClearRequired" xml:space="preserve">
+    <value>Configuration changed by the AMC. NVRAM clear required</value>
+    <comment>BingoClientConnectionState</comment>
+  </data>
+  <data name="BingoConfigurationChangeNVRamClearRequiredHelp" xml:space="preserve">
+    <value>NVRAM clear the EGM</value>
+    <comment>BingoClientConnectionState</comment>
+  </data>
+  <data name="BingoInvalidConfiguration" xml:space="preserve">
+    <value>Invalid Configuration Information</value>
+    <comment>BingoClientConnectionState</comment>
+  </data>
+  <data name="BingoInvalidConfigurationHelp" xml:space="preserve">
+    <value>Correct the configuration information for this EGM on the AMC</value>
+    <comment>BingoClientConnectionState</comment>
+  </data>
+  <data name="GameEndWinAward" xml:space="preserve">
+    <value>Game-End Pattern Wins {0}!</value>
+    <comment>Aristocrat.Monaco.Bingo</comment>
+  </data>
+  <data name="DisabledByBingoHost" xml:space="preserve">
+    <value>Disabled by Bingo Host</value>
+    <comment>Aristocrat.Monaco.Bingo</comment>
+  </data>
+  <data name="ErrorInfoValidationIdNotSet" xml:space="preserve">
+    <value>Make sure Validation device related settings are configured properly in this machine. This error will be cleared once Validation data is received from the Validation host system.</value>
+    <comment>Aristocrat.Monaco.Sas</comment>
+  </data>
+  <data name="InvalidValueNotAllowErrorMessage" xml:space="preserve">
+    <value>Value '{0}' could not be converted.</value>
+    <comment>Aristocrat.Monaco.Common</comment>
+  </data>
+  <data name="MechanicalReelsLabel" xml:space="preserve">
+    <value>Mechanical Reels</value>
+    <comment>Aristocrat.Monaco.Application.UI</comment>
+  </data>
+  <data name="MechanicalReels_ReelCountLabel" xml:space="preserve">
+    <value>Reel Count</value>
+    <comment>Aristocrat.Monaco.Application.UI</comment>
+  </data>
+  <data name="ReportEventQueueAlmostFull" xml:space="preserve">
+    <value>Report Event queue is almost full</value>
+    <comment>Aristocrat.Monaco.Bingo.Services.Reporting.EventAcknowledgedQueueHelper</comment>
+  </data>
+  <data name="TransactionReportingQueueAlmostFull" xml:space="preserve">
+    <value>Transaction Reporting queue is almost full</value>
+    <comment>Aristocrat.Monaco.Bingo.Services.Reporting.TransactionAcknowledgedQueueHelper</comment>
+  </data>
+  <data name="ManualHandicapWinText" xml:space="preserve">
+    <value>Manual Handicap Win - Call Attendant</value>
+    <comment>Aristocrat.Monaco.Hhr</comment>
+  </data>
+  <data name="ManualHandicapWinHelpText" xml:space="preserve">
+    <value>Manual Handicap Win occurred. Toggle the Jackpot Key to remove this lockup.</value>
+    <comment>Aristocrat.Monaco.Hhr</comment>
+  </data>
+  <data name="TicketNumberHeader" xml:space="preserve">
+    <value>Ticket #</value>
+    <comment>Aristocrat.Monaco.Gaming.UI</comment>
+  </data>
+  <data name="MechanicalReels_HomeReelsLabel" xml:space="preserve">
+    <value>Home Reels</value>
+    <comment>Aristocrat.Monaco.Application.UI</comment>
+  </data>
+  <data name="MechanicalReels_HomeStatus" xml:space="preserve">
+    <value>Home</value>
+    <comment>Aristocrat.Monaco.Application.UI</comment>
+  </data>
+  <data name="MechanicalReels_FlashReelLights" xml:space="preserve">
+    <value>Flash Reel Lights</value>
+    <comment>Aristocrat.Monaco.Application.UI</comment>
+  </data>
+  <data name="MechanicalReels_AllLights" xml:space="preserve">
+    <value>All Lights</value>
+    <comment>Aristocrat.Monaco.Application.UI</comment>
+  </data>
+  <data name="MechanicalReels_Light" xml:space="preserve">
+    <value>Light</value>
+    <comment>Aristocrat.Monaco.Application.UI</comment>
+  </data>
+  <data name="MechanicalReels_FlashReelLightsLabel" xml:space="preserve">
+    <value>Flash Reel Lights</value>
+    <comment>Aristocrat.Monaco.Application.UI</comment>
+  </data>
+  <data name="PresentationNotFound" xml:space="preserve">
+    <value>Presentation not found - Call Attendant</value>
+    <comment>Aristocrat.Monaco.Bingo</comment>
+  </data>
+  <data name="ConnectedReelsNeeded" xml:space="preserve">
+    <value>Connected Reels: {0}  Needed Reels: {1}</value>
+    <comment>Aristocrat.Monaco.Gaming</comment>
+  </data>
+  <data name="BingoType" xml:space="preserve">
+    <value>Bingo Type</value>
+    <comment>Aristocrat.Monaco.Bingo.UI</comment>
+  </data>
+  <data name="BallCall" xml:space="preserve">
+    <value>BALL CALL</value>
+    <comment>Aristocrat.Monaco.Bingo.UI</comment>
+  </data>
+  <data name="BingoCard" xml:space="preserve">
+    <value>BINGO CARD</value>
+    <comment>Aristocrat.Monaco.Bingo.UI</comment>
+  </data>
+  <data name="BingoCardSerialNumber" xml:space="preserve">
+    <value>Serial:</value>
+    <comment>Aristocrat.Monaco.Bingo.UI</comment>
+  </data>
+  <data name="BingoGameID" xml:space="preserve">
+    <value>Bingo Game ID:</value>
+    <comment>Aristocrat.Monaco.Bingo.UI</comment>
+  </data>
+  <data name="BingoPatternBallQuantity" xml:space="preserve">
+    <value>Balls Called:</value>
+    <comment>Aristocrat.Monaco.Bingo.UI</comment>
+  </data>
+  <data name="BingoPatternDisplayIndexOfMaxIndex" xml:space="preserve">
+    <value>Pattern {0} of {1}</value>
+    <comment>Aristocrat.Monaco.Bingo.UI</comment>
+  </data>
+  <data name="BingoPatternID" xml:space="preserve">
+    <value>Pattern:</value>
+    <comment>Aristocrat.Monaco.Bingo.UI</comment>
+  </data>
+  <data name="BingoPatternInformation" xml:space="preserve">
+    <value>PATTERN INFORMATION</value>
+    <comment>Aristocrat.Monaco.Bingo.UI</comment>
+  </data>
+  <data name="BingoPatternName" xml:space="preserve">
+    <value>Pattern Name:</value>
+    <comment>Aristocrat.Monaco.Bingo.UI</comment>
+  </data>
+  <data name="BingoPatternWinAmount" xml:space="preserve">
+    <value>Win Amount:</value>
+    <comment>Aristocrat.Monaco.Bingo.UI</comment>
+  </data>
+  <data name="DaubedBingoBall" xml:space="preserve">
+    <value>Daubed Ball</value>
+    <comment>Aristocrat.Monaco.Bingo.UI</comment>
+  </data>
+  <data name="DaubedBingoPattern" xml:space="preserve">
+    <value>Daubed Pattern</value>
+    <comment>Aristocrat.Monaco.Bingo.UI</comment>
+  </data>
+  <data name="GameEndWinDisclaimer" xml:space="preserve">
+    <value>Game End Win is awarded to the primary card only.</value>
+    <comment>Aristocrat.Monaco.Bingo.UI</comment>
+  </data>
+  <data name="UndaubedBingoBall" xml:space="preserve">
+    <value>Undaubed Ball</value>
+    <comment>Aristocrat.Monaco.Bingo.UI</comment>
+  </data>
+  <data name="NoBingoPatternInformationToDisplay" xml:space="preserve">
+    <value>No Patterns Won</value>
+    <comment>Aristocrat.Monaco.Bingo.UI</comment>
+  </data>
+  <data name="GameDetailsText" xml:space="preserve">
+    <value>Game Details</value>
+    <comment>Aristocrat.Monaco.Gaming.UI</comment>
+  </data>
+  <data name="BingoCardDisplayIndexOfMaxIndex" xml:space="preserve">
+    <value>Card {0} of {1}</value>
+    <comment>Aristocrat.Monaco.Bingo.UI</comment>
+  </data>
+  <data name="BingoRound" xml:space="preserve">
+    <value>Bingo Round</value>
+    <comment>Aristocrat.Monaco.Bingo.Common</comment>
+  </data>
+  <data name="ShowTopPickBanners" xml:space="preserve">
+    <value>Show Top Pick Banners</value>
+    <comment>Aristocrat.Monaco.Gaming.UI</comment>
+  </data>
+  <data name="MechanicalReels_ReelBrightnessLabel" xml:space="preserve">
+    <value>Reel Brightness</value>
+    <comment>Aristocrat.Monaco.Application.UI</comment>
+  </data>
+  <data name="MechanicalReels_ReelText" xml:space="preserve">
+    <value>Reel</value>
+    <comment>Aristocrat.Monaco.Application.UI</comment>
+  </data>
+  <data name="MechanicalReels_StepText" xml:space="preserve">
+    <value>Step</value>
+    <comment>Aristocrat.Monaco.Application.UI</comment>
+  </data>
+  <data name="MechanicalReels_StopText" xml:space="preserve">
+    <value>Stop</value>
+    <comment>Aristocrat.Monaco.Application.UI</comment>
+  </data>
+  <data name="ReserveMachineIncorrectPinWaitText2" xml:space="preserve">
+    <value>to try again.</value>
+    <comment>Aristocrat.Monaco.Gaming.UI</comment>
+  </data>
+  <data name="JoinBallLabel" xml:space="preserve">
+    <value>Join Ball</value>
+    <comment>Aristocrat.Monaco.Bingo</comment>
+  </data>
+  <data name="GameEndingPrizeBallLabel" xml:space="preserve">
+    <value>Game Ending Prize Ball</value>
+    <comment>Aristocrat.Monaco.Bingo</comment>
+  </data>
+  <data name="LogicSealIsBroken" xml:space="preserve">
+    <value>Logic Seal Is Broken</value>
+    <comment>Aristocrat.Monaco.Application</comment>
+  </data>
+  <data name="ClearLockupLogicSealBroken" xml:space="preserve">
+    <value>Reset from the Site Controller to clear this lockup.</value>
+    <comment>Aristocrat.Monaco.Application.UI</comment>
+  </data>
+  <data name="SharedGames" xml:space="preserve">
+    <value>Shared Games</value>
+    <comment>Aristocrat.Monaco.Gaming.UI</comment>
+  </data>
+  <data name="SharedStandaloneProgressive" xml:space="preserve">
+    <value>Shared Standalone</value>
+    <comment>Aristocrat.Monaco.Gaming.UI</comment>
+  </data>
+  <data name="Backward" xml:space="preserve">
+    <value>Backward</value>
+    <comment>Aristocrat.Monaco.Application.UI</comment>
+  </data>
+  <data name="Forward" xml:space="preserve">
+    <value>Forward</value>
+    <comment>Aristocrat.Monaco.Application.UI</comment>
+  </data>
+  <data name="HomeButton" xml:space="preserve">
+    <value>Home</value>
+    <comment>Aristocrat.Monaco.Application.UI</comment>
+  </data>
+  <data name="NudgeButton" xml:space="preserve">
+    <value>Nudge</value>
+    <comment>Aristocrat.Monaco.Application.UI</comment>
+  </data>
+  <data name="ReelLabel" xml:space="preserve">
+    <value>Reel {0}</value>
+    <comment>Aristocrat.Monaco.Application.UI</comment>
+  </data>
+  <data name="SpinButton" xml:space="preserve">
+    <value>Spin</value>
+    <comment>Aristocrat.Monaco.Application.UI</comment>
+  </data>
+  <data name="ReelController_Disconnected" xml:space="preserve">
+    <value>Reel Controller Disconnected</value>
+    <comment>Aristocrat.Monaco.Application</comment>
+  </data>
+  <data name="MeterNotApplicable" xml:space="preserve">
+    <value>N/A</value>
+  </data>
+  <data name="CashOutHandpayKeyedOffTotalSuffix" xml:space="preserve">
+    <value />
+    <comment>Empty on purpose</comment>
+  </data>
+  <data name="PlayOnText" xml:space="preserve">
+    <value>Play On</value>
+    <comment>Aristocrat.Monaco.Gaming.UI</comment>
+  </data>
+  <data name="AlgorithmHmacSha1DisplayName" xml:space="preserve">
+    <value>GAT HMACSHA1</value>
+    <comment>Aristocrat.Monaco.Application.UI</comment>
+  </data>
+  <data name="AlgorithmSha1DisplayName" xml:space="preserve">
+    <value>GAT SHA1</value>
+    <comment>Aristocrat.Monaco.Application.UI</comment>
+  </data>
+  <data name="AlgorithmSha256DisplayName" xml:space="preserve">
+    <value>GAT SHA256</value>
+    <comment>Aristocrat.Monaco.Application.UI</comment>
+  </data>
+  <data name="MasterResultText" xml:space="preserve">
+    <value>Master Result</value>
+  </data>
+  <data name="AlgorithmHmacSha256DisplayName" xml:space="preserve">
+    <value>HMACSHA256</value>
+    <comment>Aristocrat.Monaco.Application.UI</comment>
+  </data>
+  <data name="AlgorithmHmacSha512DisplayName" xml:space="preserve">
+    <value>HMACSHA512</value>
+    <comment>Aristocrat.Monaco.Application.UI</comment>
+  </data>
+  <data name="ProgressiveColumnHeader" xml:space="preserve">
+    <value>Progressive</value>
+    <comment>Aristocrat.Monaco.Gaming.UI</comment>
+  </data>
+  <data name="DeviceSignatureMismatchText" xml:space="preserve">
+    <value>CRC Signature Mismatch for: {0}</value>
+    <comment>Aristocrat.Monaco.Application.UI</comment>
+  </data>
+  <data name="VerifyingCRCSignaturesLockupText" xml:space="preserve">
+    <value>Verifying CRC Signatures</value>
+    <comment>Aristocrat.Monaco.Application.UI</comment>
+  </data>
+  <data name="NoDollarsExactly" xml:space="preserve">
+    <value>NO DOLLARS EXACTLY</value>
+    <comment>Aristocrat.Monaco.Accounting.Contracts</comment>
+  </data>
+  <data name="MeterNotFound" xml:space="preserve">
+    <value>Meter Not Found</value>
+  </data>
+  <data name="ErrorInfoCancelCredit" xml:space="preserve">
+    <value>Complete any relevant paperwork, and then insert and turn Attendant Reset key to clear the handpay lockup, or perform remote handpay reset from the host system.</value>
+  </data>
+  <data name="BellyPanelDoor" xml:space="preserve">
+    <value>Belly Panel Door</value>
+    <comment>Aristocrat.Monaco.Application.UI</comment>
+  </data>
+  <data name="BellyDoorDiscrepancy" xml:space="preserve">
+    <value>Belly Door Discrepancy</value>
+  </data>
+  <data name="NoProgressiveLevelsAdded" xml:space="preserve">
+    <value>No Progressive Levels Added</value>
+  </data>
+  <data name="ProgressiveMeters" xml:space="preserve">
+    <value>Progressive</value>
+  </data>
+  <data name="HandpayTransactionCanceled" xml:space="preserve">
+    <value>Handpay Transaction Canceled</value>
+  </data>
+  <data name="SubstantialWinHandpay" xml:space="preserve">
+    <value>Substantial Win Pending - Call Attendant</value>
+  </data>
+  <data name="AttractBeagleBoneLightShowText" xml:space="preserve">
+    <value>Attract</value>
+    <comment>Aristocrat.Monaco.Application.UI</comment>
+  </data>
+  <data name="LsEdgeLightsLabel" xml:space="preserve">
+    <value>LS Edge Lights</value>
+    <comment>Aristocrat.Monaco.Application.UI</comment>
+  </data>
+  <data name="BigWinBeagleBoneLightShowText" xml:space="preserve">
+    <value>Big Win</value>
+    <comment>Aristocrat.Monaco.Application.UI</comment>
+  </data>
+  <data name="DefaultBeagleBoneLightShowText" xml:space="preserve">
+    <value>Default</value>
+    <comment>Aristocrat.Monaco.Application.UI</comment>
+  </data>
+  <data name="GoodWinBeagleBoneLightShowText" xml:space="preserve">
+    <value>Good Win</value>
+    <comment>Aristocrat.Monaco.Application.UI</comment>
+  </data>
+  <data name="NormalWinBeagleBoneLightShowText" xml:space="preserve">
+    <value>Normal Win</value>
+    <comment>Aristocrat.Monaco.Application.UI</comment>
+  </data>
+  <data name="REDSBeagleBoneLightShowText" xml:space="preserve">
+    <value>Red Screen Free Spins</value>
+    <comment>Aristocrat.Monaco.Application.UI</comment>
+  </data>
+  <data name="StartBeagleBoneLightShowText" xml:space="preserve">
+    <value>Game Start</value>
+    <comment>Aristocrat.Monaco.Application.UI</comment>
+  </data>
+  <data name="SendShowLabel" xml:space="preserve">
+    <value>Send Show</value>
+    <comment>Aristocrat.Monaco.Application.UI</comment>
+  </data>
+  <data name="TestBeagleBoneLightShowLabel" xml:space="preserve">
+    <value>Light Show</value>
+    <comment>Aristocrat.Monaco.Application.UI</comment>
+  </data>
+  <data name="Homing" xml:space="preserve">
+    <value>Homing</value>
+    <comment>Aristocrat.Monaco.Application.UI</comment>
+  </data>
+  <data name="Idle" xml:space="preserve">
+    <value>Idle</value>
+    <comment>Aristocrat.Monaco.Application.UI</comment>
+  </data>
+  <data name="LowVoltage" xml:space="preserve">
+    <value>Low Voltage</value>
+    <comment>Aristocrat.Monaco.Application.UI</comment>
+  </data>
+  <data name="Spinning" xml:space="preserve">
+    <value>Spinning</value>
+    <comment>Aristocrat.Monaco.Application.UI</comment>
+  </data>
+  <data name="Stalled" xml:space="preserve">
+    <value>Stalled</value>
+    <comment>Aristocrat.Monaco.Application.UI</comment>
+  </data>
+  <data name="Tilted" xml:space="preserve">
+    <value>Tilted</value>
+    <comment>Aristocrat.Monaco.Application.UI</comment>
+  </data>
+  <data name="Uninitialized" xml:space="preserve">
+    <value>Uninitialized</value>
+    <comment>Aristocrat.Monaco.Application.UI</comment>
+  </data>
+  <data name="NudgeDelay" xml:space="preserve">
+    <value>Nudge Delay</value>
+    <comment>Aristocrat.Monaco.Application.UI</comment>
+  </data>
+  <data name="Nudging" xml:space="preserve">
+    <value>Nudging</value>
+    <comment>Aristocrat.Monaco.Application.UI</comment>
+  </data>
+  <data name="SpinSpeed" xml:space="preserve">
+    <value>Spin Speed</value>
+    <comment>Aristocrat.Monaco.Application.UI</comment>
+  </data>
+  <data name="Tampered" xml:space="preserve">
+    <value>Tampered</value>
+    <comment>Aristocrat.Monaco.Application.UI</comment>
+  </data>
+  <data name="BarkeeperCashInDisabled" xml:space="preserve">
+    <value>No Cash-In levels defined</value>
+    <comment>Aristocrat.Monaco.Gaming.UI</comment>
+  </data>
+  <data name="BarkeeperCoinInDisabled" xml:space="preserve">
+    <value>No Coin-In levels defined</value>
+    <comment>Aristocrat.Monaco.Gaming.UI</comment>
+  </data>
+  <data name="ReplayGameWinBonusAwarded" xml:space="preserve">
+    <value>Game Win Bonus Awarded: {0}</value>
+  </data>
+  <data name="VolumeControlLocationTitle" xml:space="preserve">
+    <value>Volume Control Location</value>
+    <comment>Aristocrat.Monaco.Gaming.UI</comment>
+  </data>
+  <data name="OffsetText" xml:space="preserve">
+    <value>Offset</value>
+    <comment>Aristocrat.Monaco.Application.UI</comment>
+  </data>
+  <data name="BingoServerInformationTitle" xml:space="preserve">
+    <value>Server Information</value>
+    <comment>Aristocrat.Monaco.Bingo</comment>
+  </data>
+  <data name="BingoServerVersionLabel" xml:space="preserve">
+    <value>Version</value>
+    <comment>Aristocrat.Monaco.Bingo</comment>
+  </data>
+  <data name="ReelController_ReelMismatched" xml:space="preserve">
+    <value>Connected Reels Mismatch</value>
+    <comment>Aristocrat.Monaco.Gaming</comment>
+  </data>
+  <data name="EnableShowMode" xml:space="preserve">
+    <value>Enable Show Mode</value>
+    <comment>Aristocrat.Monaco.Application.UI</comment>
+  </data>
+  <data name="BaseGameRTPMin" xml:space="preserve">
+    <value>Base Game RTP Min</value>
+    <comment>Aristocrat.Monaco.Gaming.UI</comment>
+  </data>
+  <data name="BaseGameRTPMax" xml:space="preserve">
+    <value>Base Game RTP Max</value>
+    <comment>Aristocrat.Monaco.Gaming.UI</comment>
+  </data>
+  <data name="ProgressiveIncrementRTPMin" xml:space="preserve">
+    <value>Progressive Increment RTP Min</value>
+    <comment>Aristocrat.Monaco.Gaming.UI</comment>
+  </data>
+  <data name="ProgressiveIncrementRTPMax" xml:space="preserve">
+    <value>Progressive Increment RTP Max</value>
+    <comment>Aristocrat.Monaco.Gaming.UI</comment>
+  </data>
+  <data name="ProgressiveResetRTPMin" xml:space="preserve">
+    <value>Progressive Reset RTP Min</value>
+    <comment>Aristocrat.Monaco.Gaming.UI</comment>
+  </data>
+  <data name="ProgressiveResetRTPMax" xml:space="preserve">
+    <value>Progressive Reset RTP Max</value>
+    <comment>Aristocrat.Monaco.Gaming.UI</comment>
+  </data>
+  <data name="TotalGameRTPMin" xml:space="preserve">
+    <value>Total Game RTP Min</value>
+    <comment>Aristocrat.Monaco.Gaming.UI</comment>
+  </data>
+  <data name="TotalGameRTPMax" xml:space="preserve">
+    <value>Total Game RTP Max</value>
+    <comment>Aristocrat.Monaco.Gaming.UI</comment>
+  </data>
+  <data name="TheoreticalHoldMin" xml:space="preserve">
+    <value>Theo Hold Min</value>
+    <comment>Aristocrat.Monaco.Gaming.UI</comment>
+  </data>
+  <data name="TheoreticalHoldMax" xml:space="preserve">
+    <value>Theo Hold Max</value>
+    <comment>Aristocrat.Monaco.Gaming.UI</comment>
+  </data>
+  <data name="ColorText" xml:space="preserve">
+    <value>Color</value>
+    <comment>Aristocrat.Monaco.Application.UI</comment>
+  </data>
+  <data name="MechanicalReels_ReelSettingsText" xml:space="preserve">
+    <value>Reel Settings</value>
+    <comment>Aristocrat.Monaco.Application.UI</comment>
+  </data>
+  <data name="MechanicalReels_TestLightsText" xml:space="preserve">
+    <value>Test Lights</value>
+    <comment>Aristocrat.Monaco.Application.UI</comment>
+  </data>
+  <data name="MechanicalReels_TestReelsText" xml:space="preserve">
+    <value>Test Reels</value>
+    <comment>Aristocrat.Monaco.Application.UI</comment>
+  </data>
+  <data name="Minutes" xml:space="preserve">
+    <value>minutes</value>
+    <comment>Aristocrat.Monaco.Application.UI</comment>
+  </data>
+  <data name="TowerLightTierType" xml:space="preserve">
+    <value>Tower Light</value>
+    <comment>Aristocrat.Monaco.Application.UI</comment>
+  </data>
+  <data name="ReelControllerFaults_CommunicationError" xml:space="preserve">
+    <value>Reel Controller Error</value>
+    <comment>Aristocrat.Monaco.Application.Contracts</comment>
+  </data>
+  <data name="Accept" xml:space="preserve">
+    <value>Accept</value>
+  </data>
+  <data name="RegisteredInstance" xml:space="preserve">
+    <value>Registered Instance</value>
+    <comment>Aristocrat.Monaco.Mgam.UI</comment>
+  </data>
+  <data name="ConfiguringNetwork" xml:space="preserve">
+    <value>Configuring Network...</value>
+  </data>
+  <data name="BonusReason" xml:space="preserve">
+    <value>Reason</value>
+  </data>
+  <data name="JackpotNumber" xml:space="preserve">
+    <value>JACKPOT NUMBER</value>
+  </data>
+  <data name="SourceID" xml:space="preserve">
+    <value>SOURCE ID</value>
+  </data>
+  <data name="ReelControllerFaults_HardwareError" xml:space="preserve">
+    <value>Reel Controller Error</value>
+    <comment>Aristocrat.Monaco.Application.Contracts</comment>
+  </data>
+  <data name="ReelFaults_Disconnected" xml:space="preserve">
+    <value>Reel Controller Error</value>
+    <comment>Aristocrat.Monaco.Application.Contracts</comment>
+  </data>
+  <data name="ReelFaults_LowVoltage" xml:space="preserve">
+    <value>Reel Controller Error</value>
+    <comment>Aristocrat.Monaco.Application.Contracts</comment>
+  </data>
+  <data name="ReelFaults_ReelStall" xml:space="preserve">
+    <value>Reel Stuck</value>
+    <comment>Aristocrat.Monaco.Application.Contracts</comment>
+  </data>
+  <data name="ReelFaults_ReelTamper" xml:space="preserve">
+    <value>Reel Was Tampered</value>
+    <comment>Aristocrat.Monaco.Application.Contracts</comment>
+  </data>
+  <data name="ReelControllerFaults_RequestError" xml:space="preserve">
+    <value>Reel Controller Error</value>
+    <comment>Aristocrat.Monaco.Application.Contracts</comment>
+  </data>
+  <data name="ErrorInfoReelError" xml:space="preserve">
+    <value>Open Main Door and then close Main Door to clear this lockup. If lockup persists the Reel hardware needs to be replaced.</value>
+    <comment>Aristocrat.Monaco.Application.UI</comment>
+  </data>
+  <data name="ErrorInfoReelControllerDisconnected" xml:space="preserve">
+    <value>Open Main Door, ensure Reel Controller data and/or power cable is properly connected, and then close Main Door to clear this lockup. If lockup persists, reconnect Reel Controller device and reboot the machine.</value>
+    <comment>Aristocrat.Monaco.Application.UI</comment>
+  </data>
+  <data name="GameStatus_DisabledByBackend" xml:space="preserve">
+    <value>The game is disabled by the backend protocol.</value>
+    <comment>Aristocrat.Monaco.Gaming.Contracts.GameStatus</comment>
+  </data>
+  <data name="GameStatus_DisabledBySystem" xml:space="preserve">
+    <value>The game is disabled by the platform logic.</value>
+    <comment>Aristocrat.Monaco.Gaming.Contracts.GameStatus</comment>
+  </data>
+  <data name="GameStatus_GameFilesNotFound" xml:space="preserve">
+    <value>The game files were not found where expected.</value>
+    <comment>Aristocrat.Monaco.Gaming.Contracts.GameStatus</comment>
+  </data>
+  <data name="BingoCertificateLabel" xml:space="preserve">
+    <value>Use Bingo Certificate</value>
+    <comment>Aristocrat.Monaco.Bingo.UI</comment>
+  </data>
+  <data name="CalibrationAccess" xml:space="preserve">
+    <value>Main door must be open to calibrate screens</value>
+  </data>
+  <data name="ReelController_FailedHoming" xml:space="preserve">
+    <value>Reel Controller Error</value>
+  </data>
+  <data name="Printer_Disabled" xml:space="preserve">
+    <value>Printer Disabled</value>
+    <comment>Aristocrat.Monaco.Application.UI</comment>
+  </data>
+  <data name="Printer_Disconnected" xml:space="preserve">
+    <value>Printer Disconnected</value>
+    <comment>Aristocrat.Monaco.Application.UI</comment>
+  </data>
+  <data name="SasProtocolInitializing" xml:space="preserve">
+    <value>SAS Protocol Initializing</value>
+    <comment>Aristocrat.Monaco.Sas</comment>
+  </data>
+  <data name="OutOfMemoryMessage" xml:space="preserve">
+    <value>Call Attendant - Memory Low</value>
+    <comment>Aristocrat.Monaco.Application.UI</comment>
+  </data>
+  <data name="TouchCalibrateExtendedCommandFailed" xml:space="preserve">
+    <value>Calibration failed</value>
+    <comment>Aristocrat.Monaco.Application.UI</comment>
+  </data>
+  <data name="TouchCalibrateExtendedLowerLeftTargetFailed" xml:space="preserve">
+    <value>Calibration of lower left target failed</value>
+    <comment>Aristocrat.Monaco.Application.UI</comment>
+  </data>
+  <data name="TouchCalibrateExtendedUpperRightTargetFailed" xml:space="preserve">
+    <value>Calibration of upper right target failed</value>
+    <comment>Aristocrat.Monaco.Application.UI</comment>
+  </data>
+  <data name="CalibrationComplete" xml:space="preserve">
+    <value>Calibration Complete</value>
+    <comment>Aristocrat.Monaco.Application.UI</comment>
+  </data>
+  <data name="TouchLowerLeftCrosshair" xml:space="preserve">
+    <value>Touch center of lower left crosshair, hold for a few seconds, then lift-off...</value>
+    <comment>Aristocrat.Monaco.Application.UI</comment>
+  </data>
+  <data name="TouchUpperRightCrosshair" xml:space="preserve">
+    <value>Touch center of upper right crosshair, hold for a few seconds, then lift-off...</value>
+    <comment>Aristocrat.Monaco.Application.UI</comment>
+  </data>
+  <data name="TouchCalibrateModel" xml:space="preserve">
+    <value>Calibrate {0}</value>
+    <comment>Aristocrat.Monaco.Application.UI</comment>
+  </data>
+  <data name="CalibrateTouchScreen" xml:space="preserve">
+    <value>Calibrate Touch Screen</value>
+    <comment>Aristocrat.Monaco.Application.UI</comment>
+  </data>
+  <data name="CalibrationError" xml:space="preserve">
+    <value>Calibration Error</value>
+    <comment>Aristocrat.Monaco.Application.UI</comment>
+  </data>
+  <data name="Recalibrate" xml:space="preserve">
+    <value>Recalibrate</value>
+    <comment>Aristocrat.Monaco.Application.UI</comment>
+  </data>
+  <data name="SerialCalibrationError" xml:space="preserve">
+    <value>System will reboot in {0} seconds...</value>
+    <comment>Aristocrat.Monaco.Application.UI</comment>
+  </data>
+  <data name="ExcessiveMeterIncrementThresholdCaption" xml:space="preserve">
+    <value>Excessive Meter Increment Threshold</value>
+    <comment>Monaco.Accounting.UI</comment>
+  </data>
+  <data name="ExcessiveThresholdDisableHelpMessage" xml:space="preserve">
+    <value>To reset this fault turn the reset key on then off.</value>
+    <comment>Help message when machine gets disabled due to excessive threshold</comment>
+  </data>
+  <data name="ExcessiveThresholdDisableMessage" xml:space="preserve">
+    <value>Excessive Meter Increment - Call Attendant</value>
+    <comment>Message to be displayed when excessive threshold is reached.</comment>
+  </data>
+  <data name="EnabledGamesLimitExceeded" xml:space="preserve">
+    <value>{0} enabled games exceeds limit of {1}</value>
+  </data>
+  <data name="EnabledGamesLimit" xml:space="preserve">
+    <value>Enabled Games Limit</value>
+  </data>
+  <data name="BingoMissingRequiredSettings" xml:space="preserve">
+    <value>Missing Required Settings</value>
+    <comment>Aristocrat.Monaco.Bingo</comment>
+  </data>
+  <data name="BingoMissingRequiredSettingsHelp" xml:space="preserve">
+    <value>The Bingo server has not sent one or more of the required settings.  Please make sure all required settings are being sent.</value>
+    <comment>Aristocrat.Monaco.Bingo</comment>
+  </data>
+  <data name="GameHistoryReportingAlmostFull" xml:space="preserve">
+    <value>Game History Reporting queue is almost full</value>
+    <comment>Aristocrat.Monaco.Bingo</comment>
+  </data>
+  <data name="GameHistoryReportingAlmostFullHelp" xml:space="preserve">
+    <value>Ensure communication cable is properly connected and host is online. If lockup persists after connection is restored, host system may need to send enable command, or reboot the machine to reestablish communication.</value>
+    <comment>Aristocrat.Monaco.Bingo</comment>
+  </data>
+  <data name="ReceiptPrintingFailed" xml:space="preserve">
+    <value>Receipt Printing Failed</value>
+    <comment>Monaco.Accounting</comment>
+  </data>
+  <data name="ReelController_IdleUnknown" xml:space="preserve">
+    <value>Idle Unknown</value>
+    <comment>Aristocrat.Monaco.Application.UI</comment>
+  </data>
+  <data name="ErrorInfoBonusPayExceededLargeWinLimit" xml:space="preserve">
+    <value>Bonus amount's exceeded the large win limit, Pay method {0} is not supported. Handpay is required.</value>
+  </data>
+  <data name="ErrorInfoBonusPayExceededMaxCreditLimit" xml:space="preserve">
+    <value>Bonus amount's exceeded the max credit limit, Pay method {0} is not supported. Voucher is required.</value>
+  </data>
+  <data name="TouchCalibrateResetCommandFailed" xml:space="preserve">
+    <value>Reset (R) command failed with code {0}</value>
+    <comment>Aristocrat.Monaco.Application.UI</comment>
+  </data>
+  <data name="BingoAttractPayFmt" xml:space="preserve">
+    <value>Pay {0}</value>
+  </data>
+  <data name="BingoAttractBetFmt" xml:space="preserve">
+    <value>Bet {0}</value>
+  </data>
+  <data name="BingoAttractBallsWithInFmt" xml:space="preserve">
+    <value>In {0} Balls Called</value>
+  </data>
+  <data name="HideBingoCardWhenInactiveLabel" xml:space="preserve">
+    <value>Hide Bingo Card When Inactive</value>
+    <comment>Aristocrat.Monaco.Bingo.UI</comment>
+  </data>
+  <data name="NonSasProgressiveHitReportingLabel" xml:space="preserve">
+    <value>Non-SAS Progressive Hit Reporting</value>
+    <comment>Aristocrat.Monaco.Sas.UI</comment>
+  </data>
+  <data name="BingoDynamicHelpInvalidConfiguration" xml:space="preserve">
+    <value>Bingo Host Error</value>
+    <comment>Aristocrat.Monaco.Bingo.UI</comment>
+  </data>
+  <data name="BingoDynamicHelpInvalidConfigurationHelp" xml:space="preserve">
+    <value>Ensure the EGM's help is installed on the Server.  Reboot the machine to reestablish communication.</value>
+    <comment>Aristocrat.Monaco.Bingo.UI</comment>
+  </data>
+  <data name="FirmwareCrcMismatchedEvent" xml:space="preserve">
+    <value>{0} Firmware CRC Mismatched</value>
+    <comment>Monaco.Application.Contracts</comment>
+  </data>
+  <data name="TotalOverflow" xml:space="preserve">
+    <value>Total Overflow</value>
+  </data>
+  <data name="TotalHidden" xml:space="preserve">
+    <value>Total Hidden</value>
+  </data>
+  <data name="WaitForPlayersLength" xml:space="preserve">
+    <value>Wait For Players Length</value>
+    <comment>Aristocrat.Monaco.Bingo.UI</comment>
+  </data>
+  <data name="WaitingForWinningCombinationInfo" xml:space="preserve">
+    <value>Requesting Winning Combination Information From Server</value>
+    <comment>Aristocrat.Monaco.Hhr</comment>
+  </data>
+  <data name="ManualHandicapModeLabel" xml:space="preserve">
+    <value>Manual Handicap Mode</value>
+    <comment>Aristocrat.Monaco.Hhr.UI</comment>
+  </data>
+  <data name="JackpotPendingWithWager" xml:space="preserve">
+    <value>Jackpot of {0} with Wager {1}, Please Call Attendant</value>
+    <comment>Aristocrat.Monaco.Gaming.UI</comment>
+  </data>
+  <data name="JackpotWager" xml:space="preserve">
+    <value>WAGER {0}</value>
+    <comment>Aristocrat.Monaco.Gaming.UI</comment>
+  </data>
+  <data name="TicketWagerText" xml:space="preserve">
+    <value>Wager:</value>
+    <comment>Aristocrat.Monaco.Application.UI</comment>
+  </data>
+  <data name="ReplayDisabledReelFaultText" xml:space="preserve">
+    <value>Please clear reel related faults to allow Replay.</value>
+    <comment>Aristocrat.Monaco.Gaming.UI</comment>
+  </data>
+  <data name="Reconnected" xml:space="preserve">
+    <value>Reconnected</value>
+  </data>
+  <data name="RestartRequired" xml:space="preserve">
+    <value>{0} the {1} or powercycle</value>
+  </data>
+  <data name="RestartToClearLockup" xml:space="preserve">
+    <value>Restart the machine to clear this lockup</value>
+  </data>
+  <data name="OutOfMemoryMessageDescription" xml:space="preserve">
+    <value>To clear this lockup, restart the machine.</value>
+    <comment>Aristocrat.Monaco.Application.UI</comment>
+  </data>
+  <data name="HiddenValue" xml:space="preserve">
+    <value>Hidden Value</value>
+    <comment>Aristocrat.Monaco.Gaming.UI</comment>
+  </data>
+  <data name="Reconnect" xml:space="preserve">
+    <value>Reconnect</value>
+  </data>
+  <data name="Disconnect" xml:space="preserve">
+    <value>Disconnect</value>
+  </data>
+  <data name="Hash" xml:space="preserve">
+    <value>Hash</value>
+  </data>
+  <data name="TouchCalibrationDisconnectError" xml:space="preserve">
+    <value>A display was disconnected during calibration.  Please reconnect displays and try again.</value>
+    <comment>Aristocrat.Monaco.Application.UI</comment>
+  </data>
+  <data name="ReceiptPrintingFailedInfo" xml:space="preserve">
+    <value>Open Main Door, check the printer device and remove any paper jams.  You may need to disconnect and reconnect the printer.</value>
+    <comment>Monaco.Accounting</comment>
+  </data>
+  <data name="TouchCalibrateWait" xml:space="preserve">
+    <value>Please Wait...</value>
+    <comment>Aristocrat.Monaco.Application.UI</comment>
+  </data>
+  <data name="PendingAcceptedText" xml:space="preserve">
+    <value>Pending Acceptance</value>
+    <comment>Monaco.Accounting</comment>
+  </data>
+  <data name="Inspection" xml:space="preserve">
+    <value>Inspection</value>
+    <comment>Aristocrat.Monaco.Application.UI</comment>
+  </data>
+  <data name="ExitSoundTest" xml:space="preserve">
+    <value>Exit Sound Test</value>
+    <comment>Aristocrat.Monaco.Application.UI</comment>
+  </data>
+  <data name="ReportFailure" xml:space="preserve">
+    <value>Report Failure</value>
+    <comment>Aristocrat.Monaco.Application.UI</comment>
+  </data>
+  <data name="InspectionSummaryTitle" xml:space="preserve">
+    <value>Inspection Summary</value>
+    <comment>Aristocrat.Monaco.Application.UI</comment>
+  </data>
+  <data name="Category" xml:space="preserve">
+    <value>Category</value>
+    <comment>Aristocrat.Monaco.Application.UI</comment>
+  </data>
+  <data name="Untested" xml:space="preserve">
+    <value>Untested</value>
+    <comment>Aristocrat.Monaco.Application.UI</comment>
+  </data>
+  <data name="ClearConfig" xml:space="preserve">
+    <value>Clear Config</value>
+    <comment>Aristocrat.Monaco.Application.UI</comment>
+  </data>
+  <data name="BellEnabled" xml:space="preserve">
+    <value>Bell Enabled</value>
+  </data>
+  <data name="ReelControllerEnabled" xml:space="preserve">
+    <value>Reel Controller Enabled</value>
+  </data>
+  <data name="ReelControllerManufacturer" xml:space="preserve">
+    <value>Reel Controller Manufacturer</value>
+  </data>
+  <data name="Displays" xml:space="preserve">
+    <value>Displays</value>
+    <comment>Aristocrat.Monaco.Application.UI</comment>
+  </data>
+  <data name="AutoTest" xml:space="preserve">
+    <value>Auto Test</value>
+    <comment>Aristocrat.Monaco.Application.UI</comment>
+  </data>
+  <data name="DoorRequiresTest" xml:space="preserve">
+    <value>Door requires test: open and close</value>
+    <comment>Aristocrat.Monaco.Application.UI</comment>
+  </data>
+  <data name="TransactionReportingQueueAlmostFullHelp" xml:space="preserve">
+    <value>Too many transaction requests are pending with the Server. This lockup will be removed when the Server acknowledges the requests.</value>
+    <comment>Aristocrat.Monaco.Bingo</comment>
+  </data>
+  <data name="RtpBreakdown" xml:space="preserve">
+	  <value>RTP BREAKDOWN</value>
+  </data>
+  <data name="Min" xml:space="preserve">
+	  <value>MIN</value>
+  </data>
+  <data name="Max" xml:space="preserve">
+	  <value>MAX</value>
+  </data>
+  <data name="BaseExcludingProgressives" xml:space="preserve">
+	  <value>Base (Excluding Progressives)</value>
+  </data>
+  <data name="StandaloneProgressiveReset" xml:space="preserve">
+	  <value>Standalone Progressive Reset</value>
+  </data>
+  <data name="StandaloneProgressiveIncrement" xml:space="preserve">
+	  <value>Standalone Progressive Increment</value>
+  </data>
+  <data name="LinkProgressiveReset" xml:space="preserve">
+	  <value>Link Progressive Reset</value>
+  </data>
+  <data name="LinkProgressiveIncrement" xml:space="preserve">
+	  <value>Link Progressive Increment</value>
+  </data>
+  <data name="LinkedProgressiveVerificationEnabledLabel" xml:space="preserve">
+    <value>Linked Progressive Verification Enabled</value>
+  </data>
+  <data name="CreatingKeyboardService" xml:space="preserve">
+    <value>Creating Keyboard Service</value>
+    <comment>Aristocrat.Monaco.Application</comment>
+  </data>
+  <data name="PackagesMustMatch" xml:space="preserve">
+    <value>All games of this type must use the same package</value>
+    <comment>Aristocrat.Monaco.Gaming.UI</comment>
+  </data>
+  <data name="Searching" xml:space="preserve">
+    <value>Searching ...</value>
+    <comment>Aristocrat.Monaco.Application.UI</comment>
+  </data>
+  <data name="DeviceDetected" xml:space="preserve">
+    <value>Device detected!</value>
+    <comment>Aristocrat.Monaco.Application.UI</comment>
+  </data>
+  <data name="InvalidDeviceDetectedTemplate" xml:space="preserve">
+    <value>detected but is invalid</value>
+    <comment>Aristocrat.Monaco.Application.UI</comment>
+  </data>
+  <data name="NoDeviceDetected" xml:space="preserve">
+    <value>No device detected</value>
+    <comment>Aristocrat.Monaco.Application.UI</comment>
+  </data>
+</root>