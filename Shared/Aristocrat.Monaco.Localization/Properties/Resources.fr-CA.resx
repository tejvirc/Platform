--- conflicted
+++ resolved
@@ -1,3637 +1,3635 @@
-﻿<?xml version="1.0" encoding="utf-8"?>
-<root>
-  <!-- 
-    Microsoft ResX Schema 
-    
-    Version 2.0
-    
-    The primary goals of this format is to allow a simple XML format 
-    that is mostly human readable. The generation and parsing of the 
-    various data types are done through the TypeConverter classes 
-    associated with the data types.
-    
-    Example:
-    
-    ... ado.net/XML headers & schema ...
-    <resheader name="resmimetype">text/microsoft-resx</resheader>
-    <resheader name="version">2.0</resheader>
-    <resheader name="reader">System.Resources.ResXResourceReader, System.Windows.Forms, ...</resheader>
-    <resheader name="writer">System.Resources.ResXResourceWriter, System.Windows.Forms, ...</resheader>
-    <data name="Name1"><value>this is my long string</value><comment>this is a comment</comment></data>
-    <data name="Color1" type="System.Drawing.Color, System.Drawing">Blue</data>
-    <data name="Bitmap1" mimetype="application/x-microsoft.net.object.binary.base64">
-        <value>[base64 mime encoded serialized .NET Framework object]</value>
-    </data>
-    <data name="Icon1" type="System.Drawing.Icon, System.Drawing" mimetype="application/x-microsoft.net.object.bytearray.base64">
-        <value>[base64 mime encoded string representing a byte array form of the .NET Framework object]</value>
-        <comment>This is a comment</comment>
-    </data>
-                
-    There are any number of "resheader" rows that contain simple 
-    name/value pairs.
-    
-    Each data row contains a name, and value. The row also contains a 
-    type or mimetype. Type corresponds to a .NET class that support 
-    text/value conversion through the TypeConverter architecture. 
-    Classes that don't support this are serialized and stored with the 
-    mimetype set.
-    
-    The mimetype is used for serialized objects, and tells the 
-    ResXResourceReader how to depersist the object. This is currently not 
-    extensible. For a given mimetype the value must be set accordingly:
-    
-    Note - application/x-microsoft.net.object.binary.base64 is the format 
-    that the ResXResourceWriter will generate, however the reader can 
-    read any of the formats listed below.
-    
-    mimetype: application/x-microsoft.net.object.binary.base64
-    value   : The object must be serialized with 
-            : System.Runtime.Serialization.Formatters.Binary.BinaryFormatter
-            : and then encoded with base64 encoding.
-    
-    mimetype: application/x-microsoft.net.object.soap.base64
-    value   : The object must be serialized with 
-            : System.Runtime.Serialization.Formatters.Soap.SoapFormatter
-            : and then encoded with base64 encoding.
-
-    mimetype: application/x-microsoft.net.object.bytearray.base64
-    value   : The object must be serialized into a byte array 
-            : using a System.ComponentModel.TypeConverter
-            : and then encoded with base64 encoding.
-    -->
-  <xsd:schema id="root" xmlns="" xmlns:xsd="http://www.w3.org/2001/XMLSchema" xmlns:msdata="urn:schemas-microsoft-com:xml-msdata">
-    <xsd:import namespace="http://www.w3.org/XML/1998/namespace" />
-    <xsd:element name="root" msdata:IsDataSet="true">
-      <xsd:complexType>
-        <xsd:choice maxOccurs="unbounded">
-          <xsd:element name="metadata">
-            <xsd:complexType>
-              <xsd:sequence>
-                <xsd:element name="value" type="xsd:string" minOccurs="0" />
-              </xsd:sequence>
-              <xsd:attribute name="name" use="required" type="xsd:string" />
-              <xsd:attribute name="type" type="xsd:string" />
-              <xsd:attribute name="mimetype" type="xsd:string" />
-              <xsd:attribute ref="xml:space" />
-            </xsd:complexType>
-          </xsd:element>
-          <xsd:element name="assembly">
-            <xsd:complexType>
-              <xsd:attribute name="alias" type="xsd:string" />
-              <xsd:attribute name="name" type="xsd:string" />
-            </xsd:complexType>
-          </xsd:element>
-          <xsd:element name="data">
-            <xsd:complexType>
-              <xsd:sequence>
-                <xsd:element name="value" type="xsd:string" minOccurs="0" msdata:Ordinal="1" />
-                <xsd:element name="comment" type="xsd:string" minOccurs="0" msdata:Ordinal="2" />
-              </xsd:sequence>
-              <xsd:attribute name="name" type="xsd:string" use="required" msdata:Ordinal="1" />
-              <xsd:attribute name="type" type="xsd:string" msdata:Ordinal="3" />
-              <xsd:attribute name="mimetype" type="xsd:string" msdata:Ordinal="4" />
-              <xsd:attribute ref="xml:space" />
-            </xsd:complexType>
-          </xsd:element>
-          <xsd:element name="resheader">
-            <xsd:complexType>
-              <xsd:sequence>
-                <xsd:element name="value" type="xsd:string" minOccurs="0" msdata:Ordinal="1" />
-              </xsd:sequence>
-              <xsd:attribute name="name" type="xsd:string" use="required" />
-            </xsd:complexType>
-          </xsd:element>
-        </xsd:choice>
-      </xsd:complexType>
-    </xsd:element>
-  </xsd:schema>
-  <resheader name="resmimetype">
-    <value>text/microsoft-resx</value>
-  </resheader>
-  <resheader name="version">
-    <value>2.0</value>
-  </resheader>
-  <resheader name="reader">
-    <value>System.Resources.ResXResourceReader, System.Windows.Forms, Version=4.0.0.0, Culture=neutral, PublicKeyToken=b77a5c561934e089</value>
-  </resheader>
-  <resheader name="writer">
-    <value>System.Resources.ResXResourceWriter, System.Windows.Forms, Version=4.0.0.0, Culture=neutral, PublicKeyToken=b77a5c561934e089</value>
-  </resheader>
-  <data name="And" xml:space="preserve">
-    <value>et</value>
-  </data>
-  <data name="ApplyLabel" xml:space="preserve">
-    <value>Appliquer</value>
-  </data>
-  <data name="Billion" xml:space="preserve">
-    <value>Milliard</value>
-  </data>
-  <data name="CallAttendantText" xml:space="preserve">
-    <value>Appelez un préposé</value>
-  </data>
-  <data name="CashingOutText" xml:space="preserve">
-    <value>Impression du coupon…</value>
-  </data>
-  <data name="Cent" xml:space="preserve">
-    <value>Cent</value>
-  </data>
-  <data name="Cents" xml:space="preserve">
-    <value>Cent</value>
-  </data>
-  <data name="ContinueText" xml:space="preserve">
-    <value>Continuer</value>
-  </data>
-  <data name="CreditsWageredText" xml:space="preserve">
-    <value>EN ESPÈCES MISÉS</value>
-  </data>
-  <data name="CreditsWonText" xml:space="preserve">
-    <value>EN ESPÈCES GAGNÉS</value>
-  </data>
-  <data name="DisableCountdownMessage" xml:space="preserve">
-    <value>La machine sera désactivée:</value>
-  </data>
-  <data name="Dollar" xml:space="preserve">
-    <value>Dollar</value>
-  </data>
-  <data name="Dollars" xml:space="preserve">
-    <value>Dollar</value>
-  </data>
-  <data name="Eight" xml:space="preserve">
-    <value>Huit</value>
-  </data>
-  <data name="Eighteen" xml:space="preserve">
-    <value>Dix-huit</value>
-  </data>
-  <data name="Eighty" xml:space="preserve">
-    <value>Quatre-vingts</value>
-  </data>
-  <data name="EightyPrefix" xml:space="preserve">
-    <value>Quatre-vingt</value>
-  </data>
-  <data name="Eleven" xml:space="preserve">
-    <value>Onze</value>
-  </data>
-  <data name="EmptyStringNotAllowErrorMessage" xml:space="preserve">
-    <value>??The empty string is not allowed.??</value>
-  </data>
-  <data name="EndCreditsText" xml:space="preserve">
-    <value>EN ESPÈCES FINAUX</value>
-  </data>
-  <data name="EndTimeText2" xml:space="preserve">
-    <value>HEURE DE FIN</value>
-  </data>
-  <data name="ExitText" xml:space="preserve">
-    <value>Quitter</value>
-  </data>
-  <data name="Fifteen" xml:space="preserve">
-    <value>Quinze</value>
-  </data>
-  <data name="Fifty" xml:space="preserve">
-    <value>Cinquante</value>
-  </data>
-  <data name="Five" xml:space="preserve">
-    <value>Cinq</value>
-  </data>
-  <data name="Forty" xml:space="preserve">
-    <value>Quarante</value>
-  </data>
-  <data name="Four" xml:space="preserve">
-    <value>Quatre</value>
-  </data>
-  <data name="Fourteen" xml:space="preserve">
-    <value>Quatorze</value>
-  </data>
-  <data name="GameHistoryStatusComplete" xml:space="preserve">
-    <value>Terminé</value>
-  </data>
-  <data name="GameHistoryStatusFatalError" xml:space="preserve">
-    <value>Erreur</value>
-  </data>
-  <data name="GameHistoryStatusInProgress" xml:space="preserve">
-    <value>En cours</value>
-  </data>
-  <data name="GameHistoryStatusRecoveryFailed" xml:space="preserve">
-    <value>Échec du rétablissement</value>
-  </data>
-  <data name="GameHistoryStatusText" xml:space="preserve">
-    <value>ÉTAT</value>
-  </data>
-  <data name="GameNameText2" xml:space="preserve">
-    <value>JEU/ÉVÉNEMENT</value>
-  </data>
-  <data name="GameOrderMessage" xml:space="preserve">
-    <value>Choisissez un jeu et utilisez les flèches vers le haut/vers le bas pour modifier l’ordre</value>
-  </data>
-  <data name="GameRoundInfoText" xml:space="preserve">
-    <value>INFO ÉVÉNEMENT RONDE DE JEU</value>
-  </data>
-  <data name="Hundred" xml:space="preserve">
-    <value>Cent</value>
-  </data>
-  <data name="IdleText" xml:space="preserve">
-    <value>Could you or someone you know have a problem with gambling? For help call 1-800-461-1234. Pourriez-vous ou quelqu'un que vous connaissez avoir un problème avec le jeu? Pour obtenir de l'aide, composez le 1-800-461-1234.</value>
-  </data>
-  <data name="IdleTextTitle" xml:space="preserve">
-    <value>Texte inactif</value>
-  </data>
-  <data name="InsertingBillText" xml:space="preserve">
-    <value>Insertion du billet…</value>
-  </data>
-  <data name="InsertingVoucherText" xml:space="preserve">
-    <value>Validation du coupon…</value>
-  </data>
-  <data name="InstalledLabel" xml:space="preserve">
-    <value>Installé le</value>
-  </data>
-  <data name="ListContainsNullWlementErrorMessage" xml:space="preserve">
-    <value>??The list contains a null element.??</value>
-  </data>
-  <data name="MaximumValueReachedCashOutText1" xml:space="preserve">
-    <value>La valeur maximale a été atteinte.</value>
-  </data>
-  <data name="MaximumValueReachedCashOutText2" xml:space="preserve">
-    <value>Un ticket d’encaissement est en cours d’impression.</value>
-  </data>
-  <data name="Million" xml:space="preserve">
-    <value>Million</value>
-  </data>
-  <data name="Nine" xml:space="preserve">
-    <value>Neuf</value>
-  </data>
-  <data name="Nineteen" xml:space="preserve">
-    <value>Dix-neuf</value>
-  </data>
-  <data name="Ninety" xml:space="preserve">
-    <value>Quatre-vingt-dix</value>
-  </data>
-  <data name="NotDefaultErrorMessageTemplate" xml:space="preserve">
-    <value>??The parameter '{0}' was passed in with a default value, was expected to be nondefault.??</value>
-  </data>
-  <data name="NotNullSubtypeErrorMessageTemplate" xml:space="preserve">
-    <value>??The type {0} or a derived type was expected, but {1} was given.??</value>
-  </data>
-  <data name="NullValueNotAllowErrorMessage" xml:space="preserve">
-    <value>??Null value is not allowed.??</value>
-  </data>
-  <data name="NumBillsInText" xml:space="preserve">
-    <value>Nombre de billets insérés</value>
-  </data>
-  <data name="One" xml:space="preserve">
-    <value>Un</value>
-  </data>
-  <data name="PaidMeterLabel" xml:space="preserve">
-    <value>PAYÉ :</value>
-  </data>
-  <data name="ParameterNameTemplate" xml:space="preserve">
-    <value>??{0}. Parameter name: {1}.??</value>
-  </data>
-  <data name="PrintHandPayText" xml:space="preserve">
-    <value>Printing Receipt...</value>
-  </data>
-  <data name="RecoveringText" xml:space="preserve">
-    <value>Récupération</value>
-  </data>
-  <data name="RecoveryFailedText" xml:space="preserve">
-    <value>ÉCHEC DU RÉTABLISSEMENT</value>
-  </data>
-  <data name="ReferenceNumberText" xml:space="preserve">
-    <value>Nº</value>
-  </data>
-  <data name="ReplayDisabledInGameText" xml:space="preserve">
-    <value>La reprise est seulement disponible à partir de l’écran de sélection</value>
-  </data>
-  <data name="ReplayPauseInputText" xml:space="preserve">
-    <value>Touchez un bouton en bas pour continuer la reprise</value>
-  </data>
-  <data name="ReplayText" xml:space="preserve">
-    <value>Reprise</value>
-  </data>
-  <data name="SaveText2" xml:space="preserve">
-    <value>Enregistrer</value>
-  </data>
-  <data name="SequenceNumberText" xml:space="preserve">
-    <value>Numéro de séquence</value>
-  </data>
-  <data name="Seven" xml:space="preserve">
-    <value>Sept</value>
-  </data>
-  <data name="Seventeen" xml:space="preserve">
-    <value>Dix-sept</value>
-  </data>
-  <data name="Seventy" xml:space="preserve">
-    <value>Soixante-dix</value>
-  </data>
-  <data name="Six" xml:space="preserve">
-    <value>Six</value>
-  </data>
-  <data name="Sixteen" xml:space="preserve">
-    <value>Seize</value>
-  </data>
-  <data name="Sixty" xml:space="preserve">
-    <value>Soixante</value>
-  </data>
-  <data name="StartCreditsText" xml:space="preserve">
-    <value>EN ESPÈCES INITIAUX</value>
-  </data>
-  <data name="StartTimeText2" xml:space="preserve">
-    <value>HEURE DE DÉBUT</value>
-  </data>
-  <data name="StringLengthGreaterOrEqualErrorMessageTemplate" xml:space="preserve">
-    <value>??The string length should be greater than or equal to {0}.??</value>
-  </data>
-  <data name="StringLengthGreaterThanErrorMessageTemplate" xml:space="preserve">
-    <value>??The string length should be greater than {0}.??</value>
-  </data>
-  <data name="StringLengthLessOrEqualErrorMessageTemplate" xml:space="preserve">
-    <value>??The string length should be less than or equal to {0}??</value>
-  </data>
-  <data name="StringLengthLessThanErrorMessageTemplate" xml:space="preserve">
-    <value>??The string length should be less than {0}.??</value>
-  </data>
-  <data name="Ten" xml:space="preserve">
-    <value>Dix</value>
-  </data>
-  <data name="Thirteen" xml:space="preserve">
-    <value>Treize</value>
-  </data>
-  <data name="Thirty" xml:space="preserve">
-    <value>Trente</value>
-  </data>
-  <data name="Thousand" xml:space="preserve">
-    <value>Mille</value>
-  </data>
-  <data name="Three" xml:space="preserve">
-    <value>Trois</value>
-  </data>
-  <data name="Twelve" xml:space="preserve">
-    <value>Douze</value>
-  </data>
-  <data name="Twenty" xml:space="preserve">
-    <value>Vingt</value>
-  </data>
-  <data name="Two" xml:space="preserve">
-    <value>Deux</value>
-  </data>
-  <data name="UnexpectedValueErrorMessage" xml:space="preserve">
-    <value>??The argument has an unexpected value.??</value>
-  </data>
-  <data name="UnknownMeterValueText" xml:space="preserve">
-    <value>Compteur introuvable</value>
-  </data>
-  <data name="ValueNotNullErrorMessage" xml:space="preserve">
-    <value>??Value cannot be null??</value>
-  </data>
-  <data name="WatOutText" xml:space="preserve">
-    <value>Transférer</value>
-  </data>
-  <data name="Zero" xml:space="preserve">
-    <value>Zéro</value>
-  </data>
-  <data name="TestText" xml:space="preserve">
-    <value>Prueba</value>
-  </data>
-  <data name="VoucherInTickets" xml:space="preserve">
-    <value>??Voucher In Tickets??</value>
-  </data>
-  <data name="VoucherInAmount" xml:space="preserve">
-    <value>??Voucher In Amount??</value>
-  </data>
-  <data name="GamesPlayed" xml:space="preserve">
-    <value>Jeux misé</value>
-  </data>
-  <data name="GamesWon" xml:space="preserve">
-    <value>Jeux Gagné</value>
-  </data>
-  <data name="TotalDashBillIn" xml:space="preserve">
-    <value>Total des billets en</value>
-  </data>
-  <data name="CoinInFormat" xml:space="preserve">
-    <value>Pièces de</value>
-  </data>
-  <data name="BillInFormat" xml:space="preserve">
-    <value>Billets de</value>
-  </data>
-  <data name="MainDoorOpenCount" xml:space="preserve">
-    <value>Ouvertures de la porte principale</value>
-  </data>
-  <data name="MainDoorOpenPowerOffCount" xml:space="preserve">
-    <value>Ouvertures de la porte principale hors tension</value>
-  </data>
-  <data name="CashDoorOpenCount" xml:space="preserve">
-    <value>Ouvertures de la boîte à billets</value>
-  </data>
-  <data name="CashDoorOpenPowerOffCount" xml:space="preserve">
-    <value>Ouvertures de la boîte à billets hors tension</value>
-  </data>
-  <data name="LogicDoorOpenCount" xml:space="preserve">
-    <value>Ouvertures de la porte logique</value>
-  </data>
-  <data name="LogicDoorOpenPowerOffCount" xml:space="preserve">
-    <value>Ouvertures de la porte logique hors tension</value>
-  </data>
-  <data name="TopBoxDoorOpenCount" xml:space="preserve">
-    <value>Ouvertures de la boîte secondare</value>
-  </data>
-  <data name="TopBoxDoorOpenPowerOffCount" xml:space="preserve">
-    <value>Ouvertures de la boîte secondare hors tension</value>
-  </data>
-  <data name="RetailerAccess" xml:space="preserve">
-    <value>Accès au menu Admin</value>
-  </data>
-  <data name="TechnicianAccess" xml:space="preserve">
-    <value>Accès au menu Technicien</value>
-  </data>
-  <data name="AmountPlayed" xml:space="preserve">
-    <value>Montant misé</value>
-  </data>
-  <data name="AmountWon" xml:space="preserve">
-    <value>Montant gagné</value>
-  </data>
-  <data name="CashoutTickets" xml:space="preserve">
-    <value>??Cashout Tickets??</value>
-  </data>
-  <data name="TotalDashCoinIn" xml:space="preserve">
-    <value>Total des pièces en</value>
-  </data>
-  <data name="TotalDashCoinsAndBills" xml:space="preserve">
-    <value>Total des insertions (billets et monnaie)</value>
-  </data>
-  <assembly alias="System.Drawing" name="System.Drawing, Version=4.0.0.0, Culture=neutral, PublicKeyToken=b03f5f7f11d50a3a" />
-  <data name="CashOutImage" type="System.Drawing.Bitmap, System.Drawing" mimetype="application/x-microsoft.net.object.bytearray.base64">
-    <value>
-        iVBORw0KGgoAAAANSUhEUgAAANYAAADWCAYAAACt43wuAAAAIGNIUk0AAHolAACAgwAA+f8AAIDpAAB1
-        MAAA6mAAADqYAAAXb5JfxUYAAAAJcEhZcwAADr4AAA6+AepCscAAAGQbSURBVHhe7Z0HuB1V1f4n9yY3
-        vUJCJ5QAUqSolIA06Z9UpfsHFBArCAKCAh8BBQEBAekiRcQCFkRRBCmCNEURKR9SRUSKFFGwk/1fv5l5
-        z11nn33avTeBhJnneXNu5szMmdmzfrPWXrtMFkKoVKnSECu58nVS3zOP3DPtpcd+Pf20Yw9f85M7bfTd
-        s/Z6+zPf/tDy/7x2/yVeu+XgRcMvD18o3HfM1PDgcQuGR7+wQHj8lAXC709dMPzxjAWGVE99qdCfzlyw
-        pqfPKvTM2aZzCj17br2eO890fgvxfSnto2NxXI7Pb+n3a+d0+gLhydMK/eGLC4QnTrXrtmt//OR+PWbl
-        8ehJhR45cUp45IQp4eHP9+uh4wv97rhCD35uSvi/zxZ64NhSx9Tr/ln9uu/oyTXd+7+FfntUo+45sl+/
-        OaL/cyD61WGTw12fmhzuPGRKuO2gKeGWA6aEGz66QPjJflPDD/ZZePY391zy32futtILh2w38+aD9ttl
-        819ff/X0u+66ZpH7779xXMK+5qqSK+eG7rrrrjHPPPCjdU7/1B7HH7z12569Yu+lZt931Pjw4rl94b9X
-        DA/h+6ZbVwrh0cNCeO7yfr3wk/by27fSU+em9cQJ/eL3Yz34oXrdu0u97t6i0C/W6RfX4nXjkoWundKv
-        q0f368ph/fpuFmZL38nCa982XVHov5cX+s+3TN/Mwr+/Yfp6Fv6FLsvCP79mujQL//hqFv5+ieniLLyK
-        LsrCKxdm4W9fMV2Qhb9+OQsvn286Lwt/ObfQS+eYzi704lmFXjiz1JcKPe/05zMinV6v507rTs9+Mb3u
-        mVMLPX1yoadO6glPnjQ8PHT08HDH/qPCFe9baPahW63y8qf33PLiu39y7mb33vHThVI2OCeVXDmndP9t
-        t025++qT9j1u17Wev2zPZWY/ftzI3GhyI8SIU5CgFBSok21itYJISgGUgicFjoBpBk0EjJeHpwaQFIHk
-        YfJAeaiSYHm4YsBKyARaDbYSOEng1eCTSgibSXAORjHUACzgnj4lC3/6AqAVn+g3Bw4Ll+26cDhym1X/
-        etkx7z/h19d/Z7rZYk9sm0Ot5MqhFG757uvOfve5e6/1wnf3Xjx/cuVGieFi6J3AEUMgw2+mdkB4KFp5
-        EQ9CK+NvZvTei0gy/ITxx57FexcBkEMQG74zeBl4MyP0nkNPfwxST38ZJvrjiU4nZOHJzxf6w/H1euK4
-        5vr95zrUZ91n+Tf7c3x+k9/nnDhHzpvr4JpqHrS8VtZxbYKM/XSe//fpLFyx+9Rw6o5v+cfXT/74R++6
-        +TuLpGx2KJRcORS6/7Zrppx96C5nfOMDM1574MhRheECBaB4iGLvAQwYPttj3GbUMuCk4ToD9ko9wXMD
-        NmG8uQGXhtssJMJI2z0lZZh6QnojlNFhKI8fm4XHjsnCI0dn4aGjTEdm4XdHZOH+w7Jw36FZuPeQLPz2
-        kzxhs/CrA0z7Z+GXH8vCLz6ahTs+nIXbP5SF2/bLwq37ZuGWfbJw8weycNP7s3Djnlm4wfTT/5eF63bP
-        wrW7ZeGaXbPw452zcPVOWfjhe7Pwg/dk4aodsnDl9ln43rZZ+M42Wfj21lm4/H+y8K2tsvDNLbPwDdPX
-        t8jCZZtl4dJNC12ySRYuflepjQtdtFEWLtwwCxdskNb560d6ZxbOM527XvdiP47BcfnNS+w8OL9v2Xlz
-        LdfsUpTBnR8pyu/RWUXZ5+CV4WgOmcHIfdG94D7c8eFh4Ru7LRyO2m2jH1777XOXS9nwYJRcOVidfsD2
-        X/n2PkvP5oJySICmGUh4ESASQOWT34NRk3vqt1PsEfSZDImi+gYCrrpwx4UydZCVHoCbKdCQnvx64tcg
-        K5/KMWQPfiYLDxxeQAZgd38iC782wO76eAFXDTDg+mABlwfr+hKsnxhUGNyPDCygAqjvO6CueHcBFCBd
-        tnkB0FcNoBwiA0fQfLmEQkZ+9rqmmVk4a50sfGntLJyxVhZOR2sW+uI7+nWq6ZS39+vkt2XhC2sUOnH1
-        Qp9fLQvHrdqvz66ShWNWLj7R0SsVYp3+RkeuWIj1iOPwG5wPEHJNXPctexcPKR5o3At5ZcDjHjz8v8WD
-        jfK93LzYkTuv+7Mbv3fRpJQ9D0TJlQPVlWd9eseL91zhtWdPsxCWMCsFEqEasJk3IqTyIRSep5lHqlsX
-        eaeUADD/FGz2fx+CyXs1rX80q9xHwNVgc15NT0tBp4p2DTbn0QQaBsATVzecsAXQ5MnuOaiADUOo82QO
-        tNyL7WWg7VF4sNh74blyyLbrh4ynv/dWOWSlh7rQvJOHDA9SA8xBhoDrNAcYcOUqwfJwIYDwcAkoAeZh
-        8kB9ZoVC+tuv55P9OS6/y7ny4Lh6x6KcKFMebvJelDfreJhRnpfstEg4ab+tP5+y7W6VXDkQnbj7Wn94
-        6LjJRfgGQDFQhHilZ8rrKqV3SklwdSsPYgyg93YCzMNVA8ygaufJFCp6b+Y9Gp5MISNwIXkzHy4ibrA8
-        meDCgyHBlYeKBxdPYLwYYaI8mcLEBrjK8PDa0ovlcJmBtYKLp/3XylCwBlfCg51jBos8WLkHS8HVxGvF
-        YMlbyRPFQAmeGCb936/34pj8/pl2rlwTZUCZUb4qb8qZBxdle8PeI8OJ2874+403zrL6S9rWO1FyZTe6
-        7KxZq1+21zKzX7mot4AHiAQWnwr1lAjwCQApkQgYLGgpwBrgcqGiwGoGlwCrSxqUgOVwOe8FZL4yrVi/
-        Vidr4b242YSIeC7CxDhElOdqqIOp/mUh0M/KEJHw8KfvK8ND049cnQu4vmvhIXUtweXrWHgugfUVUw6W
-        SfUlvAFeC4Otea0SLoGVw5UAK4bKg4VSngoJpFby20sch+Pzm5wT18F18xAiIqCcgYtyVXl+dYfJ4ZD3
-        bXFgyuY7UXJlpzp2322+eMdBE4qMmQcKARnhYJmAqIltnZJwDQFgdWDFcBlUOVwerERYmIOVgEveqy5E
-        dJm5lCdLQaa430MWA8ZNV2hIogPPpaerwkIq7w1ey+DKvZaBhdfKwUrUuzxY33BgKXFBsgKwlJjwYPk6
-        lwerzmt1AJb3VMhD4aE5fPm09J3f1h9DgPLJb/GbeFOuhWunvChTHl6UK2DxkLp6t5HhE1uudnvK9tsp
-        ubITHbbDuj996GjzUqSnleb2UCldHSsBWQxXg/w2reT2SQHaAF0Jm5egS3q1WC6E9FB6OHPPZ2D6sNLD
-        mEPo4BN4PgHis4s5bGWyA9B8JlHhYQ6ZGcbN5r2U4MB75YCViQ2FhWTXfJYwzg76kLDmuVxIKLjkuZqF
-        hMCFFAqiGCx5KYGAPCwC6dDl+qV1kt8eebiQB1gejIcGoTFZV9Vj+Rvgrt19WDh087c8ZTbfVdtXcmU7
-        Hb7DmrdTT8iTEEAEVEqhE/alGkhj0Dxc5f+BA8PHSHni8wTHVRPmYBgYA+ELKWJuvuoDhC3diKdxU5kh
-        zQnV0tbIDFXCI0gkC2TA8hK1+k1p0PIYuVE3M2yTDNsnEFS3UbiFwclQD1o2Cwcsk4WPL52FD03Pwr5L
-        ZmGvxbOwx2JZ2H3RLOy6SKH3LpSF7adlYRvTu6dmYcsFC22+QBY2MW08JQsbTC70zklZmFlq7YmF1pxQ
-        6G2m1cf3663jCq1casWxhfR/vmMfjsXv8PucF+fJOXP+MWzN4BJg8l6UC2WHLZFZ5eGECKvzB9JuWThs
-        0+WeN9vvGK7kylY6Yod1fkqdIAcK4aFeeaD4FFAIwDxkyMNVQsQTnKcxTwjcMsZAwWd2apUqdaLRvVlY
-        fFQBHrDzMAC2g2fUw8WnB0twCTB5r+9bqIzH54FOOK3Ez+GbzHgmxURKyZXNNGuvzU6+7/DhRd2JpAQw
-        /fvF4hNoPFSpT4OJEIzwh7oC3odCSBVWpUqD0aIjC6+Jl/WQee8Vw4U3x7sTERAaE0YTTpP8ATbqpPtv
-        tPxvUmzESq5M6ZxjP7nGjR+ZWIRveCoSFUDFJx4IsOSlYtk+JA2oOxC3EmenCqNSpTmhGWMKT/aRpfoB
-        S3ksBFzUBcl4UuWgTRD94L1FRHXhJsPDvpuvNSvFiFdyZUpn7rDkbBIAtf52Cv8U2skzeRls7EPlnFCP
-        WDZ14ZUqzQ0BGPVDPJjCQsHlwcJOqZNSbyVbStKHcBCwaOv7wgbjw8lHfIzOvA2cSMmVsT797lWefP7M
-        3v4+fHgpEhaCKg4Dka0nq0bqmL5oqQutVGlua0RPkQAh6UGCoxlYCM9FkgigaK4gg0rCjATYgWtO/fes
-        /fYbk+IFJVd6fe6jO+1y68fH5hm7HByl1gVVDBay0I/MHu0CZFtSF1ip0uup5c17kVVUWJiCiyoLCQ0y
-        sqTjSWDgJMjcnrPesLDnO1f8TooZlFzp1HP81su8RptODZqyn19e10ICS3CVUNEegKtNXVSlSm8EkUkk
-        uYHn8nUtDxZei3Y5mkZoWCeBQZMJnmzWWuPDZw/db9kEN3b0xErp0J03/PJjx5QAIY1fwnuhGCxbR6Mo
-        rde0J6QuplKlN5LIHgouQRWDRaaQ+hb1K7KDhIOAxbqdVlvysRQ7DSuk887bb8wX373E7Nxb+bDP4MnD
-        QoEluOwTT0UvANxr6iIGooUXmhreu8la4cjdNw7fPnizcP+Jm4Q/fW3D8PTXNwwvXbde+OvP1w5/vbXQ
-        326rNK9L9zKX3dsXr10vPH3ZhuHJ8zcONx21WTj9g5uEXTZbOyy39PSkvQxEwKWwELhUx0IkMYCLkFBp
-        eBIaNNTTCH/kGqPDoQe8v2E8V91/vGbttcXn6DajrkI5QCVUNbCcSFTQWZSW/tTJd6KJEyaEo3dfPzx/
-        xdph9i8WCuH23hBus+NXqpSS2cdrv1w0/PGs9cKeW64dRowYkbSrTrSkhYW0qVJ9EVR4LMDCY2HX9Gih
-        Fw1dwOglA2xo0+UXf9iOUdcro/aH16xZs8adtPnCr9F3TX31cqjUF4+/y3WIPnb0xuDH4hNup56ennDE
-        zjPDP++wUPU2gzdVgJUqdaSe8NL3VgubrbNq0tbaiXQ83bmoazWAVcKF1yKBQThIYo7vD155ZNhjjx2m
-        eYZqf3gd88l9NqHjJp1FaYcSUHRq9WAhtVMxkC51ss00bNiwcPxua4XZd4xJFFClSoPTf+5cJGy61ipJ
-        22sl+jPSiEw9S2GgwMI70ReT5AWdlalnKXO4+rKLn+cZqv0h7bTTTn0HrLvEy4SBgEV/vhyqsnd4Da4S
-        NGUAu+matNDUBcK/rp2aLJBKlYZSL527XBg7ZkzSDlMaPqzo4EtI6JMXeWdmk+paDLGhczTfAeEO08e+
-        ZvvXwsH8Hy8Da8pZG4/OhyjQQTaHSVDZZ65ySAbrGGNEZS4+wWZae5UZdsFV3anS3NPs20eF5ZZaPGmP
-        KZGGp3cGYHlvJRECaiQEsOU9OFYZFjbaaKPaqOP8H6+PbffOA2gIo8cEY4mAB9F5NgaLcUp0pqUVO3WC
-        sdZaeRm70KoeVen1UE94+4rLJO0yJYa/0Fk391gOKkQSg0ZjemDQxkWdDLhmTp/6S3GU/1P7j7myQ2Yu
-        9AoD5RjKATiCCnmvxd8M1uu0bjVh/Lgw+zLzlDdykZUqvQ66cVhYavGFk/YZa+GRRafdJFgGE+PgAIu2
-        LFL01Mt2WGLU7CRY1K8+N3N8PjQZsPJRteVIW3kuiXUMRCTeTJ2YF4mKhz82LgQDMVjdLFxvSl14pUpz
-        RBYl/dw+rzGncMaIMGrkyKSdeg0z0SOe+pPAot0KARbhIFlw7J9tAOsDS48Is2bNGt4A1qf2fc86X9m0
-        Lx+aDDQM9ciHq5efHiy8GUkLqE6dmNeaMxYOL9i2s2fZz5xjMljDtaZbTcmCqFRpCHWz6WqT2Ww4PQvX
-        v39q0k5j0Z+QHhkeqhwsCwUBi+QFI73JHjKC+YNL9YRtV1v64Aaw9pu59HXMgwBYzLeQT7xSqua9ypCQ
-        ORwYtsyw6tRJSXirX/6/3vD7/bLw3P5Z+Mfh9lNfNF1q4mK56FRhVKo0FLrBdJXpqyaz6X99Jgt/PiAL
-        Sy2yQNJevSaNKPIHJC88VAILb0WHXL4HrL2XyML6i4x9qQGsbZed/HcmGmHmH2YRyr3V1xvBQrRd0QJN
-        LJo6KWnC2NHhB9tl4VcG4e/2zsLTduy/HWI/x5wZXOyVJi4+VSiVKg1UREPXmah6XGD6fGF3z5j9PfZB
-        cwq7tA8HGWJCOIhHyqEqwaItC7CYc4RwkO8E1sxpRT3LfrGAaierX+234vjZzOIDWEzmAlB0VcqhisBi
-        6i7SjVOM6tRJSesvMSJ8yoj+kpF9265ZuP/9WfiD1eEIDcOxJoWGPzbdZEoVUqVK3YgEGdEQdvUlk9nZ
-        iwdaFPbR4uF+1/uycLU97MeOHpW0WYl6FvOvkJwQVPJWNbDMrgGNTue05W40rS9stfYM26sEa58dNl/l
-        pHVG5gO6AIupuurCQAcW62jnoiPign3pk0LDenrCx+ykDjewjrETOd1O4mfmEe/dy/a30PB5c8n/OdJ+
-        3uLePDTEe1H3qsLDSgMRdoP9YEdEQ2ZX2Beh3xMfKh7qPNzPMi+DTW6wZF/Sbr3o5kTnXMCSp0JkAwGL
-        yWeYJYu6GB15N5/aE7ZadYbFciVYH9tm3e3OWX94Pu8cUz8xN15dGOjAwosxgSQHpzEtdUJowthRYf/V
-        iov4rG2L17posyx8d+ss/NpCQ1zys1afI+4l/s1dNk8Znja4cZ48t5hShVipEiLbR6SDvfzQhP1gR2ZP
-        1Oexr8ftIX7Pnlm4ZofCBo+babC8I8tts3d4b9J2JTUWE+4JqhpYdhwSGHRtos2L4SeEjjOXnHKenUEB
-        1u7rrHDk+Rv25tMQ47GARx6rBpedNIkLJqtkgkgoXmp04TJTJ7X81FHhE6sXYJ1gFT0u6pLNC7DwXMD1
-        8L7Fxef1ruNMZ5kuNlFAVDqvMZGepx5GAfJUQgCnv5G+A8Zuxb6Vhlapcm4nfx8l7jMCIMTfOj42QRUC
-        O8FesBvsx+zoLwf116ewsx9tn4Wvb1l4KyInIihsc9K41uEgQ0qoO3mw8FBMNgNYzPWIGIUMWMyxuNzk
-        MU/aWRRgrbrI5PvO37AnH37MvOAeLO+xAAtvRiMyjWeARf+q1EltsVRvfvJHmQv9IhNPbpKFr21RXOTP
-        zTPevltx0Y8aXBTCSxYH5yl5soa0eeHOKTBcO4WHJ0MUJgI6PrXOf6dtK73x5e+Z/+T+Etp56Z5jD9jF
-        FSaqEdiL1ftf+9/CjkiS8dDGvrA1bO6bW2XhK5sWtkgERd1/9YWbg9XX0z8QkpQ7XspDJbDwWvSGJxQE
-        rGUmjf6XnU0B1lqLjP8HvXbxWExbTBgYh4CIXhd0dWLifQ4msEir+5Pi//saxYe8LQtHG+UnQ3YCrF/s
-        3u+5qFxS78pT8kwKSt2L5AZPItogDPK8ICUyPvobAPUZi/1ipbarNGfUafn7+4i4v4jhSfG9BiYevNgH
-        dmL2QpVCSQoe1tjVnWZj1KtuMrumT6vAwiaJpN6/Yr3deo0fXoSCzOzkwcqhsvAPARb1LDKHJC8IBZeb
-        NHK2nVEB1nZLjn2NMSbUsZgbPA4B5a3oI/iqGTqviCFbwgCxET3DGsAaPnxE+PAqWfjkGsXTgYsBLC6O
-        WBewuGjS8L/ZIwv37VUUhuB69VOl96LuJcB4KgGZ14UJEWOj1HcpxcesNDRKlXWs1L3SvnwCj6T12IGA
-        OrGwE+yFJMVTHyke0tgUtuXBogoCWFRJsEnqWURUvb3D62wX9ZizoB0Lj4UXIjrLwZK3MqhoxxJY9M5g
-        Sm7AWmXiiAKqnXbaadzeM0bn86EDFh1wc6hKoGKwyBgyOyhgLWMeC7DiExs9amSdx1IoyMVd/97iYrlo
-        nipULMnYkAoFLtw4hUScnGcNScsDGCEihUkKNVa8nli70rwhf99i8T0Q+e2wA+yBbndmH9gJnQ94KAMV
-        toRNYVtERERGPMiv2raImHjAn2RQCKyxYxrDQWyajDdgMVc8YOXeqvRUNbDK3hfkG2hMZg771Sb2FmBt
-        u8kmC31kuZH5qEgaiOnOFIeAQIUYhwVYpOXpVs/E9SN7expObNLYInFBHCuwuCjAusHqcYClMJD0u8B6
-        aJ8ii0MhARfxMqFh7r1IbhAi0riMKFwpta7SvKXUPbR6U90nNmAPWuwBuyD0I/mFvZCowIYe4L1XZlMx
-        WFdukwZrwQmNYPWZTdP5gYiMnu7YOt6KDKAkj0UjMUkNRh8D4eoTjQfA2nrmzMU+uGxfPsUTU+nmYDmY
-        JLwVo4bpzgRYuD8a0MaMaExZLjxxdH7SnDxul2yMwCIjyMXSUBeDxROHAqLdgcLiSQRcuHpi6JoHKwtX
-        f1eaD1VC5GFC2AFZZKCSp+JhTLTDgxmwqFoQDmJjREaARaMwmUEPFhHVsgs2gjVyeG+eP6AdizngPVgA
-        JcljARbZQ7ZdbYJFcIC1waqrLr3nUiPyjXghGfNXxGBpHFYOlsW6hIK4Pw40tq8xRl1ictGGJY8FWKTa
-        uTjVr7ho1a8oDHkrGo/pnUGBkS2U5wIunlLAhcgAofhv//9Kb3x1es/YRlBhD9gF9vGk1auwGWyHBzMP
-        aIWD1LPwWkRI2B6z2lIlASzsErDetkhj9ybA0quF8Fgk6hT+ITpHIDKC1LGof1HHYpbdVcaVYM186/Jv
-        2X3J4TmN9P/jRWd1QJUiDCRDA1i8RwhKqdiNG9k4O86K00bWQsHj7bi0HeCxPFhKXFAID5b1KwoHb0Vh
-        UdfCzSMSGhQmhQpcFDCf/m8+K80/EkgSD1Z5KuwBqLARbAWbkddKhYOARdIsBda7pjc6hjEjhtfe6UV4
-        h8cCLAGFlLjAYwkstqd6lIO19owZK+242PD8S36Y5EUOFR7KYNL8FgKLdDuv4KQyRypy/KjGriErT+vL
-        weLkuQg8Fm5YqXYlLrh4PBaFIbDwVmR3BBbunqcTBUpFlcKV9/LyN0FPwUpvfPn7hvw91X3mk3uP6GeK
-        TWAbwEVkI6/lwcKuPFjXvqeoigAWzT8Ca8ulG3MEY81ZEI2hzcvkRR76lUAR3SHAoo4FCwKL4SY5WG9b
-        YelVt1tkeN4XitdlApY8FEApBMzbE64enTcQk24n7bjTwlmYOLoRrFUX6stT7TQO0+uCiwFawFLiQmEg
-        3oowUHUr760oQJ5OFCYei4JVYfubwQ0iXPD/rzRvSPdM4Z5fJ3G/5a0QD1psA7AQD2J5LYWD2JavZ5Fy
-        /47ZIFUSwKL3BRHVLis0gkUUpjdVKt2uOhVSCIi3ysEyFgCLnEMNrNWXW2r1rRbqzetMvBOIDrY5WAaS
-        lENVznrLzEy8MwjXSKv0pDGNMep6S4wIB5UeS6l2LoqLS4FFYchbqW4FWBSgoKJgfSioG6CbIamSW2ne
-        UXwPua++XiWweLBiCzxskeBSSOi9FlUMgUWyDNtjCBO2SNWEKgpg7bZ8Y3MRUZheB8snY65UpxJUNbBM
-        OBmSF/VgLVWARX8oJiP0YOVASUwlfe2UvK8gr5AELLpxpMB65+Ijah4LsHhKAJbasJS4UDaQwuCJw5PH
-        Q8XTyXsqD5IqtQ2ZpErzptx9BDaBJfC49woJPVzYiq9rEfkQAfkEhs8MYoserFTvC6Iw3rcMVOp5oTpV
-        HVTmreixBAsCi0yiXUXIVpsxfY3/SXisGlB+jnYDi2H5nYDFSWu4CBdDOwIXp1Q7F+2zgbG3otDkqShQ
-        D5S/CXU3h3auwUhtKZW6V6o8u5G/j6i8vwJMcMWeiwcw9oLtYEMKB5XA8GDhsb66RT9YdGvae6VGsLBp
-        qjl1YJmnAiZ5KUQTFeMSCRNpIK4Ha3oEFnUsq1fVgHJQ8aoegXWOnVizUBCwNFwEj8VwES5KYHGxAkth
-        YFy38iEgBYooZJ5gdTfA35zUDa80b8jfR1TeX4WLAswnM7AReS0lMWKwlMDwYNGtibo/EVUKrCkOLDwX
-        0Zy8lDzVRaW3QmmwSo/FzgIrzwACkwRU5dsa6fneDqyNpvfVhoucaz/MxQgsZQRVvyIMJDZWGOih8uFf
-        zVOp4HVD4pZ6ia4vld7Y8vfL30cUA+e8lzwXNoKtqK6lJIZ6YWBjPjN4nVVF1PuiFVjyWHgrD1buqQDK
-        PJW8FdOgARY9L5qDVWYFa2ABlNQFWHgsZQR5OqjzrepXAouLVzaQQuHJo7oVBcfTiYLUUysJVHyz6DdY
-        ad5SfA9jwBJwYRvyWj4cxJZ4WKuepQQGtkcdn+y0B+vDq6TBAijAAjCG5ANV7qWAqvRUQHXppkX9ixnL
-        SLc39VjMKdgAFm9rLF88x5ASXprQzmNx0qdYXMpFcDE8LQQWYSAXnQoDVbfCW1F4OVDyVBS090j+5viO
-        m5XmLeneIX9PY2/m4MJrYSOqa+G1sCHVs4DLJzCogtBPFVukaoJtkrVuBRbCxukM4UM/ppgGKPrXXmbC
-        mzHSmJ4Xtaxg7LFysEhaCChUeivgElit0u0bL9UPFhfBxXBRqfqVwkBft1IWkCdTDSqeXCroCqb5WzFk
-        uu+l9+Jh672W2rZ8OIhtUdVQAgPboypCL3ce9tT9Aesjb20ES1lBvBUJOsDKQ78SKAmwePMIYDFT0ztT
-        YOXJixgsB1S3YKkNK5W44GJVv/JhIGApDFSyopag4IklL5UCiuEFXozbqfTGVnzPkL+nHi6FiMBlNiGv
-        pbqWT2IoHPRgUbfn4Y4tUs/CNpn/Yv/V0mABFfZNwy89KzxUuafavICKKA9vxkxN9NSodWmKwaKvYJ5m
-        l6cCKsSLvU2dgLX5Mn35SasNi6dEnLjw7VcUBoUib8WTiIKr1asUAnqY/M2Ib5gG0KXEYLlKc1ep++AV
-        3z9/b3W/5bnKkBDbwEZ8hpAHs9LucQLDt2UBFil3bPTA1VuDRbYPWwcowj6AqkFlvNBbiSQGE8rQr3Dl
-        cXaMAYH1jc7Aop3gbHOf9BGknxYXRXbGg0UsDFiqX/mkRe6tCAMVAvLEiqHSjeDmpG5opXlLMWQeLh6q
-        2IBCQrMN4JLXwnZUz1LaHRtTAsNnBpn/AtukqtIKLMJAkhJk/YAKmOhEgZeCFao4dFwHOt44srmBRY94
-        O7t6sKCvDixB5eDqBixS7ep8y0WpKxMXK7AoBKXZBZYygQ0hoKCqgJr/Jcg8XD4kpMoSgeXrWdhWKjMI
-        WAABWHQQbwUW81gcsEyR9ZOHYl9e8o2A6kqzbTwYr/OhX2E+7XrHYJXeqlOw3j2jrzaBDCcSZwTjxAWF
-        QaEQKye9laCKgWIeBC8/R0KleUvxvUwBJric11ISA9uJ0+5qKMbmsD3q+Eq5q5f7p9/RHCy6KfEmEZIT
-        sAFI37VqzfeQhZTf3yELP7Tj4cEYWkKD8tsm2DHahoIDBAuPhZulfsVFqI9gKiOo+hWVT1+/ysGKvRUF
-        rAL3NyF1oyrNm/L3FXm4El4LW8FmsJ1UAkNgYXvYICPYqfNjm9joEWs2B4v6FTPhkhHMgSphYqQ9YrrA
-        H9vx8F501CWTSCOxnVkjWHVZwSZg3WR1pHYeS30EuQgNx09lBAUWrpzCwbXnUBEGylsp/KOAVeC6EUyF
-        lRJTplV6Yyt131AKNO+55LXKJAY2g+34eha2RQIjzgwq5Y5tYqPNwMK26U1B3YmGYEbXCyamCWTiJaao
-        YGwiwNGfkH1oJLYzC9k7IrB+r54XSrcLrlK1rODM5mBts1xfrStTK7DU8Vb1q4a2KwqPSqvAkqfyBe9v
-        SOrmVZp35O+lv8fcc+69wMImonAQ21E9Sw3FygzGYKnPIDbaCiwafZmNjBnMAEowXWvHYUwiw6dwMoSD
-        jGckNU9blp1VGqy8Ey49L9qAhbvsBKxbWoBFIXiwGupXHiw9vWKoUjep0ryrGC7d9yZgYTMeLOrsgwWL
-        jCCNvkzGSf1K3ul6gDL7v+n9WbjZwsyfmx0TDjICn9CROTLsrFp4rBis8m/AUijYDiyOl+p8y8Vy0coI
-        NiQuaBRW/Up1K0KBVkBZiFppPpC/pzFgvq4VZQfjBIZS7mQG1ZallDvNP9gmNnrMOs3BInFBiEf9Cg+F
-        3d9stnuLHfNWA+p2Oz6vFmYOGHggNU9blp1VE4/FeCyBJbjKv2tgdeCxOJ6fQCZuwxoSsFI3p9K8r2Zg
-        IYFVei0PlhIYKbCUcm8HFjYNWLyehw64JCzwTsB0mx2TdxcAFG/m4Q2oRHC0dZGaJ+VuZ9UiFGQclhqJ
-        nejd3kkoyHS+HI+L4GLUOEy7ggY3cvE+I0gltNZ+RaEpcUFhEmN7oDxU36o0X8nD5QHzGUIlMMpwUO1Z
-        AotmHLLOqbYsgYWNNgOLNix6U9BPkIls8U532jF5Gw8w8cad3xjIvOsAL8aQfbo1kXK3M4rA2spO5rPF
-        LE01sARX+beGjbQDiz6CnLzasLoCi8LiiUThyVsRY1dgvTkUgyW4sAGBpZ4YTcAiKQZYNOukGomxTWy0
-        FVi8nuccC/EI9fBOvImHl9oD1L32Ww+Yl3zQfhcPxjgtQGSoiZ1RAizzWDlYSrkLLmT/rw3NbwHWtsuN
-        zE+a4fhM4kHigotSrwsuFrCUalcfwVpGMBUGUqgeJg8UoWul+UcxYIh7L7CQDwet6oDt+K5N2BYJDJJk
-        HixsEZvENrHRE9ZLg0WGj94UTCJDhAZM9x1qxzqsePHi744wO7Zqy2PHFF6M4SSk5mnLsjMqwNrahYKP
-        m2HXwIrHZJkXy2dpGmKwKIymYKkgK7DePNJ99XB1CZZS7oBFIzG2R2YQWyRL3QlYpNrpdUGyAu/00FH9
-        MMEJ0R0dKvBk9Bdke5iwM4rAMo/FDkwxXWskFlR8Gmi1WZragEUDXCuwfK8LPBaFUgNLoWAF1ptTuq+o
-        FVhUFcrMYDuw1PvCeyxstBlYdGeimxIhHqEeUAEUHSgQ7zh46iSzYft96lkMJWEqatq/7IzagIXH8l5L
-        YBkgTFLYrIF4x7cUYNGGFYPFRXKx6tVOIQBWrQ3LTjovLApNYFFpJStE4fpC142geaDS/KMUZNx7bABb
-        QL49y2xGbVlkBj1Yqd4XdFigY3g7sGjDYkgIoR7eCZgACT1tv/vcaVn4s9kpoSGNyHoBnZ1RGixCwRpY
-        JVC5bB0z4Q4ELC4KsHx3pmTjMGBRWCmwvJeqwJp/lQKLe98GLPUZjHtfCCySZzFYJ70zDRaNvcyAS4hH
-        qAdUz5xqEZZFUjlQZ5hDsN9/0WyUlzXS+53tCSHtjEI2c6Xpa2y3cBOwNPWZk2bCbQcWY17i7ky4YzUO
-        c9G+DasGVpxqx/0jskLNYOJcK80/8vfWA6bMIPKZwbLPoAcL2yLr7HtfCCzaVQELG20F1qnvKEK8e+yY
-        ACWYXjrbZLb5l3MLESLSO4Pt8XR2RgVYOywyvLnH8jLQ8FjX2wkKLOZgi0/Mg6XG4XZgUSjJNqwKrDef
-        /L0dAFik3GOw1EgssJg1rBVYdMCl1wUhHqGegAKkl+23//plq9NZNMWLGKlzMYqD7QHSzqgRrLqZcEuY
-        PFw+FKR1uhuweGp0DBaFVoH15pS/tx4sJTCagKVe7t2AdXICLGxaYDFimNQ6UAHU375i0dVFJjsH3ryD
-        eKccQ0fYnv3sjAqwdlzUgeXbsQSU6llKtxtYZAXbgeVf5M1FcXECS43DgEVhNDQOU2gUHoVIbE2heqD8
-        jbiy0nwlf289YEpgIJ8ZjBqJSYZhW9gYzToeLDoqdAqWZi575OgCKrwTIOFcECzQrkt2kEGQMER/QTsb
-        wJrRAFatS5OgcgkMDkYoCFhkQIYSrLpUewXWm1f+3nqwlMAQWEpgYDMWjinl3glYzNgENO3Aou5E9QhP
-        BVTYP5lxRC8k+s6SIWRUMf0Ka2BtYGDtvJiBZSv5oXygIxcCWADle14YWAoFBdYCYxvf4brrSiPzY3Hy
-        XIS6MwmsuDtTrQ2LjGCcaqcQCQMpVA+UvxFXVZqv5O+tB0z1LERmUOEgNlNmBj1YmvsCm1PvCw8WL6Jr
-        BhaA4GyoO8EEoV/uoUqYEC/B55PEBoMd02CVbq82ND+GCtk6HwqSWpxrYFGoFVhvDvl7+zqDRYhHHQqH
-        QtjHCHqAymXng0i/M6kMYDE40s7GwFptxhq7LV54LNweB8m9lWDyvdvt/z4UJLXYDCxOmpNXB1wuCrDU
-        AZeL5uIbGod94oLCoxAJAylUD5S/ET+sNF/J31sPGDaALSCqCAILmzG7xYawJYGljri+hzu2iE0KrNM3
-        bB4KwgRJCZjA7gUVOQgvGokZus8o4hpYmxpY71uiHywawnKwPFAa7FiCpVelNgNr95UHCBZQNwOLGLsC
-        680hf289WEpgDAFY6tbUDiw81h+tDkedCrAEE5lzchE5WGd0ChZhIEAxgQxA6dPW8QMerKnj0mCpn+Cg
-        wKLwAIv6VTOwUjem0ryvZmBhC4MAi651HqwvbdQZWHmdyjxm/rZTC0sRYKEXzkyCtVIBVpkBycEiAyig
-        JHmsEizasZqBtddbRyXB4uLUAVdg0Z2JNqwcLGUEqV9RaNSvKEQKkxi7GVBXV5qv5O+tBwwbEFjYhlLu
-        2IzZjhqJsSmBRdc5bE4dcTV0hHoWo9tTYKmBWGCRTidpkYNlINF5oiY7pyYeqwTLVpIBgc68bgVI9+5S
-        SHDhsQgF7eTwWLQyzxWwiK2bgZW6MZXmfTUDC1sArgGARQcFDxbdmlqCVSYvAAuPlYeAAsvORV6rc7AU
-        BgosyYGFx2oFFk8DgeV7tvshI+qAS2HUGofVlUkZQQ9WM6B+XGm+kr+3HrAYLOrg2Ao2Q2awbCRWD3eB
-        paEjQwGWgCI0beux9lyyCAUBi4PUvNWDHyoUgcVQZcDix5uBxUkPCVgUIoVpF1GB9SaRv7ceLGxgkGDR
-        tc6DdVYTsHAaAiuvY9lvqn5V1PWH1eB63up5AqvWjhWDxViTGliPHtYvADOwyOcLrFYei5Pm5LkIwCK+
-        FVgaMkKvC4GV97pQGxZhoDKCFKISFxRuCqZrKs1X8vdW91tgYQvAhW1gIz6BYTZEe6h6uGNjAsuPyeoW
-        LJwNaXbCvhpU5CHsE9AAi3aslh4rB4swEJBisKzu9fdLiplAeRlXO481JGBRiALLeypf+KmbU2nelb+3
-        ut/c+yECSx1xW4FFYs57LMDKvRVAqYuffSoUbGggbuqxPFQCyzwW/aXmGlgKBSuP9eaSv7e63ymP5VPu
-        2E4bsLBBegB1ChZ9BQELJgCrrn2XBB+A2TnJYwFW61AQj/XECfUCLjsYfaZ+YvUmTanbDiwuArB4WgAW
-        F+nBIh6udcAVWNSv1IZFIfKkICskjxXDdG2l+Ur+3gou7r0yg8CltixlBvFYxxVg0a3JDx3xHsuDxVtw
-        vrxJc7AYBqJQkMRFDjZQUU0qm59YV/NYxlBTsJ4+2VYrFEyBdVGWTw7fCqwPrDpAsCgcD1acaqdw9STz
-        hZ+6OZXmXfl7q/udAouIRmCRcu8QLJp/2oFFP1iBhbPJwVL7rkvm1XmsVmDV1bE8VPzfXJ/AYobQVmBx
-        0pw8F6FBjlwcF8kgR8Di4nHbFEbeT5DCwa0rDKTw4jBQUPkbcV2l+Ur+3gouHw4Cl8DCVsgMYjtl7wuB
-        RVsWYDFMKQaLbHUnYNFXsAYWHkpJvbJqFHssqke2ZT1Y9LzIPZZ2furceriMWMBiyt3BgPX8V3YP/3rk
-        Fvv5ASwv2n737B7Cb00vtTgG391r28Q3jXWp/Vj36NEh/Gxa4z7SbVaQDx4QwjOXh/DyXeWO5cL+j1s5
-        3b11et9Yrc4jdd7SQM6fc+Lc4v24hj+eF8ID+xXXFu8ndbt/s3PsZGE/7m27++uXf75oNnpdCLccHV67
-        YL1Bg8VLERgSlQRLDgcezHuRbqcTbj5sJAaLBmIN6so9lsASVDqQVd4Y63/1TkVqsR1Y6nXhwXruy1Zg
-        c3N5/ochXG/XhO7r4Lf/9bTdIDNO7YN+s1UIr9xXbtDB8trfzdj2qj+GVyfn8fSlA9vPnz/b//Op8osO
-        lifPCOH2Fep/r9v9OznHOby89sx94eVzt6qBpaEj9FWlPRWbJKlGJ/FOwcqnq8BDeYdDZNcpWHkDcSoU
-        BDY7CJNp8KItMiDN+goClu/Z7sH6x8MDfJINZpGRd/oEfMye/GyPkWHgA12A8Vfr9xuq1Cmkd61Xv183
-        588DZSDLa/8symsw+79Blpcv3astWBds2hosVY9qYMEDYCGYMGcjsGCoASwOwuDEvEuT0u0CCxlouD3m
-        UfvBewo6uwGLiwIsv8T7daJ77rmn3LtYUtugCy64oNzCFm42kLgl3v5jH/tY+Y0tL1hYARCRkbzyyivh
-        mmuuCUcddVTYddddG/bnNx999NFy63LhGB4uYCkXjuePgS6/3MJMLU9fUg+WW+L96s7/L7eWfxTLs88+
-        m58b2/h9uIZTTjklv6a6BY/rlq73Lxe/bafq9P56Lb/88vm5UXaUqV/+fOZWAwKL+VxOLcGCiRwsuIjA
-        ggkGOjI0vzOw8FiCi0/7PwdXvyi2bzaCuBlYXJxf4v06UTcFX2fkz9R7nnjbOsN80cCKoOKmcQPj/VLC
-        2OpuMB7qBrt2BCzlwjHjfd/1rneV35bLnfaU1L5uiferO3+3AES8bUpA0vBQsGUw+6e2a6eBgOXFPfLn
-        8Z8/3VcDy4/JElhf3aIzsPI6lsB6zh5+KAHWvlY94k4ZWMUI4rYey8JDDp6P77eDCKyUx9pntTcGWNzs
-        Zku8bQNY5QIgHCfevp3Ypw6umyeH8PNFyv8UCxCl9q3zAIR1AwQLwOPtWglP7JfB7p/app0GCxYCLl/2
-        z565dcNgx3ZgMWcmb8LXUKocrDgUNE4AS0w0B2ur4iD5AeSxJDsIrc9kDcnt86PNPNaH1hiVZwQBizYs
-        MjFc1NwGC9WFVm6Jt2v2xB8IVAhoCKFqyx3LhPDwAeV/rIhvvTW5H6o7F5IHN1q5Ibe03MeWVsdPKX4Q
-        DHZ/ltR27TQUYCE8rZaXf3pa3uNHYGGTgIWNdgUWWUFYACp5rO+0AIvJZACLyQlzsJRW9GAZbEymwWQz
-        uEfNUz2UYGGMgNBKdcZqS3yMWPHTS0u8XQosfi/eTuJcuXkohq/ByASHy7DxdPf7xKq7zt9u3TVYzY7P
-        uXFd/nvKKC7Xwe7P4vdDQ3F/+X3gk9iH309tp+Vfv78rB4sOCp2ANX5UARY2XgcWXZjgQl7LojiBxXuK
-        68BiMhnAIp4ErHwyGQ6gzCCZD2Sw0bOdearZTm9WaAUWJ89FcDGAhTv2S7xfM6/RaomPkRIhTbzE28S/
-        DRipG4a4mfHCOr5L/Va4d1srz/6kBcYTHzOWf+KG568K4abuyi7+HsVJBuoi7JeqWw12f5Z4/6G4v6lj
-        AFi8HfKLwIpHETcDi1dUeY/F6OG85wUsyNnY3/R4Z17BRrBWKibs5CC8MSGf/owDEA4KKiCzdTQO82aF
-        yzbPwudXm3fAQu1CjPi3BUosQqSOFxIgd69fQPFM66RFLKCuW35h98Mt8fbx+cffo5RXabYMdn+WeP85
-        BRZLvB3ySzOwvtYCLDwWeQecDQMd814fcjjIqkd4MlWPiPrqwGLudg7CBPDMhEuFLPdaJDGQQcY6ptm9
-        9+Di1Sa8RpLMyRsNrGZexocGLPH38W+nQqEGb0SmMco21paXDcBfrFBAdVv7pEVqXZ2H+ONp5R/FEm8b
-        n3+z8Kjlg+E/L5Z/DHD/bjKvHS6dHCP1oPIPptdefbFrsHjlKVGZwKIalA8bweEAF7IojrwDbb8Ciyao
-        HCzmbuf9WBwEsJhONx/QRRd54ELmrSCT2Wh4Y/hFGxXvW+0ULA0ZaQdWJ4qX+HsKvlk2y4dw8XfxDUsZ
-        ep1RPXFMCDfb+aAHdzeQysZbPh/co/879EjrpAUQp4yj7mEQtS3F28bn36yOhDA6yqhZ+xPLYPdnSe3b
-        TvESf89vc61S6j4hzl/L3++5Ku9K58FSD/d2YFHtwdkwiVJez/Jc2N9MMgN4eilCA1i8FvKyzYoJ4DlA
-        bbSkCVIZmsyLt3htJO9l/cwKduObvMbnI68zWM3qR6xTUiH+LjbM+HtUt9xhXsjD00r/ap20ALZm9a6B
-        1l84XqoMYrGNf+BoGez+LKnt2yleUtt0Ig/9i986oCuwxo0ckb/9Hia+Yc6GvALjEAkHacuFDSI4OCHv
-        AHgk9BrA4q35vD+Vl2zx8mJNTJgfwKDiYBBLG9fNe2fh3PWycOhyzcHa/+2ja2DRhsXF0OtiboHFQsHG
-        3yE9yeL1XYN1i/2/E92/dblDOmmBYWpJQZdMhtgSbxefPwtQNnuix0r9zmD3T23XTvGS2qad4nP506yV
-        akNHsEVsErDIWl/x7uZgwQT5BJjgXViMntf8gvBBeMjLEh6dVTRVkQAkU85V5K9K3XJab56MoO5EciKf
-        Q81iR3ZGHIiDEiZqvouDlm0O1gHvSINFnOuXeL9OFC/x997A+Dv+HqWySJ2AVVd5v2f9fnju2yqEF64q
-        6igvXWdh4tHm0aYV37G+XFK9GHz2L/UwALyBNhdowSO2Cu2kOMGjZaD7p7Zpp3hJbdNMPARi7/nqTWfk
-        w5QGAhZM4Gx48dxLZxcvm8tfjmBOBvE3b3bke70qlYQeV5GDtdnU3vxV+l/dxH78M7bTpQVc0In3Qrwb
-        iO80ZISx/WROWoHFyXMRdMDFDXNxfon3U8G0UrzEx/AGxhM3/h6lnsKxYaagrPv9Vx8o4AKq1EIv8+i7
-        TkKrlFJ1mXibuvMH7sQCoBwrdW2omXfU0u3+8fdDcX91jNQ9jPf/z2MWYn+8GP+nUNAPHcFGr9wmDdY2
-        BhYJOpzNvYcUXfl4q+PL5xUsIEBjPd/j2aiTkXfIwVrNwNpkwd5wzMpZuMTAuv+w/vcAAVcuc3kckHex
-        fn+HIpaks+FQgxUbdydLu2OkvERKnezHzUx5j06WZqFpJ+J34yXepu78o36OqQUjbHmMNksn+7f7vpOl
-        2TGalaePKl757oEtwcJjNQPr3VOLBN3FG9v2BxSZP9Lq9GTXS72BivW8/BsACR2J4gqwpk9fYyMDi4Pw
-        6n3oy99cZ6GfXB4VNFzer+wH1J2JfH0rsDjpNwJYgNCJp4j3a9boSEiUgku/w3FS37M+dbxO1W07HAvn
-        wfmmPB7ftTvGYPdv930nS6tjpLxW7DX//OlpOVjNBjtetW0jWGMNrC0XLBJ0X9nQtv1oUQ0iSUFjMbkG
-        gOJv6ld32PEvNnaI+sgm1sDaYIHecOSKBZ2//WRRUaMxGLgQsSSU8gPk9SGTShoH6RQsLur1AIulE2+R
-        2o91qW25oRwT40L87eHlbw9CKmnRrdqFWfH5c16k6/U9+yvDSJ3Jf+e30TLY/Vni74f6/ja7r77sX/nR
-        MXWjiOkMDlhkBluBtckCRYLu/PUtZDS7pRqEyEGQzACoh44qHNEt+xQA4pyom5VgLbrGelN6czppn/rN
-        geVLjEu4EJkPusaTaieWJPakkjbUYHWi+Oa0+14L6+NtvVL7NaujdSrF/KmwEsPEAFJqFr5i7Fri7+Lz
-        x8jjbdoJYLQMdn+W1Dbt1O39TXmteJtnT1qnK7BG9w0PG08p8ghnr5uFG/YswkFCPqI2GKGjBFWjX36s
-        eEnIee/MwuHLZ3ndLAdrJQNr5uTefOWFRh07EvZRpwIuoKKSRnwJuSQ48G5U0tqBhbvlIl43sP7SX4lv
-        5zXq9nONsZ14u2aSV0uFonFF2y/sE28f7xN/588/Vf9pJ0DXMtj9taS2a6eu7q8tze6Ph/zVOy/NwaIT
-        eKdgbTC5yCOQqGMezdv3M89k+99qNszfOJnb7JPmJ6aqIFN+wDJZXjerAwu3hzujZwVhn9KLCMiIJ3/2
-        /sKrqQ2rG7C4KC7OL/F+nairggesfz9d/qe1wTTs5xa8SCf1NIltueEszW689z6pJZXe9kmM+Dt//t20
-        PyHOV2Eey2D315Latp26ur/lkjpXX1Ysfzpxva7AmjmpqO7QsZapKG6y/WhqQtfb/ngxPq+1/zNkhDlg
-        AJEQsgbW2gbWwTOKHhW4tjy1eGYxvwXCg9E5l4OxDW1YJC4Ai6mi4hM7ZK3ReRuWwOJiXjewHuqf3ARj
-        bmYwDfs9fUb5n2JhX8BsZ3AA4TNTqboI29SWV+8L4f5NCz3efryWnsTx+rhcdL6tHgh8R8iXgnyw+7Ok
-        9mmnru5vuTR7eHH+Wl78zmE1sPzQkR9s1wjWqBHDw9oTi6iMtil6rjPlH1NSIECTrtqhvnEYT5eDNWPR
-        qWusOak3h+XLVlEjw0HXJeDCayEgIyvC63vOt1iSSQmBiopat2D9000mw4V3K3kCLS2//8PRIdxml4nx
-        lgveJ96n6X6PH1iuqF94OmPgfn+OmzIwv41U93QHJn4L3VXfWTe1L7+T+i4uF7+wD9/77XWcTpau9v/r
-        XLy/bom3i7d9/tL98p4/nYK15oTCxskn0PhLMxOJO0S/QIaT5P83qGimojGZKA5PVwPr7RN78ooa0BA/
-        kkoELkJCBGRkQpha+hyrzNEfCqg6AYuLEFjMPfDChXNxeqy7VyoM9r71yxUdLtoPPbBVHZhDulCXu31E
-        /2+hJ48pvxzEMpDzZR+ulbIazP4uQpjjy+P1UUWr5amjV8rB0ihikmrY6I93SIP1NgOL+hLVHsChLyCf
-        NEmRZ+BvPhGZQ/IO8ACQdhcLsFY3sPBC9AG81bwKYR9TPpEJRAzkyntdUElbp8gIkv1oBtahazcHi9Tn
-        P34xiCnFtDzX5hiEct5gm3ifhiXeT7p3PfvNSxp6mTcsGBheqN35cZyH90r/Vrt9Wy06f4z8xf7uVE0X
-        tnl4j8ZzGMz+gzl/Le2O8YRdJ7Pj/qH9b71y4xkN7yIWWD95TyNYI4f3htXHZ2Fzqy/BBdUfOqgDENk/
-        PnFCrCfKgwkiPtq+ANLOKmTTDaxVJ/TkFS/AIvPx+88WyQqAQniw+w41t2kxJZU06lfQ3A4s3G0Mll6R
-        +tfT1wv/+fFhIfzUdLPpDtNdprtN95oeMP3O9EgpRmw+zt/79XsUjP0JW+f1qPs+1h2jirpMvE+7/WLd
-        83Y7t53q9+e4v5hcv13q/BDr/XYpNduX3+nmunXNfO+3Zx3fxdvHGuj+zc6/nfx16Bi/N3HvHzM9aN/f
-        Yd8z9TRgMQLjetvuV/bdnaZbTDccFv57zWHh1W/tF144bqXc5roF663jsjzlTnQGF7Tx8npgsoQSQLGO
-        OTb3XbJIXLCfnVEB1srje/IvyNmT+WPoCK3MAIXwYHl3pnLaM4CCzk7B0iBHD1btZQias/0cE3Nx89oe
-        CotJ8Ck85tNjvgeGX/zcdKspvomV5m9xz7n3dGrGFrAJ5nVnTndelMCcf7yZhlf68FINBiaabWFjvHiD
-        Nzt2C9bKBsg7rb5EvQmI8FBkCElmIJIVsMA6eiIRxbH9imPtGDlYU6eusaKBRUYDAm/c07zLEUXLMkAh
-        Ehc0kJEd4aB4K9zkkIJFoQAWcwsILAqvAqvSEIOlHu6twAIQMoPYOBDxdh16HNGnloQG3ZcYr8U6/k8U
-        x/YzxtgxPFikFiGTzB/dNICLAV5AReKC7kxkQ+jBi7cCLOpZ3YCldw8LrP/wlhErhNrL5gQWhYWbp/CY
-        T4/h7RRqBdWbV9x7bABbwCb0JhLeQMKQed4+wit9vmQym8K29AI6gcWwJQ8WPYNSYI0wsJY3QEhE4ESA
-        h5mf6bJEMoPOFPRUImHBOvW4oH61zGg7hsBaYVxP7vKoP9HKTNhHL3f6QgEViQvS8KQY+RGgIp7sBCwu
-        oiuwePoILN5cUYFVCcVgYRtzECw8D6Bg63gkHAoAkT0nUYFo+wUw1rEdCY+lPFjLje3JXRnx4o93th/d
-        v+iMywAuoCJxQVcOhinzI1Tq2oHFSXuwuCiBxRvNAYt3GeVgURgUCu4csCgs3DyF58PAVIFXevMIG8AW
-        sAmBRZWBqgNg8a4sXkJ3YmFbvM4HsPwrU/3QkVZg4XkAhQZfvBQhIACR5CMfgejCBFxkDuGBetmSo+wY
-        gLWogbWsgUVjGJUxWpPvtHoQcNHRkLDwNwYBfaIYTYnrAyx+sBlYh63TDxYX0RVYPH0EVly/ShV2pTeP
-        PFiqZ7UBi/dkDRQsMnwkJICHsA+AyEWQKURAJthggnrZ4h6spcf05JCQmKCFmc6F1KlIWNz9CQPEQjeS
-        GjSG4fqAqhOwcLddgUXhVGBVaqZOweK1Ox2Cde1702AR0uGB6EmBZ8LuAQiwYrj4BEDqZQ6sSWtMN7Co
-        pJHloEMh3okeGMBF30HqVyQ11AGXH2sHFo3DgEUoyMV4sHDPxL85WLyEgTqWwCIUpLAEVlW/qiT5epbA
-        UlsWzTQXm2i2MbBmz8rCq5/qB6vZKOLrd2wPFl4Juwciknyk1hFA8ck6tqsDa6qBtcTonrzyRX8nMn94
-        JwZv0TUeqKhfXbNr0fudShtpRQitwKo0VzUAsF6wiGswYGHrHiyBxCeei78FFgmPRUfaMQTWYqOH5ZUv
-        Kmh0KqRrPN3kgYsxWDfbydCdie4bAosD4eVSYB0+swCLkxdYXJTels9TBDddA4tQEDdO4RAKUlhUTMn+
-        4PopzFRBV3rzCVvAJpQZxFbIInuwTqkHi7fnCyzGBQIWzUCdgkXdKgUWmXR9sh31MgfWmBwsQjviSGbD
-        pYs8oyJvsroRPTEYLkL3ePpJQS9pyCEFi7i4FVhV/aqSpHpWG7DCsVn4x+GDA0uNxAAlsPBSsbdCjWBN
-        KsAitGNnZpu5esci9LvewLjBTiAfzLVd0WcKetuBddS6Y2pgcRECi4vjIgGLpwlPFdx2DhaFol4XhIG4
-        eQqPJ1QFViUJW8AmlMDAVkh2YTu0g7YAS8Pzu/FYNBIDFG1YygoKLEQ9y/e6WNiDtcioYTkoZD9IUFy5
-        fTHcGLgYKkLbFnUv+hLyI+T3OdCQgUVhVGBV6kSdgEUXuRKsFw9sDdaNO7UPBWmz8h5LArC2YEEmRF6w
-        QTHFGR1ugYu6Fb3av7ll0V+KA5HfV3ePuQJWlbioJCmB0Q6s4/rBoqdPt2AR1gksgFIPCyCDAWUEAUxg
-        sU8/WGPGrLGQgUV4x8bUo0hg5HBZvYq6FR6M2ZnoS0g8SezZDVhcTAosniq526YwfHcm6lfqdcETqgKr
-        koQtYBPKDKpbE7bjO+KWYNFeCljxFGiARQeGm3duDhYORB6LBmL1svBwIZIX8ICXqwNr6shheXgHgYR7
-        QMSwY3qz065FGEjdi46IAgsQ6YxbgVVprqoLsNTDfSBgEdbFYJERx3sh1uGt+PTJiwawcHuQR7hHDwvg
-        otMtQ5IJA6l70X2eg7BtK7A+u8GY/KQ5ecDSfBdcHGBRoczBioeMqNcFYSCFRuFVUFWKhU2QGcRGsBXa
-        PbEd2kFpDwWssiNuDBa2CFhkq5uBxbARwMLZkHsAHvVsx2OpG5M8V1OwFjCw8EL0F6SHO6Ml8VB0umUi
-        DSCjcZguT8DXzmN5sDR6uAKr0pBJYFEHHwBY6uHeCix6UQgsYKKNF7CASmAJLiI9wGoIBQGLA9GTgo64
-        JDDwUMCFmDiDcf50eRJY/OhAwOIiqVAS/+b9BAGLwlAHXApJiQsKrwKrUixsggQGNqK2LPW+oD2UDgcn
-        9g8doW8qA2wZaNsNWDgPmqEEFil3wkGy58DFeuCSxwKsaX12DMCaZGBN7huWuz5AwSuRwAAuPBez0gAZ
-        bViMxSIDUoFV6XWVwKIOPofAUlQmj8VwKTKDeC2SGB4uwGpIXggs4kO6NQEPCQzNQsO003wyhS4HJ1zs
-        BiwuoiOwcOMpsFIFW6nSXAJLHgvbJ4GB1xJYCA/mQ8EGj8VKujVRSSOtzuwzwKUpn1jHgfFYij+7AYuL
-        8mDl810Alu+AC1gUEmBRaBReqlArVcI2lBmkLYtsMm1ZtIe6MVkCi87fdALHFmlX7QYswj0PluASYCQw
-        5LHqwJpkYDHyEbfHzqTVAekc81yEgHgw1uEK8VjtwPrcho1gcVGaSAaweJo0gMVTpwKrUieai2DJY1HP
-        gg/vuQgHSWDgsWCoASzGkfAlG5PAYK40Uu+EgEDGOg4GWEpFbm6hYzOw/JARzXfRAJZdfA6WOuAKLNw7
-        hVaBVamZ1JZFlUFtWep9EQ129MPzsUVskmYgbPSWXdJgqZ8gYAEPszIBFxGdJpBRfastWBwI18bEGYIL
-        qPBWJDU4ENNBqfFsoGCRAm0KFk+fCqxK7TQHwWKK6WZg4bUAi+hNIlRsChbd3XF9uD0GPNbgMqj4ZB0V
-        tcGChVuuwKo0aAGW2rLmAFjqD0veAWeD/ZPYAzDgEmCEhYBHNaopWIR3uDXI5CB4KWb5BDIOyA/Q1qV+
-        VM3AOuld/WBRx4rBIu7lovMOuGRwiIsBizgZsIibKTQKL1WolSrFYJFNplsTYNFFzmyLTt4CizoWYDGS
-        vRuw8Fg4FIHFp/deCC7agkX/JzZmZxqEgYpP1kEmHW8rsCq97hJYJLkGCBZ9WTvxWIAFVJr5Vp5LgPE9
-        ACazgjRscTBy8lTMcHPsKEJxeYSJ3XgsTp6L4GK4KC4OsLjYHCxCQdw2hYEbx51TSDyFCAOrxuFKzeQb
-        ickiCyw6GgBWOdiRrnMCi07g2KKGjrQDi3qTwAIqIjgkwGCDv8k9tASLChutyGQ6qJQBl2JJYKOSFnus
-        iaP7Gk7sCwaWH4vlweIiK7AqDVqtwKLvaQkWtsZoCupYgPVoh2ARvQkswCFyo1okARjr+IQVtgOsup4X
-        Hiz6AgIWB8NLAZXAov41ULAIBSuPVWnI1AFYCgUHAxYTcWL7OVDvKEQyT38jOKHXElzUwKITLmDhwmgU
-        o2cFrg9xQKUUAc2DBYQcrFuw5LFqo4c9WBQOYFWNw5U6EfUsssdkkbEdeu4IrC8WNkYoCFiMqojBogPD
-        rbu2Bgsbx/6BiSnYJf6vddSzOgKLLAdg4bkk/j9QsLgYwOKpAVgkLxrA4mlD4VS9Lip1qjkIljrgYuNE
-        bEBEu25NJWAMs6KuRfRGM1T/LE0GFn0FPVhk/2K4ugHr9M3G5iedAouLBKx89DBgUdGkMABL3ZkorCoj
-        WKmdCAexFbLI6oirMVl07jYbo7N3CixGXXQCFsDgkdRZIiUSGHABWP0z4bYBS+L/gKWsINsOGiwNy/dg
-        qXG4AqtSOw0CrE49FmCRFcczeZh4SSNd/hBJjCRYDHRMgeXhGihYXAQXQ1bQg5WHghVYlQYjgYXNYDuE
-        gi3AwgY9WFRX2oFFR3NCPWDK+86W/Wf9J4kNuKBzej9Yk9JgebgQ/x+Mx+KiuDguspa8ACziYcCiUHx3
-        piojWKkT0UisHu7yWGUdSzM1pWbD7SQUpG0KsGizkpdiOJUXcM01sEheeI+ldiyBRYUyB4uLj8GikCqw
-        KnWqFFjyWAYWtjYYsAjxAAtvVQNq3fpPUu6NYE0tZmmaUx5LYHFRHqy8jiWwKAwKBXdOIVFYqUKsVCmW
-        wKKZBhuia5wLBQeTFQQs7J3khLwVYxQ1TpFP4AIsOqcPCixlBQcKFun2CqxKQyaaZdQRt0uwWjUQqwMu
-        YNG7ArAElCTISMUDFkzQEdd+GbAm5TPhdgoWBxBYtEo3AyvuK+jBoo5VBxahYAVWpYFIYKXqWCVY2By2
-        l0pepMBioCMei25KgEUdirqUgGKqCg+YwMJjtQRLIA0UrGZ9Bdt6LApH3ZlShVipUqwYrITHwubISAss
-        bBLbbDZsBLDUsz0Hy8ABrNhjxWDVeaxFDSxeijCUYNG7XWDxdGDYCBfV0KWpAqvSYNUCLPW88GBpoCND
-        mjoBC3uPwerIY3mw6E0hsGJ5sGgIawXWCRunh41wcXTCrfNYFEIFVqWBKgYLW3Jg8RAHLB7q3YDlkxcC
-        y8Pk1TQU7BQsho1oMpl2HsuD5T2WerfXPFYMVtVPsFI3wlZ8up36ejkeixEUdEbA5hhkS+8fgUVyrdUs
-        TQ11LLKCLUJBtmtbx1JPC9/rohuwNP2ZH0HMvIICi4vNh434BmKBRSFVYFXqVEq3k/jSsBHA+kL/hJ1M
-        YARYmrDzPnvgtwIrmRU0jwVYcT2L/+PRBJZrIB67ejuwkAeLAwis8aMawTp2g8JjcfJchMDi4rjIGli+
-        Ey4NxBQObr3KClbqRHGXJsBipAQjJk4swGr2thFyAK08lsCieYm+gDQQA1ESLAOP7ToCKxagMTSf7wUW
-        rjLlsY5Yb2x+0gKLi/FTTNfN0kQheLB4+lBYqYKsVMmL/qR+oKNmaWIelc8Xsy0zh2WzVDvvcPv+dj0N
-        9iuPRV9BgUWXpjgUBCrW4dHo+kQkVxs2stDkcasA1oIJsDRkRMNG8Fp6PxZwQXRqzouPvmNcDhYnL7C4
-        KMDiIusm7NR4LMCicKq+gpU6lcCicZjR52QEmUqPunvZnYnGYWUESaJRNeGBT0QFWJdv3dtgv2NHjqiB
-        RYhHzwt1afIei78JEfmeXvBky2tgLTp+/FvoeQFYwNINWIywnJzwWPu8bVx+0kpgqPeFMoO192NpimkK
-        AzdO4WigY9W7vVI7+YwgM3wpI2h1d5JjVDmUEVTigge96le375aFr2wxosF+xxlYQIXjINsnj6V6Vk32
-        f5Ia9CWkWlQ358X48eOXpxPulBGFK+NAAsvDJbCYxYn5LgTWlITH2u2t43OwFA76KdB8W1ZDyl3Tn1Up
-        90rtxINX9SsiHdWvXOLC16984kL1K8D6zMxRDfY7cVRfDhZVHeaAIdSLe7fnkJVgMV6LbckIUqWyMwjZ
-        xIkTl53YNyxMMrAgDtcXQ+XBYt5BUpGEjfz41LGNJ7bNihPDnXbSvp7lExjKDOYp91QCg3oWCYwqHKzU
-        TL5+pRciEPkQAbn6FWDF9SsiKezztl0tAlt1XIP9EoXhrfBCOBKSEwx0zMdjObAQwDF0HxZIXOCg7AxC
-        NmnSpOnjRwwL44cXXxArKiPooeKT9XplicBaZFyjx1p76Un500Av+AastgkMJu3kqVPNe1GpE/k0Ow9k
-        Ih6absowkIiI+pUPA1W/krcCrA2WndhgvwuO6QcLe6ediqH5DQMdTYDFpEs4G7zVBOPIziJkC47JFhnV
-        OyyM7i2+wKXhmWKPJbDofcGPUs8iFJw+oRGstyw6KT9pngqqZ3FRvs9gbfiI3kMch4OV16rUTNgF1YU4
-        aeFeOKcwMNV+xQMf+/z5Lha+TW0Ea/FxfbnzYPQGLDBpjOa8EFx8ItbDBTwQ9Y01juwsOE42ZUTPsNDX
-        U7gxYKG9KoZKYJFyh2QOBKXLT+wLw4bVtwVMmzIxP+lUOOjrWXXhoLKDml9QXqtq06rkpRDQD8fHbtSj
-        3WUDeYDHQ0V8GHjLzlkYN64+FMSWlxk/IueAFDp2z4xMCLAkoOIT6PBqVKOI+uDIzoJjZX3D7WAjbAVu
-        jMQEG3LAOBzU//lBtmPutRUnjAi9vfVtAWPHjsvBwt0CFuEgF0VXEh8Okh3MX5kaey3VtaqQsJIXdiCo
-        1IUp8la+GxMPcLxVKhuIfV7/3iz0jqjPamPLK00Ynnsr8g3MKaipzjxY0qkWJpJJpxpF1Dd8WAkW6hk2
-        7L+swI1Rd6LCFoOl/xNP8oN4K7T6xN7QN6I+ZTm8b1T+NPDhoLo3EQ7itUi7KztY64WB16KQKCxCQrVr
-        qTdGlYJ/c4r7zv33ngr7wE6om5eZQKKf2FvxIOeBLm/lw8BLt2xsHB4xfHjYauHhuXMhI0hiAqjyepZ9
-        5nMKmjRrExlDGpFJs48y54STsrOpgfU3wII4GrloqxJUzIAr8X8I5gfVgLb+5GFhVF/UFmAH/9H2xcnL
-        aykcJNb13ZvI3NS8Fn0HKSQKi5CQwpPnAi7Sqzy1qnrXm0PcZ+636lTYgaBSet2FgNStvLdqlrTALm/Y
-        0TzNymPr7dY0ZlRf+OiyvbmdAxdzCgKVJLgAi09mcKJqRDswYaCxNNvOpgSrZ9hvAQviyMXTH7AZWMxT
-        jUcDKkgFwrGjGhMYs9bty0++VRLD17Vyr0WDMYUEXBQaTyT1yMD187RSlycKm0LnaSZVwM174p4h3UPu
-        qWDCQwEU951EBXZA+KeuS4LK7EZQyVspxS5vpS5M8lbX7JCFqZMnNNjtohPHhg8sMSzPM8CAgCLk4zNP
-        ZDjh0aiPkbigOmVg/cPOqADLlhN6DCy+IDNIHYpERTOPRQIDsGjT4sALjB/TcILvmjEhB6uV11IXJwqj
-        FhKSfhdceC7VueS9KGCeXAoRKXwEbBI3pdK8Id0z3UfEwxNxr3mgCii8FO2dCv+wkzILqPQ69qQGYXkr
-        oOLBXnirYWaXRUTV0zu8wW7XXnhcbt94K2xb9SjasgSZ4OJvmKD6RDUKhoZl2RN2VjWwtuegfAF5pNM5
-        uAdKf1PHQlTu6KXBd0tMHt9wglMmTsifELhjLiiuaylDqJBQ3ZxqnouwkDoXCQ15LwqWAiZrSGEDGgUv
-        2ARcpXlHum+Ie4m4r9xfHqY8VPFQPGABCi+FXWAfZfgnqJRex66IinzdSplAHvas+9p7JjfY7PDhvWG/
-        t4zNwcHGNTsTUHmwBBfA0fxElIdTKo9ztp1ZDaxVy5V5PYtsHzsIJi9+kLiTcJE2LzIi6y08NvT01FcE
-        eRoAT14o9mTBU3FxPkOoRAYhIYUiz0Vh5d2d5L0oSAoUwChgIOO4gEbBy6MBXErcpEqvv1L3BnHveGDq
-        XnJfub/cZzwUCS0BVXopEhX0rlD4h/1gR4SAHirsTXUrwKJOzzGXXWrpOntFC04YF45ZrTcHim5KagCm
-        r2AOVwQW6+GA+pV5Kh1nJ/uFGlh95cqcPBIYygx6oCQqbHyP1yIO3X/5EWFkX2Nn3G9sP74omPKJQ5Ym
-        DgmJg1XfElwUFgmN3HuR1CBjSIHSXYUCxovx9EIcHwGcxA1JifOoNPeVuhfI3zPEgxNxX4GJ+0zIJ6Cw
-        A7MH7ILohkbgGCrsyTcGY2880Pk793JmK6/8b2M3JrTFsguG899Z2DfZvvPXL0I+/kYxXEpc5I3C/ccZ
-        Z79SgFXC9U++gDxSh+qMK6j8Jwck/iTtDtnQO8VoLw9c09Qpk/oNnwK2pxNPGZ4iKbhw48TIJDQIDT1g
-        eUMyISKFSwEJNApeArpK8578PRREiPtM1GIwcf+JZABKXorsH/ai8C+GSiEgtpUDiw2aLa668ioNttrX
-        NyIcM3NiDhb2rLFXwIRn8mBJ5Btoz3VhoKFkHxFYv9SXtCAT5pHA8J5KUgqStDsJDFzmBtMXqB28pmHD
-        wr9m9fWDpZDNnlaAQwFQ36IwcN9KaMh7CTCeTBQoUNYgI1TEm1HwCOA6ETer0txV6j7E0n3knpYgca+B
-        iYcrVQR5KOwCoLATJSqwH+wIe1IIyPr897E77M+84vUfXqbRTk3vmD4tXLZ5f+/1i99V2DVQERrGcPE3
-        mcN8xHD/cf6ZAms7bUDqHRLZMQUW3oo8Pu8npo4F2SetOzqMiBqK0QarL1+4dly94CKuVsbHnlI8gXjq
-        CC6FhjQiCzAKlPiYbSlkQEMUOoXPTag0b4r7J/Hw5L5yjwUTD1d5KOwBu8BesBNBpTF/AJc/dHmYY2eq
-        u5nt/eekUWHE6MbIqre3N5y9xaQcrAs2yMIlBtVFGxXOA6gEloeLMVhEbFEY+L0UWKPcBjmJtFEJJtye
-        RFsW7pJevtTD+OFv/Y+52CWm1fb3+u0Bi9Z7LS6WyizZH9KqpFjVfkGmSI2AxOFUZFWZVbLCZwZ1HGUI
-        2wmgK809pe5BSrqHPtEhKHT/Vf9SfQyb4jtsBbtRqp7jcQzWl1C9dnpfGDdl4aR97r7aYuGGPbPwzS0L
-        qL6+ReEsAIlqDxDFcOFc6HlEJt0da1oDWCVc/9FGhIPqhOihkvghJi4ka0I9i5M5a7OJeayqY0jD+0aG
-        v88a2+i1EIVAofieFamGxEqVUsJe1A6GHQEzgGJb2Jnpv6ePDGMnL9Jgl2jlxaeFG/YYFr6/feEcrtu9
-        AExeyYPl4aI5Kh+G745V40h/1FZk2Q+1EUkMwkEOAEh4KSSwqGcRg+IygQsX+jOLb7dZMX0Bw0eODc8e
-        NrEfLMFFIVAYFVyVupG6O2Ev2I08laAqvdX9By4W+kY1Dg1BC0ycEK7aY2K4yepk39kmCz/aOQs/NuEw
-        cBYIsGK4sH16HeU92fuP91KNIw9VviLLlnYb5r0wCAfJBMZw8Ukl7uKNs3DppsXJQP0Ne48MKy02tXaM
-        OvX2ha99YOV+uBTSURhq3FVvCgqNLi6pQq305ha2gbAVhN0IKkJAs6vZF/eGvbdYM22HpskTxoXv7jEt
-        /Mrqbj/aKQvX/78sPHZMFn7wnv7Mt4cLsAQX3zM1RXTMVWoceajyFVk2xvRauWGexCA7SNrdgyW4IJe0
-        5Le2KgRk15orvXrPcWG5RRbUDzZoyrTFwy8OWMoAG1Y8WVRPElw8fTxgFWRvbqkvoWxBXiqGyvTfs0aG
-        Y3Z6ezJJIQHV9/ZaKPzfp7Pw0/dlucf64wn2aRGXQMK2Uey1+D/ZcDpSRMftqXHkoaqtzLLz3MZ5dw1S
-        6iQwYrD4pCJ3oYWDV5q3+t62RXx6897mUvca3xIuNGLMhPCp7d8R/vipqSF83yCjgIALsFJwoaqj7ZtH
-        voOugMIeBBU2Yvby2lf7wo0fXyGst2ZzDyUR/l35/oXDQ0cVQN38gSw8fXIWfr5v4Y2AB6DIeAssDxcc
-        UEWKjvtEHUP+P7WVWbas2yH3WrQup7wWIjtC6zSpSlzqD96bhe8aYLfvl4Wf7DPBwsJ0prBBPT1h7IRJ
-        YbUZi4WDNlo8XLiDVSrfNy7cu8+I8NiHemrtW6RaJVKrEmnYSvO2/P3095n7/ocPDwv/t8/w8LP3jQ1f
-        f++C4X1rLxGWWmyR0De6cehHM6265MLhug8tEB4/tnj432J69otZuNNsi9Q6SQnsGaU8FrA18VZL1zHk
-        /+Nly5Nupzz7QRcmYssYLMQJkMAgHPzJrkUlkFj1F1YgP//o6LD1KkvUjjUYDevpDcN6R9Q0vG90pflY
-        PbrXdt9T9tCpRo8aFT68/nLht4f25lDdat6JB/+fTy9sVP0BsWWgAqDYYyGcCz3Zo+P/29RXx4//j5ct
-        q5Q71cSYEybWUEiI9/LiJJgH4PL/KeJW6lrXGGRUDrmY47dbMSw5LdE7o1KlOajNVl4qfH2PJcNzp2Xh
-        kaOzcAf9Vc07/vmMLNxmcAEV4R9ApcASXNg4DcJRuxXao4GfeIWXLc+5nfMWZvUfjKFSIzInI7hocCP9
-        ToXw3oOz/MLuOGhSOHb7t4a1ll2sdtxKlYZaY8xDfXD95cNFe6wQnvx8YXuPzsrCr+0hf/9hWXjhSwVU
-        jAAGGjkKhYExWKxjfFY+y239b/3XNLyBnXiFly3Ty51rIpGhXu8psBAnQXcnwkIqhzwhiGG5qD8cn4WX
-        z7Mnx+dGh+99fJVw2s4rhR1Wmx7Gjm6c9LNSpW600OSJ4cCNlg3nvm+lcMOBS4YXzjSATH88sfBUDx2Z
-        hYf/Nwt3f6JoBAYqQYMNy1vFYPFJn9lEwgLtmGQntdLLlpvdQXJprJaHS1BRB1ObF5XBr25ShIW43nsO
-        Kp4WZGME2N8usIrqaSPCfccvHn559Ixw/SeXCZfvu2z40o4zwhGbzwgfXm+ZsM1blwzrzVgsrLn0omGV
-        JRYKSy20QFhswSlhialvfC224OSutegCr5/87+tvf26dSsfoVql9WUcV4i2LTQtrL7No2H7VJcMB6y8d
-        jn/3MuHC3ZYOP/zIUuGWTy0d7p01Na8zvXJhFl48KwtPn1JA9fvPFWABFG1VNAkpEeGhkjxYCDsneRdz
-        YKo1CMdKrvSyhf6DtXYtiWH5mnvQQ8X/vXCztHPRqk2F8b5DC5dMnYsLfuK4LPzpC0VBANpL5xSw/e0r
-        hV4+vze8cM7I8Oezx4Tnzh4bnj17fHj6rEnhmbMn9+ucwenZc6c06Lk28tvWjlWez9NnFfrTmYWe+lKh
-        P55hOr3Qk6dNDn/44uTwxKmlTunX70+eVNPjX2iux04q5P/vv5d0LP8bDSrPg3NqJs7ZS9cxUKV+I1Z/
-        2dj5nzwhPHnKmPCnU/usftQTXjq7sJVXLzJdjK0UyQjCvmdONbBOLh7g2NyNVi2hyx31KaASUCmoPFjY
-        dKKHhbRYihmUXBnLlrr0O6ICx/B9PJfGbHmwWCfxfyqH5xhg3966qHf99pNFKzeNcoBFIUj8X6KAKCgK
-        7HmLixHxMSAiCrdBBmcn+su5aQF4J2q1bXzM1O83KHX+fl0H19ZwTmZs0l+/XCh/cLmHF+Ipj3IjLQ01
-        1t87VGrfpPRbLaTzys/Tzpnz57q4VtmAhF2QkMBTYVtESWSo6RWkBIUASkGFBBZ/Y8+J3uvSUSlWpOTK
-        lGy5xB00F30J8VxU6sgWpqAiNuU7PjW2i25QX14/C1e828JEc82kO2kBx4sJNICifQGomonvO1FqH79u
-        TouHQluZQTQTDxN9emFISZV1Cyk2wBqsCVD1EPAPhYEoPm6D/MOiG7l9uFbKBZDwTNgQ9flrdim8E5ES
-        nReoJwmkdkBJ2C4d0Jm1LLZ70yMpRrySK5uJA7qD10Sdi0YzzfcuoCTWIzrzEj7i5TS1FO6WXsR05qUT
-        72WbFY3LdITEfd/6wQK8X+2fhd8cWGQX7z2kqKtJDxw+ePnjdSpCDCn+fyfiOpIqr7HtOqfU8VF8zojr
-        xQi9HvxMod8d0S8q+3NC/jck/X4zcd5cJ/WkvG3UqhXU3Wkr/YZBdOGGxeBEDZcHFh7iMVDtoOJ7bJVu
-        fG4OC69/pNiIlVzZSrY87X6kJhqQiUXp+iQPJaAkgSW4EN4uFtsBHa6YCwc+Cktd9vMRnK1khdutuCFe
-        qW1q0m+43+TJmBLnG396qQuNF9eqT+qoPHH1t/4vaV2z9X4/HVfl6M+zdi12XVw/Y+00bx7SrK+dSvOa
-        p0Q2rk52fH5Piu8FUnmrzLgWQMA+fB1f8MRQeZCQh0nHYX/sN9EALP07xURKyZXtZEsSLupdeC9mrZFX
-        ElAxWB6uFGBc4EAVH2sg0nnFx6apAfm/ER6bUQB8psQoa6S//br4O/3tt019x+9J8bZe2kbnjXzZc190
-        jxRxeCOV8fGAE7Qe0nbSQ8JDznGUIJBhSwJFsMTy3yPO0f/t5Y+LdC1ebMe1MzFSk/oUyofcd6rkyk5k
-        y93uR+vEAEl6aXCjMVIPk4fL31wUG/frofg8YqBiyXhl9DxUvGhQ71TxvkjH1W/o95AHi3Pxf3vpGvw1
-        6l4ghewCSgYqQxRQMVTyevK+3gN66XvULWgeEkkQeZD4W/tIHp54HX+zH9dNgiLR8Ov1QoqBVkqu7FS2
-        HON+vEGan5AT54brpqbkDTn1t1ez9Z0oNrJY/lyQto+NVP+XkQsqPj0k/M31Cx7/d6t12l/HEGAerhRE
-        yJ8jn/56uD4B5aGSvEeQIWLsAkoCkBREtZDSifUpuDxgAleAxUAIBC+/zm8n6RherOfauPbNzUPlb19M
-        2K7Tj1K2307Jld3IluVM+bRprcSEhrxEgUwLRhHf8E4kg5mb8saqv5G8g6CSPAx8Ag11T8HDZzMJKv+3
-        Pxbyv6dz8Oel8/SfSA8weSpCHwRMCv/I6AKWDBVDlLfC+AUDYABIEiTVh7xsvYdPgOl4SJ4Lec/lgWgn
-        bafz9scRTJQtc2ambDQSbbcbpmy+EyVXditbekyfN/kTayriWEZf0g6G0enpiwE0gyg2HEnG5Q3Mr/PS
-        7+hv//9mirfT/zFsPmXwHgBBwU0UVPpsJe3jP/3xBZR+W+fl/0YqB5Ud5enBioGKQ0AMEZjkpTxMyIOU
-        SjSklIIsBozfElzee8WQSPF3bK/vuA6ukfLAzvIXbidssYm+bxqXsvVOlVw5UNkyyfQjkz/JtiLpgUfj
-        jf3MekOqE8+GYXmD8UYj+e9kYN4AY8UG2q38/pyfjF8wSIDkxfXEireRtH98TP2OzkHXqzJSmejhJJgU
-        9iEBJe8Uh30CSjABQA0kB4oyeA0ZPhMZRL3iJpfL+CEdR6AJNiBTmKgQMQZO0AkeroPr4ropI9pV8UhN
-        2p/a6T7TQinb7lbJlYOVLUxXfYaJnr/+xCtVeqNptukq0xIpWx6okiuHUrasZGLmp4b+hpUqvY76vWnd
-        lM0OhZIr55RsYaKa00x/N/mLrFRpTutfpu+ZpqRsc6iVXDk3ZcsHTA+Y/mHCLfvCqFSpW2FDDJV/wvRp
-        06iU3c1pJVe+0WTL2qbPmUiM/Mr0YCkK79lK87WeMul+/9Z0velk02YpW3ljKGT/H0cIlRMfnXriAAAA
-        AElFTkSuQmCC
-</value>
-  </data>
-  <data name="Backend" xml:space="preserve">
-    <value>???Backend???</value>
-  </data>
-  <data name="ReplayCompletedText" xml:space="preserve">
-    <value>???Done - Press Exit to quit Replay???</value>
-  </data>
-  <data name="PlayableOnly" xml:space="preserve">
-    <value>JOUABLE UNIQUEMENT</value>
-  </data>
-  <data name="EnabledDenominationsLabel" xml:space="preserve">
-    <value>Dénominations activées:</value>
-  </data>
-  <data name="Handpay" xml:space="preserve">
-    <value>Handpay</value>
-  </data>
-  <data name="AssetNumber" xml:space="preserve">
-    <value>Vignette</value>
-  </data>
-  <data name="CashoutTicket" xml:space="preserve">
-    <value>COUPON DE REMBOURSEMENT</value>
-  </data>
-  <data name="PaperLevelText" xml:space="preserve">
-    <value>Niveau Du Papier</value>
-  </data>
-  <data name="RetailerNumber" xml:space="preserve">
-    <value>Licence</value>
-  </data>
-  <data name="SequenceNumber" xml:space="preserve">
-    <value>NO. Du Coupon</value>
-  </data>
-  <data name="StatusLow" xml:space="preserve">
-    <value>BAS</value>
-  </data>
-  <data name="StatusOk" xml:space="preserve">
-    <value>BON</value>
-  </data>
-  <data name="Version" xml:space="preserve">
-    <value>Version</value>
-  </data>
-  <data name="GameStatisicsTitle" xml:space="preserve">
-    <value>??Game Statisics??</value>
-  </data>
-  <data name="GameStatisticsGambleFeature" xml:space="preserve">
-    <value>??Double Up Feature Statistics??</value>
-  </data>
-  <data name="Meter" xml:space="preserve">
-    <value>??Meter??</value>
-  </data>
-  <data name="PrimaryWonAmountLabel" xml:space="preserve">
-    <value>??Primary Game Amount Won??</value>
-  </data>
-  <data name="SecondaryPlayedCountLabel" xml:space="preserve">
-    <value>??Double Up Games Played??</value>
-  </data>
-  <data name="SecondaryTiedAndWonCountLabel" xml:space="preserve">
-    <value>??Double Up Games Won??</value>
-  </data>
-  <data name="SecondaryWageredAmountLabel" xml:space="preserve">
-    <value>??Double Up Amount Wagered??</value>
-  </data>
-  <data name="SecondaryWonAmountLabel" xml:space="preserve">
-    <value>??Double Up Amount Won??</value>
-  </data>
-  <data name="Value" xml:space="preserve">
-    <value>??Value??</value>
-  </data>
-  <data name="ActionLabel" xml:space="preserve">
-    <value>??Action??</value>
-  </data>
-  <data name="AllowedBlackjackRtp" xml:space="preserve">
-    <value>??Allowed Blackjack RTP??</value>
-  </data>
-  <data name="AllowedKenoRtp" xml:space="preserve">
-    <value>??Allowed Keno RTP??</value>
-  </data>
-  <data name="AllowedPokerRtp" xml:space="preserve">
-    <value>??Allowed Poker RTP??</value>
-  </data>
-  <data name="AllowedRouletteRtp" xml:space="preserve">
-    <value>??Allowed Roulette RTP??</value>
-  </data>
-  <data name="AllowedSlotRtp" xml:space="preserve">
-    <value>??Allowed Slot RTP??</value>
-  </data>
-  <data name="AreaLabel" xml:space="preserve">
-    <value>??Area ID??</value>
-  </data>
-  <data name="BankText" xml:space="preserve">
-    <value>??Bank ID??</value>
-  </data>
-  <data name="BaseGameRTP" xml:space="preserve">
-    <value>??Base Game RTP??</value>
-  </data>
-  <data name="BellyDoorName" xml:space="preserve">
-    <value>??Belly Door??</value>
-  </data>
-  <data name="BiosVersion" xml:space="preserve">
-    <value>??BIOS Version??</value>
-  </data>
-  <data name="ButtonDeck" xml:space="preserve">
-    <value>??Button Deck??</value>
-  </data>
-  <data name="CalculateSignatures" xml:space="preserve">
-    <value>??Calculate Signatures??</value>
-  </data>
-  <data name="CalibrationText" xml:space="preserve">
-    <value>??Push the PLAY button to calibrate the touch screens??</value>
-  </data>
-  <data name="Cashable" xml:space="preserve">
-    <value>??Cashable??</value>
-  </data>
-  <data name="CashablePromotional" xml:space="preserve">
-    <value>??Cashable Promotional??</value>
-  </data>
-  <data name="CashDoorName" xml:space="preserve">
-    <value>??Stacker Door??</value>
-  </data>
-  <data name="ClosedText" xml:space="preserve">
-    <value>??Closed??</value>
-  </data>
-  <data name="ComponentIdVersion" xml:space="preserve">
-    <value>??Component ID and Version??</value>
-  </data>
-  <data name="CreditType" xml:space="preserve">
-    <value>??Credit Type??</value>
-  </data>
-  <data name="CreditTypeHeader" xml:space="preserve">
-    <value>??CREDIT TYPE??</value>
-  </data>
-  <data name="Currency" xml:space="preserve">
-    <value>??Currency??</value>
-  </data>
-  <data name="CurrentCredits" xml:space="preserve">
-    <value>??Current Credits??</value>
-  </data>
-  <data name="CurrentErrors" xml:space="preserve">
-    <value>??Current Errors??</value>
-  </data>
-  <data name="Denom" xml:space="preserve">
-    <value>??DENOM??</value>
-  </data>
-  <data name="DiagnosticMainPageTitle" xml:space="preserve">
-    <value>??Diagnostics??</value>
-  </data>
-  <data name="Disabled" xml:space="preserve">
-    <value>??Disabled??</value>
-  </data>
-  <data name="DisableEGM" xml:space="preserve">
-    <value>??Out of Service Mode??</value>
-  </data>
-  <data name="DoorLabel" xml:space="preserve">
-    <value>??Doors??</value>
-  </data>
-  <data name="DoorOpticSensor" xml:space="preserve">
-    <value>??Door Optic Sensor??</value>
-  </data>
-  <data name="DropDoorName" xml:space="preserve">
-    <value>??Drop Door??</value>
-  </data>
-  <data name="EdgeLighting" xml:space="preserve">
-    <value>??Edge Lighting??</value>
-  </data>
-  <data name="Electronics" xml:space="preserve">
-    <value>??Electronics??</value>
-  </data>
-  <data name="EnabledGamesLimit" xml:space="preserve">
-    <value>??Enabled Games Limit??</value>
-  </data>
-  <data name="EnabledLabel" xml:space="preserve">
-    <value>??Enabled??</value>
-  </data>
-  <data name="EventLogTitle" xml:space="preserve">
-    <value>??Logs??</value>
-  </data>
-  <data name="FpgaVersion" xml:space="preserve">
-    <value>??FPGA Version??</value>
-  </data>
-  <data name="GameNameText" xml:space="preserve">
-    <value>??Game Name??</value>
-  </data>
-  <data name="Games" xml:space="preserve">
-    <value>??Games??</value>
-  </data>
-  <data name="GraphicsCard" xml:space="preserve">
-    <value>??Graphics Card??</value>
-  </data>
-  <data name="HardBootTimeLabel" xml:space="preserve">
-    <value>??Hard Boot Time??</value>
-  </data>
-  <data name="HardwareLabel" xml:space="preserve">
-    <value>??Hardware??</value>
-  </data>
-  <data name="HashResult" xml:space="preserve">
-    <value>??Hash Result??</value>
-  </data>
-  <data name="HostsInfoViewTitle" xml:space="preserve">
-    <value>??Comms??</value>
-  </data>
-  <data name="Identification" xml:space="preserve">
-    <value>??Identification??</value>
-  </data>
-  <data name="IdleTextDefault" xml:space="preserve">
-    <value>??INSERT MONEY TO PLAY??</value>
-  </data>
-  <data name="IPAddressesLabel" xml:space="preserve">
-    <value>??IP Address??</value>
-  </data>
-  <data name="JackpotKeyRequired" xml:space="preserve">
-    <value>??Jackpot Key must be turned to change these settings??</value>
-  </data>
-  <data name="JurisdictionId" xml:space="preserve">
-    <value>??Jurisdiction ID??</value>
-  </data>
-  <data name="JurisdictionLabel" xml:space="preserve">
-    <value>??Jursidiction??</value>
-  </data>
-  <data name="LastOpenedLabel" xml:space="preserve">
-    <value>??Last Opened??</value>
-  </data>
-  <data name="License" xml:space="preserve">
-    <value>??License??</value>
-  </data>
-  <data name="LicenseConfiguration" xml:space="preserve">
-    <value>??Configuration??</value>
-  </data>
-  <data name="LicenseId" xml:space="preserve">
-    <value>??License??</value>
-  </data>
-  <data name="Location" xml:space="preserve">
-    <value>??Location??</value>
-  </data>
-  <data name="LogicDoorName" xml:space="preserve">
-    <value>??Logic Door??</value>
-  </data>
-  <data name="MacAddressLabel" xml:space="preserve">
-    <value>??MAC Address??</value>
-  </data>
-  <data name="Machine" xml:space="preserve">
-    <value>??Machine??</value>
-  </data>
-  <data name="MachineTheoreticalRTPRange" xml:space="preserve">
-    <value>??Machine Theoretical RTP Range??</value>
-  </data>
-  <data name="MainDoorName" xml:space="preserve">
-    <value>??Main Door??</value>
-  </data>
-  <data name="MainOpticDoorName" xml:space="preserve">
-    <value>??Main Optic Door??</value>
-  </data>
-  <data name="MaxBet" xml:space="preserve">
-    <value>??Max Bet??</value>
-  </data>
-  <data name="MechanicalMeter" xml:space="preserve">
-    <value>??Mechanical Meter??</value>
-  </data>
-  <data name="MechanicalMeterDoorName" xml:space="preserve">
-    <value>??Mechanical Meter Door??</value>
-  </data>
-  <data name="MenuTitleRoleAdmin" xml:space="preserve">
-    <value>??Retailer??</value>
-  </data>
-  <data name="MetersScreen" xml:space="preserve">
-    <value>??Meters??</value>
-  </data>
-  <data name="ModelLabel" xml:space="preserve">
-    <value>??Model??</value>
-  </data>
-  <data name="NameLabel" xml:space="preserve">
-    <value>??Name??</value>
-  </data>
-  <data name="NoLimit" xml:space="preserve">
-    <value>??No Limit??</value>
-  </data>
-  <data name="NonCashablePromotional" xml:space="preserve">
-    <value>??Non-Cashable Promotional??</value>
-  </data>
-  <data name="NotAvailable" xml:space="preserve">
-    <value>??N/A??</value>
-  </data>
-  <data name="NoteAcceptorLabel" xml:space="preserve">
-    <value>??Note Acceptor??</value>
-  </data>
-  <data name="NumberOfGamesEnabled" xml:space="preserve">
-    <value>??Number of Games Enabled??</value>
-  </data>
-  <data name="OffText" xml:space="preserve">
-    <value>??Off??</value>
-  </data>
-  <data name="OnText" xml:space="preserve">
-    <value>??On??</value>
-  </data>
-  <data name="OpenText" xml:space="preserve">
-    <value>??Open??</value>
-  </data>
-  <data name="OperatorMenu" xml:space="preserve">
-    <value>??Operator Menu??</value>
-  </data>
-  <data name="OperatorMenuActive" xml:space="preserve">
-    <value>??Operator Menu Active??</value>
-  </data>
-  <data name="OSImageVersionLabel" xml:space="preserve">
-    <value>??OS Image Version??</value>
-  </data>
-  <data name="PaytableId" xml:space="preserve">
-    <value>??Paytable ID??</value>
-  </data>
-  <data name="PaytableRTP" xml:space="preserve">
-    <value>??Paytable RTP??</value>
-  </data>
-  <data name="PlatformVersionLabel" xml:space="preserve">
-    <value>??Platform Version??</value>
-  </data>
-  <data name="PositionText" xml:space="preserve">
-    <value>??Position??</value>
-  </data>
-  <data name="PrinterLabel" xml:space="preserve">
-    <value>??Printer??</value>
-  </data>
-  <data name="ProgressiveIncrementRTP" xml:space="preserve">
-    <value>??Progressive Increment RTP??</value>
-  </data>
-  <data name="ProgressiveResetRTP" xml:space="preserve">
-    <value>??Progressive Reset RTP??</value>
-  </data>
-  <data name="ReconfigureGames" xml:space="preserve">
-    <value>??Reconfigure Games??</value>
-  </data>
-  <data name="ReelControllerLabel" xml:space="preserve">
-    <value>??Reel Controller??</value>
-  </data>
-  <data name="Reset" xml:space="preserve">
-    <value>??Reset??</value>
-  </data>
-  <data name="RuntimeVersion" xml:space="preserve">
-    <value>??Runtime Version??</value>
-  </data>
-  <data name="SelectHashType" xml:space="preserve">
-    <value>??Hash Type:??</value>
-  </data>
-  <data name="SerialNumberLabel" xml:space="preserve">
-    <value>??Serial Number??</value>
-  </data>
-  <data name="SoftBootTimeLabel" xml:space="preserve">
-    <value>??Soft Boot Time??</value>
-  </data>
-  <data name="SoftwareVerification" xml:space="preserve">
-    <value>??Software Verification??</value>
-  </data>
-  <data name="Standard" xml:space="preserve">
-    <value>??Standard??</value>
-  </data>
-  <data name="StatusLabel" xml:space="preserve">
-    <value>??Status??</value>
-  </data>
-  <data name="System" xml:space="preserve">
-    <value>??System??</value>
-  </data>
-  <data name="SystemReset" xml:space="preserve">
-    <value>??SystemReset??</value>
-  </data>
-  <data name="TimeRemaining" xml:space="preserve">
-    <value>??Time Remaining??</value>
-  </data>
-  <data name="ToolsMainPageLabel" xml:space="preserve">
-    <value>??Tools??</value>
-  </data>
-  <data name="TopAward" xml:space="preserve">
-    <value>??Top Award??</value>
-  </data>
-  <data name="TopBoxDoorName" xml:space="preserve">
-    <value>??Top Box Door??</value>
-  </data>
-  <data name="TopBoxOpticDoorName" xml:space="preserve">
-    <value>??Top Box Optic Door??</value>
-  </data>
-  <data name="TotalCredits" xml:space="preserve">
-    <value>??Total Current Credits??</value>
-  </data>
-  <data name="TotalGameRTP" xml:space="preserve">
-    <value>??Total Game RTP??</value>
-  </data>
-  <data name="TotalJurisdictionalRtpInfoButtonText" xml:space="preserve">
-    <value>??Total game RTP that may include verified progressive RTPs based on game and jurisdiction
-
-See manual for details??</value>
-  </data>
-  <data name="TouchScreen" xml:space="preserve">
-    <value>??Touch Screen??</value>
-  </data>
-  <data name="UniversalInterfaceBoxDoorName" xml:space="preserve">
-    <value>??Universal Interface Box Door??</value>
-  </data>
-  <data name="Unlimited" xml:space="preserve">
-    <value>??Unlimited??</value>
-  </data>
-  <data name="VersionText" xml:space="preserve">
-    <value>??Version??</value>
-  </data>
-  <data name="ViewProgressiveSummary" xml:space="preserve">
-    <value>??View Progressive Summary??</value>
-  </data>
-  <data name="ViewRTPSummary" xml:space="preserve">
-    <value>??View RTP Summary??</value>
-  </data>
-  <data name="Vip" xml:space="preserve">
-    <value>??Vip??</value>
-  </data>
-  <data name="WindowsVersionLabel" xml:space="preserve">
-    <value>??Windows Version??</value>
-  </data>
-  <data name="ZeroCredit" xml:space="preserve">
-    <value>??Zero Credit on OOS??</value>
-  </data>
-  <data name="ZoneText" xml:space="preserve">
-    <value>??Zone ID??</value>
-  </data>
-  <data name="ActivationTimeLabel" xml:space="preserve">
-    <value>??Activation Time??</value>
-  </data>
-  <data name="AllowBillInLabel" xml:space="preserve">
-    <value>??Allow Bill In??</value>
-  </data>
-  <data name="BadRead" xml:space="preserve">
-    <value>??Bad Read??</value>
-  </data>
-  <data name="BillAcceptanceLimit" xml:space="preserve">
-    <value>??Bill Acceptance Limit??</value>
-  </data>
-  <data name="ButtonPressed" xml:space="preserve">
-    <value>??Pressed??</value>
-  </data>
-  <data name="ButtonsLabel" xml:space="preserve">
-    <value>??Buttons??</value>
-  </data>
-  <data name="ButtonTest" xml:space="preserve">
-    <value>??Button Test??</value>
-  </data>
-  <data name="ButtonTestInstructions" xml:space="preserve">
-    <value>??Press any button...??</value>
-  </data>
-  <data name="ButtonText" xml:space="preserve">
-    <value>??Button {0}??</value>
-  </data>
-  <data name="CenterText" xml:space="preserve">
-    <value>??Center??</value>
-  </data>
-  <data name="ConnectedText" xml:space="preserve">
-    <value>??Connected??</value>
-  </data>
-  <data name="DataFromIdCardLabel" xml:space="preserve">
-    <value>??Data Read??</value>
-  </data>
-  <data name="Detected" xml:space="preserve">
-    <value>??Detected??</value>
-  </data>
-  <data name="Disconnected" xml:space="preserve">
-    <value>??Disconnected??</value>
-  </data>
-  <data name="EdgeLightingDisconnectionText" xml:space="preserve">
-    <value>??Edge Lighting is not connected??</value>
-  </data>
-  <data name="EnterDisplayColorTest" xml:space="preserve">
-    <value>??Colors Test??</value>
-  </data>
-  <data name="EnterSoundTest" xml:space="preserve">
-    <value>??Enter Sound Test??</value>
-  </data>
-  <data name="Error" xml:space="preserve">
-    <value>??Error??</value>
-  </data>
-  <data name="Escrowed" xml:space="preserve">
-    <value>??Escrowed??</value>
-  </data>
-  <data name="ExitSoundTest" xml:space="preserve">
-    <value>??Exit Sound Test??</value>
-  </data>
-  <data name="Fault" xml:space="preserve">
-    <value>??Fault??</value>
-  </data>
-  <data name="FirmwareCRCLabel" xml:space="preserve">
-    <value>??Firmware CRC??</value>
-  </data>
-  <data name="FirmwareRevisionLabel" xml:space="preserve">
-    <value>??Firmware Revision??</value>
-  </data>
-  <data name="FirmwareVersionLabel" xml:space="preserve">
-    <value>??Firmware Version??</value>
-  </data>
-  <data name="FormFeedButton" xml:space="preserve">
-    <value>??Form Feed??</value>
-  </data>
-  <data name="FrontLeftText" xml:space="preserve">
-    <value>??Front Left??</value>
-  </data>
-  <data name="FrontRightText" xml:space="preserve">
-    <value>??Front Right??</value>
-  </data>
-  <data name="Full" xml:space="preserve">
-    <value>??Full??</value>
-  </data>
-  <data name="IdentifyVideoDisplay" xml:space="preserve">
-    <value>??Identify Video Display??</value>
-  </data>
-  <data name="Idle" xml:space="preserve">
-    <value>??Idle??</value>
-  </data>
-  <data name="IdReaderLabel" xml:space="preserve">
-    <value>??ID Reader??</value>
-  </data>
-  <data name="InEscrow" xml:space="preserve">
-    <value>??In Escrow??</value>
-  </data>
-  <data name="Initializing" xml:space="preserve">
-    <value>??Initializing??</value>
-  </data>
-  <data name="Inserted" xml:space="preserve">
-    <value>??Inserted??</value>
-  </data>
-  <data name="Inspecting" xml:space="preserve">
-    <value>??Inspecting??</value>
-  </data>
-  <data name="Jammed" xml:space="preserve">
-    <value>??Jammed??</value>
-  </data>
-  <data name="LastDocumentResultLabel" xml:space="preserve">
-    <value>??Last Document Result??</value>
-  </data>
-  <data name="LightingBrightnessLabel" xml:space="preserve">
-    <value>??Lighting Brightness??</value>
-  </data>
-  <data name="LightingLabel" xml:space="preserve">
-    <value>??Lighting??</value>
-  </data>
-  <data name="LowFrequencyText" xml:space="preserve">
-    <value>??LFE??</value>
-  </data>
-  <data name="ManufacturerLabel" xml:space="preserve">
-    <value>??Manufacturer??</value>
-  </data>
-  <data name="MasterSoundVolumeLabel" xml:space="preserve">
-    <value>??Master Sound Volume??</value>
-  </data>
-  <data name="MenuTitleRoleTechnician" xml:space="preserve">
-    <value>??Technician??</value>
-  </data>
-  <data name="NoErrors" xml:space="preserve">
-    <value>??No Errors??</value>
-  </data>
-  <data name="None" xml:space="preserve">
-    <value>??None??</value>
-  </data>
-  <data name="NoteAcceptorTest" xml:space="preserve">
-    <value>??Note Acceptor Test??</value>
-  </data>
-  <data name="Port" xml:space="preserve">
-    <value>??Port??</value>
-  </data>
-  <data name="PrintDiagnosticButton" xml:space="preserve">
-    <value>??Print Diagnostic??</value>
-  </data>
-  <data name="Printing" xml:space="preserve">
-    <value>??Printing??</value>
-  </data>
-  <data name="PrintLanguage" xml:space="preserve">
-    <value>??Print Language??</value>
-  </data>
-  <data name="PrintTestTicket" xml:space="preserve">
-    <value>??Print Test Ticket??</value>
-  </data>
-  <data name="ProtocolLabel" xml:space="preserve">
-    <value>??Protocol??</value>
-  </data>
-  <data name="Reading" xml:space="preserve">
-    <value>??Reading??</value>
-  </data>
-  <data name="RearLeftText" xml:space="preserve">
-    <value>??Rear Left??</value>
-  </data>
-  <data name="RearRightText" xml:space="preserve">
-    <value>??Rear Right??</value>
-  </data>
-  <data name="RejectedText" xml:space="preserve">
-    <value>??RejectedText??</value>
-  </data>
-  <data name="Removed" xml:space="preserve">
-    <value>??Removed??</value>
-  </data>
-  <data name="ReturnedText" xml:space="preserve">
-    <value>??Returned??</value>
-  </data>
-  <data name="Returning" xml:space="preserve">
-    <value>??Returning??</value>
-  </data>
-  <data name="SampleSoundTest" xml:space="preserve">
-    <value>??Sample Sound Test??</value>
-  </data>
-  <data name="SelfTestClearNVM" xml:space="preserve">
-    <value>??Self Test Clear NVM??</value>
-  </data>
-  <data name="SelfTestLabel" xml:space="preserve">
-    <value>??Self Test??</value>
-  </data>
-  <data name="SideLeftText" xml:space="preserve">
-    <value>??Side Left??</value>
-  </data>
-  <data name="SideRightText" xml:space="preserve">
-    <value>??Side Right??</value>
-  </data>
-  <data name="SoundIconLabel" xml:space="preserve">
-    <value>??Sound??</value>
-  </data>
-  <data name="SoundSpeakerTest" xml:space="preserve">
-    <value>??Sound Speaker Test??</value>
-  </data>
-  <data name="SoundVolumeTest" xml:space="preserve">
-    <value>??Sound Volume Test??</value>
-  </data>
-  <data name="StackedText" xml:space="preserve">
-    <value>??Stacked??</value>
-  </data>
-  <data name="StackerLabel" xml:space="preserve">
-    <value>??Stacker State??</value>
-  </data>
-  <data name="Stacking" xml:space="preserve">
-    <value>??Stacking??</value>
-  </data>
-  <data name="StateLabel" xml:space="preserve">
-    <value>??State??</value>
-  </data>
-  <data name="TestEdgeLightingLabel" xml:space="preserve">
-    <value>??Test Edge Lighting??</value>
-  </data>
-  <data name="TouchScreenName" xml:space="preserve">
-    <value>??Touch Screen {0}??</value>
-  </data>
-  <data name="TouchScreenPixelLabel" xml:space="preserve">
-    <value>??Displays??</value>
-  </data>
-  <data name="Uninitialized" xml:space="preserve">
-    <value>??Uninitialized??</value>
-  </data>
-  <data name="Validated" xml:space="preserve">
-    <value>??Validated??</value>
-  </data>
-  <data name="ValidatingText" xml:space="preserve">
-    <value>??Validating??</value>
-  </data>
-  <data name="VariantNameLabel" xml:space="preserve">
-    <value>??Variant Name??</value>
-  </data>
-  <data name="VariantVersionLabel" xml:space="preserve">
-    <value>??Variant Version??</value>
-  </data>
-  <data name="VideoDisplayName" xml:space="preserve">
-    <value>??Video Display {0}??</value>
-  </data>
-  <data name="VoucherIn" xml:space="preserve">
-    <value>??Voucher In??</value>
-  </data>
-  <data name="AvailableMeterMappings" xml:space="preserve">
-    <value>??Meter Mapping??</value>
-  </data>
-  <data name="BashButtonLamp" xml:space="preserve">
-    <value>??Bash/Play Button??</value>
-  </data>
-  <data name="BatteriesLabel" xml:space="preserve">
-    <value>??Batteries??</value>
-  </data>
-  <data name="BatteryLabel" xml:space="preserve">
-    <value>??Battery??</value>
-  </data>
-  <data name="BellyDoorDiscrepancy" xml:space="preserve">
-    <value>??Belly Door Discrepancy??</value>
-  </data>
-  <data name="ClearLockupAudioDisconnectedKeyMessage" xml:space="preserve">
-    <value>??Reconnect Audio USB cable to clear this lockup.??</value>
-  </data>
-  <data name="ClearLockupBellyDoor" xml:space="preserve">
-    <value>??Close the Belly Door to Clear the Lockup??</value>
-  </data>
-  <data name="ClearLockupCashDoor" xml:space="preserve">
-    <value>??Close the Stacker Door to Clear the Lockup??</value>
-  </data>
-  <data name="ClearLockupDisabledDueToCarrierBoardRemovalKeyMessage" xml:space="preserve">
-    <value>??Carrier board or storage media was removed with credits on the machine. To clear this lockup, perform handpay of the remaining credits and turn the jackpot reset key.??</value>
-  </data>
-  <data name="ClearLockupDropDoor" xml:space="preserve">
-    <value>??Close the Drop Door to Clear the Lockup??</value>
-  </data>
-  <data name="ClearLockupExcessiveDocumentReject" xml:space="preserve">
-    <value>??Check if the Note or Voucher being inserted by the player is valid. Open and close Main Door to re-enable Note Acceptor device and clear the lockup.??</value>
-  </data>
-  <data name="ClearLockupExcessiveMeterIncrement" xml:space="preserve">
-    <value>??Excessive meter increment, turn on Jackpot Key to clear this lockup??</value>
-  </data>
-  <data name="ClearLockupFatalGameErrorGuidMessage" xml:space="preserve">
-    <value>??Please contact Aristocrat field service technician.??</value>
-  </data>
-  <data name="ClearLockupHardMeterDisabledMessage" xml:space="preserve">
-    <value>??Ensure mechanical meter device is connected and functioning properly.??</value>
-  </data>
-  <data name="ClearLockupLogicDoor" xml:space="preserve">
-    <value>??Close the Logic Door to Clear the Lockup??</value>
-  </data>
-  <data name="ClearLockupLogicSealBroken" xml:space="preserve">
-    <value>??Reset from the Site Controller to clear this lockup.??</value>
-  </data>
-  <data name="ClearLockupMainDoor" xml:space="preserve">
-    <value>??Close the Main Door to Clear the Lockup??</value>
-  </data>
-  <data name="ClearLockupMainOpticDoor" xml:space="preserve">
-    <value>??Close the Main Door to clear this lockup. If lockup persists, check if the optic door sensor is faulty or poorly aligned.??</value>
-  </data>
-  <data name="ClearLockupMechanicalMeterDoor" xml:space="preserve">
-    <value>??Close the Mechanical Meter Door to Clear the Lockup??</value>
-  </data>
-  <data name="ClearLockupNoteAcceptorFirmwareFaultMessage" xml:space="preserve">
-    <value>??To clear this lockup, remove any bill or voucher jam in Note Acceptor. If problem persists, replace Note Acceptor device with correct firmware.??</value>
-  </data>
-  <data name="ClearLockupNoteAcceptorHardwareFaultMessage" xml:space="preserve">
-    <value>??Hardware device failure, replace Note Acceptor to clear this lockup.??</value>
-  </data>
-  <data name="ClearLockupNoteAcceptorSelfTestFailedMessage" xml:space="preserve">
-    <value>??To clear this lockup, resolve all existing Note Acceptor errors and run Self Test in Note Acceptor menu page.??</value>
-  </data>
-  <data name="ClearLockupNoteAcceptorUnspecifiedFaultMessage" xml:space="preserve">
-    <value>??Hardware device failure, replace Note Acceptor to clear this lockup.??</value>
-  </data>
-  <data name="ClearLockupOperatingHoursDisableGuidMessage" xml:space="preserve">
-    <value>??This lockup will automatically be removed during start of operating hours.??</value>
-  </data>
-  <data name="ClearLockupOperatorKeyNotRemovedDisableKeyMessage" xml:space="preserve">
-    <value>??Exit operator menu and remove operator key.??</value>
-  </data>
-  <data name="ClearLockupOperatorMenuLauncherDisableGuidMessage" xml:space="preserve">
-    <value>??Exit operator menu to clear this lockup.??</value>
-  </data>
-  <data name="ClearLockupOperatorResetMessage" xml:space="preserve">
-    <value>??Clear other lockups First.\r\nTurn Jackpot key on, then off, to clear the Lockup.??</value>
-  </data>
-  <data name="ClearLockupPrinterChassisOpenFaultMessage" xml:space="preserve">
-    <value>??Close printer chassis to clear this lockup.??</value>
-  </data>
-  <data name="ClearLockupPrinterHardwareFaultMessage" xml:space="preserve">
-    <value>??Hardware device failure, replace Printer to clear this lockup.??</value>
-  </data>
-  <data name="ClearLockupPrinterPaperNotTopOfFormFaultMessage" xml:space="preserve">
-    <value>??Check printer paper.??</value>
-  </data>
-  <data name="ClearLockupProgressiveTimeout" xml:space="preserve">
-    <value>??Ensure the Progressive Host is connected and configured to send Progressive Broadcasts.??</value>
-  </data>
-  <data name="ClearLockupReconnectedRebootKeyMessage" xml:space="preserve">
-    <value>??Reboot the machine to clear this lockup.??</value>
-  </data>
-  <data name="ClearLockupSecondaryCashDoor" xml:space="preserve">
-    <value>??Close the Secondary Stacker Door to Clear the Lockup??</value>
-  </data>
-  <data name="ClearLockupTopBoxDoor" xml:space="preserve">
-    <value>??Close the Top Box Door to Clear the Lockup??</value>
-  </data>
-  <data name="ClearLockupTopBoxOpticDoor" xml:space="preserve">
-    <value>??Close the Top Box Door to clear this lockup. If lockup persists, check if the optic door sensor is faulty or poorly aligned.??</value>
-  </data>
-  <data name="ClearLockupUniversalInterfaceBoxDoor" xml:space="preserve">
-    <value>??Close the Universal Interface Box Door to Clear the Lockup??</value>
-  </data>
-  <data name="ClearMinimumThresholdError" xml:space="preserve">
-    <value>??To clear this lockup ensure all configured progressive levels' current value meets or exceeds the game expected minimum value.??</value>
-  </data>
-  <data name="ClearProgressiveCommitTimeout" xml:space="preserve">
-    <value>??Ensure the Progressive Host is connected and configured to accept claims.??</value>
-  </data>
-  <data name="ClearProgressiveDisconnectError" xml:space="preserve">
-    <value>??Ensure communication cable is properly connected and host is online. If lockup persists after connection is restored, host system may need to send enable command, or reboot the machine to reestablish communication.??</value>
-  </data>
-  <data name="DeviceLabel" xml:space="preserve">
-    <value>??Device??</value>
-  </data>
-  <data name="ErrorInfoBattery1" xml:space="preserve">
-    <value>??Replace battery #1 and reboot the machine.??</value>
-  </data>
-  <data name="ErrorInfoBattery2" xml:space="preserve">
-    <value>??Replace battery #2 and reboot the machine.??</value>
-  </data>
-  <data name="ErrorInfoCloseDoor" xml:space="preserve">
-    <value>??Close door to clear this lockup.??</value>
-  </data>
-  <data name="ErrorInfoConfigureGame" xml:space="preserve">
-    <value>??Install and/or configure game to clear this lockup.??</value>
-  </data>
-  <data name="ErrorInfoContactTechnician" xml:space="preserve">
-    <value>??Please contact Aristocrat field service technician. Memory Reset is required to clear this error.??</value>
-  </data>
-  <data name="ErrorInfoEKeyVerified" xml:space="preserve">
-    <value>??Game play is not allowed when EKey USB device is inserted. After using the EKey, please remove it from the EGM to resolve this lockup??</value>
-  </data>
-  <data name="ErrorInfoHandpayPending" xml:space="preserve">
-    <value>??Complete any relevant paperwork, and then insert and turn Attendant Reset key to clear the handpay lockup, or perform remote handpay reset from the host system.??</value>
-  </data>
-  <data name="ErrorInfoNADisconnected" xml:space="preserve">
-    <value>??Open Main Door, ensure Note Acceptor data and/or power cable is properly connected, and then close Main Door to clear this lockup. If lockup persists, reconnect Note Acceptor device and reboot the machine.??</value>
-  </data>
-  <data name="ErrorInfoNADocumentCheck" xml:space="preserve">
-    <value>??The machine was accepting a document when it detected a note acceptor error or was powered down.  Documents in the stacker should be reconciled with the meters in the log screens.  To reset this fault, ensure the device is not jammed and that there are no partially stacked documents in the stacker, then run a Self Test.  If a fault persists, power cycle the machine.??</value>
-  </data>
-  <data name="ErrorInfoNAError" xml:space="preserve">
-    <value>??Open Main Door, troubleshoot Note Acceptor device issue, and then close Main Door to clear this lockup. If lockup persists, reconnect Note Acceptor data and/or power cable and reboot the machine.??</value>
-  </data>
-  <data name="ErrorInfoNAIllegalActivity" xml:space="preserve">
-    <value>??To clear this lockup, remove the Note Stacker, reconcile with Bill or Voucher In meters and logs for potential cheating, then reinsert the Note Stacker.??</value>
-  </data>
-  <data name="ErrorInfoNAJammed" xml:space="preserve">
-    <value>??Open Main Door, check Note Acceptor device and remove the jammed note, and then close Main Door to clear this lockup.??</value>
-  </data>
-  <data name="ErrorInfoNAMechanicalError" xml:space="preserve">
-    <value>??A Note Acceptor Mechanical Fault has occurred. Inspect the Note Acceptor for any open doors, jammed internal mechanisms, or disconnected cables. Run the Self Test to clear the lockup??</value>
-  </data>
-  <data name="ErrorInfoNAStackerFull" xml:space="preserve">
-    <value>??Note Stacker is full.  Remove Note Stacker, empty its content, and then reinsert Note Stacker to clear this lockup.??</value>
-  </data>
-  <data name="ErrorInfoNAStackerRemoved" xml:space="preserve">
-    <value>??Reinsert Note Stacker to clear this lockup.??</value>
-  </data>
-  <data name="ErrorInfoOutOfService" xml:space="preserve">
-    <value>??From game screen in Out-Of-Service mode, insert and turn Operator Key to exit OOS and enter Operator Menu.??</value>
-  </data>
-  <data name="ErrorInfoPlayerButtonDisconnected" xml:space="preserve">
-    <value>??Open Main Door, ensure player button cable is connected properly, and then close Main Door to clear this lockup. If lockup persists, reconnect player button cable and reboot the machine.??</value>
-  </data>
-  <data name="ErrorInfoPrinterDisconnected" xml:space="preserve">
-    <value>??Open Main Door, ensure Printer data and/or power cable is properly connected, and then close Main Door to clear this lockup. If lockup persists, reconnect Printer device and reboot the machine.??</value>
-  </data>
-  <data name="ErrorInfoPrinterError" xml:space="preserve">
-    <value>??Open Main Door, troubleshoot Printer device issue, and then close Main Door to clear this lockup. If lockup persists, reconnect Printer data and/or power cable and reboot the machine.??</value>
-  </data>
-  <data name="ErrorInfoPrinterHeadOpen" xml:space="preserve">
-    <value>??Open Main Door, check and close Printer head, and then close Main Door to clear this lockup.??</value>
-  </data>
-  <data name="ErrorInfoPrinterJammed" xml:space="preserve">
-    <value>??Open Main Door, check Printer device and remove the jammed paper, and then close Main Door to clear this lockup.??</value>
-  </data>
-  <data name="ErrorInfoPrinterPaperEmpty" xml:space="preserve">
-    <value>??Open Main Door, load Printer paper, and then close Main Door to clear this lockup.??</value>
-  </data>
-  <data name="ErrorInfoReelControllerDisconnected" xml:space="preserve">
-    <value>??Open Main Door, ensure Reel Controller data and/or power cable is properly connected, and then close Main Door to clear this lockup. If lockup persists, reconnect Reel Controller device and reboot the machine.??</value>
-  </data>
-  <data name="ErrorInfoReelError" xml:space="preserve">
-    <value>??Open Main Door and then close Main Door to clear this lockup. If lockup persists the Reel hardware needs to be replaced.??</value>
-  </data>
-  <data name="ErrorInfoSasCashoutFailure" xml:space="preserve">
-    <value>??Check SAS host connection and AFT host cashout settings. Cashout can also be handpaid as a failback method - insert and turn Attendant Reset Key to clear this lockup.??</value>
-  </data>
-  <data name="ErrorInfoSasHostComm" xml:space="preserve">
-    <value>??Ensure communication cable is properly connected and host is online. If lockup persists after connection is restored, host system may need to send enable command, or reboot the machine to reestablish communcation.??</value>
-  </data>
-  <data name="ErrorInfoSasHostDisabled" xml:space="preserve">
-    <value>??This lockup can only be cleared by the host system by sending enable command or completing host-related settings.??</value>
-  </data>
-  <data name="ErrorInfoScreenDisconnected" xml:space="preserve">
-    <value>??Open Main Door, ensure video display cable is connected properly, and then close Main Door to clear this lockup. If lockup persists, reconnect video display cable and reboot the machine. Note that you may see screen flickering for few seconds during touch or display device reinitialization.??</value>
-  </data>
-  <data name="ErrorInfoTouchScreenDisconnected" xml:space="preserve">
-    <value>??Open Main Door, ensure touch screen cable is connected properly, and then close Main Door to clear this lockup. If lockup persists, reconnect touch screen cable and reboot the machine. Note that you may see screen flickering for few seconds during touch or display device reinitialization.??</value>
-  </data>
-  <data name="ErrorInfoValidationIdNotSet" xml:space="preserve">
-    <value>??Make sure Validation device related settings are configured properly in this machine. This error will be cleared once Validation data is received from the Validation host system.??</value>
-  </data>
-  <data name="FlashIntervals" xml:space="preserve">
-    <value>??Test Flash Intervals??</value>
-  </data>
-  <data name="Good" xml:space="preserve">
-    <value>??Good??</value>
-  </data>
-  <data name="HardMetersLabel" xml:space="preserve">
-    <value>??Hard Meters??</value>
-  </data>
-  <data name="HardwareSelectionTitle" xml:space="preserve">
-    <value>??Hardware Manager??</value>
-  </data>
-  <data name="KeysLabel" xml:space="preserve">
-    <value>??Keys??</value>
-  </data>
-  <data name="LampsLabel" xml:space="preserve">
-    <value>??Lamps??</value>
-  </data>
-  <data name="LicenseFileErrorFaultMessage" xml:space="preserve">
-    <value>??Review the Smart Card license information in Identification &gt; License tab and verify it is correct for the software loaded. Insert the correct Smart Card and reboot the machine.??</value>
-  </data>
-  <data name="MillisecondIntervalText" xml:space="preserve">
-    <value>??ms??</value>
-  </data>
-  <data name="OutOfMemoryMessageDescription" xml:space="preserve">
-    <value>??To clear this lockup, restart the machine.??</value>
-  </data>
-  <data name="OutOfServiceAdditionalInfo" xml:space="preserve">
-    <value>??Press Put EGM Into Service to put the EGM into Service??</value>
-  </data>
-  <data name="ReadOnlyMediaFaultMessage" xml:space="preserve">
-    <value>??This jurisdiction requires secondary program storage media to be in read-only mode. If the secondary media is not present or it is present but not write-protected, the media needs to be replaced. If the media has write-protection switch, set it to ON and reboot the machine.??</value>
-  </data>
-  <data name="ReservedMachineErrorFaultMessage" xml:space="preserve">
-    <value>??This machine is reserved by the player. Player needs to exit reserve from the game screen and enter the PIN which was created while reserving the machine. Alternatively, operator can override and remove the reserved state by pressing the “Exit Reserve” button below, or wait for the reserve timer to expire to remove the reserved state automatically.??</value>
-  </data>
-  <data name="SecondaryStorageMediaConnectedButNotSupportedMessage" xml:space="preserve">
-    <value>??To clear this lockup, remove secondary storage and reboot the machine.??</value>
-  </data>
-  <data name="SecondaryStorageMediaNotConnectedMessage" xml:space="preserve">
-    <value>??To clear this lockup, insert secondary storage and reboot the machine.??</value>
-  </data>
-  <data name="Set" xml:space="preserve">
-    <value>??Set??</value>
-  </data>
-  <data name="SmartCardExpiredFaultMessage" xml:space="preserve">
-    <value>??Replace Smart Card and reboot the machine.??</value>
-  </data>
-  <data name="SmartCardMissingFaultMessage" xml:space="preserve">
-    <value>??Insert a valid Smart Card and reboot the machine.??</value>
-  </data>
-  <data name="SmartCardRemovedFaultMessage" xml:space="preserve">
-    <value>??Insert Smart Card and reboot the machine.??</value>
-  </data>
-  <data name="TestAllButtonLamps" xml:space="preserve">
-    <value>??Test All Button Lamps??</value>
-  </data>
-  <data name="TestButtonLamps" xml:space="preserve">
-    <value>??Test Button Lamps??</value>
-  </data>
-  <data name="TestTowerLights" xml:space="preserve">
-    <value>??Test Tower Lights??</value>
-  </data>
-  <data name="AllowNonCashableVoucherOut" xml:space="preserve">
-    <value>??Allow Non-Cashable Voucher Out??</value>
-  </data>
-  <data name="AllowRemoteHandpayReset" xml:space="preserve">
-    <value>??Allow Remote Handpay Reset??</value>
-  </data>
-  <data name="AllowVoucherIn" xml:space="preserve">
-    <value>??Allow Voucher In??</value>
-  </data>
-  <data name="AllowVoucherOut" xml:space="preserve">
-    <value>??Allow Voucher Out??</value>
-  </data>
-  <data name="BarcodeType" xml:space="preserve">
-    <value>??Barcode Type??</value>
-  </data>
-  <data name="CreditLimit" xml:space="preserve">
-    <value>??Credit Limit??</value>
-  </data>
-  <data name="Date" xml:space="preserve">
-    <value>??Date??</value>
-  </data>
-  <data name="DateAndTime" xml:space="preserve">
-    <value>??Date and Time??</value>
-  </data>
-  <data name="Enable" xml:space="preserve">
-    <value>??Enable??</value>
-  </data>
-  <data name="HandpayLimit" xml:space="preserve">
-    <value>??Handpay Limit??</value>
-  </data>
-  <data name="LargeWinHandpayResetMethod" xml:space="preserve">
-    <value>??Large Win Handpay Reset Method??</value>
-  </data>
-  <data name="LargeWinLimit" xml:space="preserve">
-    <value>??Large Win Limit??</value>
-  </data>
-  <data name="LayoutType" xml:space="preserve">
-    <value>??Layout Type??</value>
-  </data>
-  <data name="LimitPageTitleText" xml:space="preserve">
-    <value>??Limits??</value>
-  </data>
-  <data name="MaxBetLimit" xml:space="preserve">
-    <value>??Max Bet Limit??</value>
-  </data>
-  <data name="PayByHand" xml:space="preserve">
-    <value>??Pay by Hand??</value>
-  </data>
-  <data name="PayByHostSystem" xml:space="preserve">
-    <value>??Pay by Host System??</value>
-  </data>
-  <data name="PayByMenuSelection" xml:space="preserve">
-    <value>??Pay by Menu Selection??</value>
-  </data>
-  <data name="PrintHandpayReceipt" xml:space="preserve">
-    <value>??Print Handpay Receipt??</value>
-  </data>
-  <data name="PropertyAddressLine1" xml:space="preserve">
-    <value>??Property Address Line 1??</value>
-  </data>
-  <data name="PropertyAddressLine2" xml:space="preserve">
-    <value>??Property Address Line 2??</value>
-  </data>
-  <data name="PropertyName" xml:space="preserve">
-    <value>??Property Name??</value>
-  </data>
-  <data name="TimeLabel" xml:space="preserve">
-    <value>??Time??</value>
-  </data>
-  <data name="TimeZoneLabel" xml:space="preserve">
-    <value>??Time Zone??</value>
-  </data>
-  <data name="ValidationLength" xml:space="preserve">
-    <value>??Validation Length??</value>
-  </data>
-  <data name="VoucherCashExpiration" xml:space="preserve">
-    <value>??Cashable Voucher Expiration??</value>
-  </data>
-  <data name="VoucherInLimit" xml:space="preserve">
-    <value>??Voucher In Limit??</value>
-  </data>
-  <data name="VoucherNonCashExpiration" xml:space="preserve">
-    <value>??Non-Cashable Voucher Expiration??</value>
-  </data>
-  <data name="VoucherOutLimit" xml:space="preserve">
-    <value>??Voucher Out Limit??</value>
-  </data>
-  <data name="ActiveGame" xml:space="preserve">
-    <value>??Active Game??</value>
-  </data>
-  <data name="ActualHold" xml:space="preserve">
-    <value>??Actual Hold??</value>
-  </data>
-  <data name="AddSAPLevel" xml:space="preserve">
-    <value>??Add Level??</value>
-  </data>
-  <data name="AllGameTypes" xml:space="preserve">
-    <value>??All??</value>
-  </data>
-  <data name="AlreadyRedeemed" xml:space="preserve">
-    <value>??Already Redeemed??</value>
-  </data>
-  <data name="AmountIn" xml:space="preserve">
-    <value>??Money In??</value>
-  </data>
-  <data name="AmountOut" xml:space="preserve">
-    <value>??Money Out??</value>
-  </data>
-  <data name="AverageBet" xml:space="preserve">
-    <value>??Avg Bet??</value>
-  </data>
-  <data name="BarcodeInterleave2Of5" xml:space="preserve">
-    <value>??Interleave 2 of 5??</value>
-  </data>
-  <data name="BellyDoorClosed" xml:space="preserve">
-    <value>??Belly Door Closed??</value>
-  </data>
-  <data name="BellyDoorIsOpen" xml:space="preserve">
-    <value>??Belly Door is Open??</value>
-  </data>
-  <data name="BillAccepted" xml:space="preserve">
-    <value>??Bill Accepted -??</value>
-  </data>
-  <data name="BonusAwardTitle" xml:space="preserve">
-    <value>??Bonus Award -??</value>
-  </data>
-  <data name="BonusInfoOverflowColumn" xml:space="preserve">
-    <value>??Overflow??</value>
-  </data>
-  <data name="CashableHeader" xml:space="preserve">
-    <value>??CASHABLE??</value>
-  </data>
-  <data name="CashDoorClosed" xml:space="preserve">
-    <value>??Stacker Door Closed??</value>
-  </data>
-  <data name="CashDoorIsOpen" xml:space="preserve">
-    <value>??Stacker Door is Open??</value>
-  </data>
-  <data name="CashOutHandpayKeyedOff" xml:space="preserve">
-    <value>??Cashout Handpay Paid {0}??</value>
-  </data>
-  <data name="CashOutHandpayKeyedOffTotalSuffix" xml:space="preserve">
-    <value />
-  </data>
-  <data name="Close" xml:space="preserve">
-    <value>??Close??</value>
-  </data>
-  <data name="CoinInText" xml:space="preserve">
-    <value>??Coin In??</value>
-  </data>
-  <data name="CoinOutText" xml:space="preserve">
-    <value>??Coin Out??</value>
-  </data>
-  <data name="Configuration" xml:space="preserve">
-    <value>??Configuration??</value>
-  </data>
-  <data name="CreditInLimitExceeded" xml:space="preserve">
-    <value>??Credit In Limit Exceeded??</value>
-  </data>
-  <data name="CreditLimitExceeded" xml:space="preserve">
-    <value>??Credit Limit Exceeded??</value>
-  </data>
-  <data name="CurrentValue" xml:space="preserve">
-    <value>??Current Value??</value>
-  </data>
-  <data name="CustomSAPConfigSetup" xml:space="preserve">
-    <value>??STANDALONE PROGRESSIVE SETUP??</value>
-  </data>
-  <data name="CustomSAPTitle" xml:space="preserve">
-    <value>??Custom SAP??</value>
-  </data>
-  <data name="DaysActive" xml:space="preserve">
-    <value>??Days Active??</value>
-  </data>
-  <data name="DaysFormatter" xml:space="preserve">
-    <value>??{0} Days??</value>
-  </data>
-  <data name="DocumentRejected" xml:space="preserve">
-    <value>??Bill or Voucher Rejected??</value>
-  </data>
-  <data name="DropDoorClosed" xml:space="preserve">
-    <value>??Drop Door Closed??</value>
-  </data>
-  <data name="DropDoorIsOpen" xml:space="preserve">
-    <value>??Drop Door is Open??</value>
-  </data>
-  <data name="EgmPaidGameWonAmtLabel" xml:space="preserve">
-    <value>??Cash Won??</value>
-  </data>
-  <data name="EndTimeText" xml:space="preserve">
-    <value>??End??</value>
-  </data>
-  <data name="ExcessiveDocumentRejectMessage" xml:space="preserve">
-    <value>??Excessive Bills/Vouchers Rejected??</value>
-  </data>
-  <data name="Expired" xml:space="preserve">
-    <value>??Expired??</value>
-  </data>
-  <data name="ExtendedLayout" xml:space="preserve">
-    <value>??Extended Layout??</value>
-  </data>
-  <data name="Game" xml:space="preserve">
-    <value>??Game??</value>
-  </data>
-  <data name="GameHistoryTitle" xml:space="preserve">
-    <value>??Game History??</value>
-  </data>
-  <data name="GameInfoViewTitle" xml:space="preserve">
-    <value>??Game Info??</value>
-  </data>
-  <data name="GameOptions" xml:space="preserve">
-    <value>??Game Options??</value>
-  </data>
-  <data name="GamePerformance" xml:space="preserve">
-    <value>??Game Performance??</value>
-  </data>
-  <data name="GamePerformanceMetersCaption" xml:space="preserve">
-    <value>??Game Performance Meters??</value>
-  </data>
-  <data name="GameRoundEventInfoText" xml:space="preserve">
-    <value>??GAME ROUND EVENT INFO??</value>
-  </data>
-  <data name="GameStatisticsTitle" xml:space="preserve">
-    <value>??Game Statistics??</value>
-  </data>
-  <data name="GameViewFilter" xml:space="preserve">
-    <value>??Game View Filter??</value>
-  </data>
-  <data name="HideNeverActive" xml:space="preserve">
-    <value>??Hide Never Active??</value>
-  </data>
-  <data name="HidePreviouslyActive" xml:space="preserve">
-    <value>??Hide Previously Active??</value>
-  </data>
-  <data name="IdReaderDisconnected" xml:space="preserve">
-    <value>??ID Reader Disconnected??</value>
-  </data>
-  <data name="IncorrectPlayer" xml:space="preserve">
-    <value>??Incorrect Player??</value>
-  </data>
-  <data name="IncrementRate" xml:space="preserve">
-    <value>??Increment Rate??</value>
-  </data>
-  <data name="InitialValue" xml:space="preserve">
-    <value>??Initial Value??</value>
-  </data>
-  <data name="InvalidBill" xml:space="preserve">
-    <value>??Invalid Bill??</value>
-  </data>
-  <data name="InvalidVoucher" xml:space="preserve">
-    <value>??Invalid Voucher??</value>
-  </data>
-  <data name="JackpotHandpayKeyedOff" xml:space="preserve">
-    <value>??Jackpot Handpay Paid {0}??</value>
-  </data>
-  <data name="JackpotToCreditsKeyedOff" xml:space="preserve">
-    <value>??Paid {0} to Credit Meter??</value>
-  </data>
-  <data name="Keno" xml:space="preserve">
-    <value>??Keno??</value>
-  </data>
-  <data name="LevelId" xml:space="preserve">
-    <value>??Level ID??</value>
-  </data>
-  <data name="LevelNameLabel" xml:space="preserve">
-    <value>??Level Name??</value>
-  </data>
-  <data name="LogicDoorClosed" xml:space="preserve">
-    <value>??Logic Door Closed??</value>
-  </data>
-  <data name="LogicDoorIsOpen" xml:space="preserve">
-    <value>??Logic Door is Open??</value>
-  </data>
-  <data name="MachineActualPayback" xml:space="preserve">
-    <value>??Machine Actual Operating Payback??</value>
-  </data>
-  <data name="MachineTopAward" xml:space="preserve">
-    <value>??Machine Top Award??</value>
-  </data>
-  <data name="MachineWeightedPayback" xml:space="preserve">
-    <value>??Machine Weighted Theoretical Payback??</value>
-  </data>
-  <data name="MainDoorClosed" xml:space="preserve">
-    <value>??Main Door Closed??</value>
-  </data>
-  <data name="MainDoorIsOpen" xml:space="preserve">
-    <value>??Main Door is Open??</value>
-  </data>
-  <data name="MainOpticDoorClosed" xml:space="preserve">
-    <value>??Main Optic Door Closed??</value>
-  </data>
-  <data name="MaxValue" xml:space="preserve">
-    <value>??Max Value??</value>
-  </data>
-  <data name="MechanicalMeterDoorClosed" xml:space="preserve">
-    <value>??Mechanical Meter Door Closed??</value>
-  </data>
-  <data name="MechanicalMeterDoorIsOpen" xml:space="preserve">
-    <value>??Mechanical Meter Door is Open??</value>
-  </data>
-  <data name="MetersVouchers" xml:space="preserve">
-    <value>??Vouchers??</value>
-  </data>
-  <data name="More" xml:space="preserve">
-    <value>??More??</value>
-  </data>
-  <data name="MoreMeters" xml:space="preserve">
-    <value>??More Meters??</value>
-  </data>
-  <data name="NeverActive" xml:space="preserve">
-    <value>??Never Active??</value>
-  </data>
-  <data name="NeverExpires" xml:space="preserve">
-    <value>??Never Expires??</value>
-  </data>
-  <data name="NonCashableHeader" xml:space="preserve">
-    <value>??NON-CASHABLE??</value>
-  </data>
-  <data name="NoteAcceptorFailure" xml:space="preserve">
-    <value>??Note Acceptor Failure??</value>
-  </data>
-  <data name="NoteAcceptor_Disconnected" xml:space="preserve">
-    <value>??Note Acceptor Disconnected??</value>
-  </data>
-  <data name="Off" xml:space="preserve">
-    <value>??Off??</value>
-  </data>
-  <data name="On" xml:space="preserve">
-    <value>??On??</value>
-  </data>
-  <data name="PendingCashInText" xml:space="preserve">
-    <value>??Pending Cash In:??</value>
-  </data>
-  <data name="PlayedCountLabel" xml:space="preserve">
-    <value>??Games Played??</value>
-  </data>
-  <data name="PlayerCardMustBeInserted" xml:space="preserve">
-    <value>??Player Card Must Be Inserted??</value>
-  </data>
-  <data name="Poker" xml:space="preserve">
-    <value>??Poker??</value>
-  </data>
-  <data name="PowerFailure" xml:space="preserve">
-    <value>??Power Failure??</value>
-  </data>
-  <data name="PowerResetText" xml:space="preserve">
-    <value>??Power Reset??</value>
-  </data>
-  <data name="PreviouslyActive" xml:space="preserve">
-    <value>??Previously Active??</value>
-  </data>
-  <data name="PrinterError" xml:space="preserve">
-    <value>??Printer Error??</value>
-  </data>
-  <data name="PrintLast15RecordsButtonText" xml:space="preserve">
-    <value>??Print Last 15 Records??</value>
-  </data>
-  <data name="PrintSelectedButtonText" xml:space="preserve">
-    <value>??Print Selected??</value>
-  </data>
-  <data name="ProgressiveFaultTypes_MinimumThresholdNotReached" xml:space="preserve">
-    <value>??Minimum Progressive Value Error??</value>
-  </data>
-  <data name="ProgressiveFaultTypes_ProgCommitTimeout" xml:space="preserve">
-    <value>??Progressive Commit Failed??</value>
-  </data>
-  <data name="ProgressiveFaultTypes_ProgDisconnected" xml:space="preserve">
-    <value>??Progressive Disconnected??</value>
-  </data>
-  <data name="ProgressiveFaultTypes_ProgUpdateTimeout" xml:space="preserve">
-    <value>??Progressive Update Not Received??</value>
-  </data>
-  <data name="PromoHeader" xml:space="preserve">
-    <value>??PROMOTIONAL??</value>
-  </data>
-  <data name="ReadOnlyModeText" xml:space="preserve">
-    <value>??Read-Only Mode??</value>
-  </data>
-  <data name="ReplayPause" xml:space="preserve">
-    <value>??Replay Pause??</value>
-  </data>
-  <data name="ResetValue" xml:space="preserve">
-    <value>??Reset Value??</value>
-  </data>
-  <data name="RTP" xml:space="preserve">
-    <value>??RTP??</value>
-  </data>
-  <data name="SecondaryCashDoorClosed" xml:space="preserve">
-    <value>??Secondary Stacker Door Closed??</value>
-  </data>
-  <data name="SecondaryCashDoorIsOpen" xml:space="preserve">
-    <value>??Secondary Stacker Door is Open??</value>
-  </data>
-  <data name="SessionLimitReached" xml:space="preserve">
-    <value>??Session Limit Reached??</value>
-  </data>
-  <data name="SetGameOrder" xml:space="preserve">
-    <value>??Set Game Order??</value>
-  </data>
-  <data name="StartTimeText" xml:space="preserve">
-    <value>??Start??</value>
-  </data>
-  <data name="TheoPaybackPctLabelText" xml:space="preserve">
-    <value>??Theoretical RTP??</value>
-  </data>
-  <data name="TheoreticalHold" xml:space="preserve">
-    <value>??Theo Hold??</value>
-  </data>
-  <data name="TicketingDisabled" xml:space="preserve">
-    <value>??Ticketing Disabled??</value>
-  </data>
-  <data name="TimedOut" xml:space="preserve">
-    <value>??Timed Out??</value>
-  </data>
-  <data name="TopBoxDoorClosed" xml:space="preserve">
-    <value>??Top Box Door Closed??</value>
-  </data>
-  <data name="TopBoxDoorIsOpen" xml:space="preserve">
-    <value>??Top Box Door is Open??</value>
-  </data>
-  <data name="TopBoxOpticDoorClosed" xml:space="preserve">
-    <value>??Top Box Optic Door Closed??</value>
-  </data>
-  <data name="TransferedInComplete" xml:space="preserve">
-    <value>??Transferred In -??</value>
-  </data>
-  <data name="TransferedOutComplete" xml:space="preserve">
-    <value>??Transferred Out -??</value>
-  </data>
-  <data name="UniversalInterfaceBoxDoorClosed" xml:space="preserve">
-    <value>??Universal Interface Box Door Closed??</value>
-  </data>
-  <data name="UniversalInterfaceBoxDoorIsOpen" xml:space="preserve">
-    <value>??Universal Interface Box Door is Open??</value>
-  </data>
-  <data name="ValidationFailed" xml:space="preserve">
-    <value>??Voucher Failed??</value>
-  </data>
-  <data name="VoucherAccepted" xml:space="preserve">
-    <value>??Voucher Accepted -??</value>
-  </data>
-  <data name="VoucherIssued" xml:space="preserve">
-    <value>??Voucher Printed -??</value>
-  </data>
-  <data name="VoucherLimitExceeded" xml:space="preserve">
-    <value>??Voucher Limit Exceeded??</value>
-  </data>
-  <data name="VoucherRejected" xml:space="preserve">
-    <value>??Voucher Rejected??</value>
-  </data>
-  <data name="WagerCategoryTitle" xml:space="preserve">
-    <value>??Wager Category Meters??</value>
-  </data>
-  <data name="WagerCategoryWeightedAvgCaption" xml:space="preserve">
-    <value>??Weighted Average Theoretical Payback??</value>
-  </data>
-  <data name="Wagered" xml:space="preserve">
-    <value>??Wagered??</value>
-  </data>
-  <data name="WageredAmountLabel" xml:space="preserve">
-    <value>??Cash Played??</value>
-  </data>
-  <data name="WonCountLabel" xml:space="preserve">
-    <value>??Games Won??</value>
-  </data>
-<<<<<<< HEAD
-	<data name="AmountIn" xml:space="preserve">
-    <value>??Money In??</value>
-  </data>
-	<data name="AmountOut" xml:space="preserve">
-    <value>??Money Out??</value>
-  </data>
-	<data name="CreditBalanceText" xml:space="preserve">
-    <value>??Credit Balance??</value>
-  </data>
-	<data name="Currency" xml:space="preserve">
-    <value>??Currency??</value>
-  </data>
-	<data name="IPAddressesLabel" xml:space="preserve">
-    <value>??IP Address??</value>
-  </data>
-	<data name="LastCashoutTicketSequenceText" xml:space="preserve">
-    <value>??Last Cashout Ticket Sequence??</value>
-  </data>
-	<data name="LicenseText" xml:space="preserve">
-    <value>Licence</value>
-  </data>
-	<data name="MacAddressLabel" xml:space="preserve">
-    <value>??MAC Address??</value>
-	<comment>Aristocrat.Monaco.Application.UI</comment>
-  </data>
-	<data name="ManufacturerLabel" xml:space="preserve">
-    <value>??Manufacturer??</value>
-	<comment>Aristocrat.Monaco.Application.UI</comment>
-  </data>
-	<data name="ModelLabel" xml:space="preserve">
-    <value>??Model??</value>
-	<comment>Aristocrat.Monaco.Application.UI</comment>
-  </data>
-	<data name="NetAmountText" xml:space="preserve">
-    <value>??Net Amount??</value>
-  </data>
-	<data name="NumberOfBillsInserted" xml:space="preserve">
-    <value>Nombre de billets insérés</value>
-  </data>
-	<data name="NumCoinsInText" xml:space="preserve">
-    <value>??Number of Coins Inserted??</value>
-  </data>
-	<data name="OSImageVersionText" xml:space="preserve">
-    <value>??OS Image Version??</value>
-  </data>
-	<data name="PlatformVersionText" xml:space="preserve">
-    <value>??Platform Version??</value>
-  </data>
-	<data name="PowerResets" xml:space="preserve">
-    <value>??Power Resets??</value>
-	<comment>Aristocrat.Monaco.Application.UI</comment>
-  </data>
-	<data name="SerialNumberLabel" xml:space="preserve">
-    <value>??Serial Number??</value>
-  </data>
-	<data name="AmountInText" xml:space="preserve">
-    <value>??Amount In??</value>
-  </data>
-	<data name="AmountOutText" xml:space="preserve">
-    <value>??Amount Out??</value>
-  </data>
-	<data name="FullClearButtonContent" xml:space="preserve">
-    <value>???Full Reset???</value>
-    <comment>Aristocrat.Monaco.Application.UI</comment>
-  </data>
-	<data name="FullClearDetailsText1" xml:space="preserve">
-    <value>???What will be cleared????</value>
-    <comment>Aristocrat.Monaco.Application.UI</comment>
-  </data>
-	<data name="FullClearDetailsText2" xml:space="preserve">
-    <value>???Static data, history data, meters.???</value>
-    <comment>Aristocrat.Monaco.Application.UI</comment>
-  </data>
-	<data name="FullClearDetailsText3" xml:space="preserve">
-    <value>???What will be saved????</value>
-    <comment>Aristocrat.Monaco.Application.UI</comment>
-  </data>
-	<data name="FullClearDetailsText4" xml:space="preserve">
-    <value>???Games????</value>
-    <comment>Aristocrat.Monaco.Application.UI</comment>
-  </data>
-	<data name="FullClearHeadingText" xml:space="preserve">
-    <value>???Full Reset???</value>
-    <comment>Aristocrat.Monaco.Application.UI</comment>
-  </data>
-	<data name="FullClearSummaryText" xml:space="preserve">
-    <value>???This will reset the machine back to the state it was in after initial configuration.???</value>
-    <comment>Aristocrat.Monaco.Application.UI</comment>
-  </data>
-	<data name="FullResetDialogText" xml:space="preserve">
-    <value>???This operation cannot be reversed.???
-Do you really want to do full reset????</value>
-    <comment>Aristocrat.Monaco.Application.UI</comment>
-  </data>
-	<data name="PartialClearButtonContent" xml:space="preserve">
-    <value>???Partial Reset???</value>
-    <comment>Aristocrat.Monaco.Application.UI</comment>
-  </data>
-	<data name="PartialClearDetailsText1" xml:space="preserve">
-    <value>???What will be cleared????</value>
-    <comment>Aristocrat.Monaco.Application.UI</comment>
-  </data>
-	<data name="PartialClearDetailsText2" xml:space="preserve">
-    <value>???Critical data, history data, meters.???</value>
-    <comment>Aristocrat.Monaco.Application.UI</comment>
-  </data>
-	<data name="PartialClearDetailsText3" xml:space="preserve">
-    <value>???What will be saved????</value>
-    <comment>Aristocrat.Monaco.Application.UI</comment>
-  </data>
-	<data name="PartialClearDetailsText4" xml:space="preserve">
-    <value>???Static data, games.???</value>
-    <comment>Aristocrat.Monaco.Application.UI</comment>
-  </data>
-	<data name="PartialClearHeadingText" xml:space="preserve">
-    <value>???Partial Reset???</value>
-    <comment>Aristocrat.Monaco.Application.UI</comment>
-  </data>
-	<data name="PartialClearSummaryText" xml:space="preserve">
-    <value>???This will reset the machine back to the state it was in after initial configuration.???</value>
-    <comment>Aristocrat.Monaco.Application.UI</comment>
-  </data>
-	<data name="PartialResetDialogText" xml:space="preserve">
-    <value>???This operation cannot be reversed.???
-Do you really want to do partial reset????</value>
-    <comment>Aristocrat.Monaco.Application.UI</comment>
-  </data>
-	<data name="TotalInLabel" xml:space="preserve">
-    <value>???Total In???</value>
-	<comment>Aristocrat.Monaco.Application.UI</comment>
-  </data>
-	<data name="TotalOutLabel" xml:space="preserve">
-    <value>???Total Out???</value>
-	<comment>Aristocrat.Monaco.Application.UI</comment>
-  </data>
-	<data name="CashPlayed" xml:space="preserve">
-    <value>???Cash Played???</value>
-	<comment>Aristocrat.Monaco.Application.UI</comment>
-  </data>
-	<data name="CashWonText" xml:space="preserve">
-    <value>???Cash Won???</value>
-	<comment>Aristocrat.Monaco.Application.UI</comment>
-  </data>
-	<data name="MainLabel" xml:space="preserve">
-   <value>???Main???</value>
-	<comment>Aristocrat.Monaco.Application.UI</comment>
-</data>
-	<data name="MetersGames" xml:space="preserve">
-   <value>???Games???</value>
-	<comment>Aristocrat.Monaco.Gaming.UI</comment>
-</data>
-	<data name="Denom" xml:space="preserve">
-   <value>???Denom???</value>
-	<comment>Aristocrat.Monaco.Gaming.UI</comment>
-</data>
-	<data name="HardwareLabel" xml:space="preserve">
-   <value>???Hardware???</value>
-	<comment>Aristocrat.Monaco.Application.UI</comment>
-</data>
-	<data name="CustomSAPTitle" xml:space="preserve">
-   <value>???Custom SAP???</value>
-	<comment>Aristocrat.Monaco.Gaming.UI</comment>
-</data>
-	<data name="Bonus" xml:space="preserve">
-   <value>???Bonus???</value>
-	<comment>Aristocrat.Monaco.Gaming.UI</comment>
-</data>
-	<data name="MetersBills" xml:space="preserve">
-   <value>???Bills???</value>
-	<comment>Monaco.Accounting.UI</comment>
-</data>
-	<data name="MetersVouchers" xml:space="preserve">
-   <value>???Vouchers???</value>
-	<comment>Monaco.Accounting.UI</comment>
-</data>
-	<data name="PeriodClearResetNoGameMessage" xml:space="preserve">
-   <value>???Cannot clear period while game in round???</value>
-	<comment>Aristocrat.Monaco.Application.UI</comment>
-</data>
-	<data name="ConfirmClearPeriodMessage" xml:space="preserve">
-   <value>???Confirm Clear Period???</value>
-	<comment>Aristocrat.Monaco.Application.UI</comment>
-</data>
-	<data name="DropMessage" xml:space="preserve">
-   <value>???The period meters are cleared on stacker removal.???</value>
-	<comment>Aristocrat.Monaco.Application.UI</comment>
-</data>
-	<data name="ClearPeriodButtonText" xml:space="preserve">
-   <value>???Clear All Period Meters???</value>
-	<comment>Aristocrat.Monaco.Application.UI</comment>
-</data>
-	<data name="PrintVerificationButtonText" xml:space="preserve">
-   <value>???Print Verification Coupon???</value>
-	<comment>Aristocrat.Monaco.Application.UI</comment>
-</data>
-	<data name="PrintPeriodicResetButtonText" xml:space="preserve">
-   <value>???Print Periodic Reset Coupon???</value>
-	<comment>Aristocrat.Monaco.Application.UI</comment>
-</data>
-	<data name="PrintAuditTicketButtonText" xml:space="preserve">
-   <value>???Print Audit Ticket???</value>
-	<comment>Aristocrat.Monaco.Application.UI</comment>
-</data>
-	<data name="Meter" xml:space="preserve">
-   <value>???Meter???</value>
-	<comment>Aristocrat.Monaco.Application.UI</comment>
-</data>
-	<data name="Value" xml:space="preserve">
-   <value>???Value???</value>
-	<comment>Aristocrat.Monaco.Application.UI</comment>
-</data>
-	<data name="MasterMeters" xml:space="preserve">
-   <value>???Master Meters???</value>
-	<comment>Aristocrat.Monaco.Application.UI</comment>
-</data>
-	<data name="PeriodMeters" xml:space="preserve">
-   <value>???Period Meters???</value>
-	<comment>Aristocrat.Monaco.Application.UI</comment>
-</data>
-	<data name="Since" xml:space="preserve">
-   <value>???Since???</value>
-	<comment>Aristocrat.Monaco.Application.UI</comment>
-</data>
-	<data name="MasterButtonText" xml:space="preserve">
-   <value>???Master???</value>
-	<comment>Aristocrat.Monaco.Application.UI</comment>
-</data>
-	<data name="PeriodText" xml:space="preserve">
-   <value>???Period???</value>
-	<comment>Aristocrat.Monaco.Application.UI</comment>
-</data>
-	<data name="MetersScreen" xml:space="preserve">
-   <value>???Meters???</value>
-	<comment>Aristocrat.Monaco.Application.UI</comment>
-</data>
-	<data name="PrevButton" xml:space="preserve">
-   <value>???Prev???</value>
-	<comment>Aristocrat.Monaco.Application.UI</comment>
-</data>
-	<data name="NextButtonText" xml:space="preserve">
-   <value>???Next???</value>
-	<comment>Aristocrat.Monaco.Application.UI</comment>
-</data>
-	<data name="WagerCategoryTitle" xml:space="preserve">
-   <value>???Wager Category Meters???</value>
-	<comment>Aristocrat.Monaco.Gaming.UI</comment>
-</data>
-	<data name="NoProgressiveGamesEnabled" xml:space="preserve">
-   <value>???No Progressive Games Enabled???</value>
-	<comment>Aristocrat.Monaco.Gaming.UI</comment>
-</data>
-	<data name="NoProgressiveMeters" xml:space="preserve">
-   <value>???No Progressive Meters???</value>
-	<comment>Aristocrat.Monaco.Gaming.UI</comment>
-</data>
-	<data name="NoProgressiveLevelsAdded" xml:space="preserve">
-   <value>???No Progressive Levels Added???</value>
-	<comment>Aristocrat.Monaco.Gaming.UI</comment>
-</data>
-	<data name="NoCustomSapLevelsAdded" xml:space="preserve">
-   <value>???No Custom SAP Levels Added???</value>
-	<comment>Aristocrat.Monaco.Gaming.UI</comment>
-</data>
-	<data name="Level" xml:space="preserve">
-   <value>???Level???</value>
-	<comment>Aristocrat.Monaco.Gaming.UI</comment>
-</data>
-	<data name="Hit" xml:space="preserve">
-    <value>???Hit???</value>
-    <comment>Aristocrat.Monaco.Gaming.UI</comment>
-  </data>
-	<data name="MachinePaidBonusAwardsLabel" xml:space="preserve">
-   <value>???Machine Paid Bonus Awards???</value>
-	<comment>Aristocrat.Monaco.Gaming.UI</comment>
-</data>
-	<data name="MachinePaidBonusTotalLabel" xml:space="preserve">
-   <value>???Total Machine Paid Bonus???</value>
-	<comment>Aristocrat.Monaco.Gaming.UI</comment>
-</data>
-	<data name="AttendantPaidBonusAwardsLabel" xml:space="preserve">
-   <value>???Attendant Paid Bonus Awards???</value>
-	<comment>Aristocrat.Monaco.Gaming.UI</comment>
-</data>
-	<data name="AttendantPaidBonusTotalLabel" xml:space="preserve">
-   <value>???Total Attendant Paid Bonus???</value>
-	<comment>Aristocrat.Monaco.Gaming.UI</comment>
-</data>
-	<data name="AftCashableBonusLabel" xml:space="preserve">
-   <value>???Cashable Bonus???</value>
-	<comment>Aristocrat.Monaco.Gaming.UI</comment>
-</data>
-	<data name="AftNonCashableBonusLabel" xml:space="preserve">
-   <value>???Non-Cashable Bonus???</value>
-	<comment>Aristocrat.Monaco.Gaming.UI</comment>
-</data>
-	<data name="AftPromotionalBonusLabel" xml:space="preserve">
-   <value>???Promotional Bonus???</value>
-	<comment>Aristocrat.Monaco.Gaming.UI</comment>
-</data>
-	<data name="MjtBonusLabel" xml:space="preserve">
-   <value>???MJT Bonus???</value>
-	<comment>Aristocrat.Monaco.Gaming.UI</comment>
-</data>
-	<data name="WagerMatchBonusLabel" xml:space="preserve">
-   <value>???Wager Match Bonus???</value>
-	<comment>Aristocrat.Monaco.Gaming.UI</comment>
-</data>
-	<data name="SasLegacyBonusTaxDeductibleLabel" xml:space="preserve">
-   <value>???SAS Legacy Bonus Tax Deductible???</value>
-	<comment>Aristocrat.Monaco.Gaming.UI</comment>
-</data>
-	<data name="SasLegacyBonusNonTaxDeductibleLabel" xml:space="preserve">
-   <value>???SAS Legacy Bonus Non-Tax Deductible???</value>
-	<comment>Aristocrat.Monaco.Gaming.UI</comment>
-</data>
-	<data name="BillsRejectedLabel" xml:space="preserve">
-   <value>???Bills Rejected???</value>
-	<comment>Monaco.Accounting.UI</comment>
-</data>
-	<data name="DocumentsRejectedLabel" xml:space="preserve">
-   <value>???Documents Rejected???</value>
-	<comment>Monaco.Accounting.UI</comment>
-</data>
-	<data name="ConfirmBillClearance" xml:space="preserve">
-   <value>???Confirm Bill Clearance???</value>
-	<comment>Monaco.Accounting.UI</comment>
-</data>
-	<data name="Denomination" xml:space="preserve">
-   <value>???Denomination???</value>
-	<comment>Monaco.Accounting.UI</comment>
-</data>
-	<data name="Count" xml:space="preserve">
-   <value>???Count???</value>
-	<comment>Monaco.Accounting.UI</comment>
-</data>
-	<data name="ClearBillsPeriodMeters" xml:space="preserve">
-   <value>???Clear Bills Period Meters???</value>
-	<comment>Monaco.Accounting.UI</comment>
-</data>
-	<data name="Total" xml:space="preserve">
-   <value>???Total???</value>
-	<comment>Monaco.Accounting.UI</comment>
-</data>
-	<data name="CashableVoucherInLabelContent" xml:space="preserve">
-   <value>???Cashable Voucher In???</value>
-	<comment>Monaco.Accounting.UI</comment>
-</data>
-	<data name="CashablePromoVoucherInLabelContent" xml:space="preserve">
-   <value>???Cashable Promotional Voucher In???</value>
-	<comment>Monaco.Accounting.UI</comment>
-</data>
-	<data name="NonCashablePromoVoucherInLabelContent" xml:space="preserve">
-   <value>???Non-Cashable Promotional Voucher In???</value>
-	<comment>Monaco.Accounting.UI</comment>
-</data>
-	<data name="CashableVoucherOutLabelContent" xml:space="preserve">
-   <value>???Cashable Voucher Out???</value>
-	<comment>Monaco.Accounting.UI</comment>
-</data>
-	<data name="CashablePromoVoucherOutLabelContent" xml:space="preserve">
-   <value>???Cashable Promotional Voucher Out???</value>
-	<comment>Monaco.Accounting.UI</comment>
-</data>
-	<data name="NonCashablePromoVoucherOutLabelContent" xml:space="preserve">
-   <value>???Non-Cashable Promotional Voucher Out???</value>
-	<comment>Monaco.Accounting.UI</comment>
-</data>
-	<data name="VouchersRejectedLabel" xml:space="preserve">
-   <value>???Vouchers Rejected???</value>
-	<comment>Monaco.Accounting.UI</comment>
-</data>
-	<data name="VoucherInLabelContent" xml:space="preserve">
-   <value>???Total Voucher In???</value>
-	<comment>Monaco.Accounting.UI</comment>
-</data>
-	<data name="VoucherOutLabelContent" xml:space="preserve">
-   <value>???Total Voucher Out???</value>
-	<comment>Monaco.Accounting.UI</comment>
-</data>
-	<data name="MainDoorOpenLabel" xml:space="preserve">
-    <value>???Main Door Opened???</value>
-    <comment>Aristocrat.Monaco.Application.UI</comment>
-  </data>
-	<data name="MainDoorOpenPowerOff" xml:space="preserve">
-    <value>???Main Door Open Power Off???</value>
-	  <comment>Aristocrat.Monaco.Application.UI</comment>
-  </data>
-	<data name="CashDoorOpenLabel" xml:space="preserve">
-    <value>???Cash Door Open???</value>
-	  <comment>Aristocrat.Monaco.Application.UI</comment>
-  </data>
-	<data name="CashDoorOpenPowerOffLabel" xml:space="preserve">
-    <value>???Cash Door Open Power Off???</value>
-	  <comment>Aristocrat.Monaco.Application.UI</comment>
-  </data>
-	<data name="LogicDoorOpen" xml:space="preserve">
-    <value>???Logic Door Open???</value>
-	  <comment>Aristocrat.Monaco.Application.UI</comment>
-  </data>
-	<data name="LogicDoorOpenPowerOffLabel" xml:space="preserve">
-    <value>???Logic Door Open Power Off???</value>
-	  <comment>Aristocrat.Monaco.Application.UI</comment>
-  </data>
-	<data name="TopBoxDoorOpen" xml:space="preserve">
-    <value>???Top Box Door Open???</value>
-	  <comment>Aristocrat.Monaco.Application.UI</comment>
-  </data>
-	<data name="TopBoxDoorOpenPowerOffLabel" xml:space="preserve">
-    <value>???Top Box Door Open Power Off???</value>
-	  <comment>Aristocrat.Monaco.Application.UI</comment>
-  </data>
-	<data name="StackerRemoved" xml:space="preserve">
-    <value>???Stacker Removed???</value>
-	  <comment>Aristocrat.Monaco.Application.UI</comment>
-  </data>
-	<data name="PowerResetText" xml:space="preserve">
-    <value>???Power Reset???</value>
-    <comment>Aristocrat.Monaco.Application</comment>
-  </data>
-<data name="ApplicationPerformance" xml:space="preserve">
-   <value>???Application Performance???</value>
-  <comment>Aristocrat.Monaco.Application.UI</comment>
-</data>
-<data name="HeaderPagedMemory" xml:space="preserve">
-   <value>???Paged Memory???</value>
-  <comment>Aristocrat.Monaco.Application.UI</comment>
-</data>
-<data name="HeaderPeakPagedMemory" xml:space="preserve">
-   <value>???Peak Paged Memory???</value>
-  <comment>Aristocrat.Monaco.Application.UI</comment>
-</data>
-<data name="HeaderVirtualMemorySize" xml:space="preserve">
-   <value>???Virtual Memory Size???</value>
-  <comment>Aristocrat.Monaco.Application.UI</comment>
-</data>
-<data name="HeaderPrivateMemorySize" xml:space="preserve">
-   <value>???Private Memory Size???</value>
-  <comment>Aristocrat.Monaco.Application.UI</comment>
-</data>
-<data name="HeaderWorkingSet" xml:space="preserve">
-   <value>???Working Set???</value>
-  <comment>Aristocrat.Monaco.Application.UI</comment>
-</data>
-<data name="HeaderPeakWorkingSet" xml:space="preserve">
-   <value>???Peak Working Set???</value>
-  <comment>Aristocrat.Monaco.Application.UI</comment>
-</data>
-<data name="HeaderPagedSystemMemorySize" xml:space="preserve">
-   <value>???Paged System Memory Size???</value>
-  <comment>Aristocrat.Monaco.Application.UI</comment>
-</data>
-<data name="HeaderNonpagedSystemMemorySize" xml:space="preserve">
-   <value>???Non-paged System Memory Size???</value>
-  <comment>Aristocrat.Monaco.Application.UI</comment>
-</data>
-<data name="HeaderThreadCount" xml:space="preserve">
-   <value>???Thread Count???</value>
-  <comment>Aristocrat.Monaco.Application.UI</comment>
-</data>
-<data name="HeaderHandleCount" xml:space="preserve">
-   <value>???Handle Count???</value>
-  <comment>Aristocrat.Monaco.Application.UI</comment>
-</data>
-<data name="Time" xml:space="preserve">
-   <value>???Time???</value>
-<comment>Monaco.Accounting</comment>
-</data>
-<data name="Value" xml:space="preserve">
-   <value>???Value???</value>
-<comment>Monaco.Accounting</comment>
-</data>
-<data name="PerformanceCountersPlotting" xml:space="preserve">
-   <value>???Performance Counters Plotting???</value>
-<comment>Aristocrat.Monaco.Application.UI</comment>
-</data>
-<data name="ErrorWhileFetchingData" xml:space="preserve">
-   <value>???No data for the given date(s) or problem while fetching the data.???</value>
-<comment>Aristocrat.Monaco.Application.UI</comment>
-</data>
-<data name="IPAddressesLabel" xml:space="preserve">
-   <value>???IP Address???</value>
-  <comment>Aristocrat.Monaco.Application.UI</comment>
-</data>
-<data name="IPAddressesLabel" xml:space="preserve">
-   <value>?????IP Address?????</value>
-  <comment>Aristocrat.Monaco.Application.UI</comment>
-</data>
-<data name="BytesReceivedLabel" xml:space="preserve">
-   <value>???Bytes Received???</value>
-  <comment>Aristocrat.Monaco.Application.UI</comment>
-</data>
-<data name="BytesSentLabel" xml:space="preserve">
-   <value>???Bytes Sent???</value>
-  <comment>Aristocrat.Monaco.Application.UI</comment>
-</data>
-<data name="InterfaceTypeLabel" xml:space="preserve">
-   <value>???Interface Type???</value>
-  <comment>Aristocrat.Monaco.Application.UI</comment>
-</data>
-<data name="MacAddressLabel" xml:space="preserve">
-   <value>???MAC Address???</value>
-  <comment>Aristocrat.Monaco.Application.UI</comment>
-</data>
-<data name="MacAddressLabel" xml:space="preserve">
-   <value>?????MAC Address?????</value>
-  <comment>Aristocrat.Monaco.Application.UI</comment>
-</data>
-<data name="OperationalStatusLabel" xml:space="preserve">
-   <value>???Operational Status???</value>
-  <comment>Aristocrat.Monaco.Application.UI</comment>
-</data>
-<data name="PingIPAddressText" xml:space="preserve">
-   <value>???Ping IP Address???</value>
-  <comment>Aristocrat.Monaco.Application.UI</comment>
-</data>
-<data name="PingResultText" xml:space="preserve">
-   <value>???Ping Result???</value>
-  <comment>Aristocrat.Monaco.Application.UI</comment>
-</data>
-<data name="PingingNetworkText" xml:space="preserve">
-   <value>???Pinging Network...???</value>
-  <comment>Aristocrat.Monaco.Application.UI</comment>
-</data>
-<data name="ProtocolLabel" xml:space="preserve">
-   <value>???Protocol???</value>
-  <comment>Aristocrat.Monaco.Application.UI</comment>
-</data>
-<data name="LocalAddressText" xml:space="preserve">
-   <value>???Local Address???</value>
-  <comment>Aristocrat.Monaco.Application.UI</comment>
-</data>
-<data name="ForeignAddressText" xml:space="preserve">
-   <value>???Foreign Address???</value>
-  <comment>Aristocrat.Monaco.Application.UI</comment>
-</data>
-<data name="StateLabel" xml:space="preserve">
-   <value>???State???</value>
-<comment>Aristocrat.Monaco.Application.UI</comment>
-</data>
-<data name="ManufacturerLabel" xml:space="preserve">
-   <value>???Manufacturer???</value>
-<comment>Aristocrat.Monaco.Application.UI</comment>
-</data>
-<data name="ModelLabel" xml:space="preserve">
-   <value>???Model???</value>
-<comment>Aristocrat.Monaco.Application.UI</comment>
-</data>
-<data name="StatusLabel" xml:space="preserve">
-   <value>???Status???</value>
-<comment>Aristocrat.Monaco.Application.UI</comment>
-</data>
-<data name="InputsLabel" xml:space="preserve">
-   <value>???Inputs???</value>
-<comment>Aristocrat.Monaco.Application.UI</comment>
-</data>
-<data name="OutputsLabel" xml:space="preserve">
-   <value>???Outputs???</value>
-<comment>Aristocrat.Monaco.Application.UI</comment>
-</data>
-<data name="IntrusionText" xml:space="preserve">
-   <value>???Intrusion???</value>
-<comment>Aristocrat.Monaco.Application.UI</comment>
-</data>
-<data name="DateAndTime" xml:space="preserve">
-   <value>???Date and Time???</value>
-<comment>Monaco.Accounting.UI</comment>
-</data>
-<data name="LogType" xml:space="preserve">
-   <value>???Log Type???</value>
-<comment>Aristocrat.Monaco.Gaming.UI</comment>
-</data>
-<data name="EventLog" xml:space="preserve">
-   <value>???Event Log???</value>
-<comment>Aristocrat.Monaco.Gaming.UI</comment>
-</data>
-<data name="PrintSelectedButtonText" xml:space="preserve">
-   <value>???Print Selected???</value>
-<comment>Monaco.Accounting.UI</comment>
-</data>
-<data name="PrintCurrentPageButtonText" xml:space="preserve">
-   <value>???Print Current Page???</value>
-<comment>Monaco.Accounting.UI</comment>
-</data>
-<data name="PrintLast15RecordsButtonText" xml:space="preserve">
-   <value>???Print Last 15 Records???</value>
-<comment>Monaco.Accounting.UI</comment>
-</data>
-<data name="SystemMemory" xml:space="preserve">
-   <value>???System Memory???</value>
-<comment>Aristocrat.Monaco.Application.UI</comment>
-</data>
-<data name="ViewMemory" xml:space="preserve">
-   <value>???View Memory???</value>
-<comment>Aristocrat.Monaco.Application.UI</comment>
-</data>
-<data name="EndPerformanceDetails" xml:space="preserve">
-   <value>???End Performance Details???</value>
-<comment>Aristocrat.Monaco.Application.UI</comment>
-</data>
-<data name="ViewPerformanceDetails" xml:space="preserve">
-   <value>???View Performance Details???</value>
-<comment>Aristocrat.Monaco.Application.UI</comment>
-</data>
-<data name="Sunday" xml:space="preserve">
-   <value>???Sunday???</value>
-<comment>Aristocrat.Monaco.Application.UI</comment>
-</data>
-<data name="Monday" xml:space="preserve">
-   <value>???Monday???</value>
-<comment>Aristocrat.Monaco.Application.UI</comment>
-</data>
-<data name="Tuesday" xml:space="preserve">
-   <value>???Tuesday???</value>
-<comment>Aristocrat.Monaco.Application.UI</comment>
-</data>
-<data name="Wednesday" xml:space="preserve">
-   <value>???Wednesday???</value>
-<comment>Aristocrat.Monaco.Application.UI</comment>
-</data>
-<data name="Thursday" xml:space="preserve">
-   <value>???Thursday???</value>
-<comment>Aristocrat.Monaco.Application.UI</comment>
-</data>
-<data name="Friday" xml:space="preserve">
-   <value>???Friday???</value>
-<comment>Aristocrat.Monaco.Application.UI</comment>
-</data>
-<data name="Saturday" xml:space="preserve">
-   <value>???Saturday???</value>
-<comment>Aristocrat.Monaco.Application.UI</comment>
-</data>
-<data name="JurisdictionLabel" xml:space="preserve">
-   <value>???Jurisdiction???</value>
-<comment>Aristocrat.Monaco.Application.UI</comment>
-</data>
-<data name="EnableShowMode" xml:space="preserve">
-   <value>???Enable Show Mode???</value>
-<comment>Aristocrat.Monaco.Application.UI</comment>
-</data>
-<data name="ShowGameRules" xml:space="preserve">
-   <value>???Show Game Rules Button???</value>
-<comment>Aristocrat.Monaco.Gaming.UI</comment>
-</data>
-<data name="ProtocolLabel" xml:space="preserve">
-   <value>???Protocol???</value>
-<comment>Aristocrat.Monaco.Application.UI</comment>
-</data>
-<data name="NoteAcceptorEnabled" xml:space="preserve">
-   <value>???Note Acceptor Enabled???</value>
-<comment>Aristocrat.Monaco.Application.UI</comment>
-</data>
-<data name="NoteAcceptorManufacturer" xml:space="preserve">
-   <value>???Note Acceptor Manufacturer???</value>
-<comment>Aristocrat.Monaco.Application.UI</comment>
-</data>
-<data name="Printer_Enabled" xml:space="preserve">
-   <value>???Printer Enabled???</value>
-</data>
-<data name="PrinterManufacturer" xml:space="preserve">
-   <value>???Printer Manufacturer???</value>
-<comment>Aristocrat.Monaco.Application.UI</comment>
-</data>
-<data name="IdReaderEnabled" xml:space="preserve">
-   <value>???ID Reader Enabled???</value>
-<comment>Aristocrat.Monaco.Application.UI</comment>
-</data>
-<data name="IdReaderManufacturer" xml:space="preserve">
-   <value>???ID Reader Manufacturer???</value>
-<comment>Aristocrat.Monaco.Application.UI</comment>
-</data>
-<data name="HardMetersEnabled" xml:space="preserve">
-   <value>???Hard Meters Enabled???</value>
-<comment>Aristocrat.Monaco.Application.UI</comment>
-</data>
-<data name="HardMetersAvailableMeterMappings" xml:space="preserve">
-   <value>???Hard Meters Available Meter Mappings???</value>
-<comment>Aristocrat.Monaco.Application.UI</comment>
-</data>
-<data name="HardMeterIncrementValue" xml:space="preserve">
-   <value>???Hard Meter Increment Value???</value>
-<comment>Aristocrat.Monaco.Application.UI</comment>
-</data>
-<data name="DoorOpticSensorEnabled" xml:space="preserve">
-   <value>???Door Optic Sensor Enabled???</value>
-<comment>Aristocrat.Monaco.Application.UI</comment>
-</data>
-<data name="ReelControllerEnabled" xml:space="preserve">
-   <value>???Reel Controller Enabled???</value>
-<comment>Aristocrat.Monaco.Application.UI</comment>
-</data>
-<data name="ReelControllerManufacturer" xml:space="preserve">
-   <value>???Reel Controller Manufacturer???</value>
-<comment>Aristocrat.Monaco.Application.UI</comment>
-</data>
-<data name="BellEnabled" xml:space="preserve">
-   <value>???Bell Enabled???</value>
-<comment>Aristocrat.Monaco.Application.UI</comment>
-</data>
-<data name="Currency" xml:space="preserve">
-   <value>???Currency???</value>
-<comment>Aristocrat.Monaco.Application.UI</comment>
-</data>
-<data name="RequireZeroCredit" xml:space="preserve">
-   <value>???Require Zero Credit on Out-of-Service Mode???</value>
-<comment>Aristocrat.Monaco.Application.UI</comment>
-</data>
-<data name="DisabledNotes" xml:space="preserve">
-   <value>???Disabled Notes???</value>
-<comment>Aristocrat.Monaco.Application.UI</comment>
-</data>
-<data name="Denom" xml:space="preserve">
-   <value>???Denom???</value>
-<comment>Aristocrat.Monaco.Gaming.UI</comment>
-</data>
-<data name="IsoCode" xml:space="preserve">
-   <value>???ISO???</value>
-<comment>Aristocrat.Monaco.Application.UI</comment>
-</data>
-<data name="BillAcceptanceLimit" xml:space="preserve">
-   <value>???Bill Acceptance Limit???</value>
-<comment>Aristocrat.Monaco.Application.UI</comment>
-</data>
-<data name="ExcessiveRejectDisable" xml:space="preserve">
-   <value>???Excessive Reject Disable???</value>
-<comment>Aristocrat.Monaco.Application.UI</comment>
-</data>
-<data name="MasterSoundVolumeLabel" xml:space="preserve">
-   <value>???Master Sound Volume???</value>
-<comment>Aristocrat.Monaco.Application.UI</comment>
-</data>
-<data name="VolumeControlLocationTitle" xml:space="preserve">
-   <value>???Volume Control Location???</value>
-<comment>Aristocrat.Monaco.Gaming.UI</comment>
-</data>
-<data name="AllowVoucherIn" xml:space="preserve">
-   <value>???Allow Voucher In???</value>
-<comment>Monaco.Accounting.UI</comment>
-</data>
-<data name="BarcodeType" xml:space="preserve">
-   <value>???Barcode Type???</value>
-<comment>Monaco.Accounting.UI</comment>
-</data>
-<data name="ValidationLength" xml:space="preserve">
-   <value>???Validation Length???</value>
-<comment>Monaco.Accounting.UI</comment>
-</data>
-<data name="LayoutType" xml:space="preserve">
-   <value>???Layout Type???</value>
-<comment>Monaco.Accounting.UI</comment>
-</data>
-<data name="PropertyName" xml:space="preserve">
-   <value>???Property Name???</value>
-<comment>Monaco.Accounting.UI</comment>
-</data>
-<data name="PropertyAddressLine1" xml:space="preserve">
-   <value>???Property Address Line 1???</value>
-<comment>Monaco.Accounting.UI</comment>
-</data>
-<data name="PropertyAddressLine2" xml:space="preserve">
-   <value>???Property Address Line 2???</value>
-<comment>Monaco.Accounting.UI</comment>
-</data>
-<data name="OperatingHours" xml:space="preserve">
-   <value>???Operating Hours???</value>
-</data>
-<data name="Day" xml:space="preserve">
-   <value>???Day???</value>
-<comment>Aristocrat.Monaco.Application.UI</comment>
-</data>
-<data name="Time" xml:space="preserve">
-   <value>???Time???</value>
-<comment>Monaco.Accounting</comment>
-</data>
-<data name="Enabled" xml:space="preserve">
-   <value>???Enabled???</value>
-<comment>Monaco.Accounting.UI</comment>
-</data>
-<data name="DemonstrationMode" xml:space="preserve">
-   <value>???Demonstration Mode???</value>
-</data>
-<data name="DeletePackageAfterInstall" xml:space="preserve">
-   <value>???Delete Package After Install???</value>
-</data>
-<data name="ScreenBrightness" xml:space="preserve">
-   <value>???Screen Brightness???</value>
-</data>
-<data name="MediaDisplayEnabled" xml:space="preserve">
-   <value>???Media Display Enabled???</value>
-</data>
-<data name="RebootWhilePrinting" xml:space="preserve">
-   <value>???Reboot While Printing???</value>
- <comment>Monaco.Accounting.UI</comment>
-</data>
-<data name="ReserveGamingMachine" xml:space="preserve">
-   <value>???Reserve Gaming Machine???</value>
-<comment>Aristocrat.Monaco.Gaming.UI</comment>
-</data>
-<data name="ReserveMachineDuration" xml:space="preserve">
-   <value>???Player Reserve Machine Time Limit???</value>
-<comment>Aristocrat.Monaco.Gaming.UI</comment>
-</data>
-<data name="Minutes" xml:space="preserve">
-   <value>???minutes???</value>
-<comment>Aristocrat.Monaco.Application.UI</comment>
-</data>
-<data name="LightingOverrideOnIdleAndZeroCreditsLabel" xml:space="preserve">
-   <value>???Lighting Override on Idle and Zero Credits???</value>
-<comment>Aristocrat.Monaco.Application.UI</comment>
-</data>
-<data name="LightingBrightnessLabel" xml:space="preserve">
-   <value>???Lighting Brightness???</value>
-<comment>Aristocrat.Monaco.Application.UI</comment>
-</data>
-<data name="MainDisplayBottomLightingLabel" xml:space="preserve">
-   <value>???Main Display Bottom Lighting???</value>
-<comment>Aristocrat.Monaco.Application.UI</comment>
-</data>
-<data name="ApplyGameCategorySettings" xml:space="preserve">
-   <value>???Apply Game Category Settings???</value>
-</data>
-<data name="IdleTimePeriod" xml:space="preserve">
-   <value>???Idle Time Period???</value>
-</data>
-<data name="GameRoundDuration" xml:space="preserve">
-   <value>???Game Round Duration???</value>
-</data>
-<data name="ReelStopConfigured" xml:space="preserve">
-   <value>???Reel Stop Configured???</value>
-</data>
-<data name="CreditLimit" xml:space="preserve">
-   <value>???Credit Limit???</value>
-<comment>Monaco.Accounting.UI</comment>
-</data>
-<data name="HandpayLimit" xml:space="preserve">
-   <value>???Handpay Limit???</value>
-<comment>Monaco.Accounting.UI</comment>
-</data>
-<data name="LargeWinLimit" xml:space="preserve">
-   <value>???Large Win Limit???</value>
-<comment>Monaco.Accounting.UI</comment>
-</data>
-<data name="LargeWinRatio" xml:space="preserve">
-   <value>???Large Win Ratio???</value>
-<comment>Monaco.Accounting.UI</comment>
-</data>
-<data name="LargeWinRatioThreshold" xml:space="preserve">
-   <value>???Large Win Ratio Threshold???</value>
-<comment>Monaco.Accounting.UI</comment>
-</data>
-<data name="MaxBetLimit" xml:space="preserve">
-   <value>???Max Bet Limit???</value>
-<comment>Monaco.Accounting.UI</comment>
-</data>
-<data name="CelebrationLockupLimit" xml:space="preserve">
-   <value>???Celebration Lockup Limit???</value>
-<comment>Monaco.Accounting.UI</comment>
-</data>
-<data name="AllowRemoteHandpayReset" xml:space="preserve">
-   <value>???Allow Remote Handpay Reset???</value>
-<comment>Monaco.Accounting.UI</comment>
-</data>
-<data name="LargeWinHandpayResetMethod" xml:space="preserve">
-   <value>???Large Win Handpay Reset Method???</value>
-<comment>Monaco.Accounting.UI</comment>
-</data>
-<data name="VoucherInLimit" xml:space="preserve">
-   <value>???Voucher In Limit???</value>
-<comment>Monaco.Accounting.UI</comment>
-</data>
-<data name="AllowVoucherOut" xml:space="preserve">
-   <value>???Allow Voucher Out???</value>
-<comment>Monaco.Accounting.UI</comment>
-</data>
-<data name="VoucherOutLimit" xml:space="preserve">
-   <value>???Voucher Out Limit???</value>
-<comment>Monaco.Accounting.UI</comment>
-</data>
-<data name="AllowNonCashableVoucherOut" xml:space="preserve">
-   <value>???Allow Non-Cashable Voucher Out???</value>
-<comment>Monaco.Accounting.UI</comment>
-</data>
-<data name="PrintHandpayReceipt" xml:space="preserve">
-   <value>???Print Handpay Receipt???</value>
-<comment>Monaco.Accounting.UI</comment>
-</data>
-<data name="VoucherCashExpiration" xml:space="preserve">
-   <value>???Cashable Voucher Expiration???</value>
-<comment>Monaco.Accounting.UI</comment>
-</data>
-<data name="VoucherNonCashExpiration" xml:space="preserve">
-   <value>???Non-Cashable Voucher Expiration???</value>
-<comment>Monaco.Accounting.UI</comment>
-</data>
-<data name="AllowCashWinTicket" xml:space="preserve">
-   <value>???Allow Cash Win Ticket???</value>
-<comment>Monaco.Accounting.UI</comment>
-</data>
-<data name="AllowCreditUnderLimit" xml:space="preserve">
-   <value>???Allow Credit Under Limit???</value>
-<comment>Monaco.Accounting.UI</comment>
-</data>
-<data name="CheckCreditsIn" xml:space="preserve">
-   <value>???Check Credits In???</value>
-<comment>Monaco.Accounting.UI</comment>
-</data>
-<data name="CombineCashableOut" xml:space="preserve">
-   <value>???Combine Cashable Out???</value>
-<comment>Monaco.Accounting.UI</comment>
-</data>
-<data name="DisabledLocalCredit" xml:space="preserve">
-   <value>???Disabled Local Credit???</value>
-<comment>Monaco.Accounting.UI</comment>
-</data>
-<data name="DisabledLocalHandpay" xml:space="preserve">
-   <value>???Disabled Local Handpay???</value>
-<comment>Monaco.Accounting.UI</comment>
-</data>
-<data name="DisabledLocalVoucher" xml:space="preserve">
-   <value>???Disabled Local Voucher???</value>
-<comment>Monaco.Accounting.UI</comment>
-</data>
-<data name="DisabledLocalWat" xml:space="preserve">
-   <value>???Disabled Local WAT???</value>
-<comment>Monaco.Accounting.UI</comment>
-</data>
-<data name="DisabledRemoteCredit" xml:space="preserve">
-   <value>???Disabled Remote Credit???</value>
-<comment>Monaco.Accounting.UI</comment>
-</data>
-<data name="DisabledRemoteHandpay" xml:space="preserve">
-   <value>???Disabled Remote Handpay???</value>
-	<comment>Monaco.Accounting.UI</comment>
-</data>
-<data name="DisabledRemoteVoucher" xml:space="preserve">
-   <value>???Disabled Remote Voucher???</value>
-<comment>Monaco.Accounting.UI</comment>
-</data>
-<data name="DisabledRemoteWat" xml:space="preserve">
-   <value>???Disabled Remote WAT???</value>
-<comment>Monaco.Accounting.UI</comment>
-</data>
-<data name="EnabledLocalCredit" xml:space="preserve">
-   <value>???Enabled Local Credit???</value>
-<comment>Monaco.Accounting.UI</comment>
-</data>
-<data name="EnabledLocalHandpay" xml:space="preserve">
-   <value>???Enabled Local Handpay???</value>
-<comment>Monaco.Accounting.UI</comment>
-</data>
-<data name="EnabledLocalVoucher" xml:space="preserve">
-   <value>???Enabled Local Voucher???</value>
-<comment>Monaco.Accounting.UI</comment>
-</data>
-<data name="EnabledLocalWat" xml:space="preserve">
-   <value>???Enabled Local WAT???</value>
-<comment>Monaco.Accounting.UI</comment>
-</data>
-<data name="EnabledRemoteCredit" xml:space="preserve">
-   <value>???Enabled Remote Credit???</value>
-<comment>Monaco.Accounting.UI</comment>
-</data>
-<data name="EnabledRemoteHandpay" xml:space="preserve">
-   <value>???Enabled Remote Handpay???</value>
-<comment>Monaco.Accounting.UI</comment>
-</data>
-<data name="EnabledRemoteVoucher" xml:space="preserve">
-   <value>???Enabled Remote Voucher???</value>
-<comment>Monaco.Accounting.UI</comment>
-</data>
-<data name="EnabledRemoteWat" xml:space="preserve">
-   <value>???Enabled Remote WAT???</value>
-<comment>Monaco.Accounting.UI</comment>
-</data>
-<data name="IdReaderId" xml:space="preserve">
-   <value>???ID Reader Identifier???</value>
-<comment>Monaco.Accounting.UI</comment>
-</data>
-<data name="IgnoreVoucherStackedDuringReboot" xml:space="preserve">
-   <value>???Ignore Voucher Stacked During Reboot???</value>
-<comment>Monaco.Accounting.UI</comment>
-</data>
-<data name="LocalKeyOff" xml:space="preserve">
-   <value>???Local Key-Off???</value>
-<comment>Monaco.Accounting.UI</comment>
-</data>
-<data name="MaxTenderInLimit" xml:space="preserve">
-   <value>???Max Tender-In Limit???</value>
-	<comment>Monaco.Accounting.UI</comment>
-</data>
-<data name="MaxWinAmount" xml:space="preserve">
-   <value>???Max Win Amount???</value>
-<comment>Monaco.Accounting.UI</comment>
-</data>
-<data name="MixCreditTypes" xml:space="preserve">
-   <value>???Mix Credit Types???</value>
-<comment>Monaco.Accounting.UI</comment>
-</data>
-<data name="MoneyInEnabled" xml:space="preserve">
-   <value>???Money-In Enabled???</value>
-<comment>Monaco.Accounting.UI</comment>
-</data>
-<data name="PartialHandpays" xml:space="preserve">
-   <value>???Partial Handpays???</value>
-<comment>Monaco.Accounting.UI</comment>
-</data>
-<data name="RedeemText" xml:space="preserve">
-   <value>???Redeem Text???</value>
-<comment>Monaco.Accounting.UI</comment>
-</data>
-<data name="ReprintLoggedVoucher" xml:space="preserve">
-   <value>???Reprint Logged Voucher???</value>
-<comment>Monaco.Accounting.UI</comment>
-</data>
-<data name="ReprintLoggedVoucherDoorOpenRequirement" xml:space="preserve">
-   <value>???Reprint Logged Voucher Door Open Requirement???</value>
-<comment>Monaco.Accounting.UI</comment>
-</data>
-<data name="ReprintLoggedVoucherTitleOverride" xml:space="preserve">
-   <value>???Reprint Logged Voucher Title Override???</value>
-<comment>Monaco.Accounting.UI</comment>
-</data>
-<data name="RequestNonCash" xml:space="preserve">
-   <value>???Request Non-Cash???</value>
-<comment>Monaco.Accounting.UI</comment>
-</data>
-<data name="TicketBarcodeLength" xml:space="preserve">
-   <value>???Ticket Barcode Length???</value>
-<comment>Monaco.Accounting.UI</comment>
-</data>
-<data name="TicketTitleBonusCash" xml:space="preserve">
-   <value>???Ticket Title Bonus Cash???</value>
-<comment>Monaco.Accounting.UI</comment>
-</data>
-<data name="TicketTitleBonusNonCash" xml:space="preserve">
-   <value>???Ticket Title Bonus Non-Cash???</value>
-<comment>Monaco.Accounting.UI</comment>
-</data>
-<data name="TicketTitleBonusPromo" xml:space="preserve">
-   <value>???Ticket Title Bonus Promo???</value>
-<comment>Monaco.Accounting.UI</comment>
-</data>
-<data name="TicketTitleCash" xml:space="preserve">
-   <value>???Ticket Title Cash???</value>
-<comment>Monaco.Accounting.UI</comment>
-</data>
-<data name="TicketTitleLargeWin" xml:space="preserve">
-   <value>???Ticket Title Large Win???</value>
-<comment>Monaco.Accounting.UI</comment>
-</data>
-<data name="TicketTitleNonCash" xml:space="preserve">
-   <value>???Ticket Title Non-Cash???</value>
-<comment>Monaco.Accounting.UI</comment>
-</data>
-<data name="TicketTitlePromo" xml:space="preserve">
-   <value>???Ticket Title Promo???</value>
-<comment>Monaco.Accounting.UI</comment>
-</data>
-<data name="TicketTitleWatNonCash" xml:space="preserve">
-   <value>???Ticket Title WAT Non-Cash???</value>
-<comment>Monaco.Accounting.UI</comment>
-</data>
-<data name="TicketTitleWatPromo" xml:space="preserve">
-   <value>???Ticket Title WAT Promo???</value>
-<comment>Monaco.Accounting.UI</comment>
-</data>
-<data name="TitleCancelReceipt" xml:space="preserve">
-   <value>???Title Cancel Receipt???</value>
-<comment>Monaco.Accounting.UI</comment>
-</data>
-<data name="TitleJackpotReceipt" xml:space="preserve">
-   <value>???Title Jackpot Receipt???</value>
-<comment>Monaco.Accounting.UI</comment>
-</data>
-<data name="UsePlayerIdReader" xml:space="preserve">
-   <value>???Use Player ID Reader???</value>
-<comment>Monaco.Accounting.UI</comment>
-</data>
-<data name="ValidateHandpays" xml:space="preserve">
-   <value>???Validate Handpays???</value>
-<comment>Monaco.Accounting.UI</comment>
-</data>
-<data name="ExportSettingsText" xml:space="preserve">
-   <value>???Current Machine Settings Summary???</value>
-<comment>Aristocrat.Monaco.Application</comment>
-</data>
-<data name="ExportMachineSettings" xml:space="preserve">
-   <value>???Export Machine Settings???</value>
-<comment>Aristocrat.Monaco.Gaming.UI</comment>
-</data>
-<data name="ExportSettingsErrorText" xml:space="preserve">
-   <value>???Export encountered errors.???</value>
-<comment>Aristocrat.Monaco.Application</comment>
-</data>
-<data name="LightingOverrideTransparent" xml:space="preserve">
-   <value>???Transparent???</value>
-<comment>Aristocrat.Monaco.Application</comment>
-</data>
-<data name="LightingOverrideDisabled" xml:space="preserve">
-   <value>???Disabled (Game-Driven)???</value>
-<comment>Aristocrat.Monaco.Application</comment>
-</data>
-<data name="LightingOverrideGold" xml:space="preserve">
-   <value>???Gold???</value>
-<comment>Aristocrat.Monaco.Application</comment>
-</data>
-<data name="LightingOverrideBlue" xml:space="preserve">
-   <value>???Blue???</value>
-<comment>Aristocrat.Monaco.Application</comment>
-</data>
-<data name="LightingOverrideRed" xml:space="preserve">
-   <value>???Red???</value>
-<comment>Aristocrat.Monaco.Application</comment>
-</data>
-<data name="EdgeLightingDisconnectionText" xml:space="preserve">
-   <value>???Edge Lighting is not connected???</value>
-<comment>Aristocrat.Monaco.Application</comment>
-</data>
-<data name="NoLimit" xml:space="preserve">
-   <value>???No Limit???</value>
-<comment>Monaco.Accounting.UI</comment>
-</data>
-<data name="RatioDisplayFormatter" xml:space="preserve">
-   <value>???{0:0.00}x Wager???</value>
-<comment>Aristocrat.Monaco.Gaming.UI</comment>
-</data>
-<data name="PlayableOnly" xml:space="preserve">
-   <value>???PLAYABLE ONLY???</value>
-<comment>Monaco.Accounting</comment>
-</data>
-<data name="HandpayReceipt" xml:space="preserve">
-   <value>???HANDPAY RECEIPT???</value>
-<comment>Monaco.Accounting.Contracts</comment>
-</data>
-<data name="JackpotHandpayTicket" xml:space="preserve">
-   <value>???JACKPOT HANDPAY TICKET???</value>
-<comment>Monaco.Accounting.Contracts</comment>
-</data>
-<data name="NeverExpires" xml:space="preserve">
-   <value>???Never Expires???</value>
-<comment>Monaco.Accounting.Contracts</comment>
-</data>
-<data name="DaysFormatter" xml:space="preserve">
-   <value>???{0} Days???</value>
-<comment>Monaco.Accounting.UI</comment>
-</data>
-<data name="EventInLog" xml:space="preserve">
-   <value>???{0} event in log.???</value>
-<comment>Aristocrat.Monaco.Application.UI</comment>
-</data>
-<data name="EventsInLog" xml:space="preserve">
-   <value>???{0} events in log.???</value>
-<comment>Aristocrat.Monaco.Application.UI</comment>
-</data>
-<data name="WatchingEvent" xml:space="preserve">
-   <value>???Watching {0} event type.???</value>
-<comment>Aristocrat.Monaco.Application.UI</comment>
-</data>
-<data name="WatchingEvents" xml:space="preserve">
-   <value>???Watching {0} event types.???</value>
-<comment>Aristocrat.Monaco.Application.UI</comment>
-</data>
-<data name="ImproperConfig" xml:space="preserve">
-   <value>???Improper configuration on {0} event description.???</value>
-<comment>Aristocrat.Monaco.Application.UI</comment>
-</data>
-<data name="ImproperConfigs" xml:space="preserve">
-   <value>???Improper configuration on {0} event descriptions.???</value>
-<comment>Aristocrat.Monaco.Application.UI</comment>
-</data>
-<data name="LogDetails" xml:space="preserve">
-   <value>???Log Details???</value>
-<comment>Aristocrat.Monaco.Application.UI</comment>
-</data>
-<data name="DateAndTime" xml:space="preserve">
-   <value>???Date and Time???</value>
-<comment>Monaco.Accounting.UI</comment>
-</data>
-<data name="LogType" xml:space="preserve">
-   <value>???Log Type???</value>
-<comment>Aristocrat.Monaco.Gaming.UI</comment>
-</data>
-<data name="EventLog" xml:space="preserve">
-   <value>???Event Log???</value>
-<comment>Aristocrat.Monaco.Gaming.UI</comment>
-</data>
-<data name="PrintSelectedButtonText" xml:space="preserve">
-   <value>???Print Selected???</value>
-<comment>Monaco.Accounting.UI</comment>
-</data>
-<data name="PrintCurrentPageButtonText" xml:space="preserve">
-   <value>???Print Current Page???</value>
-<comment>Monaco.Accounting.UI</comment>
-</data>
-<data name="PrintLast15RecordsButtonText" xml:space="preserve">
-   <value>???Print Last 15 Records???</value>
-<comment>Monaco.Accounting.UI</comment>
-</data>
-<data name="BillIn" xml:space="preserve">
-   <value>???Bill In???</value>
-<comment>Monaco.Accounting.UI</comment>
-</data>
-<data name="Handpay" xml:space="preserve">
-   <value>???Handpay???</value>
-<comment>Monaco.Accounting.UI</comment>
-</data>
-<data name="VoucherIn" xml:space="preserve">
-   <value>???Voucher In???</value>
-<comment>Monaco.Accounting.UI</comment>
-</data>
-<data name="VoucherOut" xml:space="preserve">
-   <value>???Voucher Out???</value>
-<comment>Monaco.Accounting.UI</comment>
-</data>
-<data name="BonusAward" xml:space="preserve">
-   <value>???Bonus Award???</value>
-<comment>Aristocrat.Monaco.Application.UI</comment>
-</data>
-<data name="TransferIn" xml:space="preserve">
-   <value>???Transfer In???</value>
-<comment>Monaco.Accounting.UI</comment>
-</data>
-<data name="TransferOut" xml:space="preserve">
-   <value>???Transfer Out???</value>
-<comment>Monaco.Accounting.UI</comment>
-</data>
-<data name="Gameplay" xml:space="preserve">
-   <value>???Game Play???</value>
-<comment>Aristocrat.Monaco.Application.UI</comment>
-</data>
-<data name="Comms" xml:space="preserve">
-   <value>???Comms???</value>
-<comment>Aristocrat.Monaco.Application.UI</comment>
-</data>
-<data name="Error" xml:space="preserve">
-   <value>???Error???</value>
-<comment>Aristocrat.Monaco.Application.UI</comment>
-</data>
-<data name="General" xml:space="preserve">
-   <value>???General???</value>
-<comment>Aristocrat.Monaco.Application.UI</comment>
-</data>
-<data name="Hash" xml:space="preserve">
-   <value>???Hash???</value>
-<comment>Aristocrat.Monaco.Application.UI</comment>
-</data>
-<data name="Power" xml:space="preserve">
-   <value>???Power???</value>
-<comment>Aristocrat.Monaco.Application.UI</comment>
-</data>
-<data name="GameConfigurationChange" xml:space="preserve">
-   <value>???Game Config Change???</value>
-<comment>Aristocrat.Monaco.Application.UI</comment>
-</data>
-<data name="SoftwareChange" xml:space="preserve">
-   <value>???Software Change???</value>
-<comment>Aristocrat.Monaco.Application.UI</comment>
-</data>
-<data name="Progressive" xml:space="preserve">
-   <value>???Progressive???</value>
-<comment>Aristocrat.Monaco.Gaming.UI</comment>
-</data>
-<data name="FilterBy" xml:space="preserve">
-    <value>???Filter By???</value>
-<comment>Aristocrat.Monaco.Application.UI</comment>
-  </data>
-<data name="DiagnosticResourcesPageTitle" xml:space="preserve">
-    <value>???Resources???</value>
-    <comment>Aristocrat.Monaco.Application.UI</comment>
-  </data>
-<data name="DiagnosticNetworkScreen" xml:space="preserve">
-    <value>???Network???</value>
-    <comment>Aristocrat.Monaco.Application.UI</comment>
-  </data>
-<data name="IOLabel" xml:space="preserve">
-    <value>???IO???</value>
-    <comment>Aristocrat.Monaco.Application.UI</comment>
-  </data>
-<data name="VerifiedEKeyRequired" xml:space="preserve">
-    <value>???EKey device is required to perform game re-configuration???</value>
-    <comment>Aristocrat.Monaco.Application.UI</comment>
-  </data>
-<data name="ActiveConnections" xml:space="preserve">
-    <value>???Active Connections???</value>
-	<comment>Aristocrat.Monaco.Application.UI</comment>
-  </data>
-<data name="Ping" xml:space="preserve">
-    <value>???Ping???</value>
-	<comment>Aristocrat.Monaco.Application.UI</comment>
-  </data>
-<data name="All" xml:space="preserve">
-    <value>???All???</value>
-<comment>Aristocrat.Monaco.Application.UI</comment>
-  </data>
-<data name="BackText" xml:space="preserve">
-    <value>???Back???</value>
-    <comment>Aristocrat.Monaco.Application.UI</comment>
-  </data>
-  <data name="FinishedButtonContent" xml:space="preserve">
-    <value>???Finished???</value>
-    <comment>Aristocrat.Monaco.Application.UI</comment>
-  </data>
-<data name="EKeyDriveNotFound" xml:space="preserve">
-    <value>???EKey device is either not inserted, not valid, or storage was not mapped to a drive.???</value>
-<comment>Aristocrat.Monaco.Application.UI</comment>
-  </data>
-<data name="CreditBalance" xml:space="preserve">
-    <value>???Cash Balance???</value>
-    <comment>Aristocrat.Monaco.Application.UI</comment>
-  </data>
-<data name="ExtraLow" xml:space="preserve">
-    <value>???Extra Low???</value>
-	<comment>Aristocrat.Monaco.Application.UI</comment>
-  </data>
-<data name="Low" xml:space="preserve">
-    <value>???Low???</value>
-	<comment>Aristocrat.Monaco.Application.UI</comment>
-  </data>
-<data name="MediumLow" xml:space="preserve">
-    <value>???Medium-Low???</value>
-	<comment>Aristocrat.Monaco.Application.UI</comment>
-  </data>
-<data name="Medium" xml:space="preserve">
-    <value>???Medium???</value>
-	<comment>Aristocrat.Monaco.Application.UI</comment>
-  </data>
-<data name="MediumHigh" xml:space="preserve">
-    <value>???Medium-High???</value>
-	<comment>Aristocrat.Monaco.Application.UI</comment>
-  </data>
-	<data name="High" xml:space="preserve">
-    <value>???High???</value>
-	<comment>Aristocrat.Monaco.Application.UI</comment>
-  </data>
-<data name="ExtraHigh" xml:space="preserve">
-    <value>???Extra-High???</value>
-	<comment>Aristocrat.Monaco.Application.UI</comment>
-  </data>
-  <data name="OptionsScreen" xml:space="preserve">
-    <value>???Options???</value>
-    <comment>Aristocrat.Monaco.Application.UI</comment>
-=======
-  <data name="ZeroAmount" xml:space="preserve">
-    <value>??Zero Amount??</value>
->>>>>>> 205b82d2
-  </data>
+﻿<?xml version="1.0" encoding="utf-8"?>
+<root>
+  <!-- 
+    Microsoft ResX Schema 
+    
+    Version 2.0
+    
+    The primary goals of this format is to allow a simple XML format 
+    that is mostly human readable. The generation and parsing of the 
+    various data types are done through the TypeConverter classes 
+    associated with the data types.
+    
+    Example:
+    
+    ... ado.net/XML headers & schema ...
+    <resheader name="resmimetype">text/microsoft-resx</resheader>
+    <resheader name="version">2.0</resheader>
+    <resheader name="reader">System.Resources.ResXResourceReader, System.Windows.Forms, ...</resheader>
+    <resheader name="writer">System.Resources.ResXResourceWriter, System.Windows.Forms, ...</resheader>
+    <data name="Name1"><value>this is my long string</value><comment>this is a comment</comment></data>
+    <data name="Color1" type="System.Drawing.Color, System.Drawing">Blue</data>
+    <data name="Bitmap1" mimetype="application/x-microsoft.net.object.binary.base64">
+        <value>[base64 mime encoded serialized .NET Framework object]</value>
+    </data>
+    <data name="Icon1" type="System.Drawing.Icon, System.Drawing" mimetype="application/x-microsoft.net.object.bytearray.base64">
+        <value>[base64 mime encoded string representing a byte array form of the .NET Framework object]</value>
+        <comment>This is a comment</comment>
+    </data>
+                
+    There are any number of "resheader" rows that contain simple 
+    name/value pairs.
+    
+    Each data row contains a name, and value. The row also contains a 
+    type or mimetype. Type corresponds to a .NET class that support 
+    text/value conversion through the TypeConverter architecture. 
+    Classes that don't support this are serialized and stored with the 
+    mimetype set.
+    
+    The mimetype is used for serialized objects, and tells the 
+    ResXResourceReader how to depersist the object. This is currently not 
+    extensible. For a given mimetype the value must be set accordingly:
+    
+    Note - application/x-microsoft.net.object.binary.base64 is the format 
+    that the ResXResourceWriter will generate, however the reader can 
+    read any of the formats listed below.
+    
+    mimetype: application/x-microsoft.net.object.binary.base64
+    value   : The object must be serialized with 
+            : System.Runtime.Serialization.Formatters.Binary.BinaryFormatter
+            : and then encoded with base64 encoding.
+    
+    mimetype: application/x-microsoft.net.object.soap.base64
+    value   : The object must be serialized with 
+            : System.Runtime.Serialization.Formatters.Soap.SoapFormatter
+            : and then encoded with base64 encoding.
+
+    mimetype: application/x-microsoft.net.object.bytearray.base64
+    value   : The object must be serialized into a byte array 
+            : using a System.ComponentModel.TypeConverter
+            : and then encoded with base64 encoding.
+    -->
+  <xsd:schema id="root" xmlns="" xmlns:xsd="http://www.w3.org/2001/XMLSchema" xmlns:msdata="urn:schemas-microsoft-com:xml-msdata">
+    <xsd:import namespace="http://www.w3.org/XML/1998/namespace" />
+    <xsd:element name="root" msdata:IsDataSet="true">
+      <xsd:complexType>
+        <xsd:choice maxOccurs="unbounded">
+          <xsd:element name="metadata">
+            <xsd:complexType>
+              <xsd:sequence>
+                <xsd:element name="value" type="xsd:string" minOccurs="0" />
+              </xsd:sequence>
+              <xsd:attribute name="name" use="required" type="xsd:string" />
+              <xsd:attribute name="type" type="xsd:string" />
+              <xsd:attribute name="mimetype" type="xsd:string" />
+              <xsd:attribute ref="xml:space" />
+            </xsd:complexType>
+          </xsd:element>
+          <xsd:element name="assembly">
+            <xsd:complexType>
+              <xsd:attribute name="alias" type="xsd:string" />
+              <xsd:attribute name="name" type="xsd:string" />
+            </xsd:complexType>
+          </xsd:element>
+          <xsd:element name="data">
+            <xsd:complexType>
+              <xsd:sequence>
+                <xsd:element name="value" type="xsd:string" minOccurs="0" msdata:Ordinal="1" />
+                <xsd:element name="comment" type="xsd:string" minOccurs="0" msdata:Ordinal="2" />
+              </xsd:sequence>
+              <xsd:attribute name="name" type="xsd:string" use="required" msdata:Ordinal="1" />
+              <xsd:attribute name="type" type="xsd:string" msdata:Ordinal="3" />
+              <xsd:attribute name="mimetype" type="xsd:string" msdata:Ordinal="4" />
+              <xsd:attribute ref="xml:space" />
+            </xsd:complexType>
+          </xsd:element>
+          <xsd:element name="resheader">
+            <xsd:complexType>
+              <xsd:sequence>
+                <xsd:element name="value" type="xsd:string" minOccurs="0" msdata:Ordinal="1" />
+              </xsd:sequence>
+              <xsd:attribute name="name" type="xsd:string" use="required" />
+            </xsd:complexType>
+          </xsd:element>
+        </xsd:choice>
+      </xsd:complexType>
+    </xsd:element>
+  </xsd:schema>
+  <resheader name="resmimetype">
+    <value>text/microsoft-resx</value>
+  </resheader>
+  <resheader name="version">
+    <value>2.0</value>
+  </resheader>
+  <resheader name="reader">
+    <value>System.Resources.ResXResourceReader, System.Windows.Forms, Version=4.0.0.0, Culture=neutral, PublicKeyToken=b77a5c561934e089</value>
+  </resheader>
+  <resheader name="writer">
+    <value>System.Resources.ResXResourceWriter, System.Windows.Forms, Version=4.0.0.0, Culture=neutral, PublicKeyToken=b77a5c561934e089</value>
+  </resheader>
+  <data name="And" xml:space="preserve">
+    <value>et</value>
+  </data>
+  <data name="ApplyLabel" xml:space="preserve">
+    <value>Appliquer</value>
+  </data>
+  <data name="Billion" xml:space="preserve">
+    <value>Milliard</value>
+  </data>
+  <data name="CallAttendantText" xml:space="preserve">
+    <value>Appelez un préposé</value>
+  </data>
+  <data name="CashingOutText" xml:space="preserve">
+    <value>Impression du coupon…</value>
+  </data>
+  <data name="Cent" xml:space="preserve">
+    <value>Cent</value>
+  </data>
+  <data name="Cents" xml:space="preserve">
+    <value>Cent</value>
+  </data>
+  <data name="ContinueText" xml:space="preserve">
+    <value>Continuer</value>
+  </data>
+  <data name="CreditsWageredText" xml:space="preserve">
+    <value>EN ESPÈCES MISÉS</value>
+  </data>
+  <data name="CreditsWonText" xml:space="preserve">
+    <value>EN ESPÈCES GAGNÉS</value>
+  </data>
+  <data name="DisableCountdownMessage" xml:space="preserve">
+    <value>La machine sera désactivée:</value>
+  </data>
+  <data name="Dollar" xml:space="preserve">
+    <value>Dollar</value>
+  </data>
+  <data name="Dollars" xml:space="preserve">
+    <value>Dollar</value>
+  </data>
+  <data name="Eight" xml:space="preserve">
+    <value>Huit</value>
+  </data>
+  <data name="Eighteen" xml:space="preserve">
+    <value>Dix-huit</value>
+  </data>
+  <data name="Eighty" xml:space="preserve">
+    <value>Quatre-vingts</value>
+  </data>
+  <data name="EightyPrefix" xml:space="preserve">
+    <value>Quatre-vingt</value>
+  </data>
+  <data name="Eleven" xml:space="preserve">
+    <value>Onze</value>
+  </data>
+  <data name="EmptyStringNotAllowErrorMessage" xml:space="preserve">
+    <value>??The empty string is not allowed.??</value>
+  </data>
+  <data name="EndCreditsText" xml:space="preserve">
+    <value>EN ESPÈCES FINAUX</value>
+  </data>
+  <data name="EndTimeText2" xml:space="preserve">
+    <value>HEURE DE FIN</value>
+  </data>
+  <data name="ExitText" xml:space="preserve">
+    <value>Quitter</value>
+  </data>
+  <data name="Fifteen" xml:space="preserve">
+    <value>Quinze</value>
+  </data>
+  <data name="Fifty" xml:space="preserve">
+    <value>Cinquante</value>
+  </data>
+  <data name="Five" xml:space="preserve">
+    <value>Cinq</value>
+  </data>
+  <data name="Forty" xml:space="preserve">
+    <value>Quarante</value>
+  </data>
+  <data name="Four" xml:space="preserve">
+    <value>Quatre</value>
+  </data>
+  <data name="Fourteen" xml:space="preserve">
+    <value>Quatorze</value>
+  </data>
+  <data name="GameHistoryStatusComplete" xml:space="preserve">
+    <value>Terminé</value>
+  </data>
+  <data name="GameHistoryStatusFatalError" xml:space="preserve">
+    <value>Erreur</value>
+  </data>
+  <data name="GameHistoryStatusInProgress" xml:space="preserve">
+    <value>En cours</value>
+  </data>
+  <data name="GameHistoryStatusRecoveryFailed" xml:space="preserve">
+    <value>Échec du rétablissement</value>
+  </data>
+  <data name="GameHistoryStatusText" xml:space="preserve">
+    <value>ÉTAT</value>
+  </data>
+  <data name="GameNameText2" xml:space="preserve">
+    <value>JEU/ÉVÉNEMENT</value>
+  </data>
+  <data name="GameOrderMessage" xml:space="preserve">
+    <value>Choisissez un jeu et utilisez les flèches vers le haut/vers le bas pour modifier l’ordre</value>
+  </data>
+  <data name="GameRoundInfoText" xml:space="preserve">
+    <value>INFO ÉVÉNEMENT RONDE DE JEU</value>
+  </data>
+  <data name="Hundred" xml:space="preserve">
+    <value>Cent</value>
+  </data>
+  <data name="IdleText" xml:space="preserve">
+    <value>Could you or someone you know have a problem with gambling? For help call 1-800-461-1234. Pourriez-vous ou quelqu'un que vous connaissez avoir un problème avec le jeu? Pour obtenir de l'aide, composez le 1-800-461-1234.</value>
+  </data>
+  <data name="IdleTextTitle" xml:space="preserve">
+    <value>Texte inactif</value>
+  </data>
+  <data name="InsertingBillText" xml:space="preserve">
+    <value>Insertion du billet…</value>
+  </data>
+  <data name="InsertingVoucherText" xml:space="preserve">
+    <value>Validation du coupon…</value>
+  </data>
+  <data name="InstalledLabel" xml:space="preserve">
+    <value>Installé le</value>
+  </data>
+  <data name="ListContainsNullWlementErrorMessage" xml:space="preserve">
+    <value>??The list contains a null element.??</value>
+  </data>
+  <data name="MaximumValueReachedCashOutText1" xml:space="preserve">
+    <value>La valeur maximale a été atteinte.</value>
+  </data>
+  <data name="MaximumValueReachedCashOutText2" xml:space="preserve">
+    <value>Un ticket d’encaissement est en cours d’impression.</value>
+  </data>
+  <data name="Million" xml:space="preserve">
+    <value>Million</value>
+  </data>
+  <data name="Nine" xml:space="preserve">
+    <value>Neuf</value>
+  </data>
+  <data name="Nineteen" xml:space="preserve">
+    <value>Dix-neuf</value>
+  </data>
+  <data name="Ninety" xml:space="preserve">
+    <value>Quatre-vingt-dix</value>
+  </data>
+  <data name="NotDefaultErrorMessageTemplate" xml:space="preserve">
+    <value>??The parameter '{0}' was passed in with a default value, was expected to be nondefault.??</value>
+  </data>
+  <data name="NotNullSubtypeErrorMessageTemplate" xml:space="preserve">
+    <value>??The type {0} or a derived type was expected, but {1} was given.??</value>
+  </data>
+  <data name="NullValueNotAllowErrorMessage" xml:space="preserve">
+    <value>??Null value is not allowed.??</value>
+  </data>
+  <data name="NumBillsInText" xml:space="preserve">
+    <value>Nombre de billets insérés</value>
+  </data>
+  <data name="One" xml:space="preserve">
+    <value>Un</value>
+  </data>
+  <data name="PaidMeterLabel" xml:space="preserve">
+    <value>PAYÉ :</value>
+  </data>
+  <data name="ParameterNameTemplate" xml:space="preserve">
+    <value>??{0}. Parameter name: {1}.??</value>
+  </data>
+  <data name="PrintHandPayText" xml:space="preserve">
+    <value>Printing Receipt...</value>
+  </data>
+  <data name="RecoveringText" xml:space="preserve">
+    <value>Récupération</value>
+  </data>
+  <data name="RecoveryFailedText" xml:space="preserve">
+    <value>ÉCHEC DU RÉTABLISSEMENT</value>
+  </data>
+  <data name="ReferenceNumberText" xml:space="preserve">
+    <value>Nº</value>
+  </data>
+  <data name="ReplayDisabledInGameText" xml:space="preserve">
+    <value>La reprise est seulement disponible à partir de l’écran de sélection</value>
+  </data>
+  <data name="ReplayPauseInputText" xml:space="preserve">
+    <value>Touchez un bouton en bas pour continuer la reprise</value>
+  </data>
+  <data name="ReplayText" xml:space="preserve">
+    <value>Reprise</value>
+  </data>
+  <data name="SaveText2" xml:space="preserve">
+    <value>Enregistrer</value>
+  </data>
+  <data name="SequenceNumberText" xml:space="preserve">
+    <value>Numéro de séquence</value>
+  </data>
+  <data name="Seven" xml:space="preserve">
+    <value>Sept</value>
+  </data>
+  <data name="Seventeen" xml:space="preserve">
+    <value>Dix-sept</value>
+  </data>
+  <data name="Seventy" xml:space="preserve">
+    <value>Soixante-dix</value>
+  </data>
+  <data name="Six" xml:space="preserve">
+    <value>Six</value>
+  </data>
+  <data name="Sixteen" xml:space="preserve">
+    <value>Seize</value>
+  </data>
+  <data name="Sixty" xml:space="preserve">
+    <value>Soixante</value>
+  </data>
+  <data name="StartCreditsText" xml:space="preserve">
+    <value>EN ESPÈCES INITIAUX</value>
+  </data>
+  <data name="StartTimeText2" xml:space="preserve">
+    <value>HEURE DE DÉBUT</value>
+  </data>
+  <data name="StringLengthGreaterOrEqualErrorMessageTemplate" xml:space="preserve">
+    <value>??The string length should be greater than or equal to {0}.??</value>
+  </data>
+  <data name="StringLengthGreaterThanErrorMessageTemplate" xml:space="preserve">
+    <value>??The string length should be greater than {0}.??</value>
+  </data>
+  <data name="StringLengthLessOrEqualErrorMessageTemplate" xml:space="preserve">
+    <value>??The string length should be less than or equal to {0}??</value>
+  </data>
+  <data name="StringLengthLessThanErrorMessageTemplate" xml:space="preserve">
+    <value>??The string length should be less than {0}.??</value>
+  </data>
+  <data name="Ten" xml:space="preserve">
+    <value>Dix</value>
+  </data>
+  <data name="Thirteen" xml:space="preserve">
+    <value>Treize</value>
+  </data>
+  <data name="Thirty" xml:space="preserve">
+    <value>Trente</value>
+  </data>
+  <data name="Thousand" xml:space="preserve">
+    <value>Mille</value>
+  </data>
+  <data name="Three" xml:space="preserve">
+    <value>Trois</value>
+  </data>
+  <data name="Twelve" xml:space="preserve">
+    <value>Douze</value>
+  </data>
+  <data name="Twenty" xml:space="preserve">
+    <value>Vingt</value>
+  </data>
+  <data name="Two" xml:space="preserve">
+    <value>Deux</value>
+  </data>
+  <data name="UnexpectedValueErrorMessage" xml:space="preserve">
+    <value>??The argument has an unexpected value.??</value>
+  </data>
+  <data name="UnknownMeterValueText" xml:space="preserve">
+    <value>Compteur introuvable</value>
+  </data>
+  <data name="ValueNotNullErrorMessage" xml:space="preserve">
+    <value>??Value cannot be null??</value>
+  </data>
+  <data name="WatOutText" xml:space="preserve">
+    <value>Transférer</value>
+  </data>
+  <data name="Zero" xml:space="preserve">
+    <value>Zéro</value>
+  </data>
+  <data name="TestText" xml:space="preserve">
+    <value>Prueba</value>
+  </data>
+  <data name="VoucherInTickets" xml:space="preserve">
+    <value>??Voucher In Tickets??</value>
+  </data>
+  <data name="VoucherInAmount" xml:space="preserve">
+    <value>??Voucher In Amount??</value>
+  </data>
+  <data name="GamesPlayed" xml:space="preserve">
+    <value>Jeux misé</value>
+  </data>
+  <data name="GamesWon" xml:space="preserve">
+    <value>Jeux Gagné</value>
+  </data>
+  <data name="TotalDashBillIn" xml:space="preserve">
+    <value>Total des billets en</value>
+  </data>
+  <data name="CoinInFormat" xml:space="preserve">
+    <value>Pièces de</value>
+  </data>
+  <data name="BillInFormat" xml:space="preserve">
+    <value>Billets de</value>
+  </data>
+  <data name="MainDoorOpenCount" xml:space="preserve">
+    <value>Ouvertures de la porte principale</value>
+  </data>
+  <data name="MainDoorOpenPowerOffCount" xml:space="preserve">
+    <value>Ouvertures de la porte principale hors tension</value>
+  </data>
+  <data name="CashDoorOpenCount" xml:space="preserve">
+    <value>Ouvertures de la boîte à billets</value>
+  </data>
+  <data name="CashDoorOpenPowerOffCount" xml:space="preserve">
+    <value>Ouvertures de la boîte à billets hors tension</value>
+  </data>
+  <data name="LogicDoorOpenCount" xml:space="preserve">
+    <value>Ouvertures de la porte logique</value>
+  </data>
+  <data name="LogicDoorOpenPowerOffCount" xml:space="preserve">
+    <value>Ouvertures de la porte logique hors tension</value>
+  </data>
+  <data name="TopBoxDoorOpenCount" xml:space="preserve">
+    <value>Ouvertures de la boîte secondare</value>
+  </data>
+  <data name="TopBoxDoorOpenPowerOffCount" xml:space="preserve">
+    <value>Ouvertures de la boîte secondare hors tension</value>
+  </data>
+  <data name="RetailerAccess" xml:space="preserve">
+    <value>Accès au menu Admin</value>
+  </data>
+  <data name="TechnicianAccess" xml:space="preserve">
+    <value>Accès au menu Technicien</value>
+  </data>
+  <data name="AmountPlayed" xml:space="preserve">
+    <value>Montant misé</value>
+  </data>
+  <data name="AmountWon" xml:space="preserve">
+    <value>Montant gagné</value>
+  </data>
+  <data name="CashoutTickets" xml:space="preserve">
+    <value>??Cashout Tickets??</value>
+  </data>
+  <data name="TotalDashCoinIn" xml:space="preserve">
+    <value>Total des pièces en</value>
+  </data>
+  <data name="TotalDashCoinsAndBills" xml:space="preserve">
+    <value>Total des insertions (billets et monnaie)</value>
+  </data>
+  <assembly alias="System.Drawing" name="System.Drawing, Version=4.0.0.0, Culture=neutral, PublicKeyToken=b03f5f7f11d50a3a" />
+  <data name="CashOutImage" type="System.Drawing.Bitmap, System.Drawing" mimetype="application/x-microsoft.net.object.bytearray.base64">
+    <value>
+        iVBORw0KGgoAAAANSUhEUgAAANYAAADWCAYAAACt43wuAAAAIGNIUk0AAHolAACAgwAA+f8AAIDpAAB1
+        MAAA6mAAADqYAAAXb5JfxUYAAAAJcEhZcwAADr4AAA6+AepCscAAAGQbSURBVHhe7Z0HuB1V1f4n9yY3
+        vUJCJ5QAUqSolIA06Z9UpfsHFBArCAKCAh8BBQEBAekiRcQCFkRRBCmCNEURKR9SRUSKFFGwk/1fv5l5
+        z11nn33avTeBhJnneXNu5szMmdmzfrPWXrtMFkKoVKnSECu58nVS3zOP3DPtpcd+Pf20Yw9f85M7bfTd
+        s/Z6+zPf/tDy/7x2/yVeu+XgRcMvD18o3HfM1PDgcQuGR7+wQHj8lAXC709dMPzxjAWGVE99qdCfzlyw
+        pqfPKvTM2aZzCj17br2eO890fgvxfSnto2NxXI7Pb+n3a+d0+gLhydMK/eGLC4QnTrXrtmt//OR+PWbl
+        8ehJhR45cUp45IQp4eHP9+uh4wv97rhCD35uSvi/zxZ64NhSx9Tr/ln9uu/oyTXd+7+FfntUo+45sl+/
+        OaL/cyD61WGTw12fmhzuPGRKuO2gKeGWA6aEGz66QPjJflPDD/ZZePY391zy32futtILh2w38+aD9ttl
+        819ff/X0u+66ZpH7779xXMK+5qqSK+eG7rrrrjHPPPCjdU7/1B7HH7z12569Yu+lZt931Pjw4rl94b9X
+        DA/h+6ZbVwrh0cNCeO7yfr3wk/by27fSU+em9cQJ/eL3Yz34oXrdu0u97t6i0C/W6RfX4nXjkoWundKv
+        q0f368ph/fpuFmZL38nCa982XVHov5cX+s+3TN/Mwr+/Yfp6Fv6FLsvCP79mujQL//hqFv5+ieniLLyK
+        LsrCKxdm4W9fMV2Qhb9+OQsvn286Lwt/ObfQS+eYzi704lmFXjiz1JcKPe/05zMinV6v507rTs9+Mb3u
+        mVMLPX1yoadO6glPnjQ8PHT08HDH/qPCFe9baPahW63y8qf33PLiu39y7mb33vHThVI2OCeVXDmndP9t
+        t025++qT9j1u17Wev2zPZWY/ftzI3GhyI8SIU5CgFBSok21itYJISgGUgicFjoBpBk0EjJeHpwaQFIHk
+        YfJAeaiSYHm4YsBKyARaDbYSOEng1eCTSgibSXAORjHUACzgnj4lC3/6AqAVn+g3Bw4Ll+26cDhym1X/
+        etkx7z/h19d/Z7rZYk9sm0Ot5MqhFG757uvOfve5e6/1wnf3Xjx/cuVGieFi6J3AEUMgw2+mdkB4KFp5
+        EQ9CK+NvZvTei0gy/ITxx57FexcBkEMQG74zeBl4MyP0nkNPfwxST38ZJvrjiU4nZOHJzxf6w/H1euK4
+        5vr95zrUZ91n+Tf7c3x+k9/nnDhHzpvr4JpqHrS8VtZxbYKM/XSe//fpLFyx+9Rw6o5v+cfXT/74R++6
+        +TuLpGx2KJRcORS6/7Zrppx96C5nfOMDM1574MhRheECBaB4iGLvAQwYPttj3GbUMuCk4ToD9ko9wXMD
+        NmG8uQGXhtssJMJI2z0lZZh6QnojlNFhKI8fm4XHjsnCI0dn4aGjTEdm4XdHZOH+w7Jw36FZuPeQLPz2
+        kzxhs/CrA0z7Z+GXH8vCLz6ahTs+nIXbP5SF2/bLwq37ZuGWfbJw8weycNP7s3Djnlm4wfTT/5eF63bP
+        wrW7ZeGaXbPw452zcPVOWfjhe7Pwg/dk4aodsnDl9ln43rZZ+M42Wfj21lm4/H+y8K2tsvDNLbPwDdPX
+        t8jCZZtl4dJNC12ySRYuflepjQtdtFEWLtwwCxdskNb560d6ZxbOM527XvdiP47BcfnNS+w8OL9v2Xlz
+        LdfsUpTBnR8pyu/RWUXZ5+CV4WgOmcHIfdG94D7c8eFh4Ru7LRyO2m2jH1777XOXS9nwYJRcOVidfsD2
+        X/n2PkvP5oJySICmGUh4ESASQOWT34NRk3vqt1PsEfSZDImi+gYCrrpwx4UydZCVHoCbKdCQnvx64tcg
+        K5/KMWQPfiYLDxxeQAZgd38iC782wO76eAFXDTDg+mABlwfr+hKsnxhUGNyPDCygAqjvO6CueHcBFCBd
+        tnkB0FcNoBwiA0fQfLmEQkZ+9rqmmVk4a50sfGntLJyxVhZOR2sW+uI7+nWq6ZS39+vkt2XhC2sUOnH1
+        Qp9fLQvHrdqvz66ShWNWLj7R0SsVYp3+RkeuWIj1iOPwG5wPEHJNXPctexcPKR5o3At5ZcDjHjz8v8WD
+        jfK93LzYkTuv+7Mbv3fRpJQ9D0TJlQPVlWd9eseL91zhtWdPsxCWMCsFEqEasJk3IqTyIRSep5lHqlsX
+        eaeUADD/FGz2fx+CyXs1rX80q9xHwNVgc15NT0tBp4p2DTbn0QQaBsATVzecsAXQ5MnuOaiADUOo82QO
+        tNyL7WWg7VF4sNh74blyyLbrh4ynv/dWOWSlh7rQvJOHDA9SA8xBhoDrNAcYcOUqwfJwIYDwcAkoAeZh
+        8kB9ZoVC+tuv55P9OS6/y7ny4Lh6x6KcKFMebvJelDfreJhRnpfstEg4ab+tP5+y7W6VXDkQnbj7Wn94
+        6LjJRfgGQDFQhHilZ8rrKqV3SklwdSsPYgyg93YCzMNVA8ygaufJFCp6b+Y9Gp5MISNwIXkzHy4ibrA8
+        meDCgyHBlYeKBxdPYLwYYaI8mcLEBrjK8PDa0ovlcJmBtYKLp/3XylCwBlfCg51jBos8WLkHS8HVxGvF
+        YMlbyRPFQAmeGCb936/34pj8/pl2rlwTZUCZUb4qb8qZBxdle8PeI8OJ2874+403zrL6S9rWO1FyZTe6
+        7KxZq1+21zKzX7mot4AHiAQWnwr1lAjwCQApkQgYLGgpwBrgcqGiwGoGlwCrSxqUgOVwOe8FZL4yrVi/
+        Vidr4b242YSIeC7CxDhElOdqqIOp/mUh0M/KEJHw8KfvK8ND049cnQu4vmvhIXUtweXrWHgugfUVUw6W
+        SfUlvAFeC4Otea0SLoGVw5UAK4bKg4VSngoJpFby20sch+Pzm5wT18F18xAiIqCcgYtyVXl+dYfJ4ZD3
+        bXFgyuY7UXJlpzp2322+eMdBE4qMmQcKARnhYJmAqIltnZJwDQFgdWDFcBlUOVwerERYmIOVgEveqy5E
+        dJm5lCdLQaa430MWA8ZNV2hIogPPpaerwkIq7w1ey+DKvZaBhdfKwUrUuzxY33BgKXFBsgKwlJjwYPk6
+        lwerzmt1AJb3VMhD4aE5fPm09J3f1h9DgPLJb/GbeFOuhWunvChTHl6UK2DxkLp6t5HhE1uudnvK9tsp
+        ubITHbbDuj996GjzUqSnleb2UCldHSsBWQxXg/w2reT2SQHaAF0Jm5egS3q1WC6E9FB6OHPPZ2D6sNLD
+        mEPo4BN4PgHis4s5bGWyA9B8JlHhYQ6ZGcbN5r2U4MB75YCViQ2FhWTXfJYwzg76kLDmuVxIKLjkuZqF
+        hMCFFAqiGCx5KYGAPCwC6dDl+qV1kt8eebiQB1gejIcGoTFZV9Vj+Rvgrt19WDh087c8ZTbfVdtXcmU7
+        Hb7DmrdTT8iTEEAEVEqhE/alGkhj0Dxc5f+BA8PHSHni8wTHVRPmYBgYA+ELKWJuvuoDhC3diKdxU5kh
+        zQnV0tbIDFXCI0gkC2TA8hK1+k1p0PIYuVE3M2yTDNsnEFS3UbiFwclQD1o2Cwcsk4WPL52FD03Pwr5L
+        ZmGvxbOwx2JZ2H3RLOy6SKH3LpSF7adlYRvTu6dmYcsFC22+QBY2MW08JQsbTC70zklZmFlq7YmF1pxQ
+        6G2m1cf3663jCq1casWxhfR/vmMfjsXv8PucF+fJOXP+MWzN4BJg8l6UC2WHLZFZ5eGECKvzB9JuWThs
+        0+WeN9vvGK7kylY6Yod1fkqdIAcK4aFeeaD4FFAIwDxkyMNVQsQTnKcxTwjcMsZAwWd2apUqdaLRvVlY
+        fFQBHrDzMAC2g2fUw8WnB0twCTB5r+9bqIzH54FOOK3Ez+GbzHgmxURKyZXNNGuvzU6+7/DhRd2JpAQw
+        /fvF4hNoPFSpT4OJEIzwh7oC3odCSBVWpUqD0aIjC6+Jl/WQee8Vw4U3x7sTERAaE0YTTpP8ATbqpPtv
+        tPxvUmzESq5M6ZxjP7nGjR+ZWIRveCoSFUDFJx4IsOSlYtk+JA2oOxC3EmenCqNSpTmhGWMKT/aRpfoB
+        S3ksBFzUBcl4UuWgTRD94L1FRHXhJsPDvpuvNSvFiFdyZUpn7rDkbBIAtf52Cv8U2skzeRls7EPlnFCP
+        WDZ14ZUqzQ0BGPVDPJjCQsHlwcJOqZNSbyVbStKHcBCwaOv7wgbjw8lHfIzOvA2cSMmVsT797lWefP7M
+        3v4+fHgpEhaCKg4Dka0nq0bqmL5oqQutVGlua0RPkQAh6UGCoxlYCM9FkgigaK4gg0rCjATYgWtO/fes
+        /fYbk+IFJVd6fe6jO+1y68fH5hm7HByl1gVVDBay0I/MHu0CZFtSF1ip0uup5c17kVVUWJiCiyoLCQ0y
+        sqTjSWDgJMjcnrPesLDnO1f8TooZlFzp1HP81su8RptODZqyn19e10ICS3CVUNEegKtNXVSlSm8EkUkk
+        uYHn8nUtDxZei3Y5mkZoWCeBQZMJnmzWWuPDZw/db9kEN3b0xErp0J03/PJjx5QAIY1fwnuhGCxbR6Mo
+        rde0J6QuplKlN5LIHgouQRWDRaaQ+hb1K7KDhIOAxbqdVlvysRQ7DSuk887bb8wX373E7Nxb+bDP4MnD
+        QoEluOwTT0UvANxr6iIGooUXmhreu8la4cjdNw7fPnizcP+Jm4Q/fW3D8PTXNwwvXbde+OvP1w5/vbXQ
+        326rNK9L9zKX3dsXr10vPH3ZhuHJ8zcONx21WTj9g5uEXTZbOyy39PSkvQxEwKWwELhUx0IkMYCLkFBp
+        eBIaNNTTCH/kGqPDoQe8v2E8V91/vGbttcXn6DajrkI5QCVUNbCcSFTQWZSW/tTJd6KJEyaEo3dfPzx/
+        xdph9i8WCuH23hBus+NXqpSS2cdrv1w0/PGs9cKeW64dRowYkbSrTrSkhYW0qVJ9EVR4LMDCY2HX9Gih
+        Fw1dwOglA2xo0+UXf9iOUdcro/aH16xZs8adtPnCr9F3TX31cqjUF4+/y3WIPnb0xuDH4hNup56ennDE
+        zjPDP++wUPU2gzdVgJUqdaSe8NL3VgubrbNq0tbaiXQ83bmoazWAVcKF1yKBQThIYo7vD155ZNhjjx2m
+        eYZqf3gd88l9NqHjJp1FaYcSUHRq9WAhtVMxkC51ss00bNiwcPxua4XZd4xJFFClSoPTf+5cJGy61ipJ
+        22sl+jPSiEw9S2GgwMI70ReT5AWdlalnKXO4+rKLn+cZqv0h7bTTTn0HrLvEy4SBgEV/vhyqsnd4Da4S
+        NGUAu+matNDUBcK/rp2aLJBKlYZSL527XBg7ZkzSDlMaPqzo4EtI6JMXeWdmk+paDLGhczTfAeEO08e+
+        ZvvXwsH8Hy8Da8pZG4/OhyjQQTaHSVDZZ65ySAbrGGNEZS4+wWZae5UZdsFV3anS3NPs20eF5ZZaPGmP
+        KZGGp3cGYHlvJRECaiQEsOU9OFYZFjbaaKPaqOP8H6+PbffOA2gIo8cEY4mAB9F5NgaLcUp0pqUVO3WC
+        sdZaeRm70KoeVen1UE94+4rLJO0yJYa/0Fk391gOKkQSg0ZjemDQxkWdDLhmTp/6S3GU/1P7j7myQ2Yu
+        9AoD5RjKATiCCnmvxd8M1uu0bjVh/Lgw+zLzlDdykZUqvQ66cVhYavGFk/YZa+GRRafdJFgGE+PgAIu2
+        LFL01Mt2WGLU7CRY1K8+N3N8PjQZsPJRteVIW3kuiXUMRCTeTJ2YF4mKhz82LgQDMVjdLFxvSl14pUpz
+        RBYl/dw+rzGncMaIMGrkyKSdeg0z0SOe+pPAot0KARbhIFlw7J9tAOsDS48Is2bNGt4A1qf2fc86X9m0
+        Lx+aDDQM9ciHq5efHiy8GUkLqE6dmNeaMxYOL9i2s2fZz5xjMljDtaZbTcmCqFRpCHWz6WqT2Ww4PQvX
+        v39q0k5j0Z+QHhkeqhwsCwUBi+QFI73JHjKC+YNL9YRtV1v64Aaw9pu59HXMgwBYzLeQT7xSqua9ypCQ
+        ORwYtsyw6tRJSXirX/6/3vD7/bLw3P5Z+Mfh9lNfNF1q4mK56FRhVKo0FLrBdJXpqyaz6X99Jgt/PiAL
+        Sy2yQNJevSaNKPIHJC88VAILb0WHXL4HrL2XyML6i4x9qQGsbZed/HcmGmHmH2YRyr3V1xvBQrRd0QJN
+        LJo6KWnC2NHhB9tl4VcG4e/2zsLTduy/HWI/x5wZXOyVJi4+VSiVKg1UREPXmah6XGD6fGF3z5j9PfZB
+        cwq7tA8HGWJCOIhHyqEqwaItC7CYc4RwkO8E1sxpRT3LfrGAaierX+234vjZzOIDWEzmAlB0VcqhisBi
+        6i7SjVOM6tRJSesvMSJ8yoj+kpF9265ZuP/9WfiD1eEIDcOxJoWGPzbdZEoVUqVK3YgEGdEQdvUlk9nZ
+        iwdaFPbR4uF+1/uycLU97MeOHpW0WYl6FvOvkJwQVPJWNbDMrgGNTue05W40rS9stfYM26sEa58dNl/l
+        pHVG5gO6AIupuurCQAcW62jnoiPign3pk0LDenrCx+ykDjewjrETOd1O4mfmEe/dy/a30PB5c8n/OdJ+
+        3uLePDTEe1H3qsLDSgMRdoP9YEdEQ2ZX2Beh3xMfKh7qPNzPMi+DTW6wZF/Sbr3o5kTnXMCSp0JkAwGL
+        yWeYJYu6GB15N5/aE7ZadYbFciVYH9tm3e3OWX94Pu8cUz8xN15dGOjAwosxgSQHpzEtdUJowthRYf/V
+        iov4rG2L17posyx8d+ss/NpCQ1zys1afI+4l/s1dNk8Znja4cZ48t5hShVipEiLbR6SDvfzQhP1gR2ZP
+        1Oexr8ftIX7Pnlm4ZofCBo+babC8I8tts3d4b9J2JTUWE+4JqhpYdhwSGHRtos2L4SeEjjOXnHKenUEB
+        1u7rrHDk+Rv25tMQ47GARx6rBpedNIkLJqtkgkgoXmp04TJTJ7X81FHhE6sXYJ1gFT0u6pLNC7DwXMD1
+        8L7Fxef1ruNMZ5kuNlFAVDqvMZGepx5GAfJUQgCnv5G+A8Zuxb6Vhlapcm4nfx8l7jMCIMTfOj42QRUC
+        O8FesBvsx+zoLwf116ewsx9tn4Wvb1l4KyInIihsc9K41uEgQ0qoO3mw8FBMNgNYzPWIGIUMWMyxuNzk
+        MU/aWRRgrbrI5PvO37AnH37MvOAeLO+xAAtvRiMyjWeARf+q1EltsVRvfvJHmQv9IhNPbpKFr21RXOTP
+        zTPevltx0Y8aXBTCSxYH5yl5soa0eeHOKTBcO4WHJ0MUJgI6PrXOf6dtK73x5e+Z/+T+Etp56Z5jD9jF
+        FSaqEdiL1ftf+9/CjkiS8dDGvrA1bO6bW2XhK5sWtkgERd1/9YWbg9XX0z8QkpQ7XspDJbDwWvSGJxQE
+        rGUmjf6XnU0B1lqLjP8HvXbxWExbTBgYh4CIXhd0dWLifQ4msEir+5Pi//saxYe8LQtHG+UnQ3YCrF/s
+        3u+5qFxS78pT8kwKSt2L5AZPItogDPK8ICUyPvobAPUZi/1ipbarNGfUafn7+4i4v4jhSfG9BiYevNgH
+        dmL2QpVCSQoe1tjVnWZj1KtuMrumT6vAwiaJpN6/Yr3deo0fXoSCzOzkwcqhsvAPARb1LDKHJC8IBZeb
+        NHK2nVEB1nZLjn2NMSbUsZgbPA4B5a3oI/iqGTqviCFbwgCxET3DGsAaPnxE+PAqWfjkGsXTgYsBLC6O
+        WBewuGjS8L/ZIwv37VUUhuB69VOl96LuJcB4KgGZ14UJEWOj1HcpxcesNDRKlXWs1L3SvnwCj6T12IGA
+        OrGwE+yFJMVTHyke0tgUtuXBogoCWFRJsEnqWURUvb3D62wX9ZizoB0Lj4UXIjrLwZK3MqhoxxJY9M5g
+        Sm7AWmXiiAKqnXbaadzeM0bn86EDFh1wc6hKoGKwyBgyOyhgLWMeC7DiExs9amSdx1IoyMVd/97iYrlo
+        nipULMnYkAoFLtw4hUScnGcNScsDGCEihUkKNVa8nli70rwhf99i8T0Q+e2wA+yBbndmH9gJnQ94KAMV
+        toRNYVtERERGPMiv2raImHjAn2RQCKyxYxrDQWyajDdgMVc8YOXeqvRUNbDK3hfkG2hMZg771Sb2FmBt
+        u8kmC31kuZH5qEgaiOnOFIeAQIUYhwVYpOXpVs/E9SN7expObNLYInFBHCuwuCjAusHqcYClMJD0u8B6
+        aJ8ii0MhARfxMqFh7r1IbhAi0riMKFwpta7SvKXUPbR6U90nNmAPWuwBuyD0I/mFvZCowIYe4L1XZlMx
+        WFdukwZrwQmNYPWZTdP5gYiMnu7YOt6KDKAkj0UjMUkNRh8D4eoTjQfA2nrmzMU+uGxfPsUTU+nmYDmY
+        JLwVo4bpzgRYuD8a0MaMaExZLjxxdH7SnDxul2yMwCIjyMXSUBeDxROHAqLdgcLiSQRcuHpi6JoHKwtX
+        f1eaD1VC5GFC2AFZZKCSp+JhTLTDgxmwqFoQDmJjREaARaMwmUEPFhHVsgs2gjVyeG+eP6AdizngPVgA
+        JcljARbZQ7ZdbYJFcIC1waqrLr3nUiPyjXghGfNXxGBpHFYOlsW6hIK4Pw40tq8xRl1ictGGJY8FWKTa
+        uTjVr7ho1a8oDHkrGo/pnUGBkS2U5wIunlLAhcgAofhv//9Kb3x1es/YRlBhD9gF9vGk1auwGWyHBzMP
+        aIWD1LPwWkRI2B6z2lIlASzsErDetkhj9ybA0quF8Fgk6hT+ITpHIDKC1LGof1HHYpbdVcaVYM186/Jv
+        2X3J4TmN9P/jRWd1QJUiDCRDA1i8RwhKqdiNG9k4O86K00bWQsHj7bi0HeCxPFhKXFAID5b1KwoHb0Vh
+        UdfCzSMSGhQmhQpcFDCf/m8+K80/EkgSD1Z5KuwBqLARbAWbkddKhYOARdIsBda7pjc6hjEjhtfe6UV4
+        h8cCLAGFlLjAYwkstqd6lIO19owZK+242PD8S36Y5EUOFR7KYNL8FgKLdDuv4KQyRypy/KjGriErT+vL
+        weLkuQg8Fm5YqXYlLrh4PBaFIbDwVmR3BBbunqcTBUpFlcKV9/LyN0FPwUpvfPn7hvw91X3mk3uP6GeK
+        TWAbwEVkI6/lwcKuPFjXvqeoigAWzT8Ca8ulG3MEY81ZEI2hzcvkRR76lUAR3SHAoo4FCwKL4SY5WG9b
+        YelVt1tkeN4XitdlApY8FEApBMzbE64enTcQk24n7bjTwlmYOLoRrFUX6stT7TQO0+uCiwFawFLiQmEg
+        3oowUHUr760oQJ5OFCYei4JVYfubwQ0iXPD/rzRvSPdM4Z5fJ3G/5a0QD1psA7AQD2J5LYWD2JavZ5Fy
+        /47ZIFUSwKL3BRHVLis0gkUUpjdVKt2uOhVSCIi3ysEyFgCLnEMNrNWXW2r1rRbqzetMvBOIDrY5WAaS
+        lENVznrLzEy8MwjXSKv0pDGNMep6S4wIB5UeS6l2LoqLS4FFYchbqW4FWBSgoKJgfSioG6CbIamSW2ne
+        UXwPua++XiWweLBiCzxskeBSSOi9FlUMgUWyDNtjCBO2SNWEKgpg7bZ8Y3MRUZheB8snY65UpxJUNbBM
+        OBmSF/VgLVWARX8oJiP0YOVASUwlfe2UvK8gr5AELLpxpMB65+Ijah4LsHhKAJbasJS4UDaQwuCJw5PH
+        Q8XTyXsqD5IqtQ2ZpErzptx9BDaBJfC49woJPVzYiq9rEfkQAfkEhs8MYoserFTvC6Iw3rcMVOp5oTpV
+        HVTmreixBAsCi0yiXUXIVpsxfY3/SXisGlB+jnYDi2H5nYDFSWu4CBdDOwIXp1Q7F+2zgbG3otDkqShQ
+        D5S/CXU3h3auwUhtKZW6V6o8u5G/j6i8vwJMcMWeiwcw9oLtYEMKB5XA8GDhsb66RT9YdGvae6VGsLBp
+        qjl1YJmnAiZ5KUQTFeMSCRNpIK4Ha3oEFnUsq1fVgHJQ8aoegXWOnVizUBCwNFwEj8VwES5KYHGxAkth
+        YFy38iEgBYooZJ5gdTfA35zUDa80b8jfR1TeX4WLAswnM7AReS0lMWKwlMDwYNGtibo/EVUKrCkOLDwX
+        0Zy8lDzVRaW3QmmwSo/FzgIrzwACkwRU5dsa6fneDqyNpvfVhoucaz/MxQgsZQRVvyIMJDZWGOih8uFf
+        zVOp4HVD4pZ6ia4vld7Y8vfL30cUA+e8lzwXNoKtqK6lJIZ6YWBjPjN4nVVF1PuiFVjyWHgrD1buqQDK
+        PJW8FdOgARY9L5qDVWYFa2ABlNQFWHgsZQR5OqjzrepXAouLVzaQQuHJo7oVBcfTiYLUUysJVHyz6DdY
+        ad5SfA9jwBJwYRvyWj4cxJZ4WKuepQQGtkcdn+y0B+vDq6TBAijAAjCG5ANV7qWAqvRUQHXppkX9ixnL
+        SLc39VjMKdgAFm9rLF88x5ASXprQzmNx0qdYXMpFcDE8LQQWYSAXnQoDVbfCW1F4OVDyVBS090j+5viO
+        m5XmLeneIX9PY2/m4MJrYSOqa+G1sCHVs4DLJzCogtBPFVukaoJtkrVuBRbCxukM4UM/ppgGKPrXXmbC
+        mzHSmJ4Xtaxg7LFysEhaCChUeivgElit0u0bL9UPFhfBxXBRqfqVwkBft1IWkCdTDSqeXCroCqb5WzFk
+        uu+l9+Jh672W2rZ8OIhtUdVQAgPboypCL3ce9tT9Aesjb20ES1lBvBUJOsDKQ78SKAmwePMIYDFT0ztT
+        YOXJixgsB1S3YKkNK5W44GJVv/JhIGApDFSyopag4IklL5UCiuEFXozbqfTGVnzPkL+nHi6FiMBlNiGv
+        pbqWT2IoHPRgUbfn4Y4tUs/CNpn/Yv/V0mABFfZNwy89KzxUuafavICKKA9vxkxN9NSodWmKwaKvYJ5m
+        l6cCKsSLvU2dgLX5Mn35SasNi6dEnLjw7VcUBoUib8WTiIKr1asUAnqY/M2Ib5gG0KXEYLlKc1ep++AV
+        3z9/b3W/5bnKkBDbwEZ8hpAHs9LucQLDt2UBFil3bPTA1VuDRbYPWwcowj6AqkFlvNBbiSQGE8rQr3Dl
+        cXaMAYH1jc7Aop3gbHOf9BGknxYXRXbGg0UsDFiqX/mkRe6tCAMVAvLEiqHSjeDmpG5opXlLMWQeLh6q
+        2IBCQrMN4JLXwnZUz1LaHRtTAsNnBpn/AtukqtIKLMJAkhJk/YAKmOhEgZeCFao4dFwHOt44srmBRY94
+        O7t6sKCvDixB5eDqBixS7ep8y0WpKxMXK7AoBKXZBZYygQ0hoKCqgJr/Jcg8XD4kpMoSgeXrWdhWKjMI
+        WAABWHQQbwUW81gcsEyR9ZOHYl9e8o2A6kqzbTwYr/OhX2E+7XrHYJXeqlOw3j2jrzaBDCcSZwTjxAWF
+        QaEQKye9laCKgWIeBC8/R0KleUvxvUwBJric11ISA9uJ0+5qKMbmsD3q+Eq5q5f7p9/RHCy6KfEmEZIT
+        sAFI37VqzfeQhZTf3yELP7Tj4cEYWkKD8tsm2DHahoIDBAuPhZulfsVFqI9gKiOo+hWVT1+/ysGKvRUF
+        rAL3NyF1oyrNm/L3FXm4El4LW8FmsJ1UAkNgYXvYICPYqfNjm9joEWs2B4v6FTPhkhHMgSphYqQ9YrrA
+        H9vx8F501CWTSCOxnVkjWHVZwSZg3WR1pHYeS30EuQgNx09lBAUWrpzCwbXnUBEGylsp/KOAVeC6EUyF
+        lRJTplV6Yyt131AKNO+55LXKJAY2g+34eha2RQIjzgwq5Y5tYqPNwMK26U1B3YmGYEbXCyamCWTiJaao
+        YGwiwNGfkH1oJLYzC9k7IrB+r54XSrcLrlK1rODM5mBts1xfrStTK7DU8Vb1q4a2KwqPSqvAkqfyBe9v
+        SOrmVZp35O+lv8fcc+69wMImonAQ21E9Sw3FygzGYKnPIDbaCiwafZmNjBnMAEowXWvHYUwiw6dwMoSD
+        jGckNU9blp1VGqy8Ey49L9qAhbvsBKxbWoBFIXiwGupXHiw9vWKoUjep0ryrGC7d9yZgYTMeLOrsgwWL
+        jCCNvkzGSf1K3ul6gDL7v+n9WbjZwsyfmx0TDjICn9CROTLsrFp4rBis8m/AUijYDiyOl+p8y8Vy0coI
+        NiQuaBRW/Up1K0KBVkBZiFppPpC/pzFgvq4VZQfjBIZS7mQG1ZallDvNP9gmNnrMOs3BInFBiEf9Cg+F
+        3d9stnuLHfNWA+p2Oz6vFmYOGHggNU9blp1VE4/FeCyBJbjKv2tgdeCxOJ6fQCZuwxoSsFI3p9K8r2Zg
+        IYFVei0PlhIYKbCUcm8HFjYNWLyehw64JCzwTsB0mx2TdxcAFG/m4Q2oRHC0dZGaJ+VuZ9UiFGQclhqJ
+        nejd3kkoyHS+HI+L4GLUOEy7ggY3cvE+I0gltNZ+RaEpcUFhEmN7oDxU36o0X8nD5QHzGUIlMMpwUO1Z
+        AotmHLLOqbYsgYWNNgOLNix6U9BPkIls8U532jF5Gw8w8cad3xjIvOsAL8aQfbo1kXK3M4rA2spO5rPF
+        LE01sARX+beGjbQDiz6CnLzasLoCi8LiiUThyVsRY1dgvTkUgyW4sAGBpZ4YTcAiKQZYNOukGomxTWy0
+        FVi8nuccC/EI9fBOvImHl9oD1L32Ww+Yl3zQfhcPxjgtQGSoiZ1RAizzWDlYSrkLLmT/rw3NbwHWtsuN
+        zE+a4fhM4kHigotSrwsuFrCUalcfwVpGMBUGUqgeJg8UoWul+UcxYIh7L7CQDwet6oDt+K5N2BYJDJJk
+        HixsEZvENrHRE9ZLg0WGj94UTCJDhAZM9x1qxzqsePHi744wO7Zqy2PHFF6M4SSk5mnLsjMqwNrahYKP
+        m2HXwIrHZJkXy2dpGmKwKIymYKkgK7DePNJ99XB1CZZS7oBFIzG2R2YQWyRL3QlYpNrpdUGyAu/00FH9
+        MMEJ0R0dKvBk9Bdke5iwM4rAMo/FDkwxXWskFlR8Gmi1WZragEUDXCuwfK8LPBaFUgNLoWAF1ptTuq+o
+        FVhUFcrMYDuw1PvCeyxstBlYdGeimxIhHqEeUAEUHSgQ7zh46iSzYft96lkMJWEqatq/7IzagIXH8l5L
+        YBkgTFLYrIF4x7cUYNGGFYPFRXKx6tVOIQBWrQ3LTjovLApNYFFpJStE4fpC142geaDS/KMUZNx7bABb
+        QL49y2xGbVlkBj1Yqd4XdFigY3g7sGjDYkgIoR7eCZgACT1tv/vcaVn4s9kpoSGNyHoBnZ1RGixCwRpY
+        JVC5bB0z4Q4ELC4KsHx3pmTjMGBRWCmwvJeqwJp/lQKLe98GLPUZjHtfCCySZzFYJ70zDRaNvcyAS4hH
+        qAdUz5xqEZZFUjlQZ5hDsN9/0WyUlzXS+53tCSHtjEI2c6Xpa2y3cBOwNPWZk2bCbQcWY17i7ky4YzUO
+        c9G+DasGVpxqx/0jskLNYOJcK80/8vfWA6bMIPKZwbLPoAcL2yLr7HtfCCzaVQELG20F1qnvKEK8e+yY
+        ACWYXjrbZLb5l3MLESLSO4Pt8XR2RgVYOywyvLnH8jLQ8FjX2wkKLOZgi0/Mg6XG4XZgUSjJNqwKrDef
+        /L0dAFik3GOw1EgssJg1rBVYdMCl1wUhHqGegAKkl+23//plq9NZNMWLGKlzMYqD7QHSzqgRrLqZcEuY
+        PFw+FKR1uhuweGp0DBaFVoH15pS/tx4sJTCagKVe7t2AdXICLGxaYDFimNQ6UAHU375i0dVFJjsH3ryD
+        eKccQ0fYnv3sjAqwdlzUgeXbsQSU6llKtxtYZAXbgeVf5M1FcXECS43DgEVhNDQOU2gUHoVIbE2heqD8
+        jbiy0nwlf289YEpgIJ8ZjBqJSYZhW9gYzToeLDoqdAqWZi575OgCKrwTIOFcECzQrkt2kEGQMER/QTsb
+        wJrRAFatS5OgcgkMDkYoCFhkQIYSrLpUewXWm1f+3nqwlMAQWEpgYDMWjinl3glYzNgENO3Aou5E9QhP
+        BVTYP5lxRC8k+s6SIWRUMf0Ka2BtYGDtvJiBZSv5oXygIxcCWADle14YWAoFBdYCYxvf4brrSiPzY3Hy
+        XIS6MwmsuDtTrQ2LjGCcaqcQCQMpVA+UvxFXVZqv5O+tB0z1LERmUOEgNlNmBj1YmvsCm1PvCw8WL6Jr
+        BhaA4GyoO8EEoV/uoUqYEC/B55PEBoMd02CVbq82ND+GCtk6HwqSWpxrYFGoFVhvDvl7+zqDRYhHHQqH
+        QtjHCHqAymXng0i/M6kMYDE40s7GwFptxhq7LV54LNweB8m9lWDyvdvt/z4UJLXYDCxOmpNXB1wuCrDU
+        AZeL5uIbGod94oLCoxAJAylUD5S/ET+sNF/J31sPGDaALSCqCAILmzG7xYawJYGljri+hzu2iE0KrNM3
+        bB4KwgRJCZjA7gUVOQgvGokZus8o4hpYmxpY71uiHywawnKwPFAa7FiCpVelNgNr95UHCBZQNwOLGLsC
+        680hf289WEpgDAFY6tbUDiw81h+tDkedCrAEE5lzchE5WGd0ChZhIEAxgQxA6dPW8QMerKnj0mCpn+Cg
+        wKLwAIv6VTOwUjem0ryvZmBhC4MAi651HqwvbdQZWHmdyjxm/rZTC0sRYKEXzkyCtVIBVpkBycEiAyig
+        JHmsEizasZqBtddbRyXB4uLUAVdg0Z2JNqwcLGUEqV9RaNSvKEQKkxi7GVBXV5qv5O+tBwwbEFjYhlLu
+        2IzZjhqJsSmBRdc5bE4dcTV0hHoWo9tTYKmBWGCRTidpkYNlINF5oiY7pyYeqwTLVpIBgc68bgVI9+5S
+        SHDhsQgF7eTwWLQyzxWwiK2bgZW6MZXmfTUDC1sArgGARQcFDxbdmlqCVSYvAAuPlYeAAsvORV6rc7AU
+        BgosyYGFx2oFFk8DgeV7tvshI+qAS2HUGofVlUkZQQ9WM6B+XGm+kr+3HrAYLOrg2Ao2Q2awbCRWD3eB
+        paEjQwGWgCI0beux9lyyCAUBi4PUvNWDHyoUgcVQZcDix5uBxUkPCVgUIoVpF1GB9SaRv7ceLGxgkGDR
+        tc6DdVYTsHAaAiuvY9lvqn5V1PWH1eB63up5AqvWjhWDxViTGliPHtYvADOwyOcLrFYei5Pm5LkIwCK+
+        FVgaMkKvC4GV97pQGxZhoDKCFKISFxRuCqZrKs1X8vdW91tgYQvAhW1gIz6BYTZEe6h6uGNjAsuPyeoW
+        LJwNaXbCvhpU5CHsE9AAi3aslh4rB4swEJBisKzu9fdLiplAeRlXO481JGBRiALLeypf+KmbU2nelb+3
+        ut/c+yECSx1xW4FFYs57LMDKvRVAqYuffSoUbGggbuqxPFQCyzwW/aXmGlgKBSuP9eaSv7e63ymP5VPu
+        2E4bsLBBegB1ChZ9BQELJgCrrn2XBB+A2TnJYwFW61AQj/XECfUCLjsYfaZ+YvUmTanbDiwuArB4WgAW
+        F+nBIh6udcAVWNSv1IZFIfKkICskjxXDdG2l+Ur+3gou7r0yg8CltixlBvFYxxVg0a3JDx3xHsuDxVtw
+        vrxJc7AYBqJQkMRFDjZQUU0qm59YV/NYxlBTsJ4+2VYrFEyBdVGWTw7fCqwPrDpAsCgcD1acaqdw9STz
+        hZ+6OZXmXfl7q/udAouIRmCRcu8QLJp/2oFFP1iBhbPJwVL7rkvm1XmsVmDV1bE8VPzfXJ/AYobQVmBx
+        0pw8F6FBjlwcF8kgR8Di4nHbFEbeT5DCwa0rDKTw4jBQUPkbcV2l+Ur+3gouHw4Cl8DCVsgMYjtl7wuB
+        RVsWYDFMKQaLbHUnYNFXsAYWHkpJvbJqFHssqke2ZT1Y9LzIPZZ2furceriMWMBiyt3BgPX8V3YP/3rk
+        Fvv5ASwv2n737B7Cb00vtTgG391r28Q3jXWp/Vj36NEh/Gxa4z7SbVaQDx4QwjOXh/DyXeWO5cL+j1s5
+        3b11et9Yrc4jdd7SQM6fc+Lc4v24hj+eF8ID+xXXFu8ndbt/s3PsZGE/7m27++uXf75oNnpdCLccHV67
+        YL1Bg8VLERgSlQRLDgcezHuRbqcTbj5sJAaLBmIN6so9lsASVDqQVd4Y63/1TkVqsR1Y6nXhwXruy1Zg
+        c3N5/ochXG/XhO7r4Lf/9bTdIDNO7YN+s1UIr9xXbtDB8trfzdj2qj+GVyfn8fSlA9vPnz/b//Op8osO
+        lifPCOH2Fep/r9v9OznHOby89sx94eVzt6qBpaEj9FWlPRWbJKlGJ/FOwcqnq8BDeYdDZNcpWHkDcSoU
+        BDY7CJNp8KItMiDN+goClu/Z7sH6x8MDfJINZpGRd/oEfMye/GyPkWHgA12A8Vfr9xuq1Cmkd61Xv183
+        588DZSDLa/8symsw+79Blpcv3astWBds2hosVY9qYMEDYCGYMGcjsGCoASwOwuDEvEuT0u0CCxlouD3m
+        UfvBewo6uwGLiwIsv8T7daJ77rmn3LtYUtugCy64oNzCFm42kLgl3v5jH/tY+Y0tL1hYARCRkbzyyivh
+        mmuuCUcddVTYddddG/bnNx999NFy63LhGB4uYCkXjuePgS6/3MJMLU9fUg+WW+L96s7/L7eWfxTLs88+
+        m58b2/h9uIZTTjklv6a6BY/rlq73Lxe/bafq9P56Lb/88vm5UXaUqV/+fOZWAwKL+VxOLcGCiRwsuIjA
+        ggkGOjI0vzOw8FiCi0/7PwdXvyi2bzaCuBlYXJxf4v06UTcFX2fkz9R7nnjbOsN80cCKoOKmcQPj/VLC
+        2OpuMB7qBrt2BCzlwjHjfd/1rneV35bLnfaU1L5uiferO3+3AES8bUpA0vBQsGUw+6e2a6eBgOXFPfLn
+        8Z8/3VcDy4/JElhf3aIzsPI6lsB6zh5+KAHWvlY94k4ZWMUI4rYey8JDDp6P77eDCKyUx9pntTcGWNzs
+        Zku8bQNY5QIgHCfevp3Ypw6umyeH8PNFyv8UCxCl9q3zAIR1AwQLwOPtWglP7JfB7p/app0GCxYCLl/2
+        z565dcNgx3ZgMWcmb8LXUKocrDgUNE4AS0w0B2ur4iD5AeSxJDsIrc9kDcnt86PNPNaH1hiVZwQBizYs
+        MjFc1NwGC9WFVm6Jt2v2xB8IVAhoCKFqyx3LhPDwAeV/rIhvvTW5H6o7F5IHN1q5Ibe03MeWVsdPKX4Q
+        DHZ/ltR27TQUYCE8rZaXf3pa3uNHYGGTgIWNdgUWWUFYACp5rO+0AIvJZACLyQlzsJRW9GAZbEymwWQz
+        uEfNUz2UYGGMgNBKdcZqS3yMWPHTS0u8XQosfi/eTuJcuXkohq/ByASHy7DxdPf7xKq7zt9u3TVYzY7P
+        uXFd/nvKKC7Xwe7P4vdDQ3F/+X3gk9iH309tp+Vfv78rB4sOCp2ANX5UARY2XgcWXZjgQl7LojiBxXuK
+        68BiMhnAIp4ErHwyGQ6gzCCZD2Sw0bOdearZTm9WaAUWJ89FcDGAhTv2S7xfM6/RaomPkRIhTbzE28S/
+        DRipG4a4mfHCOr5L/Va4d1srz/6kBcYTHzOWf+KG568K4abuyi7+HsVJBuoi7JeqWw12f5Z4/6G4v6lj
+        AFi8HfKLwIpHETcDi1dUeY/F6OG85wUsyNnY3/R4Z17BRrBWKibs5CC8MSGf/owDEA4KKiCzdTQO82aF
+        yzbPwudXm3fAQu1CjPi3BUosQqSOFxIgd69fQPFM66RFLKCuW35h98Mt8fbx+cffo5RXabYMdn+WeP85
+        BRZLvB3ySzOwvtYCLDwWeQecDQMd814fcjjIqkd4MlWPiPrqwGLudg7CBPDMhEuFLPdaJDGQQcY6ptm9
+        9+Di1Sa8RpLMyRsNrGZexocGLPH38W+nQqEGb0SmMco21paXDcBfrFBAdVv7pEVqXZ2H+ONp5R/FEm8b
+        n3+z8Kjlg+E/L5Z/DHD/bjKvHS6dHCP1oPIPptdefbFrsHjlKVGZwKIalA8bweEAF7IojrwDbb8Ciyao
+        HCzmbuf9WBwEsJhONx/QRRd54ELmrSCT2Wh4Y/hFGxXvW+0ULA0ZaQdWJ4qX+HsKvlk2y4dw8XfxDUsZ
+        ep1RPXFMCDfb+aAHdzeQysZbPh/co/879EjrpAUQp4yj7mEQtS3F28bn36yOhDA6yqhZ+xPLYPdnSe3b
+        TvESf89vc61S6j4hzl/L3++5Ku9K58FSD/d2YFHtwdkwiVJez/Jc2N9MMgN4eilCA1i8FvKyzYoJ4DlA
+        bbSkCVIZmsyLt3htJO9l/cwKduObvMbnI68zWM3qR6xTUiH+LjbM+HtUt9xhXsjD00r/ap20ALZm9a6B
+        1l84XqoMYrGNf+BoGez+LKnt2yleUtt0Ig/9i986oCuwxo0ckb/9Hia+Yc6GvALjEAkHacuFDSI4OCHv
+        AHgk9BrA4q35vD+Vl2zx8mJNTJgfwKDiYBBLG9fNe2fh3PWycOhyzcHa/+2ja2DRhsXF0OtiboHFQsHG
+        3yE9yeL1XYN1i/2/E92/dblDOmmBYWpJQZdMhtgSbxefPwtQNnuix0r9zmD3T23XTvGS2qad4nP506yV
+        akNHsEVsErDIWl/x7uZgwQT5BJjgXViMntf8gvBBeMjLEh6dVTRVkQAkU85V5K9K3XJab56MoO5EciKf
+        Q81iR3ZGHIiDEiZqvouDlm0O1gHvSINFnOuXeL9OFC/x997A+Dv+HqWySJ2AVVd5v2f9fnju2yqEF64q
+        6igvXWdh4tHm0aYV37G+XFK9GHz2L/UwALyBNhdowSO2Cu2kOMGjZaD7p7Zpp3hJbdNMPARi7/nqTWfk
+        w5QGAhZM4Gx48dxLZxcvm8tfjmBOBvE3b3bke70qlYQeV5GDtdnU3vxV+l/dxH78M7bTpQVc0In3Qrwb
+        iO80ZISx/WROWoHFyXMRdMDFDXNxfon3U8G0UrzEx/AGxhM3/h6lnsKxYaagrPv9Vx8o4AKq1EIv8+i7
+        TkKrlFJ1mXibuvMH7sQCoBwrdW2omXfU0u3+8fdDcX91jNQ9jPf/z2MWYn+8GP+nUNAPHcFGr9wmDdY2
+        BhYJOpzNvYcUXfl4q+PL5xUsIEBjPd/j2aiTkXfIwVrNwNpkwd5wzMpZuMTAuv+w/vcAAVcuc3kckHex
+        fn+HIpaks+FQgxUbdydLu2OkvERKnezHzUx5j06WZqFpJ+J34yXepu78o36OqQUjbHmMNksn+7f7vpOl
+        2TGalaePKl757oEtwcJjNQPr3VOLBN3FG9v2BxSZP9Lq9GTXS72BivW8/BsACR2J4gqwpk9fYyMDi4Pw
+        6n3oy99cZ6GfXB4VNFzer+wH1J2JfH0rsDjpNwJYgNCJp4j3a9boSEiUgku/w3FS37M+dbxO1W07HAvn
+        wfmmPB7ftTvGYPdv930nS6tjpLxW7DX//OlpOVjNBjtetW0jWGMNrC0XLBJ0X9nQtv1oUQ0iSUFjMbkG
+        gOJv6ld32PEvNnaI+sgm1sDaYIHecOSKBZ2//WRRUaMxGLgQsSSU8gPk9SGTShoH6RQsLur1AIulE2+R
+        2o91qW25oRwT40L87eHlbw9CKmnRrdqFWfH5c16k6/U9+yvDSJ3Jf+e30TLY/Vni74f6/ja7r77sX/nR
+        MXWjiOkMDlhkBluBtckCRYLu/PUtZDS7pRqEyEGQzACoh44qHNEt+xQA4pyom5VgLbrGelN6czppn/rN
+        geVLjEu4EJkPusaTaieWJPakkjbUYHWi+Oa0+14L6+NtvVL7NaujdSrF/KmwEsPEAFJqFr5i7Fri7+Lz
+        x8jjbdoJYLQMdn+W1Dbt1O39TXmteJtnT1qnK7BG9w0PG08p8ghnr5uFG/YswkFCPqI2GKGjBFWjX36s
+        eEnIee/MwuHLZ3ndLAdrJQNr5uTefOWFRh07EvZRpwIuoKKSRnwJuSQ48G5U0tqBhbvlIl43sP7SX4lv
+        5zXq9nONsZ14u2aSV0uFonFF2y/sE28f7xN/588/Vf9pJ0DXMtj9taS2a6eu7q8tze6Ph/zVOy/NwaIT
+        eKdgbTC5yCOQqGMezdv3M89k+99qNszfOJnb7JPmJ6aqIFN+wDJZXjerAwu3hzujZwVhn9KLCMiIJ3/2
+        /sKrqQ2rG7C4KC7OL/F+nairggesfz9d/qe1wTTs5xa8SCf1NIltueEszW689z6pJZXe9kmM+Dt//t20
+        PyHOV2Eey2D315Latp26ur/lkjpXX1Ysfzpxva7AmjmpqO7QsZapKG6y/WhqQtfb/ngxPq+1/zNkhDlg
+        AJEQsgbW2gbWwTOKHhW4tjy1eGYxvwXCg9E5l4OxDW1YJC4Ai6mi4hM7ZK3ReRuWwOJiXjewHuqf3ARj
+        bmYwDfs9fUb5n2JhX8BsZ3AA4TNTqboI29SWV+8L4f5NCz3efryWnsTx+rhcdL6tHgh8R8iXgnyw+7Ok
+        9mmnru5vuTR7eHH+Wl78zmE1sPzQkR9s1wjWqBHDw9oTi6iMtil6rjPlH1NSIECTrtqhvnEYT5eDNWPR
+        qWusOak3h+XLVlEjw0HXJeDCayEgIyvC63vOt1iSSQmBiopat2D9000mw4V3K3kCLS2//8PRIdxml4nx
+        lgveJ96n6X6PH1iuqF94OmPgfn+OmzIwv41U93QHJn4L3VXfWTe1L7+T+i4uF7+wD9/77XWcTpau9v/r
+        XLy/bom3i7d9/tL98p4/nYK15oTCxskn0PhLMxOJO0S/QIaT5P83qGimojGZKA5PVwPr7RN78ooa0BA/
+        kkoELkJCBGRkQpha+hyrzNEfCqg6AYuLEFjMPfDChXNxeqy7VyoM9r71yxUdLtoPPbBVHZhDulCXu31E
+        /2+hJ48pvxzEMpDzZR+ulbIazP4uQpjjy+P1UUWr5amjV8rB0ihikmrY6I93SIP1NgOL+hLVHsChLyCf
+        NEmRZ+BvPhGZQ/IO8ACQdhcLsFY3sPBC9AG81bwKYR9TPpEJRAzkyntdUElbp8gIkv1oBtahazcHi9Tn
+        P34xiCnFtDzX5hiEct5gm3ifhiXeT7p3PfvNSxp6mTcsGBheqN35cZyH90r/Vrt9Wy06f4z8xf7uVE0X
+        tnl4j8ZzGMz+gzl/Le2O8YRdJ7Pj/qH9b71y4xkN7yIWWD95TyNYI4f3htXHZ2Fzqy/BBdUfOqgDENk/
+        PnFCrCfKgwkiPtq+ANLOKmTTDaxVJ/TkFS/AIvPx+88WyQqAQniw+w41t2kxJZU06lfQ3A4s3G0Mll6R
+        +tfT1wv/+fFhIfzUdLPpDtNdprtN95oeMP3O9EgpRmw+zt/79XsUjP0JW+f1qPs+1h2jirpMvE+7/WLd
+        83Y7t53q9+e4v5hcv13q/BDr/XYpNduX3+nmunXNfO+3Zx3fxdvHGuj+zc6/nfx16Bi/N3HvHzM9aN/f
+        Yd8z9TRgMQLjetvuV/bdnaZbTDccFv57zWHh1W/tF144bqXc5roF663jsjzlTnQGF7Tx8npgsoQSQLGO
+        OTb3XbJIXLCfnVEB1srje/IvyNmT+WPoCK3MAIXwYHl3pnLaM4CCzk7B0iBHD1btZQias/0cE3Nx89oe
+        CotJ8Ck85tNjvgeGX/zcdKspvomV5m9xz7n3dGrGFrAJ5nVnTndelMCcf7yZhlf68FINBiaabWFjvHiD
+        Nzt2C9bKBsg7rb5EvQmI8FBkCElmIJIVsMA6eiIRxbH9imPtGDlYU6eusaKBRUYDAm/c07zLEUXLMkAh
+        Ehc0kJEd4aB4K9zkkIJFoQAWcwsILAqvAqvSEIOlHu6twAIQMoPYOBDxdh16HNGnloQG3ZcYr8U6/k8U
+        x/YzxtgxPFikFiGTzB/dNICLAV5AReKC7kxkQ+jBi7cCLOpZ3YCldw8LrP/wlhErhNrL5gQWhYWbp/CY
+        T4/h7RRqBdWbV9x7bABbwCb0JhLeQMKQed4+wit9vmQym8K29AI6gcWwJQ8WPYNSYI0wsJY3QEhE4ESA
+        h5mf6bJEMoPOFPRUImHBOvW4oH61zGg7hsBaYVxP7vKoP9HKTNhHL3f6QgEViQvS8KQY+RGgIp7sBCwu
+        oiuwePoILN5cUYFVCcVgYRtzECw8D6Bg63gkHAoAkT0nUYFo+wUw1rEdCY+lPFjLje3JXRnx4o93th/d
+        v+iMywAuoCJxQVcOhinzI1Tq2oHFSXuwuCiBxRvNAYt3GeVgURgUCu4csCgs3DyF58PAVIFXevMIG8AW
+        sAmBRZWBqgNg8a4sXkJ3YmFbvM4HsPwrU/3QkVZg4XkAhQZfvBQhIACR5CMfgejCBFxkDuGBetmSo+wY
+        gLWogbWsgUVjGJUxWpPvtHoQcNHRkLDwNwYBfaIYTYnrAyx+sBlYh63TDxYX0RVYPH0EVly/ShV2pTeP
+        PFiqZ7UBi/dkDRQsMnwkJICHsA+AyEWQKURAJthggnrZ4h6spcf05JCQmKCFmc6F1KlIWNz9CQPEQjeS
+        GjSG4fqAqhOwcLddgUXhVGBVaqZOweK1Ox2Cde1702AR0uGB6EmBZ8LuAQiwYrj4BEDqZQ6sSWtMN7Co
+        pJHloEMh3okeGMBF30HqVyQ11AGXH2sHFo3DgEUoyMV4sHDPxL85WLyEgTqWwCIUpLAEVlW/qiT5epbA
+        UlsWzTQXm2i2MbBmz8rCq5/qB6vZKOLrd2wPFl4Juwciknyk1hFA8ck6tqsDa6qBtcTonrzyRX8nMn94
+        JwZv0TUeqKhfXbNr0fudShtpRQitwKo0VzUAsF6wiGswYGHrHiyBxCeei78FFgmPRUfaMQTWYqOH5ZUv
+        Kmh0KqRrPN3kgYsxWDfbydCdie4bAosD4eVSYB0+swCLkxdYXJTels9TBDddA4tQEDdO4RAKUlhUTMn+
+        4PopzFRBV3rzCVvAJpQZxFbIInuwTqkHi7fnCyzGBQIWzUCdgkXdKgUWmXR9sh31MgfWmBwsQjviSGbD
+        pYs8oyJvsroRPTEYLkL3ePpJQS9pyCEFi7i4FVhV/aqSpHpWG7DCsVn4x+GDA0uNxAAlsPBSsbdCjWBN
+        KsAitGNnZpu5esci9LvewLjBTiAfzLVd0WcKetuBddS6Y2pgcRECi4vjIgGLpwlPFdx2DhaFol4XhIG4
+        eQqPJ1QFViUJW8AmlMDAVkh2YTu0g7YAS8Pzu/FYNBIDFG1YygoKLEQ9y/e6WNiDtcioYTkoZD9IUFy5
+        fTHcGLgYKkLbFnUv+hLyI+T3OdCQgUVhVGBV6kSdgEUXuRKsFw9sDdaNO7UPBWmz8h5LArC2YEEmRF6w
+        QTHFGR1ugYu6Fb3av7ll0V+KA5HfV3ePuQJWlbioJCmB0Q6s4/rBoqdPt2AR1gksgFIPCyCDAWUEAUxg
+        sU8/WGPGrLGQgUV4x8bUo0hg5HBZvYq6FR6M2ZnoS0g8SezZDVhcTAosniq526YwfHcm6lfqdcETqgKr
+        koQtYBPKDKpbE7bjO+KWYNFeCljxFGiARQeGm3duDhYORB6LBmL1svBwIZIX8ICXqwNr6shheXgHgYR7
+        QMSwY3qz065FGEjdi46IAgsQ6YxbgVVprqoLsNTDfSBgEdbFYJERx3sh1uGt+PTJiwawcHuQR7hHDwvg
+        otMtQ5IJA6l70X2eg7BtK7A+u8GY/KQ5ecDSfBdcHGBRoczBioeMqNcFYSCFRuFVUFWKhU2QGcRGsBXa
+        PbEd2kFpDwWssiNuDBa2CFhkq5uBxbARwMLZkHsAHvVsx2OpG5M8V1OwFjCw8EL0F6SHO6Ml8VB0umUi
+        DSCjcZguT8DXzmN5sDR6uAKr0pBJYFEHHwBY6uHeCix6UQgsYKKNF7CASmAJLiI9wGoIBQGLA9GTgo64
+        JDDwUMCFmDiDcf50eRJY/OhAwOIiqVAS/+b9BAGLwlAHXApJiQsKrwKrUixsggQGNqK2LPW+oD2UDgcn
+        9g8doW8qA2wZaNsNWDgPmqEEFil3wkGy58DFeuCSxwKsaX12DMCaZGBN7huWuz5AwSuRwAAuPBez0gAZ
+        bViMxSIDUoFV6XWVwKIOPofAUlQmj8VwKTKDeC2SGB4uwGpIXggs4kO6NQEPCQzNQsO003wyhS4HJ1zs
+        BiwuoiOwcOMpsFIFW6nSXAJLHgvbJ4GB1xJYCA/mQ8EGj8VKujVRSSOtzuwzwKUpn1jHgfFYij+7AYuL
+        8mDl810Alu+AC1gUEmBRaBReqlArVcI2lBmkLYtsMm1ZtIe6MVkCi87fdALHFmlX7QYswj0PluASYCQw
+        5LHqwJpkYDHyEbfHzqTVAekc81yEgHgw1uEK8VjtwPrcho1gcVGaSAaweJo0gMVTpwKrUieai2DJY1HP
+        gg/vuQgHSWDgsWCoASzGkfAlG5PAYK40Uu+EgEDGOg4GWEpFbm6hYzOw/JARzXfRAJZdfA6WOuAKLNw7
+        hVaBVamZ1JZFlUFtWep9EQ129MPzsUVskmYgbPSWXdJgqZ8gYAEPszIBFxGdJpBRfastWBwI18bEGYIL
+        qPBWJDU4ENNBqfFsoGCRAm0KFk+fCqxK7TQHwWKK6WZg4bUAi+hNIlRsChbd3XF9uD0GPNbgMqj4ZB0V
+        tcGChVuuwKo0aAGW2rLmAFjqD0veAWeD/ZPYAzDgEmCEhYBHNaopWIR3uDXI5CB4KWb5BDIOyA/Q1qV+
+        VM3AOuld/WBRx4rBIu7lovMOuGRwiIsBizgZsIibKTQKL1WolSrFYJFNplsTYNFFzmyLTt4CizoWYDGS
+        vRuw8Fg4FIHFp/deCC7agkX/JzZmZxqEgYpP1kEmHW8rsCq97hJYJLkGCBZ9WTvxWIAFVJr5Vp5LgPE9
+        ACazgjRscTBy8lTMcHPsKEJxeYSJ3XgsTp6L4GK4KC4OsLjYHCxCQdw2hYEbx51TSDyFCAOrxuFKzeQb
+        ickiCyw6GgBWOdiRrnMCi07g2KKGjrQDi3qTwAIqIjgkwGCDv8k9tASLChutyGQ6qJQBl2JJYKOSFnus
+        iaP7Gk7sCwaWH4vlweIiK7AqDVqtwKLvaQkWtsZoCupYgPVoh2ARvQkswCFyo1okARjr+IQVtgOsup4X
+        Hiz6AgIWB8NLAZXAov41ULAIBSuPVWnI1AFYCgUHAxYTcWL7OVDvKEQyT38jOKHXElzUwKITLmDhwmgU
+        o2cFrg9xQKUUAc2DBYQcrFuw5LFqo4c9WBQOYFWNw5U6EfUsssdkkbEdeu4IrC8WNkYoCFiMqojBogPD
+        rbu2Bgsbx/6BiSnYJf6vddSzOgKLLAdg4bkk/j9QsLgYwOKpAVgkLxrA4mlD4VS9Lip1qjkIljrgYuNE
+        bEBEu25NJWAMs6KuRfRGM1T/LE0GFn0FPVhk/2K4ugHr9M3G5iedAouLBKx89DBgUdGkMABL3ZkorCoj
+        WKmdCAexFbLI6oirMVl07jYbo7N3CixGXXQCFsDgkdRZIiUSGHABWP0z4bYBS+L/gKWsINsOGiwNy/dg
+        qXG4AqtSOw0CrE49FmCRFcczeZh4SSNd/hBJjCRYDHRMgeXhGihYXAQXQ1bQg5WHghVYlQYjgYXNYDuE
+        gi3AwgY9WFRX2oFFR3NCPWDK+86W/Wf9J4kNuKBzej9Yk9JgebgQ/x+Mx+KiuDguspa8ACziYcCiUHx3
+        piojWKkT0UisHu7yWGUdSzM1pWbD7SQUpG0KsGizkpdiOJUXcM01sEheeI+ldiyBRYUyB4uLj8GikCqw
+        KnWqFFjyWAYWtjYYsAjxAAtvVQNq3fpPUu6NYE0tZmmaUx5LYHFRHqy8jiWwKAwKBXdOIVFYqUKsVCmW
+        wKKZBhuia5wLBQeTFQQs7J3khLwVYxQ1TpFP4AIsOqcPCixlBQcKFun2CqxKQyaaZdQRt0uwWjUQqwMu
+        YNG7ArAElCTISMUDFkzQEdd+GbAm5TPhdgoWBxBYtEo3AyvuK+jBoo5VBxahYAVWpYFIYKXqWCVY2By2
+        l0pepMBioCMei25KgEUdirqUgGKqCg+YwMJjtQRLIA0UrGZ9Bdt6LApH3ZlShVipUqwYrITHwubISAss
+        bBLbbDZsBLDUsz0Hy8ABrNhjxWDVeaxFDSxeijCUYNG7XWDxdGDYCBfV0KWpAqvSYNUCLPW88GBpoCND
+        mjoBC3uPwerIY3mw6E0hsGJ5sGgIawXWCRunh41wcXTCrfNYFEIFVqWBKgYLW3Jg8RAHLB7q3YDlkxcC
+        y8Pk1TQU7BQsho1oMpl2HsuD5T2WerfXPFYMVtVPsFI3wlZ8up36ejkeixEUdEbA5hhkS+8fgUVyrdUs
+        TQ11LLKCLUJBtmtbx1JPC9/rohuwNP2ZH0HMvIICi4vNh434BmKBRSFVYFXqVEq3k/jSsBHA+kL/hJ1M
+        YARYmrDzPnvgtwIrmRU0jwVYcT2L/+PRBJZrIB67ejuwkAeLAwis8aMawTp2g8JjcfJchMDi4rjIGli+
+        Ey4NxBQObr3KClbqRHGXJsBipAQjJk4swGr2thFyAK08lsCieYm+gDQQA1ESLAOP7ToCKxagMTSf7wUW
+        rjLlsY5Yb2x+0gKLi/FTTNfN0kQheLB4+lBYqYKsVMmL/qR+oKNmaWIelc8Xsy0zh2WzVDvvcPv+dj0N
+        9iuPRV9BgUWXpjgUBCrW4dHo+kQkVxs2stDkcasA1oIJsDRkRMNG8Fp6PxZwQXRqzouPvmNcDhYnL7C4
+        KMDiIusm7NR4LMCicKq+gpU6lcCicZjR52QEmUqPunvZnYnGYWUESaJRNeGBT0QFWJdv3dtgv2NHjqiB
+        RYhHzwt1afIei78JEfmeXvBky2tgLTp+/FvoeQFYwNINWIywnJzwWPu8bVx+0kpgqPeFMoO192NpimkK
+        AzdO4WigY9W7vVI7+YwgM3wpI2h1d5JjVDmUEVTigge96le375aFr2wxosF+xxlYQIXjINsnj6V6Vk32
+        f5Ia9CWkWlQ358X48eOXpxPulBGFK+NAAsvDJbCYxYn5LgTWlITH2u2t43OwFA76KdB8W1ZDyl3Tn1Up
+        90rtxINX9SsiHdWvXOLC16984kL1K8D6zMxRDfY7cVRfDhZVHeaAIdSLe7fnkJVgMV6LbckIUqWyMwjZ
+        xIkTl53YNyxMMrAgDtcXQ+XBYt5BUpGEjfz41LGNJ7bNihPDnXbSvp7lExjKDOYp91QCg3oWCYwqHKzU
+        TL5+pRciEPkQAbn6FWDF9SsiKezztl0tAlt1XIP9EoXhrfBCOBKSEwx0zMdjObAQwDF0HxZIXOCg7AxC
+        NmnSpOnjRwwL44cXXxArKiPooeKT9XplicBaZFyjx1p76Un500Av+AastgkMJu3kqVPNe1GpE/k0Ow9k
+        Ih6absowkIiI+pUPA1W/krcCrA2WndhgvwuO6QcLe6ediqH5DQMdTYDFpEs4G7zVBOPIziJkC47JFhnV
+        OyyM7i2+wKXhmWKPJbDofcGPUs8iFJw+oRGstyw6KT9pngqqZ3FRvs9gbfiI3kMch4OV16rUTNgF1YU4
+        aeFeOKcwMNV+xQMf+/z5Lha+TW0Ea/FxfbnzYPQGLDBpjOa8EFx8ItbDBTwQ9Y01juwsOE42ZUTPsNDX
+        U7gxYKG9KoZKYJFyh2QOBKXLT+wLw4bVtwVMmzIxP+lUOOjrWXXhoLKDml9QXqtq06rkpRDQD8fHbtSj
+        3WUDeYDHQ0V8GHjLzlkYN64+FMSWlxk/IueAFDp2z4xMCLAkoOIT6PBqVKOI+uDIzoJjZX3D7WAjbAVu
+        jMQEG3LAOBzU//lBtmPutRUnjAi9vfVtAWPHjsvBwt0CFuEgF0VXEh8Okh3MX5kaey3VtaqQsJIXdiCo
+        1IUp8la+GxMPcLxVKhuIfV7/3iz0jqjPamPLK00Ynnsr8g3MKaipzjxY0qkWJpJJpxpF1Dd8WAkW6hk2
+        7L+swI1Rd6LCFoOl/xNP8oN4K7T6xN7QN6I+ZTm8b1T+NPDhoLo3EQ7itUi7KztY64WB16KQKCxCQrVr
+        qTdGlYJ/c4r7zv33ngr7wE6om5eZQKKf2FvxIOeBLm/lw8BLt2xsHB4xfHjYauHhuXMhI0hiAqjyepZ9
+        5nMKmjRrExlDGpFJs48y54STsrOpgfU3wII4GrloqxJUzIAr8X8I5gfVgLb+5GFhVF/UFmAH/9H2xcnL
+        aykcJNb13ZvI3NS8Fn0HKSQKi5CQwpPnAi7Sqzy1qnrXm0PcZ+636lTYgaBSet2FgNStvLdqlrTALm/Y
+        0TzNymPr7dY0ZlRf+OiyvbmdAxdzCgKVJLgAi09mcKJqRDswYaCxNNvOpgSrZ9hvAQviyMXTH7AZWMxT
+        jUcDKkgFwrGjGhMYs9bty0++VRLD17Vyr0WDMYUEXBQaTyT1yMD187RSlycKm0LnaSZVwM174p4h3UPu
+        qWDCQwEU951EBXZA+KeuS4LK7EZQyVspxS5vpS5M8lbX7JCFqZMnNNjtohPHhg8sMSzPM8CAgCLk4zNP
+        ZDjh0aiPkbigOmVg/cPOqADLlhN6DCy+IDNIHYpERTOPRQIDsGjT4sALjB/TcILvmjEhB6uV11IXJwqj
+        FhKSfhdceC7VueS9KGCeXAoRKXwEbBI3pdK8Id0z3UfEwxNxr3mgCii8FO2dCv+wkzILqPQ69qQGYXkr
+        oOLBXnirYWaXRUTV0zu8wW7XXnhcbt94K2xb9SjasgSZ4OJvmKD6RDUKhoZl2RN2VjWwtuegfAF5pNM5
+        uAdKf1PHQlTu6KXBd0tMHt9wglMmTsifELhjLiiuaylDqJBQ3ZxqnouwkDoXCQ15LwqWAiZrSGEDGgUv
+        2ARcpXlHum+Ie4m4r9xfHqY8VPFQPGABCi+FXWAfZfgnqJRex66IinzdSplAHvas+9p7JjfY7PDhvWG/
+        t4zNwcHGNTsTUHmwBBfA0fxElIdTKo9ztp1ZDaxVy5V5PYtsHzsIJi9+kLiTcJE2LzIi6y08NvT01FcE
+        eRoAT14o9mTBU3FxPkOoRAYhIYUiz0Vh5d2d5L0oSAoUwChgIOO4gEbBy6MBXErcpEqvv1L3BnHveGDq
+        XnJfub/cZzwUCS0BVXopEhX0rlD4h/1gR4SAHirsTXUrwKJOzzGXXWrpOntFC04YF45ZrTcHim5KagCm
+        r2AOVwQW6+GA+pV5Kh1nJ/uFGlh95cqcPBIYygx6oCQqbHyP1yIO3X/5EWFkX2Nn3G9sP74omPKJQ5Ym
+        DgmJg1XfElwUFgmN3HuR1CBjSIHSXYUCxovx9EIcHwGcxA1JifOoNPeVuhfI3zPEgxNxX4GJ+0zIJ6Cw
+        A7MH7ILohkbgGCrsyTcGY2880Pk793JmK6/8b2M3JrTFsguG899Z2DfZvvPXL0I+/kYxXEpc5I3C/ccZ
+        Z79SgFXC9U++gDxSh+qMK6j8Jwck/iTtDtnQO8VoLw9c09Qpk/oNnwK2pxNPGZ4iKbhw48TIJDQIDT1g
+        eUMyISKFSwEJNApeArpK8578PRREiPtM1GIwcf+JZABKXorsH/ai8C+GSiEgtpUDiw2aLa668ioNttrX
+        NyIcM3NiDhb2rLFXwIRn8mBJ5Btoz3VhoKFkHxFYv9SXtCAT5pHA8J5KUgqStDsJDFzmBtMXqB28pmHD
+        wr9m9fWDpZDNnlaAQwFQ36IwcN9KaMh7CTCeTBQoUNYgI1TEm1HwCOA6ETer0txV6j7E0n3knpYgca+B
+        iYcrVQR5KOwCoLATJSqwH+wIe1IIyPr897E77M+84vUfXqbRTk3vmD4tXLZ5f+/1i99V2DVQERrGcPE3
+        mcN8xHD/cf6ZAms7bUDqHRLZMQUW3oo8Pu8npo4F2SetOzqMiBqK0QarL1+4dly94CKuVsbHnlI8gXjq
+        CC6FhjQiCzAKlPiYbSlkQEMUOoXPTag0b4r7J/Hw5L5yjwUTD1d5KOwBu8BesBNBpTF/AJc/dHmYY2eq
+        u5nt/eekUWHE6MbIqre3N5y9xaQcrAs2yMIlBtVFGxXOA6gEloeLMVhEbFEY+L0UWKPcBjmJtFEJJtye
+        RFsW7pJevtTD+OFv/Y+52CWm1fb3+u0Bi9Z7LS6WyizZH9KqpFjVfkGmSI2AxOFUZFWZVbLCZwZ1HGUI
+        2wmgK809pe5BSrqHPtEhKHT/Vf9SfQyb4jtsBbtRqp7jcQzWl1C9dnpfGDdl4aR97r7aYuGGPbPwzS0L
+        qL6+ReEsAIlqDxDFcOFc6HlEJt0da1oDWCVc/9FGhIPqhOihkvghJi4ka0I9i5M5a7OJeayqY0jD+0aG
+        v88a2+i1EIVAofieFamGxEqVUsJe1A6GHQEzgGJb2Jnpv6ePDGMnL9Jgl2jlxaeFG/YYFr6/feEcrtu9
+        AExeyYPl4aI5Kh+G745V40h/1FZk2Q+1EUkMwkEOAEh4KSSwqGcRg+IygQsX+jOLb7dZMX0Bw0eODc8e
+        NrEfLMFFIVAYFVyVupG6O2Ev2I08laAqvdX9By4W+kY1Dg1BC0ycEK7aY2K4yepk39kmCz/aOQs/NuEw
+        cBYIsGK4sH16HeU92fuP91KNIw9VviLLlnYb5r0wCAfJBMZw8Ukl7uKNs3DppsXJQP0Ne48MKy02tXaM
+        OvX2ha99YOV+uBTSURhq3FVvCgqNLi6pQq305ha2gbAVhN0IKkJAs6vZF/eGvbdYM22HpskTxoXv7jEt
+        /Mrqbj/aKQvX/78sPHZMFn7wnv7Mt4cLsAQX3zM1RXTMVWoceajyFVk2xvRauWGexCA7SNrdgyW4IJe0
+        5Le2KgRk15orvXrPcWG5RRbUDzZoyrTFwy8OWMoAG1Y8WVRPElw8fTxgFWRvbqkvoWxBXiqGyvTfs0aG
+        Y3Z6ezJJIQHV9/ZaKPzfp7Pw0/dlucf64wn2aRGXQMK2Uey1+D/ZcDpSRMftqXHkoaqtzLLz3MZ5dw1S
+        6iQwYrD4pCJ3oYWDV5q3+t62RXx6897mUvca3xIuNGLMhPCp7d8R/vipqSF83yCjgIALsFJwoaqj7ZtH
+        voOugMIeBBU2Yvby2lf7wo0fXyGst2ZzDyUR/l35/oXDQ0cVQN38gSw8fXIWfr5v4Y2AB6DIeAssDxcc
+        UEWKjvtEHUP+P7WVWbas2yH3WrQup7wWIjtC6zSpSlzqD96bhe8aYLfvl4Wf7DPBwsJ0prBBPT1h7IRJ
+        YbUZi4WDNlo8XLiDVSrfNy7cu8+I8NiHemrtW6RaJVKrEmnYSvO2/P3095n7/ocPDwv/t8/w8LP3jQ1f
+        f++C4X1rLxGWWmyR0De6cehHM6265MLhug8tEB4/tnj432J69otZuNNsi9Q6SQnsGaU8FrA18VZL1zHk
+        /+Nly5Nupzz7QRcmYssYLMQJkMAgHPzJrkUlkFj1F1YgP//o6LD1KkvUjjUYDevpDcN6R9Q0vG90pflY
+        PbrXdt9T9tCpRo8aFT68/nLht4f25lDdat6JB/+fTy9sVP0BsWWgAqDYYyGcCz3Zo+P/29RXx4//j5ct
+        q5Q71cSYEybWUEiI9/LiJJgH4PL/KeJW6lrXGGRUDrmY47dbMSw5LdE7o1KlOajNVl4qfH2PJcNzp2Xh
+        kaOzcAf9Vc07/vmMLNxmcAEV4R9ApcASXNg4DcJRuxXao4GfeIWXLc+5nfMWZvUfjKFSIzInI7hocCP9
+        ToXw3oOz/MLuOGhSOHb7t4a1ll2sdtxKlYZaY8xDfXD95cNFe6wQnvx8YXuPzsrCr+0hf/9hWXjhSwVU
+        jAAGGjkKhYExWKxjfFY+y239b/3XNLyBnXiFly3Ty51rIpGhXu8psBAnQXcnwkIqhzwhiGG5qD8cn4WX
+        z7Mnx+dGh+99fJVw2s4rhR1Wmx7Gjm6c9LNSpW600OSJ4cCNlg3nvm+lcMOBS4YXzjSATH88sfBUDx2Z
+        hYf/Nwt3f6JoBAYqQYMNy1vFYPFJn9lEwgLtmGQntdLLlpvdQXJprJaHS1BRB1ObF5XBr25ShIW43nsO
+        Kp4WZGME2N8usIrqaSPCfccvHn559Ixw/SeXCZfvu2z40o4zwhGbzwgfXm+ZsM1blwzrzVgsrLn0omGV
+        JRYKSy20QFhswSlhialvfC224OSutegCr5/87+tvf26dSsfoVql9WUcV4i2LTQtrL7No2H7VJcMB6y8d
+        jn/3MuHC3ZYOP/zIUuGWTy0d7p01Na8zvXJhFl48KwtPn1JA9fvPFWABFG1VNAkpEeGhkjxYCDsneRdz
+        YKo1CMdKrvSyhf6DtXYtiWH5mnvQQ8X/vXCztHPRqk2F8b5DC5dMnYsLfuK4LPzpC0VBANpL5xSw/e0r
+        hV4+vze8cM7I8Oezx4Tnzh4bnj17fHj6rEnhmbMn9+ucwenZc6c06Lk28tvWjlWez9NnFfrTmYWe+lKh
+        P55hOr3Qk6dNDn/44uTwxKmlTunX70+eVNPjX2iux04q5P/vv5d0LP8bDSrPg3NqJs7ZS9cxUKV+I1Z/
+        2dj5nzwhPHnKmPCnU/usftQTXjq7sJVXLzJdjK0UyQjCvmdONbBOLh7g2NyNVi2hyx31KaASUCmoPFjY
+        dKKHhbRYihmUXBnLlrr0O6ICx/B9PJfGbHmwWCfxfyqH5xhg3966qHf99pNFKzeNcoBFIUj8X6KAKCgK
+        7HmLixHxMSAiCrdBBmcn+su5aQF4J2q1bXzM1O83KHX+fl0H19ZwTmZs0l+/XCh/cLmHF+Ipj3IjLQ01
+        1t87VGrfpPRbLaTzys/Tzpnz57q4VtmAhF2QkMBTYVtESWSo6RWkBIUASkGFBBZ/Y8+J3uvSUSlWpOTK
+        lGy5xB00F30J8VxU6sgWpqAiNuU7PjW2i25QX14/C1e828JEc82kO2kBx4sJNICifQGomonvO1FqH79u
+        TouHQluZQTQTDxN9emFISZV1Cyk2wBqsCVD1EPAPhYEoPm6D/MOiG7l9uFbKBZDwTNgQ9flrdim8E5ES
+        nReoJwmkdkBJ2C4d0Jm1LLZ70yMpRrySK5uJA7qD10Sdi0YzzfcuoCTWIzrzEj7i5TS1FO6WXsR05qUT
+        72WbFY3LdITEfd/6wQK8X+2fhd8cWGQX7z2kqKtJDxw+ePnjdSpCDCn+fyfiOpIqr7HtOqfU8VF8zojr
+        xQi9HvxMod8d0S8q+3NC/jck/X4zcd5cJ/WkvG3UqhXU3Wkr/YZBdOGGxeBEDZcHFh7iMVDtoOJ7bJVu
+        fG4OC69/pNiIlVzZSrY87X6kJhqQiUXp+iQPJaAkgSW4EN4uFtsBHa6YCwc+Cktd9vMRnK1khdutuCFe
+        qW1q0m+43+TJmBLnG396qQuNF9eqT+qoPHH1t/4vaV2z9X4/HVfl6M+zdi12XVw/Y+00bx7SrK+dSvOa
+        p0Q2rk52fH5Piu8FUnmrzLgWQMA+fB1f8MRQeZCQh0nHYX/sN9EALP07xURKyZXtZEsSLupdeC9mrZFX
+        ElAxWB6uFGBc4EAVH2sg0nnFx6apAfm/ER6bUQB8psQoa6S//br4O/3tt019x+9J8bZe2kbnjXzZc190
+        jxRxeCOV8fGAE7Qe0nbSQ8JDznGUIJBhSwJFsMTy3yPO0f/t5Y+LdC1ebMe1MzFSk/oUyofcd6rkyk5k
+        y93uR+vEAEl6aXCjMVIPk4fL31wUG/frofg8YqBiyXhl9DxUvGhQ71TxvkjH1W/o95AHi3Pxf3vpGvw1
+        6l4ghewCSgYqQxRQMVTyevK+3gN66XvULWgeEkkQeZD4W/tIHp54HX+zH9dNgiLR8Ov1QoqBVkqu7FS2
+        HON+vEGan5AT54brpqbkDTn1t1ez9Z0oNrJY/lyQto+NVP+XkQsqPj0k/M31Cx7/d6t12l/HEGAerhRE
+        yJ8jn/56uD4B5aGSvEeQIWLsAkoCkBREtZDSifUpuDxgAleAxUAIBC+/zm8n6RherOfauPbNzUPlb19M
+        2K7Tj1K2307Jld3IluVM+bRprcSEhrxEgUwLRhHf8E4kg5mb8saqv5G8g6CSPAx8Ag11T8HDZzMJKv+3
+        Pxbyv6dz8Oel8/SfSA8weSpCHwRMCv/I6AKWDBVDlLfC+AUDYABIEiTVh7xsvYdPgOl4SJ4Lec/lgWgn
+        bafz9scRTJQtc2ambDQSbbcbpmy+EyVXditbekyfN/kTayriWEZf0g6G0enpiwE0gyg2HEnG5Q3Mr/PS
+        7+hv//9mirfT/zFsPmXwHgBBwU0UVPpsJe3jP/3xBZR+W+fl/0YqB5Ud5enBioGKQ0AMEZjkpTxMyIOU
+        SjSklIIsBozfElzee8WQSPF3bK/vuA6ukfLAzvIXbidssYm+bxqXsvVOlVw5UNkyyfQjkz/JtiLpgUfj
+        jf3MekOqE8+GYXmD8UYj+e9kYN4AY8UG2q38/pyfjF8wSIDkxfXEireRtH98TP2OzkHXqzJSmejhJJgU
+        9iEBJe8Uh30CSjABQA0kB4oyeA0ZPhMZRL3iJpfL+CEdR6AJNiBTmKgQMQZO0AkeroPr4ropI9pV8UhN
+        2p/a6T7TQinb7lbJlYOVLUxXfYaJnr/+xCtVeqNptukq0xIpWx6okiuHUrasZGLmp4b+hpUqvY76vWnd
+        lM0OhZIr55RsYaKa00x/N/mLrFRpTutfpu+ZpqRsc6iVXDk3ZcsHTA+Y/mHCLfvCqFSpW2FDDJV/wvRp
+        06iU3c1pJVe+0WTL2qbPmUiM/Mr0YCkK79lK87WeMul+/9Z0velk02YpW3ljKGT/H0cIlRMfnXriAAAA
+        AElFTkSuQmCC
+</value>
+  </data>
+  <data name="Backend" xml:space="preserve">
+    <value>???Backend???</value>
+  </data>
+  <data name="ReplayCompletedText" xml:space="preserve">
+    <value>???Done - Press Exit to quit Replay???</value>
+  </data>
+  <data name="PlayableOnly" xml:space="preserve">
+    <value>JOUABLE UNIQUEMENT</value>
+  </data>
+  <data name="EnabledDenominationsLabel" xml:space="preserve">
+    <value>Dénominations activées:</value>
+  </data>
+  <data name="Handpay" xml:space="preserve">
+    <value>Handpay</value>
+  </data>
+  <data name="AssetNumber" xml:space="preserve">
+    <value>Vignette</value>
+  </data>
+  <data name="CashoutTicket" xml:space="preserve">
+    <value>COUPON DE REMBOURSEMENT</value>
+  </data>
+  <data name="PaperLevelText" xml:space="preserve">
+    <value>Niveau Du Papier</value>
+  </data>
+  <data name="RetailerNumber" xml:space="preserve">
+    <value>Licence</value>
+  </data>
+  <data name="SequenceNumber" xml:space="preserve">
+    <value>NO. Du Coupon</value>
+  </data>
+  <data name="StatusLow" xml:space="preserve">
+    <value>BAS</value>
+  </data>
+  <data name="StatusOk" xml:space="preserve">
+    <value>BON</value>
+  </data>
+  <data name="Version" xml:space="preserve">
+    <value>Version</value>
+  </data>
+  <data name="GameStatisicsTitle" xml:space="preserve">
+    <value>??Game Statisics??</value>
+  </data>
+  <data name="GameStatisticsGambleFeature" xml:space="preserve">
+    <value>??Double Up Feature Statistics??</value>
+  </data>
+  <data name="Meter" xml:space="preserve">
+    <value>??Meter??</value>
+  </data>
+  <data name="PrimaryWonAmountLabel" xml:space="preserve">
+    <value>??Primary Game Amount Won??</value>
+  </data>
+  <data name="SecondaryPlayedCountLabel" xml:space="preserve">
+    <value>??Double Up Games Played??</value>
+  </data>
+  <data name="SecondaryTiedAndWonCountLabel" xml:space="preserve">
+    <value>??Double Up Games Won??</value>
+  </data>
+  <data name="SecondaryWageredAmountLabel" xml:space="preserve">
+    <value>??Double Up Amount Wagered??</value>
+  </data>
+  <data name="SecondaryWonAmountLabel" xml:space="preserve">
+    <value>??Double Up Amount Won??</value>
+  </data>
+  <data name="Value" xml:space="preserve">
+    <value>??Value??</value>
+  </data>
+  <data name="ActionLabel" xml:space="preserve">
+    <value>??Action??</value>
+  </data>
+  <data name="AllowedBlackjackRtp" xml:space="preserve">
+    <value>??Allowed Blackjack RTP??</value>
+  </data>
+  <data name="AllowedKenoRtp" xml:space="preserve">
+    <value>??Allowed Keno RTP??</value>
+  </data>
+  <data name="AllowedPokerRtp" xml:space="preserve">
+    <value>??Allowed Poker RTP??</value>
+  </data>
+  <data name="AllowedRouletteRtp" xml:space="preserve">
+    <value>??Allowed Roulette RTP??</value>
+  </data>
+  <data name="AllowedSlotRtp" xml:space="preserve">
+    <value>??Allowed Slot RTP??</value>
+  </data>
+  <data name="AreaLabel" xml:space="preserve">
+    <value>??Area ID??</value>
+  </data>
+  <data name="BankText" xml:space="preserve">
+    <value>??Bank ID??</value>
+  </data>
+  <data name="BaseGameRTP" xml:space="preserve">
+    <value>??Base Game RTP??</value>
+  </data>
+  <data name="BellyDoorName" xml:space="preserve">
+    <value>??Belly Door??</value>
+  </data>
+  <data name="BiosVersion" xml:space="preserve">
+    <value>??BIOS Version??</value>
+  </data>
+  <data name="ButtonDeck" xml:space="preserve">
+    <value>??Button Deck??</value>
+  </data>
+  <data name="CalculateSignatures" xml:space="preserve">
+    <value>??Calculate Signatures??</value>
+  </data>
+  <data name="CalibrationText" xml:space="preserve">
+    <value>??Push the PLAY button to calibrate the touch screens??</value>
+  </data>
+  <data name="Cashable" xml:space="preserve">
+    <value>??Cashable??</value>
+  </data>
+  <data name="CashablePromotional" xml:space="preserve">
+    <value>??Cashable Promotional??</value>
+  </data>
+  <data name="CashDoorName" xml:space="preserve">
+    <value>??Stacker Door??</value>
+  </data>
+  <data name="ClosedText" xml:space="preserve">
+    <value>??Closed??</value>
+  </data>
+  <data name="ComponentIdVersion" xml:space="preserve">
+    <value>??Component ID and Version??</value>
+  </data>
+  <data name="CreditType" xml:space="preserve">
+    <value>??Credit Type??</value>
+  </data>
+  <data name="CreditTypeHeader" xml:space="preserve">
+    <value>??CREDIT TYPE??</value>
+  </data>
+  <data name="Currency" xml:space="preserve">
+    <value>??Currency??</value>
+  </data>
+  <data name="CurrentCredits" xml:space="preserve">
+    <value>??Current Credits??</value>
+  </data>
+  <data name="CurrentErrors" xml:space="preserve">
+    <value>??Current Errors??</value>
+  </data>
+  <data name="Denom" xml:space="preserve">
+    <value>??DENOM??</value>
+  </data>
+  <data name="DiagnosticMainPageTitle" xml:space="preserve">
+    <value>??Diagnostics??</value>
+  </data>
+  <data name="Disabled" xml:space="preserve">
+    <value>??Disabled??</value>
+  </data>
+  <data name="DisableEGM" xml:space="preserve">
+    <value>??Out of Service Mode??</value>
+  </data>
+  <data name="DoorLabel" xml:space="preserve">
+    <value>??Doors??</value>
+  </data>
+  <data name="DoorOpticSensor" xml:space="preserve">
+    <value>??Door Optic Sensor??</value>
+  </data>
+  <data name="DropDoorName" xml:space="preserve">
+    <value>??Drop Door??</value>
+  </data>
+  <data name="EdgeLighting" xml:space="preserve">
+    <value>??Edge Lighting??</value>
+  </data>
+  <data name="Electronics" xml:space="preserve">
+    <value>??Electronics??</value>
+  </data>
+  <data name="EnabledGamesLimit" xml:space="preserve">
+    <value>??Enabled Games Limit??</value>
+  </data>
+  <data name="EnabledLabel" xml:space="preserve">
+    <value>??Enabled??</value>
+  </data>
+  <data name="EventLogTitle" xml:space="preserve">
+    <value>??Logs??</value>
+  </data>
+  <data name="FpgaVersion" xml:space="preserve">
+    <value>??FPGA Version??</value>
+  </data>
+  <data name="GameNameText" xml:space="preserve">
+    <value>??Game Name??</value>
+  </data>
+  <data name="Games" xml:space="preserve">
+    <value>??Games??</value>
+  </data>
+  <data name="GraphicsCard" xml:space="preserve">
+    <value>??Graphics Card??</value>
+  </data>
+  <data name="HardBootTimeLabel" xml:space="preserve">
+    <value>??Hard Boot Time??</value>
+  </data>
+  <data name="HardwareLabel" xml:space="preserve">
+    <value>??Hardware??</value>
+  </data>
+  <data name="HashResult" xml:space="preserve">
+    <value>??Hash Result??</value>
+  </data>
+  <data name="HostsInfoViewTitle" xml:space="preserve">
+    <value>??Comms??</value>
+  </data>
+  <data name="Identification" xml:space="preserve">
+    <value>??Identification??</value>
+  </data>
+  <data name="IdleTextDefault" xml:space="preserve">
+    <value>??INSERT MONEY TO PLAY??</value>
+  </data>
+  <data name="IPAddressesLabel" xml:space="preserve">
+    <value>??IP Address??</value>
+  </data>
+  <data name="JackpotKeyRequired" xml:space="preserve">
+    <value>??Jackpot Key must be turned to change these settings??</value>
+  </data>
+  <data name="JurisdictionId" xml:space="preserve">
+    <value>??Jurisdiction ID??</value>
+  </data>
+  <data name="JurisdictionLabel" xml:space="preserve">
+    <value>??Jursidiction??</value>
+  </data>
+  <data name="LastOpenedLabel" xml:space="preserve">
+    <value>??Last Opened??</value>
+  </data>
+  <data name="License" xml:space="preserve">
+    <value>??License??</value>
+  </data>
+  <data name="LicenseConfiguration" xml:space="preserve">
+    <value>??Configuration??</value>
+  </data>
+  <data name="LicenseId" xml:space="preserve">
+    <value>??License??</value>
+  </data>
+  <data name="Location" xml:space="preserve">
+    <value>??Location??</value>
+  </data>
+  <data name="LogicDoorName" xml:space="preserve">
+    <value>??Logic Door??</value>
+  </data>
+  <data name="MacAddressLabel" xml:space="preserve">
+    <value>??MAC Address??</value>
+  </data>
+  <data name="Machine" xml:space="preserve">
+    <value>??Machine??</value>
+  </data>
+  <data name="MachineTheoreticalRTPRange" xml:space="preserve">
+    <value>??Machine Theoretical RTP Range??</value>
+  </data>
+  <data name="MainDoorName" xml:space="preserve">
+    <value>??Main Door??</value>
+  </data>
+  <data name="MainOpticDoorName" xml:space="preserve">
+    <value>??Main Optic Door??</value>
+  </data>
+  <data name="MaxBet" xml:space="preserve">
+    <value>??Max Bet??</value>
+  </data>
+  <data name="MechanicalMeter" xml:space="preserve">
+    <value>??Mechanical Meter??</value>
+  </data>
+  <data name="MechanicalMeterDoorName" xml:space="preserve">
+    <value>??Mechanical Meter Door??</value>
+  </data>
+  <data name="MenuTitleRoleAdmin" xml:space="preserve">
+    <value>??Retailer??</value>
+  </data>
+  <data name="MetersScreen" xml:space="preserve">
+    <value>??Meters??</value>
+  </data>
+  <data name="ModelLabel" xml:space="preserve">
+    <value>??Model??</value>
+  </data>
+  <data name="NameLabel" xml:space="preserve">
+    <value>??Name??</value>
+  </data>
+  <data name="NoLimit" xml:space="preserve">
+    <value>??No Limit??</value>
+  </data>
+  <data name="NonCashablePromotional" xml:space="preserve">
+    <value>??Non-Cashable Promotional??</value>
+  </data>
+  <data name="NotAvailable" xml:space="preserve">
+    <value>??N/A??</value>
+  </data>
+  <data name="NoteAcceptorLabel" xml:space="preserve">
+    <value>??Note Acceptor??</value>
+  </data>
+  <data name="NumberOfGamesEnabled" xml:space="preserve">
+    <value>??Number of Games Enabled??</value>
+  </data>
+  <data name="OffText" xml:space="preserve">
+    <value>??Off??</value>
+  </data>
+  <data name="OnText" xml:space="preserve">
+    <value>??On??</value>
+  </data>
+  <data name="OpenText" xml:space="preserve">
+    <value>??Open??</value>
+  </data>
+  <data name="OperatorMenu" xml:space="preserve">
+    <value>??Operator Menu??</value>
+  </data>
+  <data name="OperatorMenuActive" xml:space="preserve">
+    <value>??Operator Menu Active??</value>
+  </data>
+  <data name="OSImageVersionLabel" xml:space="preserve">
+    <value>??OS Image Version??</value>
+  </data>
+  <data name="PaytableId" xml:space="preserve">
+    <value>??Paytable ID??</value>
+  </data>
+  <data name="PaytableRTP" xml:space="preserve">
+    <value>??Paytable RTP??</value>
+  </data>
+  <data name="PlatformVersionLabel" xml:space="preserve">
+    <value>??Platform Version??</value>
+  </data>
+  <data name="PositionText" xml:space="preserve">
+    <value>??Position??</value>
+  </data>
+  <data name="PrinterLabel" xml:space="preserve">
+    <value>??Printer??</value>
+  </data>
+  <data name="ProgressiveIncrementRTP" xml:space="preserve">
+    <value>??Progressive Increment RTP??</value>
+  </data>
+  <data name="ProgressiveResetRTP" xml:space="preserve">
+    <value>??Progressive Reset RTP??</value>
+  </data>
+  <data name="ReconfigureGames" xml:space="preserve">
+    <value>??Reconfigure Games??</value>
+  </data>
+  <data name="ReelControllerLabel" xml:space="preserve">
+    <value>??Reel Controller??</value>
+  </data>
+  <data name="Reset" xml:space="preserve">
+    <value>??Reset??</value>
+  </data>
+  <data name="RuntimeVersion" xml:space="preserve">
+    <value>??Runtime Version??</value>
+  </data>
+  <data name="SelectHashType" xml:space="preserve">
+    <value>??Hash Type:??</value>
+  </data>
+  <data name="SerialNumberLabel" xml:space="preserve">
+    <value>??Serial Number??</value>
+  </data>
+  <data name="SoftBootTimeLabel" xml:space="preserve">
+    <value>??Soft Boot Time??</value>
+  </data>
+  <data name="SoftwareVerification" xml:space="preserve">
+    <value>??Software Verification??</value>
+  </data>
+  <data name="Standard" xml:space="preserve">
+    <value>??Standard??</value>
+  </data>
+  <data name="StatusLabel" xml:space="preserve">
+    <value>??Status??</value>
+  </data>
+  <data name="System" xml:space="preserve">
+    <value>??System??</value>
+  </data>
+  <data name="SystemReset" xml:space="preserve">
+    <value>??SystemReset??</value>
+  </data>
+  <data name="TimeRemaining" xml:space="preserve">
+    <value>??Time Remaining??</value>
+  </data>
+  <data name="ToolsMainPageLabel" xml:space="preserve">
+    <value>??Tools??</value>
+  </data>
+  <data name="TopAward" xml:space="preserve">
+    <value>??Top Award??</value>
+  </data>
+  <data name="TopBoxDoorName" xml:space="preserve">
+    <value>??Top Box Door??</value>
+  </data>
+  <data name="TopBoxOpticDoorName" xml:space="preserve">
+    <value>??Top Box Optic Door??</value>
+  </data>
+  <data name="TotalCredits" xml:space="preserve">
+    <value>??Total Current Credits??</value>
+  </data>
+  <data name="TotalGameRTP" xml:space="preserve">
+    <value>??Total Game RTP??</value>
+  </data>
+  <data name="TotalJurisdictionalRtpInfoButtonText" xml:space="preserve">
+    <value>??Total game RTP that may include verified progressive RTPs based on game and jurisdiction
+
+See manual for details??</value>
+  </data>
+  <data name="TouchScreen" xml:space="preserve">
+    <value>??Touch Screen??</value>
+  </data>
+  <data name="UniversalInterfaceBoxDoorName" xml:space="preserve">
+    <value>??Universal Interface Box Door??</value>
+  </data>
+  <data name="Unlimited" xml:space="preserve">
+    <value>??Unlimited??</value>
+  </data>
+  <data name="VersionText" xml:space="preserve">
+    <value>??Version??</value>
+  </data>
+  <data name="ViewProgressiveSummary" xml:space="preserve">
+    <value>??View Progressive Summary??</value>
+  </data>
+  <data name="ViewRTPSummary" xml:space="preserve">
+    <value>??View RTP Summary??</value>
+  </data>
+  <data name="Vip" xml:space="preserve">
+    <value>??Vip??</value>
+  </data>
+  <data name="WindowsVersionLabel" xml:space="preserve">
+    <value>??Windows Version??</value>
+  </data>
+  <data name="ZeroCredit" xml:space="preserve">
+    <value>??Zero Credit on OOS??</value>
+  </data>
+  <data name="ZoneText" xml:space="preserve">
+    <value>??Zone ID??</value>
+  </data>
+  <data name="ActivationTimeLabel" xml:space="preserve">
+    <value>??Activation Time??</value>
+  </data>
+  <data name="AllowBillInLabel" xml:space="preserve">
+    <value>??Allow Bill In??</value>
+  </data>
+  <data name="BadRead" xml:space="preserve">
+    <value>??Bad Read??</value>
+  </data>
+  <data name="BillAcceptanceLimit" xml:space="preserve">
+    <value>??Bill Acceptance Limit??</value>
+  </data>
+  <data name="ButtonPressed" xml:space="preserve">
+    <value>??Pressed??</value>
+  </data>
+  <data name="ButtonsLabel" xml:space="preserve">
+    <value>??Buttons??</value>
+  </data>
+  <data name="ButtonTest" xml:space="preserve">
+    <value>??Button Test??</value>
+  </data>
+  <data name="ButtonTestInstructions" xml:space="preserve">
+    <value>??Press any button...??</value>
+  </data>
+  <data name="ButtonText" xml:space="preserve">
+    <value>??Button {0}??</value>
+  </data>
+  <data name="CenterText" xml:space="preserve">
+    <value>??Center??</value>
+  </data>
+  <data name="ConnectedText" xml:space="preserve">
+    <value>??Connected??</value>
+  </data>
+  <data name="DataFromIdCardLabel" xml:space="preserve">
+    <value>??Data Read??</value>
+  </data>
+  <data name="Detected" xml:space="preserve">
+    <value>??Detected??</value>
+  </data>
+  <data name="Disconnected" xml:space="preserve">
+    <value>??Disconnected??</value>
+  </data>
+  <data name="EdgeLightingDisconnectionText" xml:space="preserve">
+    <value>??Edge Lighting is not connected??</value>
+  </data>
+  <data name="EnterDisplayColorTest" xml:space="preserve">
+    <value>??Colors Test??</value>
+  </data>
+  <data name="EnterSoundTest" xml:space="preserve">
+    <value>??Enter Sound Test??</value>
+  </data>
+  <data name="Error" xml:space="preserve">
+    <value>??Error??</value>
+  </data>
+  <data name="Escrowed" xml:space="preserve">
+    <value>??Escrowed??</value>
+  </data>
+  <data name="ExitSoundTest" xml:space="preserve">
+    <value>??Exit Sound Test??</value>
+  </data>
+  <data name="Fault" xml:space="preserve">
+    <value>??Fault??</value>
+  </data>
+  <data name="FirmwareCRCLabel" xml:space="preserve">
+    <value>??Firmware CRC??</value>
+  </data>
+  <data name="FirmwareRevisionLabel" xml:space="preserve">
+    <value>??Firmware Revision??</value>
+  </data>
+  <data name="FirmwareVersionLabel" xml:space="preserve">
+    <value>??Firmware Version??</value>
+  </data>
+  <data name="FormFeedButton" xml:space="preserve">
+    <value>??Form Feed??</value>
+  </data>
+  <data name="FrontLeftText" xml:space="preserve">
+    <value>??Front Left??</value>
+  </data>
+  <data name="FrontRightText" xml:space="preserve">
+    <value>??Front Right??</value>
+  </data>
+  <data name="Full" xml:space="preserve">
+    <value>??Full??</value>
+  </data>
+  <data name="IdentifyVideoDisplay" xml:space="preserve">
+    <value>??Identify Video Display??</value>
+  </data>
+  <data name="Idle" xml:space="preserve">
+    <value>??Idle??</value>
+  </data>
+  <data name="IdReaderLabel" xml:space="preserve">
+    <value>??ID Reader??</value>
+  </data>
+  <data name="InEscrow" xml:space="preserve">
+    <value>??In Escrow??</value>
+  </data>
+  <data name="Initializing" xml:space="preserve">
+    <value>??Initializing??</value>
+  </data>
+  <data name="Inserted" xml:space="preserve">
+    <value>??Inserted??</value>
+  </data>
+  <data name="Inspecting" xml:space="preserve">
+    <value>??Inspecting??</value>
+  </data>
+  <data name="Jammed" xml:space="preserve">
+    <value>??Jammed??</value>
+  </data>
+  <data name="LastDocumentResultLabel" xml:space="preserve">
+    <value>??Last Document Result??</value>
+  </data>
+  <data name="LightingBrightnessLabel" xml:space="preserve">
+    <value>??Lighting Brightness??</value>
+  </data>
+  <data name="LightingLabel" xml:space="preserve">
+    <value>??Lighting??</value>
+  </data>
+  <data name="LowFrequencyText" xml:space="preserve">
+    <value>??LFE??</value>
+  </data>
+  <data name="ManufacturerLabel" xml:space="preserve">
+    <value>??Manufacturer??</value>
+  </data>
+  <data name="MasterSoundVolumeLabel" xml:space="preserve">
+    <value>??Master Sound Volume??</value>
+  </data>
+  <data name="MenuTitleRoleTechnician" xml:space="preserve">
+    <value>??Technician??</value>
+  </data>
+  <data name="NoErrors" xml:space="preserve">
+    <value>??No Errors??</value>
+  </data>
+  <data name="None" xml:space="preserve">
+    <value>??None??</value>
+  </data>
+  <data name="NoteAcceptorTest" xml:space="preserve">
+    <value>??Note Acceptor Test??</value>
+  </data>
+  <data name="Port" xml:space="preserve">
+    <value>??Port??</value>
+  </data>
+  <data name="PrintDiagnosticButton" xml:space="preserve">
+    <value>??Print Diagnostic??</value>
+  </data>
+  <data name="Printing" xml:space="preserve">
+    <value>??Printing??</value>
+  </data>
+  <data name="PrintLanguage" xml:space="preserve">
+    <value>??Print Language??</value>
+  </data>
+  <data name="PrintTestTicket" xml:space="preserve">
+    <value>??Print Test Ticket??</value>
+  </data>
+  <data name="ProtocolLabel" xml:space="preserve">
+    <value>??Protocol??</value>
+  </data>
+  <data name="Reading" xml:space="preserve">
+    <value>??Reading??</value>
+  </data>
+  <data name="RearLeftText" xml:space="preserve">
+    <value>??Rear Left??</value>
+  </data>
+  <data name="RearRightText" xml:space="preserve">
+    <value>??Rear Right??</value>
+  </data>
+  <data name="RejectedText" xml:space="preserve">
+    <value>??RejectedText??</value>
+  </data>
+  <data name="Removed" xml:space="preserve">
+    <value>??Removed??</value>
+  </data>
+  <data name="ReturnedText" xml:space="preserve">
+    <value>??Returned??</value>
+  </data>
+  <data name="Returning" xml:space="preserve">
+    <value>??Returning??</value>
+  </data>
+  <data name="SampleSoundTest" xml:space="preserve">
+    <value>??Sample Sound Test??</value>
+  </data>
+  <data name="SelfTestClearNVM" xml:space="preserve">
+    <value>??Self Test Clear NVM??</value>
+  </data>
+  <data name="SelfTestLabel" xml:space="preserve">
+    <value>??Self Test??</value>
+  </data>
+  <data name="SideLeftText" xml:space="preserve">
+    <value>??Side Left??</value>
+  </data>
+  <data name="SideRightText" xml:space="preserve">
+    <value>??Side Right??</value>
+  </data>
+  <data name="SoundIconLabel" xml:space="preserve">
+    <value>??Sound??</value>
+  </data>
+  <data name="SoundSpeakerTest" xml:space="preserve">
+    <value>??Sound Speaker Test??</value>
+  </data>
+  <data name="SoundVolumeTest" xml:space="preserve">
+    <value>??Sound Volume Test??</value>
+  </data>
+  <data name="StackedText" xml:space="preserve">
+    <value>??Stacked??</value>
+  </data>
+  <data name="StackerLabel" xml:space="preserve">
+    <value>??Stacker State??</value>
+  </data>
+  <data name="Stacking" xml:space="preserve">
+    <value>??Stacking??</value>
+  </data>
+  <data name="StateLabel" xml:space="preserve">
+    <value>??State??</value>
+  </data>
+  <data name="TestEdgeLightingLabel" xml:space="preserve">
+    <value>??Test Edge Lighting??</value>
+  </data>
+  <data name="TouchScreenName" xml:space="preserve">
+    <value>??Touch Screen {0}??</value>
+  </data>
+  <data name="TouchScreenPixelLabel" xml:space="preserve">
+    <value>??Displays??</value>
+  </data>
+  <data name="Uninitialized" xml:space="preserve">
+    <value>??Uninitialized??</value>
+  </data>
+  <data name="Validated" xml:space="preserve">
+    <value>??Validated??</value>
+  </data>
+  <data name="ValidatingText" xml:space="preserve">
+    <value>??Validating??</value>
+  </data>
+  <data name="VariantNameLabel" xml:space="preserve">
+    <value>??Variant Name??</value>
+  </data>
+  <data name="VariantVersionLabel" xml:space="preserve">
+    <value>??Variant Version??</value>
+  </data>
+  <data name="VideoDisplayName" xml:space="preserve">
+    <value>??Video Display {0}??</value>
+  </data>
+  <data name="VoucherIn" xml:space="preserve">
+    <value>??Voucher In??</value>
+  </data>
+  <data name="AvailableMeterMappings" xml:space="preserve">
+    <value>??Meter Mapping??</value>
+  </data>
+  <data name="BashButtonLamp" xml:space="preserve">
+    <value>??Bash/Play Button??</value>
+  </data>
+  <data name="BatteriesLabel" xml:space="preserve">
+    <value>??Batteries??</value>
+  </data>
+  <data name="BatteryLabel" xml:space="preserve">
+    <value>??Battery??</value>
+  </data>
+  <data name="BellyDoorDiscrepancy" xml:space="preserve">
+    <value>??Belly Door Discrepancy??</value>
+  </data>
+  <data name="ClearLockupAudioDisconnectedKeyMessage" xml:space="preserve">
+    <value>??Reconnect Audio USB cable to clear this lockup.??</value>
+  </data>
+  <data name="ClearLockupBellyDoor" xml:space="preserve">
+    <value>??Close the Belly Door to Clear the Lockup??</value>
+  </data>
+  <data name="ClearLockupCashDoor" xml:space="preserve">
+    <value>??Close the Stacker Door to Clear the Lockup??</value>
+  </data>
+  <data name="ClearLockupDisabledDueToCarrierBoardRemovalKeyMessage" xml:space="preserve">
+    <value>??Carrier board or storage media was removed with credits on the machine. To clear this lockup, perform handpay of the remaining credits and turn the jackpot reset key.??</value>
+  </data>
+  <data name="ClearLockupDropDoor" xml:space="preserve">
+    <value>??Close the Drop Door to Clear the Lockup??</value>
+  </data>
+  <data name="ClearLockupExcessiveDocumentReject" xml:space="preserve">
+    <value>??Check if the Note or Voucher being inserted by the player is valid. Open and close Main Door to re-enable Note Acceptor device and clear the lockup.??</value>
+  </data>
+  <data name="ClearLockupExcessiveMeterIncrement" xml:space="preserve">
+    <value>??Excessive meter increment, turn on Jackpot Key to clear this lockup??</value>
+  </data>
+  <data name="ClearLockupFatalGameErrorGuidMessage" xml:space="preserve">
+    <value>??Please contact Aristocrat field service technician.??</value>
+  </data>
+  <data name="ClearLockupHardMeterDisabledMessage" xml:space="preserve">
+    <value>??Ensure mechanical meter device is connected and functioning properly.??</value>
+  </data>
+  <data name="ClearLockupLogicDoor" xml:space="preserve">
+    <value>??Close the Logic Door to Clear the Lockup??</value>
+  </data>
+  <data name="ClearLockupLogicSealBroken" xml:space="preserve">
+    <value>??Reset from the Site Controller to clear this lockup.??</value>
+  </data>
+  <data name="ClearLockupMainDoor" xml:space="preserve">
+    <value>??Close the Main Door to Clear the Lockup??</value>
+  </data>
+  <data name="ClearLockupMainOpticDoor" xml:space="preserve">
+    <value>??Close the Main Door to clear this lockup. If lockup persists, check if the optic door sensor is faulty or poorly aligned.??</value>
+  </data>
+  <data name="ClearLockupMechanicalMeterDoor" xml:space="preserve">
+    <value>??Close the Mechanical Meter Door to Clear the Lockup??</value>
+  </data>
+  <data name="ClearLockupNoteAcceptorFirmwareFaultMessage" xml:space="preserve">
+    <value>??To clear this lockup, remove any bill or voucher jam in Note Acceptor. If problem persists, replace Note Acceptor device with correct firmware.??</value>
+  </data>
+  <data name="ClearLockupNoteAcceptorHardwareFaultMessage" xml:space="preserve">
+    <value>??Hardware device failure, replace Note Acceptor to clear this lockup.??</value>
+  </data>
+  <data name="ClearLockupNoteAcceptorSelfTestFailedMessage" xml:space="preserve">
+    <value>??To clear this lockup, resolve all existing Note Acceptor errors and run Self Test in Note Acceptor menu page.??</value>
+  </data>
+  <data name="ClearLockupNoteAcceptorUnspecifiedFaultMessage" xml:space="preserve">
+    <value>??Hardware device failure, replace Note Acceptor to clear this lockup.??</value>
+  </data>
+  <data name="ClearLockupOperatingHoursDisableGuidMessage" xml:space="preserve">
+    <value>??This lockup will automatically be removed during start of operating hours.??</value>
+  </data>
+  <data name="ClearLockupOperatorKeyNotRemovedDisableKeyMessage" xml:space="preserve">
+    <value>??Exit operator menu and remove operator key.??</value>
+  </data>
+  <data name="ClearLockupOperatorMenuLauncherDisableGuidMessage" xml:space="preserve">
+    <value>??Exit operator menu to clear this lockup.??</value>
+  </data>
+  <data name="ClearLockupOperatorResetMessage" xml:space="preserve">
+    <value>??Clear other lockups First.\r\nTurn Jackpot key on, then off, to clear the Lockup.??</value>
+  </data>
+  <data name="ClearLockupPrinterChassisOpenFaultMessage" xml:space="preserve">
+    <value>??Close printer chassis to clear this lockup.??</value>
+  </data>
+  <data name="ClearLockupPrinterHardwareFaultMessage" xml:space="preserve">
+    <value>??Hardware device failure, replace Printer to clear this lockup.??</value>
+  </data>
+  <data name="ClearLockupPrinterPaperNotTopOfFormFaultMessage" xml:space="preserve">
+    <value>??Check printer paper.??</value>
+  </data>
+  <data name="ClearLockupProgressiveTimeout" xml:space="preserve">
+    <value>??Ensure the Progressive Host is connected and configured to send Progressive Broadcasts.??</value>
+  </data>
+  <data name="ClearLockupReconnectedRebootKeyMessage" xml:space="preserve">
+    <value>??Reboot the machine to clear this lockup.??</value>
+  </data>
+  <data name="ClearLockupSecondaryCashDoor" xml:space="preserve">
+    <value>??Close the Secondary Stacker Door to Clear the Lockup??</value>
+  </data>
+  <data name="ClearLockupTopBoxDoor" xml:space="preserve">
+    <value>??Close the Top Box Door to Clear the Lockup??</value>
+  </data>
+  <data name="ClearLockupTopBoxOpticDoor" xml:space="preserve">
+    <value>??Close the Top Box Door to clear this lockup. If lockup persists, check if the optic door sensor is faulty or poorly aligned.??</value>
+  </data>
+  <data name="ClearLockupUniversalInterfaceBoxDoor" xml:space="preserve">
+    <value>??Close the Universal Interface Box Door to Clear the Lockup??</value>
+  </data>
+  <data name="ClearMinimumThresholdError" xml:space="preserve">
+    <value>??To clear this lockup ensure all configured progressive levels' current value meets or exceeds the game expected minimum value.??</value>
+  </data>
+  <data name="ClearProgressiveCommitTimeout" xml:space="preserve">
+    <value>??Ensure the Progressive Host is connected and configured to accept claims.??</value>
+  </data>
+  <data name="ClearProgressiveDisconnectError" xml:space="preserve">
+    <value>??Ensure communication cable is properly connected and host is online. If lockup persists after connection is restored, host system may need to send enable command, or reboot the machine to reestablish communication.??</value>
+  </data>
+  <data name="DeviceLabel" xml:space="preserve">
+    <value>??Device??</value>
+  </data>
+  <data name="ErrorInfoBattery1" xml:space="preserve">
+    <value>??Replace battery #1 and reboot the machine.??</value>
+  </data>
+  <data name="ErrorInfoBattery2" xml:space="preserve">
+    <value>??Replace battery #2 and reboot the machine.??</value>
+  </data>
+  <data name="ErrorInfoCloseDoor" xml:space="preserve">
+    <value>??Close door to clear this lockup.??</value>
+  </data>
+  <data name="ErrorInfoConfigureGame" xml:space="preserve">
+    <value>??Install and/or configure game to clear this lockup.??</value>
+  </data>
+  <data name="ErrorInfoContactTechnician" xml:space="preserve">
+    <value>??Please contact Aristocrat field service technician. Memory Reset is required to clear this error.??</value>
+  </data>
+  <data name="ErrorInfoEKeyVerified" xml:space="preserve">
+    <value>??Game play is not allowed when EKey USB device is inserted. After using the EKey, please remove it from the EGM to resolve this lockup??</value>
+  </data>
+  <data name="ErrorInfoHandpayPending" xml:space="preserve">
+    <value>??Complete any relevant paperwork, and then insert and turn Attendant Reset key to clear the handpay lockup, or perform remote handpay reset from the host system.??</value>
+  </data>
+  <data name="ErrorInfoNADisconnected" xml:space="preserve">
+    <value>??Open Main Door, ensure Note Acceptor data and/or power cable is properly connected, and then close Main Door to clear this lockup. If lockup persists, reconnect Note Acceptor device and reboot the machine.??</value>
+  </data>
+  <data name="ErrorInfoNADocumentCheck" xml:space="preserve">
+    <value>??The machine was accepting a document when it detected a note acceptor error or was powered down.  Documents in the stacker should be reconciled with the meters in the log screens.  To reset this fault, ensure the device is not jammed and that there are no partially stacked documents in the stacker, then run a Self Test.  If a fault persists, power cycle the machine.??</value>
+  </data>
+  <data name="ErrorInfoNAError" xml:space="preserve">
+    <value>??Open Main Door, troubleshoot Note Acceptor device issue, and then close Main Door to clear this lockup. If lockup persists, reconnect Note Acceptor data and/or power cable and reboot the machine.??</value>
+  </data>
+  <data name="ErrorInfoNAIllegalActivity" xml:space="preserve">
+    <value>??To clear this lockup, remove the Note Stacker, reconcile with Bill or Voucher In meters and logs for potential cheating, then reinsert the Note Stacker.??</value>
+  </data>
+  <data name="ErrorInfoNAJammed" xml:space="preserve">
+    <value>??Open Main Door, check Note Acceptor device and remove the jammed note, and then close Main Door to clear this lockup.??</value>
+  </data>
+  <data name="ErrorInfoNAMechanicalError" xml:space="preserve">
+    <value>??A Note Acceptor Mechanical Fault has occurred. Inspect the Note Acceptor for any open doors, jammed internal mechanisms, or disconnected cables. Run the Self Test to clear the lockup??</value>
+  </data>
+  <data name="ErrorInfoNAStackerFull" xml:space="preserve">
+    <value>??Note Stacker is full.  Remove Note Stacker, empty its content, and then reinsert Note Stacker to clear this lockup.??</value>
+  </data>
+  <data name="ErrorInfoNAStackerRemoved" xml:space="preserve">
+    <value>??Reinsert Note Stacker to clear this lockup.??</value>
+  </data>
+  <data name="ErrorInfoOutOfService" xml:space="preserve">
+    <value>??From game screen in Out-Of-Service mode, insert and turn Operator Key to exit OOS and enter Operator Menu.??</value>
+  </data>
+  <data name="ErrorInfoPlayerButtonDisconnected" xml:space="preserve">
+    <value>??Open Main Door, ensure player button cable is connected properly, and then close Main Door to clear this lockup. If lockup persists, reconnect player button cable and reboot the machine.??</value>
+  </data>
+  <data name="ErrorInfoPrinterDisconnected" xml:space="preserve">
+    <value>??Open Main Door, ensure Printer data and/or power cable is properly connected, and then close Main Door to clear this lockup. If lockup persists, reconnect Printer device and reboot the machine.??</value>
+  </data>
+  <data name="ErrorInfoPrinterError" xml:space="preserve">
+    <value>??Open Main Door, troubleshoot Printer device issue, and then close Main Door to clear this lockup. If lockup persists, reconnect Printer data and/or power cable and reboot the machine.??</value>
+  </data>
+  <data name="ErrorInfoPrinterHeadOpen" xml:space="preserve">
+    <value>??Open Main Door, check and close Printer head, and then close Main Door to clear this lockup.??</value>
+  </data>
+  <data name="ErrorInfoPrinterJammed" xml:space="preserve">
+    <value>??Open Main Door, check Printer device and remove the jammed paper, and then close Main Door to clear this lockup.??</value>
+  </data>
+  <data name="ErrorInfoPrinterPaperEmpty" xml:space="preserve">
+    <value>??Open Main Door, load Printer paper, and then close Main Door to clear this lockup.??</value>
+  </data>
+  <data name="ErrorInfoReelControllerDisconnected" xml:space="preserve">
+    <value>??Open Main Door, ensure Reel Controller data and/or power cable is properly connected, and then close Main Door to clear this lockup. If lockup persists, reconnect Reel Controller device and reboot the machine.??</value>
+  </data>
+  <data name="ErrorInfoReelError" xml:space="preserve">
+    <value>??Open Main Door and then close Main Door to clear this lockup. If lockup persists the Reel hardware needs to be replaced.??</value>
+  </data>
+  <data name="ErrorInfoSasCashoutFailure" xml:space="preserve">
+    <value>??Check SAS host connection and AFT host cashout settings. Cashout can also be handpaid as a failback method - insert and turn Attendant Reset Key to clear this lockup.??</value>
+  </data>
+  <data name="ErrorInfoSasHostComm" xml:space="preserve">
+    <value>??Ensure communication cable is properly connected and host is online. If lockup persists after connection is restored, host system may need to send enable command, or reboot the machine to reestablish communcation.??</value>
+  </data>
+  <data name="ErrorInfoSasHostDisabled" xml:space="preserve">
+    <value>??This lockup can only be cleared by the host system by sending enable command or completing host-related settings.??</value>
+  </data>
+  <data name="ErrorInfoScreenDisconnected" xml:space="preserve">
+    <value>??Open Main Door, ensure video display cable is connected properly, and then close Main Door to clear this lockup. If lockup persists, reconnect video display cable and reboot the machine. Note that you may see screen flickering for few seconds during touch or display device reinitialization.??</value>
+  </data>
+  <data name="ErrorInfoTouchScreenDisconnected" xml:space="preserve">
+    <value>??Open Main Door, ensure touch screen cable is connected properly, and then close Main Door to clear this lockup. If lockup persists, reconnect touch screen cable and reboot the machine. Note that you may see screen flickering for few seconds during touch or display device reinitialization.??</value>
+  </data>
+  <data name="ErrorInfoValidationIdNotSet" xml:space="preserve">
+    <value>??Make sure Validation device related settings are configured properly in this machine. This error will be cleared once Validation data is received from the Validation host system.??</value>
+  </data>
+  <data name="FlashIntervals" xml:space="preserve">
+    <value>??Test Flash Intervals??</value>
+  </data>
+  <data name="Good" xml:space="preserve">
+    <value>??Good??</value>
+  </data>
+  <data name="HardMetersLabel" xml:space="preserve">
+    <value>??Hard Meters??</value>
+  </data>
+  <data name="HardwareSelectionTitle" xml:space="preserve">
+    <value>??Hardware Manager??</value>
+  </data>
+  <data name="KeysLabel" xml:space="preserve">
+    <value>??Keys??</value>
+  </data>
+  <data name="LampsLabel" xml:space="preserve">
+    <value>??Lamps??</value>
+  </data>
+  <data name="LicenseFileErrorFaultMessage" xml:space="preserve">
+    <value>??Review the Smart Card license information in Identification &gt; License tab and verify it is correct for the software loaded. Insert the correct Smart Card and reboot the machine.??</value>
+  </data>
+  <data name="MillisecondIntervalText" xml:space="preserve">
+    <value>??ms??</value>
+  </data>
+  <data name="OutOfMemoryMessageDescription" xml:space="preserve">
+    <value>??To clear this lockup, restart the machine.??</value>
+  </data>
+  <data name="OutOfServiceAdditionalInfo" xml:space="preserve">
+    <value>??Press Put EGM Into Service to put the EGM into Service??</value>
+  </data>
+  <data name="ReadOnlyMediaFaultMessage" xml:space="preserve">
+    <value>??This jurisdiction requires secondary program storage media to be in read-only mode. If the secondary media is not present or it is present but not write-protected, the media needs to be replaced. If the media has write-protection switch, set it to ON and reboot the machine.??</value>
+  </data>
+  <data name="ReservedMachineErrorFaultMessage" xml:space="preserve">
+    <value>??This machine is reserved by the player. Player needs to exit reserve from the game screen and enter the PIN which was created while reserving the machine. Alternatively, operator can override and remove the reserved state by pressing the “Exit Reserve” button below, or wait for the reserve timer to expire to remove the reserved state automatically.??</value>
+  </data>
+  <data name="SecondaryStorageMediaConnectedButNotSupportedMessage" xml:space="preserve">
+    <value>??To clear this lockup, remove secondary storage and reboot the machine.??</value>
+  </data>
+  <data name="SecondaryStorageMediaNotConnectedMessage" xml:space="preserve">
+    <value>??To clear this lockup, insert secondary storage and reboot the machine.??</value>
+  </data>
+  <data name="Set" xml:space="preserve">
+    <value>??Set??</value>
+  </data>
+  <data name="SmartCardExpiredFaultMessage" xml:space="preserve">
+    <value>??Replace Smart Card and reboot the machine.??</value>
+  </data>
+  <data name="SmartCardMissingFaultMessage" xml:space="preserve">
+    <value>??Insert a valid Smart Card and reboot the machine.??</value>
+  </data>
+  <data name="SmartCardRemovedFaultMessage" xml:space="preserve">
+    <value>??Insert Smart Card and reboot the machine.??</value>
+  </data>
+  <data name="TestAllButtonLamps" xml:space="preserve">
+    <value>??Test All Button Lamps??</value>
+  </data>
+  <data name="TestButtonLamps" xml:space="preserve">
+    <value>??Test Button Lamps??</value>
+  </data>
+  <data name="TestTowerLights" xml:space="preserve">
+    <value>??Test Tower Lights??</value>
+  </data>
+  <data name="AllowNonCashableVoucherOut" xml:space="preserve">
+    <value>??Allow Non-Cashable Voucher Out??</value>
+  </data>
+  <data name="AllowRemoteHandpayReset" xml:space="preserve">
+    <value>??Allow Remote Handpay Reset??</value>
+  </data>
+  <data name="AllowVoucherIn" xml:space="preserve">
+    <value>??Allow Voucher In??</value>
+  </data>
+  <data name="AllowVoucherOut" xml:space="preserve">
+    <value>??Allow Voucher Out??</value>
+  </data>
+  <data name="BarcodeType" xml:space="preserve">
+    <value>??Barcode Type??</value>
+  </data>
+  <data name="CreditLimit" xml:space="preserve">
+    <value>??Credit Limit??</value>
+  </data>
+  <data name="Date" xml:space="preserve">
+    <value>??Date??</value>
+  </data>
+  <data name="DateAndTime" xml:space="preserve">
+    <value>??Date and Time??</value>
+  </data>
+  <data name="Enable" xml:space="preserve">
+    <value>??Enable??</value>
+  </data>
+  <data name="HandpayLimit" xml:space="preserve">
+    <value>??Handpay Limit??</value>
+  </data>
+  <data name="LargeWinHandpayResetMethod" xml:space="preserve">
+    <value>??Large Win Handpay Reset Method??</value>
+  </data>
+  <data name="LargeWinLimit" xml:space="preserve">
+    <value>??Large Win Limit??</value>
+  </data>
+  <data name="LayoutType" xml:space="preserve">
+    <value>??Layout Type??</value>
+  </data>
+  <data name="LimitPageTitleText" xml:space="preserve">
+    <value>??Limits??</value>
+  </data>
+  <data name="MaxBetLimit" xml:space="preserve">
+    <value>??Max Bet Limit??</value>
+  </data>
+  <data name="PayByHand" xml:space="preserve">
+    <value>??Pay by Hand??</value>
+  </data>
+  <data name="PayByHostSystem" xml:space="preserve">
+    <value>??Pay by Host System??</value>
+  </data>
+  <data name="PayByMenuSelection" xml:space="preserve">
+    <value>??Pay by Menu Selection??</value>
+  </data>
+  <data name="PrintHandpayReceipt" xml:space="preserve">
+    <value>??Print Handpay Receipt??</value>
+  </data>
+  <data name="PropertyAddressLine1" xml:space="preserve">
+    <value>??Property Address Line 1??</value>
+  </data>
+  <data name="PropertyAddressLine2" xml:space="preserve">
+    <value>??Property Address Line 2??</value>
+  </data>
+  <data name="PropertyName" xml:space="preserve">
+    <value>??Property Name??</value>
+  </data>
+  <data name="TimeLabel" xml:space="preserve">
+    <value>??Time??</value>
+  </data>
+  <data name="TimeZoneLabel" xml:space="preserve">
+    <value>??Time Zone??</value>
+  </data>
+  <data name="ValidationLength" xml:space="preserve">
+    <value>??Validation Length??</value>
+  </data>
+  <data name="VoucherCashExpiration" xml:space="preserve">
+    <value>??Cashable Voucher Expiration??</value>
+  </data>
+  <data name="VoucherInLimit" xml:space="preserve">
+    <value>??Voucher In Limit??</value>
+  </data>
+  <data name="VoucherNonCashExpiration" xml:space="preserve">
+    <value>??Non-Cashable Voucher Expiration??</value>
+  </data>
+  <data name="VoucherOutLimit" xml:space="preserve">
+    <value>??Voucher Out Limit??</value>
+  </data>
+  <data name="ActiveGame" xml:space="preserve">
+    <value>??Active Game??</value>
+  </data>
+  <data name="ActualHold" xml:space="preserve">
+    <value>??Actual Hold??</value>
+  </data>
+  <data name="AddSAPLevel" xml:space="preserve">
+    <value>??Add Level??</value>
+  </data>
+  <data name="AllGameTypes" xml:space="preserve">
+    <value>??All??</value>
+  </data>
+  <data name="AlreadyRedeemed" xml:space="preserve">
+    <value>??Already Redeemed??</value>
+  </data>
+  <data name="AmountIn" xml:space="preserve">
+    <value>??Money In??</value>
+  </data>
+  <data name="AmountOut" xml:space="preserve">
+    <value>??Money Out??</value>
+  </data>
+  <data name="AverageBet" xml:space="preserve">
+    <value>??Avg Bet??</value>
+  </data>
+  <data name="BarcodeInterleave2Of5" xml:space="preserve">
+    <value>??Interleave 2 of 5??</value>
+  </data>
+  <data name="BellyDoorClosed" xml:space="preserve">
+    <value>??Belly Door Closed??</value>
+  </data>
+  <data name="BellyDoorIsOpen" xml:space="preserve">
+    <value>??Belly Door is Open??</value>
+  </data>
+  <data name="BillAccepted" xml:space="preserve">
+    <value>??Bill Accepted -??</value>
+  </data>
+  <data name="BonusAwardTitle" xml:space="preserve">
+    <value>??Bonus Award -??</value>
+  </data>
+  <data name="BonusInfoOverflowColumn" xml:space="preserve">
+    <value>??Overflow??</value>
+  </data>
+  <data name="CashableHeader" xml:space="preserve">
+    <value>??CASHABLE??</value>
+  </data>
+  <data name="CashDoorClosed" xml:space="preserve">
+    <value>??Stacker Door Closed??</value>
+  </data>
+  <data name="CashDoorIsOpen" xml:space="preserve">
+    <value>??Stacker Door is Open??</value>
+  </data>
+  <data name="CashOutHandpayKeyedOff" xml:space="preserve">
+    <value>??Cashout Handpay Paid {0}??</value>
+  </data>
+  <data name="CashOutHandpayKeyedOffTotalSuffix" xml:space="preserve">
+    <value />
+  </data>
+  <data name="Close" xml:space="preserve">
+    <value>??Close??</value>
+  </data>
+  <data name="CoinInText" xml:space="preserve">
+    <value>??Coin In??</value>
+  </data>
+  <data name="CoinOutText" xml:space="preserve">
+    <value>??Coin Out??</value>
+  </data>
+  <data name="Configuration" xml:space="preserve">
+    <value>??Configuration??</value>
+  </data>
+  <data name="CreditInLimitExceeded" xml:space="preserve">
+    <value>??Credit In Limit Exceeded??</value>
+  </data>
+  <data name="CreditLimitExceeded" xml:space="preserve">
+    <value>??Credit Limit Exceeded??</value>
+  </data>
+  <data name="CurrentValue" xml:space="preserve">
+    <value>??Current Value??</value>
+  </data>
+  <data name="CustomSAPConfigSetup" xml:space="preserve">
+    <value>??STANDALONE PROGRESSIVE SETUP??</value>
+  </data>
+  <data name="CustomSAPTitle" xml:space="preserve">
+    <value>??Custom SAP??</value>
+  </data>
+  <data name="DaysActive" xml:space="preserve">
+    <value>??Days Active??</value>
+  </data>
+  <data name="DaysFormatter" xml:space="preserve">
+    <value>??{0} Days??</value>
+  </data>
+  <data name="DocumentRejected" xml:space="preserve">
+    <value>??Bill or Voucher Rejected??</value>
+  </data>
+  <data name="DropDoorClosed" xml:space="preserve">
+    <value>??Drop Door Closed??</value>
+  </data>
+  <data name="DropDoorIsOpen" xml:space="preserve">
+    <value>??Drop Door is Open??</value>
+  </data>
+  <data name="EgmPaidGameWonAmtLabel" xml:space="preserve">
+    <value>??Cash Won??</value>
+  </data>
+  <data name="EndTimeText" xml:space="preserve">
+    <value>??End??</value>
+  </data>
+  <data name="ExcessiveDocumentRejectMessage" xml:space="preserve">
+    <value>??Excessive Bills/Vouchers Rejected??</value>
+  </data>
+  <data name="Expired" xml:space="preserve">
+    <value>??Expired??</value>
+  </data>
+  <data name="ExtendedLayout" xml:space="preserve">
+    <value>??Extended Layout??</value>
+  </data>
+  <data name="Game" xml:space="preserve">
+    <value>??Game??</value>
+  </data>
+  <data name="GameHistoryTitle" xml:space="preserve">
+    <value>??Game History??</value>
+  </data>
+  <data name="GameInfoViewTitle" xml:space="preserve">
+    <value>??Game Info??</value>
+  </data>
+  <data name="GameOptions" xml:space="preserve">
+    <value>??Game Options??</value>
+  </data>
+  <data name="GamePerformance" xml:space="preserve">
+    <value>??Game Performance??</value>
+  </data>
+  <data name="GamePerformanceMetersCaption" xml:space="preserve">
+    <value>??Game Performance Meters??</value>
+  </data>
+  <data name="GameRoundEventInfoText" xml:space="preserve">
+    <value>??GAME ROUND EVENT INFO??</value>
+  </data>
+  <data name="GameStatisticsTitle" xml:space="preserve">
+    <value>??Game Statistics??</value>
+  </data>
+  <data name="GameViewFilter" xml:space="preserve">
+    <value>??Game View Filter??</value>
+  </data>
+  <data name="HideNeverActive" xml:space="preserve">
+    <value>??Hide Never Active??</value>
+  </data>
+  <data name="HidePreviouslyActive" xml:space="preserve">
+    <value>??Hide Previously Active??</value>
+  </data>
+  <data name="IdReaderDisconnected" xml:space="preserve">
+    <value>??ID Reader Disconnected??</value>
+  </data>
+  <data name="IncorrectPlayer" xml:space="preserve">
+    <value>??Incorrect Player??</value>
+  </data>
+  <data name="IncrementRate" xml:space="preserve">
+    <value>??Increment Rate??</value>
+  </data>
+  <data name="InitialValue" xml:space="preserve">
+    <value>??Initial Value??</value>
+  </data>
+  <data name="InvalidBill" xml:space="preserve">
+    <value>??Invalid Bill??</value>
+  </data>
+  <data name="InvalidVoucher" xml:space="preserve">
+    <value>??Invalid Voucher??</value>
+  </data>
+  <data name="JackpotHandpayKeyedOff" xml:space="preserve">
+    <value>??Jackpot Handpay Paid {0}??</value>
+  </data>
+  <data name="JackpotToCreditsKeyedOff" xml:space="preserve">
+    <value>??Paid {0} to Credit Meter??</value>
+  </data>
+  <data name="Keno" xml:space="preserve">
+    <value>??Keno??</value>
+  </data>
+  <data name="LevelId" xml:space="preserve">
+    <value>??Level ID??</value>
+  </data>
+  <data name="LevelNameLabel" xml:space="preserve">
+    <value>??Level Name??</value>
+  </data>
+  <data name="LogicDoorClosed" xml:space="preserve">
+    <value>??Logic Door Closed??</value>
+  </data>
+  <data name="LogicDoorIsOpen" xml:space="preserve">
+    <value>??Logic Door is Open??</value>
+  </data>
+  <data name="MachineActualPayback" xml:space="preserve">
+    <value>??Machine Actual Operating Payback??</value>
+  </data>
+  <data name="MachineTopAward" xml:space="preserve">
+    <value>??Machine Top Award??</value>
+  </data>
+  <data name="MachineWeightedPayback" xml:space="preserve">
+    <value>??Machine Weighted Theoretical Payback??</value>
+  </data>
+  <data name="MainDoorClosed" xml:space="preserve">
+    <value>??Main Door Closed??</value>
+  </data>
+  <data name="MainDoorIsOpen" xml:space="preserve">
+    <value>??Main Door is Open??</value>
+  </data>
+  <data name="MainOpticDoorClosed" xml:space="preserve">
+    <value>??Main Optic Door Closed??</value>
+  </data>
+  <data name="MaxValue" xml:space="preserve">
+    <value>??Max Value??</value>
+  </data>
+  <data name="MechanicalMeterDoorClosed" xml:space="preserve">
+    <value>??Mechanical Meter Door Closed??</value>
+  </data>
+  <data name="MechanicalMeterDoorIsOpen" xml:space="preserve">
+    <value>??Mechanical Meter Door is Open??</value>
+  </data>
+  <data name="MetersVouchers" xml:space="preserve">
+    <value>??Vouchers??</value>
+  </data>
+  <data name="More" xml:space="preserve">
+    <value>??More??</value>
+  </data>
+  <data name="MoreMeters" xml:space="preserve">
+    <value>??More Meters??</value>
+  </data>
+  <data name="NeverActive" xml:space="preserve">
+    <value>??Never Active??</value>
+  </data>
+  <data name="NeverExpires" xml:space="preserve">
+    <value>??Never Expires??</value>
+  </data>
+  <data name="NonCashableHeader" xml:space="preserve">
+    <value>??NON-CASHABLE??</value>
+  </data>
+  <data name="NoteAcceptorFailure" xml:space="preserve">
+    <value>??Note Acceptor Failure??</value>
+  </data>
+  <data name="NoteAcceptor_Disconnected" xml:space="preserve">
+    <value>??Note Acceptor Disconnected??</value>
+  </data>
+  <data name="Off" xml:space="preserve">
+    <value>??Off??</value>
+  </data>
+  <data name="On" xml:space="preserve">
+    <value>??On??</value>
+  </data>
+  <data name="PendingCashInText" xml:space="preserve">
+    <value>??Pending Cash In:??</value>
+  </data>
+  <data name="PlayedCountLabel" xml:space="preserve">
+    <value>??Games Played??</value>
+  </data>
+  <data name="PlayerCardMustBeInserted" xml:space="preserve">
+    <value>??Player Card Must Be Inserted??</value>
+  </data>
+  <data name="Poker" xml:space="preserve">
+    <value>??Poker??</value>
+  </data>
+  <data name="PowerFailure" xml:space="preserve">
+    <value>??Power Failure??</value>
+  </data>
+  <data name="PowerResetText" xml:space="preserve">
+    <value>??Power Reset??</value>
+  </data>
+  <data name="PreviouslyActive" xml:space="preserve">
+    <value>??Previously Active??</value>
+  </data>
+  <data name="PrinterError" xml:space="preserve">
+    <value>??Printer Error??</value>
+  </data>
+  <data name="PrintLast15RecordsButtonText" xml:space="preserve">
+    <value>??Print Last 15 Records??</value>
+  </data>
+  <data name="PrintSelectedButtonText" xml:space="preserve">
+    <value>??Print Selected??</value>
+  </data>
+  <data name="ProgressiveFaultTypes_MinimumThresholdNotReached" xml:space="preserve">
+    <value>??Minimum Progressive Value Error??</value>
+  </data>
+  <data name="ProgressiveFaultTypes_ProgCommitTimeout" xml:space="preserve">
+    <value>??Progressive Commit Failed??</value>
+  </data>
+  <data name="ProgressiveFaultTypes_ProgDisconnected" xml:space="preserve">
+    <value>??Progressive Disconnected??</value>
+  </data>
+  <data name="ProgressiveFaultTypes_ProgUpdateTimeout" xml:space="preserve">
+    <value>??Progressive Update Not Received??</value>
+  </data>
+  <data name="PromoHeader" xml:space="preserve">
+    <value>??PROMOTIONAL??</value>
+  </data>
+  <data name="ReadOnlyModeText" xml:space="preserve">
+    <value>??Read-Only Mode??</value>
+  </data>
+  <data name="ReplayPause" xml:space="preserve">
+    <value>??Replay Pause??</value>
+  </data>
+  <data name="ResetValue" xml:space="preserve">
+    <value>??Reset Value??</value>
+  </data>
+  <data name="RTP" xml:space="preserve">
+    <value>??RTP??</value>
+  </data>
+  <data name="SecondaryCashDoorClosed" xml:space="preserve">
+    <value>??Secondary Stacker Door Closed??</value>
+  </data>
+  <data name="SecondaryCashDoorIsOpen" xml:space="preserve">
+    <value>??Secondary Stacker Door is Open??</value>
+  </data>
+  <data name="SessionLimitReached" xml:space="preserve">
+    <value>??Session Limit Reached??</value>
+  </data>
+  <data name="SetGameOrder" xml:space="preserve">
+    <value>??Set Game Order??</value>
+  </data>
+  <data name="StartTimeText" xml:space="preserve">
+    <value>??Start??</value>
+  </data>
+  <data name="TheoPaybackPctLabelText" xml:space="preserve">
+    <value>??Theoretical RTP??</value>
+  </data>
+  <data name="TheoreticalHold" xml:space="preserve">
+    <value>??Theo Hold??</value>
+  </data>
+  <data name="TicketingDisabled" xml:space="preserve">
+    <value>??Ticketing Disabled??</value>
+  </data>
+  <data name="TimedOut" xml:space="preserve">
+    <value>??Timed Out??</value>
+  </data>
+  <data name="TopBoxDoorClosed" xml:space="preserve">
+    <value>??Top Box Door Closed??</value>
+  </data>
+  <data name="TopBoxDoorIsOpen" xml:space="preserve">
+    <value>??Top Box Door is Open??</value>
+  </data>
+  <data name="TopBoxOpticDoorClosed" xml:space="preserve">
+    <value>??Top Box Optic Door Closed??</value>
+  </data>
+  <data name="TransferedInComplete" xml:space="preserve">
+    <value>??Transferred In -??</value>
+  </data>
+  <data name="TransferedOutComplete" xml:space="preserve">
+    <value>??Transferred Out -??</value>
+  </data>
+  <data name="UniversalInterfaceBoxDoorClosed" xml:space="preserve">
+    <value>??Universal Interface Box Door Closed??</value>
+  </data>
+  <data name="UniversalInterfaceBoxDoorIsOpen" xml:space="preserve">
+    <value>??Universal Interface Box Door is Open??</value>
+  </data>
+  <data name="ValidationFailed" xml:space="preserve">
+    <value>??Voucher Failed??</value>
+  </data>
+  <data name="VoucherAccepted" xml:space="preserve">
+    <value>??Voucher Accepted -??</value>
+  </data>
+  <data name="VoucherIssued" xml:space="preserve">
+    <value>??Voucher Printed -??</value>
+  </data>
+  <data name="VoucherLimitExceeded" xml:space="preserve">
+    <value>??Voucher Limit Exceeded??</value>
+  </data>
+  <data name="VoucherRejected" xml:space="preserve">
+    <value>??Voucher Rejected??</value>
+  </data>
+  <data name="WagerCategoryTitle" xml:space="preserve">
+    <value>??Wager Category Meters??</value>
+  </data>
+  <data name="WagerCategoryWeightedAvgCaption" xml:space="preserve">
+    <value>??Weighted Average Theoretical Payback??</value>
+  </data>
+  <data name="Wagered" xml:space="preserve">
+    <value>??Wagered??</value>
+  </data>
+  <data name="WageredAmountLabel" xml:space="preserve">
+    <value>??Cash Played??</value>
+  </data>
+  <data name="WonCountLabel" xml:space="preserve">
+    <value>??Games Won??</value>
+  </data>
+	<data name="AmountIn" xml:space="preserve">
+    <value>??Money In??</value>
+  </data>
+	<data name="AmountOut" xml:space="preserve">
+    <value>??Money Out??</value>
+  </data>
+	<data name="CreditBalanceText" xml:space="preserve">
+    <value>??Credit Balance??</value>
+  </data>
+	<data name="Currency" xml:space="preserve">
+    <value>??Currency??</value>
+  </data>
+	<data name="IPAddressesLabel" xml:space="preserve">
+    <value>??IP Address??</value>
+  </data>
+	<data name="LastCashoutTicketSequenceText" xml:space="preserve">
+    <value>??Last Cashout Ticket Sequence??</value>
+  </data>
+	<data name="LicenseText" xml:space="preserve">
+    <value>Licence</value>
+  </data>
+	<data name="MacAddressLabel" xml:space="preserve">
+    <value>??MAC Address??</value>
+	<comment>Aristocrat.Monaco.Application.UI</comment>
+  </data>
+	<data name="ManufacturerLabel" xml:space="preserve">
+    <value>??Manufacturer??</value>
+	<comment>Aristocrat.Monaco.Application.UI</comment>
+  </data>
+	<data name="ModelLabel" xml:space="preserve">
+    <value>??Model??</value>
+	<comment>Aristocrat.Monaco.Application.UI</comment>
+  </data>
+	<data name="NetAmountText" xml:space="preserve">
+    <value>??Net Amount??</value>
+  </data>
+	<data name="NumberOfBillsInserted" xml:space="preserve">
+    <value>Nombre de billets insérés</value>
+  </data>
+	<data name="NumCoinsInText" xml:space="preserve">
+    <value>??Number of Coins Inserted??</value>
+  </data>
+	<data name="OSImageVersionText" xml:space="preserve">
+    <value>??OS Image Version??</value>
+  </data>
+	<data name="PlatformVersionText" xml:space="preserve">
+    <value>??Platform Version??</value>
+  </data>
+	<data name="PowerResets" xml:space="preserve">
+    <value>??Power Resets??</value>
+	<comment>Aristocrat.Monaco.Application.UI</comment>
+  </data>
+	<data name="SerialNumberLabel" xml:space="preserve">
+    <value>??Serial Number??</value>
+  </data>
+	<data name="AmountInText" xml:space="preserve">
+    <value>??Amount In??</value>
+  </data>
+	<data name="AmountOutText" xml:space="preserve">
+    <value>??Amount Out??</value>
+  </data>
+	<data name="FullClearButtonContent" xml:space="preserve">
+    <value>???Full Reset???</value>
+    <comment>Aristocrat.Monaco.Application.UI</comment>
+  </data>
+	<data name="FullClearDetailsText1" xml:space="preserve">
+    <value>???What will be cleared????</value>
+    <comment>Aristocrat.Monaco.Application.UI</comment>
+  </data>
+	<data name="FullClearDetailsText2" xml:space="preserve">
+    <value>???Static data, history data, meters.???</value>
+    <comment>Aristocrat.Monaco.Application.UI</comment>
+  </data>
+	<data name="FullClearDetailsText3" xml:space="preserve">
+    <value>???What will be saved????</value>
+    <comment>Aristocrat.Monaco.Application.UI</comment>
+  </data>
+	<data name="FullClearDetailsText4" xml:space="preserve">
+    <value>???Games????</value>
+    <comment>Aristocrat.Monaco.Application.UI</comment>
+  </data>
+	<data name="FullClearHeadingText" xml:space="preserve">
+    <value>???Full Reset???</value>
+    <comment>Aristocrat.Monaco.Application.UI</comment>
+  </data>
+	<data name="FullClearSummaryText" xml:space="preserve">
+    <value>???This will reset the machine back to the state it was in after initial configuration.???</value>
+    <comment>Aristocrat.Monaco.Application.UI</comment>
+  </data>
+	<data name="FullResetDialogText" xml:space="preserve">
+    <value>???This operation cannot be reversed.???
+Do you really want to do full reset????</value>
+    <comment>Aristocrat.Monaco.Application.UI</comment>
+  </data>
+	<data name="PartialClearButtonContent" xml:space="preserve">
+    <value>???Partial Reset???</value>
+    <comment>Aristocrat.Monaco.Application.UI</comment>
+  </data>
+	<data name="PartialClearDetailsText1" xml:space="preserve">
+    <value>???What will be cleared????</value>
+    <comment>Aristocrat.Monaco.Application.UI</comment>
+  </data>
+	<data name="PartialClearDetailsText2" xml:space="preserve">
+    <value>???Critical data, history data, meters.???</value>
+    <comment>Aristocrat.Monaco.Application.UI</comment>
+  </data>
+	<data name="PartialClearDetailsText3" xml:space="preserve">
+    <value>???What will be saved????</value>
+    <comment>Aristocrat.Monaco.Application.UI</comment>
+  </data>
+	<data name="PartialClearDetailsText4" xml:space="preserve">
+    <value>???Static data, games.???</value>
+    <comment>Aristocrat.Monaco.Application.UI</comment>
+  </data>
+	<data name="PartialClearHeadingText" xml:space="preserve">
+    <value>???Partial Reset???</value>
+    <comment>Aristocrat.Monaco.Application.UI</comment>
+  </data>
+	<data name="PartialClearSummaryText" xml:space="preserve">
+    <value>???This will reset the machine back to the state it was in after initial configuration.???</value>
+    <comment>Aristocrat.Monaco.Application.UI</comment>
+  </data>
+	<data name="PartialResetDialogText" xml:space="preserve">
+    <value>???This operation cannot be reversed.???
+Do you really want to do partial reset????</value>
+    <comment>Aristocrat.Monaco.Application.UI</comment>
+  </data>
+	<data name="TotalInLabel" xml:space="preserve">
+    <value>???Total In???</value>
+	<comment>Aristocrat.Monaco.Application.UI</comment>
+  </data>
+	<data name="TotalOutLabel" xml:space="preserve">
+    <value>???Total Out???</value>
+	<comment>Aristocrat.Monaco.Application.UI</comment>
+  </data>
+	<data name="CashPlayed" xml:space="preserve">
+    <value>???Cash Played???</value>
+	<comment>Aristocrat.Monaco.Application.UI</comment>
+  </data>
+	<data name="CashWonText" xml:space="preserve">
+    <value>???Cash Won???</value>
+	<comment>Aristocrat.Monaco.Application.UI</comment>
+  </data>
+	<data name="MainLabel" xml:space="preserve">
+   <value>???Main???</value>
+	<comment>Aristocrat.Monaco.Application.UI</comment>
+</data>
+	<data name="MetersGames" xml:space="preserve">
+   <value>???Games???</value>
+	<comment>Aristocrat.Monaco.Gaming.UI</comment>
+</data>
+	<data name="Denom" xml:space="preserve">
+   <value>???Denom???</value>
+	<comment>Aristocrat.Monaco.Gaming.UI</comment>
+</data>
+	<data name="HardwareLabel" xml:space="preserve">
+   <value>???Hardware???</value>
+	<comment>Aristocrat.Monaco.Application.UI</comment>
+</data>
+	<data name="CustomSAPTitle" xml:space="preserve">
+   <value>???Custom SAP???</value>
+	<comment>Aristocrat.Monaco.Gaming.UI</comment>
+</data>
+	<data name="Bonus" xml:space="preserve">
+   <value>???Bonus???</value>
+	<comment>Aristocrat.Monaco.Gaming.UI</comment>
+</data>
+	<data name="MetersBills" xml:space="preserve">
+   <value>???Bills???</value>
+	<comment>Monaco.Accounting.UI</comment>
+</data>
+	<data name="MetersVouchers" xml:space="preserve">
+   <value>???Vouchers???</value>
+	<comment>Monaco.Accounting.UI</comment>
+</data>
+	<data name="PeriodClearResetNoGameMessage" xml:space="preserve">
+   <value>???Cannot clear period while game in round???</value>
+	<comment>Aristocrat.Monaco.Application.UI</comment>
+</data>
+	<data name="ConfirmClearPeriodMessage" xml:space="preserve">
+   <value>???Confirm Clear Period???</value>
+	<comment>Aristocrat.Monaco.Application.UI</comment>
+</data>
+	<data name="DropMessage" xml:space="preserve">
+   <value>???The period meters are cleared on stacker removal.???</value>
+	<comment>Aristocrat.Monaco.Application.UI</comment>
+</data>
+	<data name="ClearPeriodButtonText" xml:space="preserve">
+   <value>???Clear All Period Meters???</value>
+	<comment>Aristocrat.Monaco.Application.UI</comment>
+</data>
+	<data name="PrintVerificationButtonText" xml:space="preserve">
+   <value>???Print Verification Coupon???</value>
+	<comment>Aristocrat.Monaco.Application.UI</comment>
+</data>
+	<data name="PrintPeriodicResetButtonText" xml:space="preserve">
+   <value>???Print Periodic Reset Coupon???</value>
+	<comment>Aristocrat.Monaco.Application.UI</comment>
+</data>
+	<data name="PrintAuditTicketButtonText" xml:space="preserve">
+   <value>???Print Audit Ticket???</value>
+	<comment>Aristocrat.Monaco.Application.UI</comment>
+</data>
+	<data name="Meter" xml:space="preserve">
+   <value>???Meter???</value>
+	<comment>Aristocrat.Monaco.Application.UI</comment>
+</data>
+	<data name="Value" xml:space="preserve">
+   <value>???Value???</value>
+	<comment>Aristocrat.Monaco.Application.UI</comment>
+</data>
+	<data name="MasterMeters" xml:space="preserve">
+   <value>???Master Meters???</value>
+	<comment>Aristocrat.Monaco.Application.UI</comment>
+</data>
+	<data name="PeriodMeters" xml:space="preserve">
+   <value>???Period Meters???</value>
+	<comment>Aristocrat.Monaco.Application.UI</comment>
+</data>
+	<data name="Since" xml:space="preserve">
+   <value>???Since???</value>
+	<comment>Aristocrat.Monaco.Application.UI</comment>
+</data>
+	<data name="MasterButtonText" xml:space="preserve">
+   <value>???Master???</value>
+	<comment>Aristocrat.Monaco.Application.UI</comment>
+</data>
+	<data name="PeriodText" xml:space="preserve">
+   <value>???Period???</value>
+	<comment>Aristocrat.Monaco.Application.UI</comment>
+</data>
+	<data name="MetersScreen" xml:space="preserve">
+   <value>???Meters???</value>
+	<comment>Aristocrat.Monaco.Application.UI</comment>
+</data>
+	<data name="PrevButton" xml:space="preserve">
+   <value>???Prev???</value>
+	<comment>Aristocrat.Monaco.Application.UI</comment>
+</data>
+	<data name="NextButtonText" xml:space="preserve">
+   <value>???Next???</value>
+	<comment>Aristocrat.Monaco.Application.UI</comment>
+</data>
+	<data name="WagerCategoryTitle" xml:space="preserve">
+   <value>???Wager Category Meters???</value>
+	<comment>Aristocrat.Monaco.Gaming.UI</comment>
+</data>
+	<data name="NoProgressiveGamesEnabled" xml:space="preserve">
+   <value>???No Progressive Games Enabled???</value>
+	<comment>Aristocrat.Monaco.Gaming.UI</comment>
+</data>
+	<data name="NoProgressiveMeters" xml:space="preserve">
+   <value>???No Progressive Meters???</value>
+	<comment>Aristocrat.Monaco.Gaming.UI</comment>
+</data>
+	<data name="NoProgressiveLevelsAdded" xml:space="preserve">
+   <value>???No Progressive Levels Added???</value>
+	<comment>Aristocrat.Monaco.Gaming.UI</comment>
+</data>
+	<data name="NoCustomSapLevelsAdded" xml:space="preserve">
+   <value>???No Custom SAP Levels Added???</value>
+	<comment>Aristocrat.Monaco.Gaming.UI</comment>
+</data>
+	<data name="Level" xml:space="preserve">
+   <value>???Level???</value>
+	<comment>Aristocrat.Monaco.Gaming.UI</comment>
+</data>
+	<data name="Hit" xml:space="preserve">
+    <value>???Hit???</value>
+    <comment>Aristocrat.Monaco.Gaming.UI</comment>
+  </data>
+	<data name="MachinePaidBonusAwardsLabel" xml:space="preserve">
+   <value>???Machine Paid Bonus Awards???</value>
+	<comment>Aristocrat.Monaco.Gaming.UI</comment>
+</data>
+	<data name="MachinePaidBonusTotalLabel" xml:space="preserve">
+   <value>???Total Machine Paid Bonus???</value>
+	<comment>Aristocrat.Monaco.Gaming.UI</comment>
+</data>
+	<data name="AttendantPaidBonusAwardsLabel" xml:space="preserve">
+   <value>???Attendant Paid Bonus Awards???</value>
+	<comment>Aristocrat.Monaco.Gaming.UI</comment>
+</data>
+	<data name="AttendantPaidBonusTotalLabel" xml:space="preserve">
+   <value>???Total Attendant Paid Bonus???</value>
+	<comment>Aristocrat.Monaco.Gaming.UI</comment>
+</data>
+	<data name="AftCashableBonusLabel" xml:space="preserve">
+   <value>???Cashable Bonus???</value>
+	<comment>Aristocrat.Monaco.Gaming.UI</comment>
+</data>
+	<data name="AftNonCashableBonusLabel" xml:space="preserve">
+   <value>???Non-Cashable Bonus???</value>
+	<comment>Aristocrat.Monaco.Gaming.UI</comment>
+</data>
+	<data name="AftPromotionalBonusLabel" xml:space="preserve">
+   <value>???Promotional Bonus???</value>
+	<comment>Aristocrat.Monaco.Gaming.UI</comment>
+</data>
+	<data name="MjtBonusLabel" xml:space="preserve">
+   <value>???MJT Bonus???</value>
+	<comment>Aristocrat.Monaco.Gaming.UI</comment>
+</data>
+	<data name="WagerMatchBonusLabel" xml:space="preserve">
+   <value>???Wager Match Bonus???</value>
+	<comment>Aristocrat.Monaco.Gaming.UI</comment>
+</data>
+	<data name="SasLegacyBonusTaxDeductibleLabel" xml:space="preserve">
+   <value>???SAS Legacy Bonus Tax Deductible???</value>
+	<comment>Aristocrat.Monaco.Gaming.UI</comment>
+</data>
+	<data name="SasLegacyBonusNonTaxDeductibleLabel" xml:space="preserve">
+   <value>???SAS Legacy Bonus Non-Tax Deductible???</value>
+	<comment>Aristocrat.Monaco.Gaming.UI</comment>
+</data>
+	<data name="BillsRejectedLabel" xml:space="preserve">
+   <value>???Bills Rejected???</value>
+	<comment>Monaco.Accounting.UI</comment>
+</data>
+	<data name="DocumentsRejectedLabel" xml:space="preserve">
+   <value>???Documents Rejected???</value>
+	<comment>Monaco.Accounting.UI</comment>
+</data>
+	<data name="ConfirmBillClearance" xml:space="preserve">
+   <value>???Confirm Bill Clearance???</value>
+	<comment>Monaco.Accounting.UI</comment>
+</data>
+	<data name="Denomination" xml:space="preserve">
+   <value>???Denomination???</value>
+	<comment>Monaco.Accounting.UI</comment>
+</data>
+	<data name="Count" xml:space="preserve">
+   <value>???Count???</value>
+	<comment>Monaco.Accounting.UI</comment>
+</data>
+	<data name="ClearBillsPeriodMeters" xml:space="preserve">
+   <value>???Clear Bills Period Meters???</value>
+	<comment>Monaco.Accounting.UI</comment>
+</data>
+	<data name="Total" xml:space="preserve">
+   <value>???Total???</value>
+	<comment>Monaco.Accounting.UI</comment>
+</data>
+	<data name="CashableVoucherInLabelContent" xml:space="preserve">
+   <value>???Cashable Voucher In???</value>
+	<comment>Monaco.Accounting.UI</comment>
+</data>
+	<data name="CashablePromoVoucherInLabelContent" xml:space="preserve">
+   <value>???Cashable Promotional Voucher In???</value>
+	<comment>Monaco.Accounting.UI</comment>
+</data>
+	<data name="NonCashablePromoVoucherInLabelContent" xml:space="preserve">
+   <value>???Non-Cashable Promotional Voucher In???</value>
+	<comment>Monaco.Accounting.UI</comment>
+</data>
+	<data name="CashableVoucherOutLabelContent" xml:space="preserve">
+   <value>???Cashable Voucher Out???</value>
+	<comment>Monaco.Accounting.UI</comment>
+</data>
+	<data name="CashablePromoVoucherOutLabelContent" xml:space="preserve">
+   <value>???Cashable Promotional Voucher Out???</value>
+	<comment>Monaco.Accounting.UI</comment>
+</data>
+	<data name="NonCashablePromoVoucherOutLabelContent" xml:space="preserve">
+   <value>???Non-Cashable Promotional Voucher Out???</value>
+	<comment>Monaco.Accounting.UI</comment>
+</data>
+	<data name="VouchersRejectedLabel" xml:space="preserve">
+   <value>???Vouchers Rejected???</value>
+	<comment>Monaco.Accounting.UI</comment>
+</data>
+	<data name="VoucherInLabelContent" xml:space="preserve">
+   <value>???Total Voucher In???</value>
+	<comment>Monaco.Accounting.UI</comment>
+</data>
+	<data name="VoucherOutLabelContent" xml:space="preserve">
+   <value>???Total Voucher Out???</value>
+	<comment>Monaco.Accounting.UI</comment>
+</data>
+	<data name="MainDoorOpenLabel" xml:space="preserve">
+    <value>???Main Door Opened???</value>
+    <comment>Aristocrat.Monaco.Application.UI</comment>
+  </data>
+	<data name="MainDoorOpenPowerOff" xml:space="preserve">
+    <value>???Main Door Open Power Off???</value>
+	  <comment>Aristocrat.Monaco.Application.UI</comment>
+  </data>
+	<data name="CashDoorOpenLabel" xml:space="preserve">
+    <value>???Cash Door Open???</value>
+	  <comment>Aristocrat.Monaco.Application.UI</comment>
+  </data>
+	<data name="CashDoorOpenPowerOffLabel" xml:space="preserve">
+    <value>???Cash Door Open Power Off???</value>
+	  <comment>Aristocrat.Monaco.Application.UI</comment>
+  </data>
+	<data name="LogicDoorOpen" xml:space="preserve">
+    <value>???Logic Door Open???</value>
+	  <comment>Aristocrat.Monaco.Application.UI</comment>
+  </data>
+	<data name="LogicDoorOpenPowerOffLabel" xml:space="preserve">
+    <value>???Logic Door Open Power Off???</value>
+	  <comment>Aristocrat.Monaco.Application.UI</comment>
+  </data>
+	<data name="TopBoxDoorOpen" xml:space="preserve">
+    <value>???Top Box Door Open???</value>
+	  <comment>Aristocrat.Monaco.Application.UI</comment>
+  </data>
+	<data name="TopBoxDoorOpenPowerOffLabel" xml:space="preserve">
+    <value>???Top Box Door Open Power Off???</value>
+	  <comment>Aristocrat.Monaco.Application.UI</comment>
+  </data>
+	<data name="StackerRemoved" xml:space="preserve">
+    <value>???Stacker Removed???</value>
+	  <comment>Aristocrat.Monaco.Application.UI</comment>
+  </data>
+	<data name="PowerResetText" xml:space="preserve">
+    <value>???Power Reset???</value>
+    <comment>Aristocrat.Monaco.Application</comment>
+  </data>
+<data name="ApplicationPerformance" xml:space="preserve">
+   <value>???Application Performance???</value>
+  <comment>Aristocrat.Monaco.Application.UI</comment>
+</data>
+<data name="HeaderPagedMemory" xml:space="preserve">
+   <value>???Paged Memory???</value>
+  <comment>Aristocrat.Monaco.Application.UI</comment>
+</data>
+<data name="HeaderPeakPagedMemory" xml:space="preserve">
+   <value>???Peak Paged Memory???</value>
+  <comment>Aristocrat.Monaco.Application.UI</comment>
+</data>
+<data name="HeaderVirtualMemorySize" xml:space="preserve">
+   <value>???Virtual Memory Size???</value>
+  <comment>Aristocrat.Monaco.Application.UI</comment>
+</data>
+<data name="HeaderPrivateMemorySize" xml:space="preserve">
+   <value>???Private Memory Size???</value>
+  <comment>Aristocrat.Monaco.Application.UI</comment>
+</data>
+<data name="HeaderWorkingSet" xml:space="preserve">
+   <value>???Working Set???</value>
+  <comment>Aristocrat.Monaco.Application.UI</comment>
+</data>
+<data name="HeaderPeakWorkingSet" xml:space="preserve">
+   <value>???Peak Working Set???</value>
+  <comment>Aristocrat.Monaco.Application.UI</comment>
+</data>
+<data name="HeaderPagedSystemMemorySize" xml:space="preserve">
+   <value>???Paged System Memory Size???</value>
+  <comment>Aristocrat.Monaco.Application.UI</comment>
+</data>
+<data name="HeaderNonpagedSystemMemorySize" xml:space="preserve">
+   <value>???Non-paged System Memory Size???</value>
+  <comment>Aristocrat.Monaco.Application.UI</comment>
+</data>
+<data name="HeaderThreadCount" xml:space="preserve">
+   <value>???Thread Count???</value>
+  <comment>Aristocrat.Monaco.Application.UI</comment>
+</data>
+<data name="HeaderHandleCount" xml:space="preserve">
+   <value>???Handle Count???</value>
+  <comment>Aristocrat.Monaco.Application.UI</comment>
+</data>
+<data name="Time" xml:space="preserve">
+   <value>???Time???</value>
+<comment>Monaco.Accounting</comment>
+</data>
+<data name="Value" xml:space="preserve">
+   <value>???Value???</value>
+<comment>Monaco.Accounting</comment>
+</data>
+<data name="PerformanceCountersPlotting" xml:space="preserve">
+   <value>???Performance Counters Plotting???</value>
+<comment>Aristocrat.Monaco.Application.UI</comment>
+</data>
+<data name="ErrorWhileFetchingData" xml:space="preserve">
+   <value>???No data for the given date(s) or problem while fetching the data.???</value>
+<comment>Aristocrat.Monaco.Application.UI</comment>
+</data>
+<data name="IPAddressesLabel" xml:space="preserve">
+   <value>???IP Address???</value>
+  <comment>Aristocrat.Monaco.Application.UI</comment>
+</data>
+<data name="IPAddressesLabel" xml:space="preserve">
+   <value>?????IP Address?????</value>
+  <comment>Aristocrat.Monaco.Application.UI</comment>
+</data>
+<data name="BytesReceivedLabel" xml:space="preserve">
+   <value>???Bytes Received???</value>
+  <comment>Aristocrat.Monaco.Application.UI</comment>
+</data>
+<data name="BytesSentLabel" xml:space="preserve">
+   <value>???Bytes Sent???</value>
+  <comment>Aristocrat.Monaco.Application.UI</comment>
+</data>
+<data name="InterfaceTypeLabel" xml:space="preserve">
+   <value>???Interface Type???</value>
+  <comment>Aristocrat.Monaco.Application.UI</comment>
+</data>
+<data name="MacAddressLabel" xml:space="preserve">
+   <value>???MAC Address???</value>
+  <comment>Aristocrat.Monaco.Application.UI</comment>
+</data>
+<data name="MacAddressLabel" xml:space="preserve">
+   <value>?????MAC Address?????</value>
+  <comment>Aristocrat.Monaco.Application.UI</comment>
+</data>
+<data name="OperationalStatusLabel" xml:space="preserve">
+   <value>???Operational Status???</value>
+  <comment>Aristocrat.Monaco.Application.UI</comment>
+</data>
+<data name="PingIPAddressText" xml:space="preserve">
+   <value>???Ping IP Address???</value>
+  <comment>Aristocrat.Monaco.Application.UI</comment>
+</data>
+<data name="PingResultText" xml:space="preserve">
+   <value>???Ping Result???</value>
+  <comment>Aristocrat.Monaco.Application.UI</comment>
+</data>
+<data name="PingingNetworkText" xml:space="preserve">
+   <value>???Pinging Network...???</value>
+  <comment>Aristocrat.Monaco.Application.UI</comment>
+</data>
+<data name="ProtocolLabel" xml:space="preserve">
+   <value>???Protocol???</value>
+  <comment>Aristocrat.Monaco.Application.UI</comment>
+</data>
+<data name="LocalAddressText" xml:space="preserve">
+   <value>???Local Address???</value>
+  <comment>Aristocrat.Monaco.Application.UI</comment>
+</data>
+<data name="ForeignAddressText" xml:space="preserve">
+   <value>???Foreign Address???</value>
+  <comment>Aristocrat.Monaco.Application.UI</comment>
+</data>
+<data name="StateLabel" xml:space="preserve">
+   <value>???State???</value>
+<comment>Aristocrat.Monaco.Application.UI</comment>
+</data>
+<data name="ManufacturerLabel" xml:space="preserve">
+   <value>???Manufacturer???</value>
+<comment>Aristocrat.Monaco.Application.UI</comment>
+</data>
+<data name="ModelLabel" xml:space="preserve">
+   <value>???Model???</value>
+<comment>Aristocrat.Monaco.Application.UI</comment>
+</data>
+<data name="StatusLabel" xml:space="preserve">
+   <value>???Status???</value>
+<comment>Aristocrat.Monaco.Application.UI</comment>
+</data>
+<data name="InputsLabel" xml:space="preserve">
+   <value>???Inputs???</value>
+<comment>Aristocrat.Monaco.Application.UI</comment>
+</data>
+<data name="OutputsLabel" xml:space="preserve">
+   <value>???Outputs???</value>
+<comment>Aristocrat.Monaco.Application.UI</comment>
+</data>
+<data name="IntrusionText" xml:space="preserve">
+   <value>???Intrusion???</value>
+<comment>Aristocrat.Monaco.Application.UI</comment>
+</data>
+<data name="DateAndTime" xml:space="preserve">
+   <value>???Date and Time???</value>
+<comment>Monaco.Accounting.UI</comment>
+</data>
+<data name="LogType" xml:space="preserve">
+   <value>???Log Type???</value>
+<comment>Aristocrat.Monaco.Gaming.UI</comment>
+</data>
+<data name="EventLog" xml:space="preserve">
+   <value>???Event Log???</value>
+<comment>Aristocrat.Monaco.Gaming.UI</comment>
+</data>
+<data name="PrintSelectedButtonText" xml:space="preserve">
+   <value>???Print Selected???</value>
+<comment>Monaco.Accounting.UI</comment>
+</data>
+<data name="PrintCurrentPageButtonText" xml:space="preserve">
+   <value>???Print Current Page???</value>
+<comment>Monaco.Accounting.UI</comment>
+</data>
+<data name="PrintLast15RecordsButtonText" xml:space="preserve">
+   <value>???Print Last 15 Records???</value>
+<comment>Monaco.Accounting.UI</comment>
+</data>
+<data name="SystemMemory" xml:space="preserve">
+   <value>???System Memory???</value>
+<comment>Aristocrat.Monaco.Application.UI</comment>
+</data>
+<data name="ViewMemory" xml:space="preserve">
+   <value>???View Memory???</value>
+<comment>Aristocrat.Monaco.Application.UI</comment>
+</data>
+<data name="EndPerformanceDetails" xml:space="preserve">
+   <value>???End Performance Details???</value>
+<comment>Aristocrat.Monaco.Application.UI</comment>
+</data>
+<data name="ViewPerformanceDetails" xml:space="preserve">
+   <value>???View Performance Details???</value>
+<comment>Aristocrat.Monaco.Application.UI</comment>
+</data>
+<data name="Sunday" xml:space="preserve">
+   <value>???Sunday???</value>
+<comment>Aristocrat.Monaco.Application.UI</comment>
+</data>
+<data name="Monday" xml:space="preserve">
+   <value>???Monday???</value>
+<comment>Aristocrat.Monaco.Application.UI</comment>
+</data>
+<data name="Tuesday" xml:space="preserve">
+   <value>???Tuesday???</value>
+<comment>Aristocrat.Monaco.Application.UI</comment>
+</data>
+<data name="Wednesday" xml:space="preserve">
+   <value>???Wednesday???</value>
+<comment>Aristocrat.Monaco.Application.UI</comment>
+</data>
+<data name="Thursday" xml:space="preserve">
+   <value>???Thursday???</value>
+<comment>Aristocrat.Monaco.Application.UI</comment>
+</data>
+<data name="Friday" xml:space="preserve">
+   <value>???Friday???</value>
+<comment>Aristocrat.Monaco.Application.UI</comment>
+</data>
+<data name="Saturday" xml:space="preserve">
+   <value>???Saturday???</value>
+<comment>Aristocrat.Monaco.Application.UI</comment>
+</data>
+<data name="JurisdictionLabel" xml:space="preserve">
+   <value>???Jurisdiction???</value>
+<comment>Aristocrat.Monaco.Application.UI</comment>
+</data>
+<data name="EnableShowMode" xml:space="preserve">
+   <value>???Enable Show Mode???</value>
+<comment>Aristocrat.Monaco.Application.UI</comment>
+</data>
+<data name="ShowGameRules" xml:space="preserve">
+   <value>???Show Game Rules Button???</value>
+<comment>Aristocrat.Monaco.Gaming.UI</comment>
+</data>
+<data name="ProtocolLabel" xml:space="preserve">
+   <value>???Protocol???</value>
+<comment>Aristocrat.Monaco.Application.UI</comment>
+</data>
+<data name="NoteAcceptorEnabled" xml:space="preserve">
+   <value>???Note Acceptor Enabled???</value>
+<comment>Aristocrat.Monaco.Application.UI</comment>
+</data>
+<data name="NoteAcceptorManufacturer" xml:space="preserve">
+   <value>???Note Acceptor Manufacturer???</value>
+<comment>Aristocrat.Monaco.Application.UI</comment>
+</data>
+<data name="Printer_Enabled" xml:space="preserve">
+   <value>???Printer Enabled???</value>
+</data>
+<data name="PrinterManufacturer" xml:space="preserve">
+   <value>???Printer Manufacturer???</value>
+<comment>Aristocrat.Monaco.Application.UI</comment>
+</data>
+<data name="IdReaderEnabled" xml:space="preserve">
+   <value>???ID Reader Enabled???</value>
+<comment>Aristocrat.Monaco.Application.UI</comment>
+</data>
+<data name="IdReaderManufacturer" xml:space="preserve">
+   <value>???ID Reader Manufacturer???</value>
+<comment>Aristocrat.Monaco.Application.UI</comment>
+</data>
+<data name="HardMetersEnabled" xml:space="preserve">
+   <value>???Hard Meters Enabled???</value>
+<comment>Aristocrat.Monaco.Application.UI</comment>
+</data>
+<data name="HardMetersAvailableMeterMappings" xml:space="preserve">
+   <value>???Hard Meters Available Meter Mappings???</value>
+<comment>Aristocrat.Monaco.Application.UI</comment>
+</data>
+<data name="HardMeterIncrementValue" xml:space="preserve">
+   <value>???Hard Meter Increment Value???</value>
+<comment>Aristocrat.Monaco.Application.UI</comment>
+</data>
+<data name="DoorOpticSensorEnabled" xml:space="preserve">
+   <value>???Door Optic Sensor Enabled???</value>
+<comment>Aristocrat.Monaco.Application.UI</comment>
+</data>
+<data name="ReelControllerEnabled" xml:space="preserve">
+   <value>???Reel Controller Enabled???</value>
+<comment>Aristocrat.Monaco.Application.UI</comment>
+</data>
+<data name="ReelControllerManufacturer" xml:space="preserve">
+   <value>???Reel Controller Manufacturer???</value>
+<comment>Aristocrat.Monaco.Application.UI</comment>
+</data>
+<data name="BellEnabled" xml:space="preserve">
+   <value>???Bell Enabled???</value>
+<comment>Aristocrat.Monaco.Application.UI</comment>
+</data>
+<data name="Currency" xml:space="preserve">
+   <value>???Currency???</value>
+<comment>Aristocrat.Monaco.Application.UI</comment>
+</data>
+<data name="RequireZeroCredit" xml:space="preserve">
+   <value>???Require Zero Credit on Out-of-Service Mode???</value>
+<comment>Aristocrat.Monaco.Application.UI</comment>
+</data>
+<data name="DisabledNotes" xml:space="preserve">
+   <value>???Disabled Notes???</value>
+<comment>Aristocrat.Monaco.Application.UI</comment>
+</data>
+<data name="Denom" xml:space="preserve">
+   <value>???Denom???</value>
+<comment>Aristocrat.Monaco.Gaming.UI</comment>
+</data>
+<data name="IsoCode" xml:space="preserve">
+   <value>???ISO???</value>
+<comment>Aristocrat.Monaco.Application.UI</comment>
+</data>
+<data name="BillAcceptanceLimit" xml:space="preserve">
+   <value>???Bill Acceptance Limit???</value>
+<comment>Aristocrat.Monaco.Application.UI</comment>
+</data>
+<data name="ExcessiveRejectDisable" xml:space="preserve">
+   <value>???Excessive Reject Disable???</value>
+<comment>Aristocrat.Monaco.Application.UI</comment>
+</data>
+<data name="MasterSoundVolumeLabel" xml:space="preserve">
+   <value>???Master Sound Volume???</value>
+<comment>Aristocrat.Monaco.Application.UI</comment>
+</data>
+<data name="VolumeControlLocationTitle" xml:space="preserve">
+   <value>???Volume Control Location???</value>
+<comment>Aristocrat.Monaco.Gaming.UI</comment>
+</data>
+<data name="AllowVoucherIn" xml:space="preserve">
+   <value>???Allow Voucher In???</value>
+<comment>Monaco.Accounting.UI</comment>
+</data>
+<data name="BarcodeType" xml:space="preserve">
+   <value>???Barcode Type???</value>
+<comment>Monaco.Accounting.UI</comment>
+</data>
+<data name="ValidationLength" xml:space="preserve">
+   <value>???Validation Length???</value>
+<comment>Monaco.Accounting.UI</comment>
+</data>
+<data name="LayoutType" xml:space="preserve">
+   <value>???Layout Type???</value>
+<comment>Monaco.Accounting.UI</comment>
+</data>
+<data name="PropertyName" xml:space="preserve">
+   <value>???Property Name???</value>
+<comment>Monaco.Accounting.UI</comment>
+</data>
+<data name="PropertyAddressLine1" xml:space="preserve">
+   <value>???Property Address Line 1???</value>
+<comment>Monaco.Accounting.UI</comment>
+</data>
+<data name="PropertyAddressLine2" xml:space="preserve">
+   <value>???Property Address Line 2???</value>
+<comment>Monaco.Accounting.UI</comment>
+</data>
+<data name="OperatingHours" xml:space="preserve">
+   <value>???Operating Hours???</value>
+</data>
+<data name="Day" xml:space="preserve">
+   <value>???Day???</value>
+<comment>Aristocrat.Monaco.Application.UI</comment>
+</data>
+<data name="Time" xml:space="preserve">
+   <value>???Time???</value>
+<comment>Monaco.Accounting</comment>
+</data>
+<data name="Enabled" xml:space="preserve">
+   <value>???Enabled???</value>
+<comment>Monaco.Accounting.UI</comment>
+</data>
+<data name="DemonstrationMode" xml:space="preserve">
+   <value>???Demonstration Mode???</value>
+</data>
+<data name="DeletePackageAfterInstall" xml:space="preserve">
+   <value>???Delete Package After Install???</value>
+</data>
+<data name="ScreenBrightness" xml:space="preserve">
+   <value>???Screen Brightness???</value>
+</data>
+<data name="MediaDisplayEnabled" xml:space="preserve">
+   <value>???Media Display Enabled???</value>
+</data>
+<data name="RebootWhilePrinting" xml:space="preserve">
+   <value>???Reboot While Printing???</value>
+ <comment>Monaco.Accounting.UI</comment>
+</data>
+<data name="ReserveGamingMachine" xml:space="preserve">
+   <value>???Reserve Gaming Machine???</value>
+<comment>Aristocrat.Monaco.Gaming.UI</comment>
+</data>
+<data name="ReserveMachineDuration" xml:space="preserve">
+   <value>???Player Reserve Machine Time Limit???</value>
+<comment>Aristocrat.Monaco.Gaming.UI</comment>
+</data>
+<data name="Minutes" xml:space="preserve">
+   <value>???minutes???</value>
+<comment>Aristocrat.Monaco.Application.UI</comment>
+</data>
+<data name="LightingOverrideOnIdleAndZeroCreditsLabel" xml:space="preserve">
+   <value>???Lighting Override on Idle and Zero Credits???</value>
+<comment>Aristocrat.Monaco.Application.UI</comment>
+</data>
+<data name="LightingBrightnessLabel" xml:space="preserve">
+   <value>???Lighting Brightness???</value>
+<comment>Aristocrat.Monaco.Application.UI</comment>
+</data>
+<data name="MainDisplayBottomLightingLabel" xml:space="preserve">
+   <value>???Main Display Bottom Lighting???</value>
+<comment>Aristocrat.Monaco.Application.UI</comment>
+</data>
+<data name="ApplyGameCategorySettings" xml:space="preserve">
+   <value>???Apply Game Category Settings???</value>
+</data>
+<data name="IdleTimePeriod" xml:space="preserve">
+   <value>???Idle Time Period???</value>
+</data>
+<data name="GameRoundDuration" xml:space="preserve">
+   <value>???Game Round Duration???</value>
+</data>
+<data name="ReelStopConfigured" xml:space="preserve">
+   <value>???Reel Stop Configured???</value>
+</data>
+<data name="CreditLimit" xml:space="preserve">
+   <value>???Credit Limit???</value>
+<comment>Monaco.Accounting.UI</comment>
+</data>
+<data name="HandpayLimit" xml:space="preserve">
+   <value>???Handpay Limit???</value>
+<comment>Monaco.Accounting.UI</comment>
+</data>
+<data name="LargeWinLimit" xml:space="preserve">
+   <value>???Large Win Limit???</value>
+<comment>Monaco.Accounting.UI</comment>
+</data>
+<data name="LargeWinRatio" xml:space="preserve">
+   <value>???Large Win Ratio???</value>
+<comment>Monaco.Accounting.UI</comment>
+</data>
+<data name="LargeWinRatioThreshold" xml:space="preserve">
+   <value>???Large Win Ratio Threshold???</value>
+<comment>Monaco.Accounting.UI</comment>
+</data>
+<data name="MaxBetLimit" xml:space="preserve">
+   <value>???Max Bet Limit???</value>
+<comment>Monaco.Accounting.UI</comment>
+</data>
+<data name="CelebrationLockupLimit" xml:space="preserve">
+   <value>???Celebration Lockup Limit???</value>
+<comment>Monaco.Accounting.UI</comment>
+</data>
+<data name="AllowRemoteHandpayReset" xml:space="preserve">
+   <value>???Allow Remote Handpay Reset???</value>
+<comment>Monaco.Accounting.UI</comment>
+</data>
+<data name="LargeWinHandpayResetMethod" xml:space="preserve">
+   <value>???Large Win Handpay Reset Method???</value>
+<comment>Monaco.Accounting.UI</comment>
+</data>
+<data name="VoucherInLimit" xml:space="preserve">
+   <value>???Voucher In Limit???</value>
+<comment>Monaco.Accounting.UI</comment>
+</data>
+<data name="AllowVoucherOut" xml:space="preserve">
+   <value>???Allow Voucher Out???</value>
+<comment>Monaco.Accounting.UI</comment>
+</data>
+<data name="VoucherOutLimit" xml:space="preserve">
+   <value>???Voucher Out Limit???</value>
+<comment>Monaco.Accounting.UI</comment>
+</data>
+<data name="AllowNonCashableVoucherOut" xml:space="preserve">
+   <value>???Allow Non-Cashable Voucher Out???</value>
+<comment>Monaco.Accounting.UI</comment>
+</data>
+<data name="PrintHandpayReceipt" xml:space="preserve">
+   <value>???Print Handpay Receipt???</value>
+<comment>Monaco.Accounting.UI</comment>
+</data>
+<data name="VoucherCashExpiration" xml:space="preserve">
+   <value>???Cashable Voucher Expiration???</value>
+<comment>Monaco.Accounting.UI</comment>
+</data>
+<data name="VoucherNonCashExpiration" xml:space="preserve">
+   <value>???Non-Cashable Voucher Expiration???</value>
+<comment>Monaco.Accounting.UI</comment>
+</data>
+<data name="AllowCashWinTicket" xml:space="preserve">
+   <value>???Allow Cash Win Ticket???</value>
+<comment>Monaco.Accounting.UI</comment>
+</data>
+<data name="AllowCreditUnderLimit" xml:space="preserve">
+   <value>???Allow Credit Under Limit???</value>
+<comment>Monaco.Accounting.UI</comment>
+</data>
+<data name="CheckCreditsIn" xml:space="preserve">
+   <value>???Check Credits In???</value>
+<comment>Monaco.Accounting.UI</comment>
+</data>
+<data name="CombineCashableOut" xml:space="preserve">
+   <value>???Combine Cashable Out???</value>
+<comment>Monaco.Accounting.UI</comment>
+</data>
+<data name="DisabledLocalCredit" xml:space="preserve">
+   <value>???Disabled Local Credit???</value>
+<comment>Monaco.Accounting.UI</comment>
+</data>
+<data name="DisabledLocalHandpay" xml:space="preserve">
+   <value>???Disabled Local Handpay???</value>
+<comment>Monaco.Accounting.UI</comment>
+</data>
+<data name="DisabledLocalVoucher" xml:space="preserve">
+   <value>???Disabled Local Voucher???</value>
+<comment>Monaco.Accounting.UI</comment>
+</data>
+<data name="DisabledLocalWat" xml:space="preserve">
+   <value>???Disabled Local WAT???</value>
+<comment>Monaco.Accounting.UI</comment>
+</data>
+<data name="DisabledRemoteCredit" xml:space="preserve">
+   <value>???Disabled Remote Credit???</value>
+<comment>Monaco.Accounting.UI</comment>
+</data>
+<data name="DisabledRemoteHandpay" xml:space="preserve">
+   <value>???Disabled Remote Handpay???</value>
+	<comment>Monaco.Accounting.UI</comment>
+</data>
+<data name="DisabledRemoteVoucher" xml:space="preserve">
+   <value>???Disabled Remote Voucher???</value>
+<comment>Monaco.Accounting.UI</comment>
+</data>
+<data name="DisabledRemoteWat" xml:space="preserve">
+   <value>???Disabled Remote WAT???</value>
+<comment>Monaco.Accounting.UI</comment>
+</data>
+<data name="EnabledLocalCredit" xml:space="preserve">
+   <value>???Enabled Local Credit???</value>
+<comment>Monaco.Accounting.UI</comment>
+</data>
+<data name="EnabledLocalHandpay" xml:space="preserve">
+   <value>???Enabled Local Handpay???</value>
+<comment>Monaco.Accounting.UI</comment>
+</data>
+<data name="EnabledLocalVoucher" xml:space="preserve">
+   <value>???Enabled Local Voucher???</value>
+<comment>Monaco.Accounting.UI</comment>
+</data>
+<data name="EnabledLocalWat" xml:space="preserve">
+   <value>???Enabled Local WAT???</value>
+<comment>Monaco.Accounting.UI</comment>
+</data>
+<data name="EnabledRemoteCredit" xml:space="preserve">
+   <value>???Enabled Remote Credit???</value>
+<comment>Monaco.Accounting.UI</comment>
+</data>
+<data name="EnabledRemoteHandpay" xml:space="preserve">
+   <value>???Enabled Remote Handpay???</value>
+<comment>Monaco.Accounting.UI</comment>
+</data>
+<data name="EnabledRemoteVoucher" xml:space="preserve">
+   <value>???Enabled Remote Voucher???</value>
+<comment>Monaco.Accounting.UI</comment>
+</data>
+<data name="EnabledRemoteWat" xml:space="preserve">
+   <value>???Enabled Remote WAT???</value>
+<comment>Monaco.Accounting.UI</comment>
+</data>
+<data name="IdReaderId" xml:space="preserve">
+   <value>???ID Reader Identifier???</value>
+<comment>Monaco.Accounting.UI</comment>
+</data>
+<data name="IgnoreVoucherStackedDuringReboot" xml:space="preserve">
+   <value>???Ignore Voucher Stacked During Reboot???</value>
+<comment>Monaco.Accounting.UI</comment>
+</data>
+<data name="LocalKeyOff" xml:space="preserve">
+   <value>???Local Key-Off???</value>
+<comment>Monaco.Accounting.UI</comment>
+</data>
+<data name="MaxTenderInLimit" xml:space="preserve">
+   <value>???Max Tender-In Limit???</value>
+	<comment>Monaco.Accounting.UI</comment>
+</data>
+<data name="MaxWinAmount" xml:space="preserve">
+   <value>???Max Win Amount???</value>
+<comment>Monaco.Accounting.UI</comment>
+</data>
+<data name="MixCreditTypes" xml:space="preserve">
+   <value>???Mix Credit Types???</value>
+<comment>Monaco.Accounting.UI</comment>
+</data>
+<data name="MoneyInEnabled" xml:space="preserve">
+   <value>???Money-In Enabled???</value>
+<comment>Monaco.Accounting.UI</comment>
+</data>
+<data name="PartialHandpays" xml:space="preserve">
+   <value>???Partial Handpays???</value>
+<comment>Monaco.Accounting.UI</comment>
+</data>
+<data name="RedeemText" xml:space="preserve">
+   <value>???Redeem Text???</value>
+<comment>Monaco.Accounting.UI</comment>
+</data>
+<data name="ReprintLoggedVoucher" xml:space="preserve">
+   <value>???Reprint Logged Voucher???</value>
+<comment>Monaco.Accounting.UI</comment>
+</data>
+<data name="ReprintLoggedVoucherDoorOpenRequirement" xml:space="preserve">
+   <value>???Reprint Logged Voucher Door Open Requirement???</value>
+<comment>Monaco.Accounting.UI</comment>
+</data>
+<data name="ReprintLoggedVoucherTitleOverride" xml:space="preserve">
+   <value>???Reprint Logged Voucher Title Override???</value>
+<comment>Monaco.Accounting.UI</comment>
+</data>
+<data name="RequestNonCash" xml:space="preserve">
+   <value>???Request Non-Cash???</value>
+<comment>Monaco.Accounting.UI</comment>
+</data>
+<data name="TicketBarcodeLength" xml:space="preserve">
+   <value>???Ticket Barcode Length???</value>
+<comment>Monaco.Accounting.UI</comment>
+</data>
+<data name="TicketTitleBonusCash" xml:space="preserve">
+   <value>???Ticket Title Bonus Cash???</value>
+<comment>Monaco.Accounting.UI</comment>
+</data>
+<data name="TicketTitleBonusNonCash" xml:space="preserve">
+   <value>???Ticket Title Bonus Non-Cash???</value>
+<comment>Monaco.Accounting.UI</comment>
+</data>
+<data name="TicketTitleBonusPromo" xml:space="preserve">
+   <value>???Ticket Title Bonus Promo???</value>
+<comment>Monaco.Accounting.UI</comment>
+</data>
+<data name="TicketTitleCash" xml:space="preserve">
+   <value>???Ticket Title Cash???</value>
+<comment>Monaco.Accounting.UI</comment>
+</data>
+<data name="TicketTitleLargeWin" xml:space="preserve">
+   <value>???Ticket Title Large Win???</value>
+<comment>Monaco.Accounting.UI</comment>
+</data>
+<data name="TicketTitleNonCash" xml:space="preserve">
+   <value>???Ticket Title Non-Cash???</value>
+<comment>Monaco.Accounting.UI</comment>
+</data>
+<data name="TicketTitlePromo" xml:space="preserve">
+   <value>???Ticket Title Promo???</value>
+<comment>Monaco.Accounting.UI</comment>
+</data>
+<data name="TicketTitleWatNonCash" xml:space="preserve">
+   <value>???Ticket Title WAT Non-Cash???</value>
+<comment>Monaco.Accounting.UI</comment>
+</data>
+<data name="TicketTitleWatPromo" xml:space="preserve">
+   <value>???Ticket Title WAT Promo???</value>
+<comment>Monaco.Accounting.UI</comment>
+</data>
+<data name="TitleCancelReceipt" xml:space="preserve">
+   <value>???Title Cancel Receipt???</value>
+<comment>Monaco.Accounting.UI</comment>
+</data>
+<data name="TitleJackpotReceipt" xml:space="preserve">
+   <value>???Title Jackpot Receipt???</value>
+<comment>Monaco.Accounting.UI</comment>
+</data>
+<data name="UsePlayerIdReader" xml:space="preserve">
+   <value>???Use Player ID Reader???</value>
+<comment>Monaco.Accounting.UI</comment>
+</data>
+<data name="ValidateHandpays" xml:space="preserve">
+   <value>???Validate Handpays???</value>
+<comment>Monaco.Accounting.UI</comment>
+</data>
+<data name="ExportSettingsText" xml:space="preserve">
+   <value>???Current Machine Settings Summary???</value>
+<comment>Aristocrat.Monaco.Application</comment>
+</data>
+<data name="ExportMachineSettings" xml:space="preserve">
+   <value>???Export Machine Settings???</value>
+<comment>Aristocrat.Monaco.Gaming.UI</comment>
+</data>
+<data name="ExportSettingsErrorText" xml:space="preserve">
+   <value>???Export encountered errors.???</value>
+<comment>Aristocrat.Monaco.Application</comment>
+</data>
+<data name="LightingOverrideTransparent" xml:space="preserve">
+   <value>???Transparent???</value>
+<comment>Aristocrat.Monaco.Application</comment>
+</data>
+<data name="LightingOverrideDisabled" xml:space="preserve">
+   <value>???Disabled (Game-Driven)???</value>
+<comment>Aristocrat.Monaco.Application</comment>
+</data>
+<data name="LightingOverrideGold" xml:space="preserve">
+   <value>???Gold???</value>
+<comment>Aristocrat.Monaco.Application</comment>
+</data>
+<data name="LightingOverrideBlue" xml:space="preserve">
+   <value>???Blue???</value>
+<comment>Aristocrat.Monaco.Application</comment>
+</data>
+<data name="LightingOverrideRed" xml:space="preserve">
+   <value>???Red???</value>
+<comment>Aristocrat.Monaco.Application</comment>
+</data>
+<data name="EdgeLightingDisconnectionText" xml:space="preserve">
+   <value>???Edge Lighting is not connected???</value>
+<comment>Aristocrat.Monaco.Application</comment>
+</data>
+<data name="NoLimit" xml:space="preserve">
+   <value>???No Limit???</value>
+<comment>Monaco.Accounting.UI</comment>
+</data>
+<data name="RatioDisplayFormatter" xml:space="preserve">
+   <value>???{0:0.00}x Wager???</value>
+<comment>Aristocrat.Monaco.Gaming.UI</comment>
+</data>
+<data name="PlayableOnly" xml:space="preserve">
+   <value>???PLAYABLE ONLY???</value>
+<comment>Monaco.Accounting</comment>
+</data>
+<data name="HandpayReceipt" xml:space="preserve">
+   <value>???HANDPAY RECEIPT???</value>
+<comment>Monaco.Accounting.Contracts</comment>
+</data>
+<data name="JackpotHandpayTicket" xml:space="preserve">
+   <value>???JACKPOT HANDPAY TICKET???</value>
+<comment>Monaco.Accounting.Contracts</comment>
+</data>
+<data name="NeverExpires" xml:space="preserve">
+   <value>???Never Expires???</value>
+<comment>Monaco.Accounting.Contracts</comment>
+</data>
+<data name="DaysFormatter" xml:space="preserve">
+   <value>???{0} Days???</value>
+<comment>Monaco.Accounting.UI</comment>
+</data>
+<data name="EventInLog" xml:space="preserve">
+   <value>???{0} event in log.???</value>
+<comment>Aristocrat.Monaco.Application.UI</comment>
+</data>
+<data name="EventsInLog" xml:space="preserve">
+   <value>???{0} events in log.???</value>
+<comment>Aristocrat.Monaco.Application.UI</comment>
+</data>
+<data name="WatchingEvent" xml:space="preserve">
+   <value>???Watching {0} event type.???</value>
+<comment>Aristocrat.Monaco.Application.UI</comment>
+</data>
+<data name="WatchingEvents" xml:space="preserve">
+   <value>???Watching {0} event types.???</value>
+<comment>Aristocrat.Monaco.Application.UI</comment>
+</data>
+<data name="ImproperConfig" xml:space="preserve">
+   <value>???Improper configuration on {0} event description.???</value>
+<comment>Aristocrat.Monaco.Application.UI</comment>
+</data>
+<data name="ImproperConfigs" xml:space="preserve">
+   <value>???Improper configuration on {0} event descriptions.???</value>
+<comment>Aristocrat.Monaco.Application.UI</comment>
+</data>
+<data name="LogDetails" xml:space="preserve">
+   <value>???Log Details???</value>
+<comment>Aristocrat.Monaco.Application.UI</comment>
+</data>
+<data name="DateAndTime" xml:space="preserve">
+   <value>???Date and Time???</value>
+<comment>Monaco.Accounting.UI</comment>
+</data>
+<data name="LogType" xml:space="preserve">
+   <value>???Log Type???</value>
+<comment>Aristocrat.Monaco.Gaming.UI</comment>
+</data>
+<data name="EventLog" xml:space="preserve">
+   <value>???Event Log???</value>
+<comment>Aristocrat.Monaco.Gaming.UI</comment>
+</data>
+<data name="PrintSelectedButtonText" xml:space="preserve">
+   <value>???Print Selected???</value>
+<comment>Monaco.Accounting.UI</comment>
+</data>
+<data name="PrintCurrentPageButtonText" xml:space="preserve">
+   <value>???Print Current Page???</value>
+<comment>Monaco.Accounting.UI</comment>
+</data>
+<data name="PrintLast15RecordsButtonText" xml:space="preserve">
+   <value>???Print Last 15 Records???</value>
+<comment>Monaco.Accounting.UI</comment>
+</data>
+<data name="BillIn" xml:space="preserve">
+   <value>???Bill In???</value>
+<comment>Monaco.Accounting.UI</comment>
+</data>
+<data name="Handpay" xml:space="preserve">
+   <value>???Handpay???</value>
+<comment>Monaco.Accounting.UI</comment>
+</data>
+<data name="VoucherIn" xml:space="preserve">
+   <value>???Voucher In???</value>
+<comment>Monaco.Accounting.UI</comment>
+</data>
+<data name="VoucherOut" xml:space="preserve">
+   <value>???Voucher Out???</value>
+<comment>Monaco.Accounting.UI</comment>
+</data>
+<data name="BonusAward" xml:space="preserve">
+   <value>???Bonus Award???</value>
+<comment>Aristocrat.Monaco.Application.UI</comment>
+</data>
+<data name="TransferIn" xml:space="preserve">
+   <value>???Transfer In???</value>
+<comment>Monaco.Accounting.UI</comment>
+</data>
+<data name="TransferOut" xml:space="preserve">
+   <value>???Transfer Out???</value>
+<comment>Monaco.Accounting.UI</comment>
+</data>
+<data name="Gameplay" xml:space="preserve">
+   <value>???Game Play???</value>
+<comment>Aristocrat.Monaco.Application.UI</comment>
+</data>
+<data name="Comms" xml:space="preserve">
+   <value>???Comms???</value>
+<comment>Aristocrat.Monaco.Application.UI</comment>
+</data>
+<data name="Error" xml:space="preserve">
+   <value>???Error???</value>
+<comment>Aristocrat.Monaco.Application.UI</comment>
+</data>
+<data name="General" xml:space="preserve">
+   <value>???General???</value>
+<comment>Aristocrat.Monaco.Application.UI</comment>
+</data>
+<data name="Hash" xml:space="preserve">
+   <value>???Hash???</value>
+<comment>Aristocrat.Monaco.Application.UI</comment>
+</data>
+<data name="Power" xml:space="preserve">
+   <value>???Power???</value>
+<comment>Aristocrat.Monaco.Application.UI</comment>
+</data>
+<data name="GameConfigurationChange" xml:space="preserve">
+   <value>???Game Config Change???</value>
+<comment>Aristocrat.Monaco.Application.UI</comment>
+</data>
+<data name="SoftwareChange" xml:space="preserve">
+   <value>???Software Change???</value>
+<comment>Aristocrat.Monaco.Application.UI</comment>
+</data>
+<data name="Progressive" xml:space="preserve">
+   <value>???Progressive???</value>
+<comment>Aristocrat.Monaco.Gaming.UI</comment>
+</data>
+<data name="FilterBy" xml:space="preserve">
+    <value>???Filter By???</value>
+<comment>Aristocrat.Monaco.Application.UI</comment>
+  </data>
+<data name="DiagnosticResourcesPageTitle" xml:space="preserve">
+    <value>???Resources???</value>
+    <comment>Aristocrat.Monaco.Application.UI</comment>
+  </data>
+<data name="DiagnosticNetworkScreen" xml:space="preserve">
+    <value>???Network???</value>
+    <comment>Aristocrat.Monaco.Application.UI</comment>
+  </data>
+<data name="IOLabel" xml:space="preserve">
+    <value>???IO???</value>
+    <comment>Aristocrat.Monaco.Application.UI</comment>
+  </data>
+<data name="VerifiedEKeyRequired" xml:space="preserve">
+    <value>???EKey device is required to perform game re-configuration???</value>
+    <comment>Aristocrat.Monaco.Application.UI</comment>
+  </data>
+<data name="ActiveConnections" xml:space="preserve">
+    <value>???Active Connections???</value>
+	<comment>Aristocrat.Monaco.Application.UI</comment>
+  </data>
+<data name="Ping" xml:space="preserve">
+    <value>???Ping???</value>
+	<comment>Aristocrat.Monaco.Application.UI</comment>
+  </data>
+<data name="All" xml:space="preserve">
+    <value>???All???</value>
+<comment>Aristocrat.Monaco.Application.UI</comment>
+  </data>
+<data name="BackText" xml:space="preserve">
+    <value>???Back???</value>
+    <comment>Aristocrat.Monaco.Application.UI</comment>
+  </data>
+  <data name="FinishedButtonContent" xml:space="preserve">
+    <value>???Finished???</value>
+    <comment>Aristocrat.Monaco.Application.UI</comment>
+  </data>
+<data name="EKeyDriveNotFound" xml:space="preserve">
+    <value>???EKey device is either not inserted, not valid, or storage was not mapped to a drive.???</value>
+<comment>Aristocrat.Monaco.Application.UI</comment>
+  </data>
+<data name="CreditBalance" xml:space="preserve">
+    <value>???Cash Balance???</value>
+    <comment>Aristocrat.Monaco.Application.UI</comment>
+  </data>
+<data name="ExtraLow" xml:space="preserve">
+    <value>???Extra Low???</value>
+	<comment>Aristocrat.Monaco.Application.UI</comment>
+  </data>
+<data name="Low" xml:space="preserve">
+    <value>???Low???</value>
+	<comment>Aristocrat.Monaco.Application.UI</comment>
+  </data>
+<data name="MediumLow" xml:space="preserve">
+    <value>???Medium-Low???</value>
+	<comment>Aristocrat.Monaco.Application.UI</comment>
+  </data>
+<data name="Medium" xml:space="preserve">
+    <value>???Medium???</value>
+	<comment>Aristocrat.Monaco.Application.UI</comment>
+  </data>
+<data name="MediumHigh" xml:space="preserve">
+    <value>???Medium-High???</value>
+	<comment>Aristocrat.Monaco.Application.UI</comment>
+  </data>
+	<data name="High" xml:space="preserve">
+    <value>???High???</value>
+	<comment>Aristocrat.Monaco.Application.UI</comment>
+  </data>
+<data name="ExtraHigh" xml:space="preserve">
+    <value>???Extra-High???</value>
+	<comment>Aristocrat.Monaco.Application.UI</comment>
+  </data>
+  <data name="OptionsScreen" xml:space="preserve">
+    <value>???Options???</value>
+    <comment>Aristocrat.Monaco.Application.UI</comment>
+  </data>
+	<data name="ZeroAmount" xml:space="preserve">
+    <value>??Zero Amount??</value>
+  </data>
 </root>