--- conflicted
+++ resolved
@@ -1,766 +1,750 @@
-<<<<<<< HEAD
-﻿<ResourceDictionary xmlns="http://schemas.microsoft.com/winfx/2006/xaml/presentation"
-                    xmlns:x="http://schemas.microsoft.com/winfx/2006/xaml">
-
-    <Style x:Key="MonacoCalendarButtonStyle" TargetType="{x:Type CalendarButton}">
-        <Setter Property="Background" Value="{DynamicResource MahApps.Brushes.Accent4}" />
-        <Setter Property="FontFamily" Value="{Binding RelativeSource={RelativeSource FindAncestor, AncestorType={x:Type Calendar}}, Path=FontFamily, Mode=OneWay}" />
-        <Setter Property="FontSize" Value="{Binding RelativeSource={RelativeSource FindAncestor, AncestorType={x:Type Calendar}}, Path=FontSize, Mode=OneWay}" />
-        <Setter Property="HorizontalContentAlignment" Value="Center" />
-        <Setter Property="MinHeight" Value="42" />
-        <Setter Property="MinWidth" Value="40" />
-=======
-﻿<ResourceDictionary xmlns="http://schemas.microsoft.com/winfx/2006/xaml/presentation" xmlns:x="http://schemas.microsoft.com/winfx/2006/xaml">
-
-    <Style x:Key="MonacoCalendarButtonStyle" TargetType="{x:Type CalendarButton}">
-        <Setter Property="Background" Value="{DynamicResource AccentColorBrush4}"/>
-        <Setter Property="FontFamily" Value="{Binding RelativeSource={RelativeSource FindAncestor, AncestorType={x:Type Calendar}}, Path=FontFamily, Mode=OneWay}"/>
-        <Setter Property="FontSize" Value="{Binding RelativeSource={RelativeSource FindAncestor, AncestorType={x:Type Calendar}}, Path=FontSize, Mode=OneWay}"/>
-        <Setter Property="HorizontalContentAlignment" Value="Center"/>
-        <Setter Property="MinHeight" Value="42"/>
-        <Setter Property="MinWidth" Value="40"/>
->>>>>>> 27c3461f
-        <Setter Property="Template">
-            <Setter.Value>
-                <ControlTemplate TargetType="{x:Type CalendarButton}">
-                    <Grid AutomationProperties.AutomationId="Grid0_9E12167E">
-                        <Rectangle x:Name="SelectedBackground"
-                                   Fill="{TemplateBinding Background}"
-                                   Opacity="0"
-                                   AutomationProperties.AutomationId="Rectangle1_9E12167E" />
-                        <Rectangle x:Name="Background"
-                                   Fill="{TemplateBinding Background}"
-                                   Opacity="0"
-                                   AutomationProperties.AutomationId="Rectangle2_9E12167E" />
-                        <ContentPresenter x:Name="NormalText"
-                                          Margin="1 0 1 1"
-                                          HorizontalAlignment="{TemplateBinding HorizontalContentAlignment}"
-                                          VerticalAlignment="{TemplateBinding VerticalContentAlignment}"
-                                          TextElement.Foreground="{TemplateBinding Foreground}"
-                                          AutomationProperties.AutomationId="ContentPresenter3_9E12167E" />
-                        <Rectangle x:Name="CalendarButtonFocusVisual"
-                                   IsHitTestVisible="false"
-                                   Stroke="{DynamicResource MahApps.Brushes.Accent}"
-                                   Visibility="Collapsed"
-                                   AutomationProperties.AutomationId="Rectangle4_9E12167E" />
-                        <VisualStateManager.VisualStateGroups>
-                            <VisualStateGroup x:Name="CommonStates"
-                                              AutomationProperties.AutomationId="VisualStateGroup5_9E12167E">
-                                <VisualStateGroup.Transitions>
-                                    <VisualTransition GeneratedDuration="0:0:0.1"
-                                                      AutomationProperties.AutomationId="VisualTransition6_9E12167E" />
-                                </VisualStateGroup.Transitions>
-                                <VisualState x:Name="Normal"
-                                             AutomationProperties.AutomationId="VisualState7_9E12167E" />
-                                <VisualState x:Name="MouseOver"
-                                             AutomationProperties.AutomationId="VisualState8_9E12167E">
-                                    <Storyboard AutomationProperties.AutomationId="Storyboard9_9E12167E">
-                                        <DoubleAnimation Storyboard.TargetName="Background"
-                                                         Storyboard.TargetProperty="Opacity"
-                                                         To=".5"
-                                                         Duration="0"
-                                                         AutomationProperties.AutomationId="DoubleAnimation10_9E12167E" />
-                                    </Storyboard>
-                                </VisualState>
-                                <VisualState x:Name="Pressed"
-                                             AutomationProperties.AutomationId="VisualState11_9E12167E">
-                                    <Storyboard AutomationProperties.AutomationId="Storyboard12_9E12167E">
-                                        <DoubleAnimation Storyboard.TargetName="Background"
-                                                         Storyboard.TargetProperty="Opacity"
-                                                         To=".5"
-                                                         Duration="0"
-                                                         AutomationProperties.AutomationId="DoubleAnimation13_9E12167E" />
-                                    </Storyboard>
-                                </VisualState>
-                            </VisualStateGroup>
-                            <VisualStateGroup x:Name="SelectionStates"
-                                              AutomationProperties.AutomationId="VisualStateGroup14_9E12167E">
-                                <VisualStateGroup.Transitions>
-                                    <VisualTransition GeneratedDuration="0"
-                                                      AutomationProperties.AutomationId="VisualTransition15_9E12167E" />
-                                </VisualStateGroup.Transitions>
-                                <VisualState x:Name="Unselected"
-                                             AutomationProperties.AutomationId="VisualState16_9E12167E" />
-                                <VisualState x:Name="Selected"
-                                             AutomationProperties.AutomationId="VisualState17_9E12167E">
-                                    <Storyboard AutomationProperties.AutomationId="Storyboard18_9E12167E">
-                                        <DoubleAnimation Storyboard.TargetName="SelectedBackground"
-                                                         Storyboard.TargetProperty="Opacity"
-                                                         To=".75"
-                                                         Duration="0"
-                                                         AutomationProperties.AutomationId="DoubleAnimation19_9E12167E" />
-                                    </Storyboard>
-                                </VisualState>
-                            </VisualStateGroup>
-                            <VisualStateGroup x:Name="ActiveStates"
-                                              AutomationProperties.AutomationId="VisualStateGroup20_9E12167E">
-                                <VisualStateGroup.Transitions>
-                                    <VisualTransition GeneratedDuration="0"
-                                                      AutomationProperties.AutomationId="VisualTransition21_9E12167E" />
-                                </VisualStateGroup.Transitions>
-                                <VisualState x:Name="Active"
-                                             AutomationProperties.AutomationId="VisualState22_9E12167E" />
-                                <VisualState x:Name="Inactive"
-                                             AutomationProperties.AutomationId="VisualState23_9E12167E">
-                                    <Storyboard AutomationProperties.AutomationId="Storyboard24_9E12167E">
-                                        <ObjectAnimationUsingKeyFrames Storyboard.TargetName="NormalText"
-                                                                       Storyboard.TargetProperty="(TextElement.Foreground)"
-                                                                       Duration="0"
-                                                                       AutomationProperties.AutomationId="ObjectAnimationUsingKeyFrames25_9E12167E">
-                                            <DiscreteObjectKeyFrame Value="{DynamicResource MahApps.Brushes.Gray2}"
-                                                                    AutomationProperties.AutomationId="DiscreteObjectKeyFrame26_9E12167E" />
-                                        </ObjectAnimationUsingKeyFrames>
-                                    </Storyboard>
-                                </VisualState>
-                            </VisualStateGroup>
-                            <VisualStateGroup x:Name="CalendarButtonFocusStates"
-                                              AutomationProperties.AutomationId="VisualStateGroup27_9E12167E">
-                                <VisualStateGroup.Transitions>
-                                    <VisualTransition GeneratedDuration="0"
-                                                      AutomationProperties.AutomationId="VisualTransition28_9E12167E" />
-                                </VisualStateGroup.Transitions>
-                                <VisualState x:Name="CalendarButtonFocused"
-                                             AutomationProperties.AutomationId="VisualState29_9E12167E">
-                                    <Storyboard AutomationProperties.AutomationId="Storyboard30_9E12167E">
-                                        <ObjectAnimationUsingKeyFrames Storyboard.TargetName="CalendarButtonFocusVisual"
-                                                                       Storyboard.TargetProperty="Visibility"
-                                                                       Duration="0"
-                                                                       AutomationProperties.AutomationId="ObjectAnimationUsingKeyFrames31_9E12167E">
-                                            <DiscreteObjectKeyFrame KeyTime="0"
-                                                                    AutomationProperties.AutomationId="DiscreteObjectKeyFrame32_9E12167E">
-                                                <DiscreteObjectKeyFrame.Value>
-                                                    <Visibility>Visible</Visibility>
-                                                </DiscreteObjectKeyFrame.Value>
-                                            </DiscreteObjectKeyFrame>
-                                        </ObjectAnimationUsingKeyFrames>
-                                    </Storyboard>
-                                </VisualState>
-                                <VisualState x:Name="CalendarButtonUnfocused"
-                                             AutomationProperties.AutomationId="VisualState33_9E12167E">
-                                    <Storyboard AutomationProperties.AutomationId="Storyboard34_9E12167E">
-                                        <ObjectAnimationUsingKeyFrames Storyboard.TargetName="CalendarButtonFocusVisual"
-                                                                       Storyboard.TargetProperty="Visibility"
-                                                                       Duration="0"
-                                                                       AutomationProperties.AutomationId="ObjectAnimationUsingKeyFrames35_9E12167E">
-                                            <DiscreteObjectKeyFrame KeyTime="0"
-                                                                    AutomationProperties.AutomationId="DiscreteObjectKeyFrame36_9E12167E">
-                                                <DiscreteObjectKeyFrame.Value>
-                                                    <Visibility>Collapsed</Visibility>
-                                                </DiscreteObjectKeyFrame.Value>
-                                            </DiscreteObjectKeyFrame>
-                                        </ObjectAnimationUsingKeyFrames>
-                                    </Storyboard>
-                                </VisualState>
-                            </VisualStateGroup>
-                        </VisualStateManager.VisualStateGroups>
-                    </Grid>
-                    <ControlTemplate.Triggers>
-                        <Trigger Property="IsFocused"
-                                 Value="True"
-                                 AutomationProperties.AutomationId="Trigger37_9E12167E">
-                            <Setter TargetName="CalendarButtonFocusVisual"
-                                    Property="Visibility"
-                                    Value="Visible" />
-                        </Trigger>
-                    </ControlTemplate.Triggers>
-                </ControlTemplate>
-            </Setter.Value>
-        </Setter>
-        <Setter Property="VerticalContentAlignment"
-                Value="Center" />
-    </Style>
-    <Style x:Key="CalendarDayButtonStyle"
-           TargetType="{x:Type CalendarDayButton}">
-        <Setter Property="FontFamily"
-                Value="{Binding RelativeSource={RelativeSource FindAncestor, AncestorType={x:Type Calendar}}, Path=FontFamily, Mode=OneWay}" />
-        <Setter Property="FontSize"
-                Value="{Binding RelativeSource={RelativeSource FindAncestor, AncestorType={x:Type Calendar}}, Path=FontSize, Mode=OneWay}" />
-        <Setter Property="HorizontalContentAlignment"
-                Value="Center" />
-        <Setter Property="MinHeight"
-                Value="5" />
-        <Setter Property="MinWidth"
-                Value="5" />
-        <Setter Property="Template">
-            <Setter.Value>
-                <ControlTemplate TargetType="{x:Type CalendarDayButton}">
-                    <Grid AutomationProperties.AutomationId="Grid38_9E12167E">
-                        <Rectangle x:Name="TodayBackground"
-                                   Fill="{DynamicResource MahApps.Brushes.Accent}"
-                                   Opacity="0"
-                                   AutomationProperties.AutomationId="Rectangle39_9E12167E" />
-                        <Rectangle x:Name="SelectedBackground"
-                                   Fill="{DynamicResource MahApps.Brushes.Accent4}"
-                                   Opacity="0"
-                                   AutomationProperties.AutomationId="Rectangle40_9E12167E" />
-                        <Border Background="{TemplateBinding Background}"
-                                BorderBrush="{TemplateBinding BorderBrush}"
-                                BorderThickness="{TemplateBinding BorderThickness}"
-                                AutomationProperties.AutomationId="Border41_9E12167E" />
-                        <Rectangle x:Name="HighlightBackground"
-                                   Fill="{DynamicResource MahApps.Brushes.Accent4}"
-                                   Opacity="0"
-                                   AutomationProperties.AutomationId="Rectangle42_9E12167E" />
-                        <Path x:Name="Blackout"
-                              Margin="3"
-                              HorizontalAlignment="Stretch"
-                              VerticalAlignment="Stretch"
-                              Data="M8.1772461,11.029181 L10.433105,11.029181 L11.700684,12.801641 L12.973633,11.029181 L15.191895,11.029181 L12.844727,13.999395 L15.21875,17.060919 L12.962891,17.060919 L11.673828,15.256231 L10.352539,17.060919 L8.1396484,17.060919 L10.519043,14.042364 z"
-                              Fill="{DynamicResource MahApps.Brushes.Accent3}"
-                              Opacity="0"
-                              RenderTransformOrigin="0.5,0.5"
-                              Stretch="Fill"
-                              AutomationProperties.AutomationId="Path43_9E12167E" />
-                        <ContentPresenter x:Name="NormalText"
-                                          Margin="5 1 5 1"
-                                          HorizontalAlignment="{TemplateBinding HorizontalContentAlignment}"
-                                          VerticalAlignment="{TemplateBinding VerticalContentAlignment}"
-                                          TextElement.Foreground="{TemplateBinding Foreground}"
-                                          AutomationProperties.AutomationId="ContentPresenter44_9E12167E" />
-                        <Rectangle x:Name="DayButtonFocusVisual"
-                                   IsHitTestVisible="false"
-                                   Stroke="{DynamicResource MahApps.Brushes.Accent3}"
-                                   Visibility="Collapsed"
-                                   AutomationProperties.AutomationId="Rectangle45_9E12167E" />
-                        <VisualStateManager.VisualStateGroups>
-                            <VisualStateGroup x:Name="CommonStates"
-                                              AutomationProperties.AutomationId="VisualStateGroup46_9E12167E">
-                                <VisualStateGroup.Transitions>
-                                    <VisualTransition GeneratedDuration="0:0:0.1"
-                                                      AutomationProperties.AutomationId="VisualTransition47_9E12167E" />
-                                </VisualStateGroup.Transitions>
-                                <VisualState x:Name="Normal"
-                                             AutomationProperties.AutomationId="VisualState48_9E12167E" />
-                                <VisualState x:Name="MouseOver"
-                                             AutomationProperties.AutomationId="VisualState49_9E12167E">
-                                    <Storyboard AutomationProperties.AutomationId="Storyboard50_9E12167E">
-                                        <DoubleAnimation Storyboard.TargetName="HighlightBackground"
-                                                         Storyboard.TargetProperty="Opacity"
-                                                         To="0.75"
-                                                         Duration="0"
-                                                         AutomationProperties.AutomationId="DoubleAnimation51_9E12167E" />
-                                    </Storyboard>
-                                </VisualState>
-                                <VisualState x:Name="Pressed"
-                                             AutomationProperties.AutomationId="VisualState52_9E12167E">
-                                    <Storyboard AutomationProperties.AutomationId="Storyboard53_9E12167E">
-                                        <DoubleAnimation Storyboard.TargetName="HighlightBackground"
-                                                         Storyboard.TargetProperty="Opacity"
-                                                         To="0.9"
-                                                         Duration="0"
-                                                         AutomationProperties.AutomationId="DoubleAnimation54_9E12167E" />
-                                    </Storyboard>
-                                </VisualState>
-                                <VisualState x:Name="Disabled"
-                                             AutomationProperties.AutomationId="VisualState55_9E12167E">
-                                    <Storyboard AutomationProperties.AutomationId="Storyboard56_9E12167E">
-                                        <DoubleAnimation Storyboard.TargetName="HighlightBackground"
-                                                         Storyboard.TargetProperty="Opacity"
-                                                         To="0"
-                                                         Duration="0"
-                                                         AutomationProperties.AutomationId="DoubleAnimation57_9E12167E" />
-                                        <DoubleAnimation Storyboard.TargetName="NormalText"
-                                                         Storyboard.TargetProperty="Opacity"
-                                                         To=".35"
-                                                         Duration="0"
-                                                         AutomationProperties.AutomationId="DoubleAnimation58_9E12167E" />
-                                    </Storyboard>
-                                </VisualState>
-                            </VisualStateGroup>
-                            <VisualStateGroup x:Name="ActiveStates"
-                                              AutomationProperties.AutomationId="VisualStateGroup59_9E12167E">
-                                <VisualStateGroup.Transitions>
-                                    <VisualTransition GeneratedDuration="0"
-                                                      AutomationProperties.AutomationId="VisualTransition60_9E12167E" />
-                                </VisualStateGroup.Transitions>
-                                <VisualState x:Name="Active"
-                                             AutomationProperties.AutomationId="VisualState61_9E12167E" />
-                                <VisualState x:Name="Inactive"
-                                             AutomationProperties.AutomationId="VisualState62_9E12167E">
-                                    <Storyboard AutomationProperties.AutomationId="Storyboard63_9E12167E">
-                                        <ObjectAnimationUsingKeyFrames Storyboard.TargetName="NormalText"
-                                                                       Storyboard.TargetProperty="(TextElement.Foreground)"
-                                                                       Duration="0"
-                                                                       AutomationProperties.AutomationId="ObjectAnimationUsingKeyFrames64_9E12167E">
-                                            <DiscreteObjectKeyFrame Value="{DynamicResource MahApps.Brushes.Gray2}"
-                                                                    AutomationProperties.AutomationId="DiscreteObjectKeyFrame65_9E12167E" />
-                                        </ObjectAnimationUsingKeyFrames>
-                                    </Storyboard>
-                                </VisualState>
-                            </VisualStateGroup>
-                            <VisualStateGroup x:Name="BlackoutDayStates"
-                                              AutomationProperties.AutomationId="VisualStateGroup66_9E12167E">
-                                <VisualStateGroup.Transitions>
-                                    <VisualTransition GeneratedDuration="0"
-                                                      AutomationProperties.AutomationId="VisualTransition67_9E12167E" />
-                                </VisualStateGroup.Transitions>
-                                <VisualState x:Name="NormalDay"
-                                             AutomationProperties.AutomationId="VisualState68_9E12167E" />
-                                <VisualState x:Name="BlackoutDay"
-                                             AutomationProperties.AutomationId="VisualState69_9E12167E">
-                                    <Storyboard AutomationProperties.AutomationId="Storyboard70_9E12167E">
-                                        <DoubleAnimation Storyboard.TargetName="Blackout"
-                                                         Storyboard.TargetProperty="Opacity"
-                                                         To="1"
-                                                         Duration="0"
-                                                         AutomationProperties.AutomationId="DoubleAnimation71_9E12167E" />
-                                    </Storyboard>
-                                </VisualState>
-                            </VisualStateGroup>
-                        </VisualStateManager.VisualStateGroups>
-                    </Grid>
-                    <ControlTemplate.Triggers>
-                        <Trigger Property="IsSelected"
-                                 Value="True"
-                                 AutomationProperties.AutomationId="Trigger72_9E12167E">
-                            <Setter TargetName="DayButtonFocusVisual"
-                                    Property="Visibility"
-                                    Value="Visible" />
-                            <Setter TargetName="NormalText"
-                                    Property="TextElement.Foreground"
-                                    Value="{DynamicResource MahApps.Brushes.Accent` }" />
-                        </Trigger>
-                        <MultiDataTrigger AutomationProperties.AutomationId="MultiDataTrigger73_9E12167E">
-                            <MultiDataTrigger.Conditions>
-                                <Condition
-                                        Binding="{Binding RelativeSource={RelativeSource FindAncestor, AncestorType={x:Type Calendar}}, Path=IsTodayHighlighted}"
-                                           Value="True" />
-                                <Condition Binding="{Binding RelativeSource={RelativeSource Self}, Path=IsToday}"
-                                           Value="True" />
-                                <Condition Binding="{Binding RelativeSource={RelativeSource Self}, Path=IsSelected}"
-                                           Value="True" />
-                            </MultiDataTrigger.Conditions>
-                            <Setter TargetName="DayButtonFocusVisual"
-                                    Property="Stroke"
-                                    Value="{DynamicResource MahApps.Brushes.Gray1}" />
-                            <Setter TargetName="DayButtonFocusVisual"
-                                    Property="Visibility"
-                                    Value="Visible" />
-                            <Setter TargetName="NormalText"
-                                    Property="TextElement.Foreground"
-                                    Value="{DynamicResource MahApps.Brushes.Accent}" />
-                        </MultiDataTrigger>
-                        <MultiDataTrigger AutomationProperties.AutomationId="MultiDataTrigger74_9E12167E">
-                            <MultiDataTrigger.Conditions>
-                                <Condition
-                                        Binding="{Binding RelativeSource={RelativeSource FindAncestor, AncestorType={x:Type Calendar}}, Path=IsTodayHighlighted}"
-                                           Value="True" />
-                                <Condition Binding="{Binding RelativeSource={RelativeSource Self}, Path=IsToday}"
-                                           Value="True" />
-                            </MultiDataTrigger.Conditions>
-                            <Setter TargetName="NormalText" Property="TextElement.Foreground" Value="{DynamicResource MahApps.Brushes.Selected.Foreground}" />
-                            <Setter TargetName="TodayBackground" Property="Opacity" Value="1" />
-                        </MultiDataTrigger>
-                        <MultiTrigger AutomationProperties.AutomationId="MultiTrigger75_9E12167E">
-                            <MultiTrigger.Conditions>
-                                <Condition Property="IsToday"
-                                           Value="True" />
-                                <Condition Property="IsBlackedOut"
-                                           Value="True" />
-                            </MultiTrigger.Conditions>
-                            <Setter TargetName="Blackout" Property="Fill" Value="{DynamicResource MahApps.Brushes.Accent}" />
-                            <Setter TargetName="TodayBackground" Property="Opacity" Value="0.5" />
-                        </MultiTrigger>
-                    </ControlTemplate.Triggers>
-                </ControlTemplate>
-            </Setter.Value>
-        </Setter>
-        <Setter Property="VerticalContentAlignment"
-                Value="Center" />
-    </Style>
-    <Style x:Key="CalendarItemStyle"
-           TargetType="{x:Type CalendarItem}">
-        <Setter Property="Margin"
-                Value="0 3" />
-        <Setter Property="Padding"
-                Value="2" />
-        <Setter Property="SnapsToDevicePixels"
-                Value="True" />
-        <Setter Property="Template">
-            <Setter.Value>
-                <ControlTemplate TargetType="{x:Type CalendarItem}">
-                    <ControlTemplate.Resources>
-                        <!-- Used for day names -->
-                        <DataTemplate x:Key="{x:Static CalendarItem.DayTitleTemplateResourceKey}">
-                            <TextBlock Margin="0 6 0 6"
-                                       HorizontalAlignment="Center"
-                                       VerticalAlignment="Center"
-                                       FontWeight="Bold"
-<<<<<<< HEAD
-                                       Foreground="{DynamicResource MahApps.Brushes.ThemeForeground}"
-=======
-                                       Foreground="{DynamicResource Brush3}"
->>>>>>> 27c3461f
-                                       Opacity="0.8"
-                                       Text="{Binding}"
-                                       AutomationProperties.AutomationId="TextBlock76_9E12167E" />
-                        </DataTemplate>
-                    </ControlTemplate.Resources>
-                    <Grid x:Name="PART_Root"
-                          AutomationProperties.AutomationId="Grid77_9E12167E">
-                        <Border Background="{TemplateBinding Background}"
-                                BorderBrush="{TemplateBinding BorderBrush}"
-                                BorderThickness="{TemplateBinding BorderThickness}"
-                                SnapsToDevicePixels="{TemplateBinding SnapsToDevicePixels}"
-                                AutomationProperties.AutomationId="Border78_9E12167E">
-                            <Grid Margin="{TemplateBinding Padding}"
-                                  AutomationProperties.AutomationId="Grid79_9E12167E">
-                                <Grid.Resources>
-                                    <ControlTemplate x:Key="PreviousButtonTemplate"
-                                                     TargetType="{x:Type Button}">
-                                        <Grid Cursor="Hand"
-                                              AutomationProperties.AutomationId="Grid80_9E12167E">
-                                            <Rectangle Fill="{DynamicResource MahApps.Brushes.Accent}"
-                                                       Opacity="0.1"
-                                                       Stretch="Fill"
-                                                       AutomationProperties.AutomationId="Rectangle81_9E12167E" />
-                                            <Path x:Name="path"
-                                                  Width="6"
-                                                  Height="10"
-                                                  Margin="14 -6 0 0"
-                                                  HorizontalAlignment="Left"
-                                                  VerticalAlignment="Center"
-                                                  Data="M288.75,232.25 L288.75,240.625 L283,236.625 z"
-                                                  Fill="white"
-                                                  Opacity="0.7"
-                                                  Stretch="Fill"
-                                                  AutomationProperties.AutomationId="Path82_9E12167E" />
-                                            <VisualStateManager.VisualStateGroups>
-                                                <VisualStateGroup x:Name="CommonStates"
-                                                                  AutomationProperties.AutomationId="VisualStateGroup83_9E12167E">
-                                                    <VisualState x:Name="Normal"
-                                                                 AutomationProperties.AutomationId="VisualState84_9E12167E" />
-                                                    <VisualState x:Name="MouseOver"
-                                                                 AutomationProperties.AutomationId="VisualState85_9E12167E">
-                                                        <Storyboard
-                                                                AutomationProperties.AutomationId="Storyboard86_9E12167E">
-                                                            <DoubleAnimation Storyboard.TargetName="path"
-                                                                             Storyboard.TargetProperty="Opacity"
-                                                                             To="1"
-                                                                             Duration="0"
-                                                                             AutomationProperties.AutomationId="DoubleAnimation87_9E12167E" />
-                                                        </Storyboard>
-                                                    </VisualState>
-                                                    <VisualState x:Name="Disabled"
-                                                                 AutomationProperties.AutomationId="VisualState88_9E12167E">
-                                                        <Storyboard
-                                                                AutomationProperties.AutomationId="Storyboard89_9E12167E">
-                                                            <DoubleAnimation Storyboard.TargetName="path"
-                                                                             Storyboard.TargetProperty="Opacity"
-                                                                             To=".5"
-                                                                             Duration="0"
-                                                                             AutomationProperties.AutomationId="DoubleAnimation90_9E12167E" />
-                                                        </Storyboard>
-                                                    </VisualState>
-                                                </VisualStateGroup>
-                                            </VisualStateManager.VisualStateGroups>
-                                        </Grid>
-                                    </ControlTemplate>
-                                    <ControlTemplate x:Key="NextButtonTemplate"
-                                                     TargetType="{x:Type Button}">
-                                        <Grid Cursor="Hand"
-                                              AutomationProperties.AutomationId="Grid91_9E12167E">
-                                            <Rectangle Fill="{DynamicResource MahApps.Brushes.Accent}"
-                                                       Opacity="0.1"
-                                                       Stretch="Fill"
-                                                       AutomationProperties.AutomationId="Rectangle92_9E12167E" />
-                                            <Path x:Name="path"
-                                                  Width="6"
-                                                  Height="10"
-                                                  Margin="0 -6 14 0"
-                                                  HorizontalAlignment="Right"
-                                                  VerticalAlignment="Center"
-                                                  Data="M282.875,231.875 L282.875,240.375 L288.625,236 z"
-                                                  Fill="white"
-                                                  Opacity="0.7"
-                                                  Stretch="Fill"
-                                                  AutomationProperties.AutomationId="Path93_9E12167E" />
-                                            <VisualStateManager.VisualStateGroups>
-                                                <VisualStateGroup x:Name="CommonStates"
-                                                                  AutomationProperties.AutomationId="VisualStateGroup94_9E12167E">
-                                                    <VisualState x:Name="Normal"
-                                                                 AutomationProperties.AutomationId="VisualState95_9E12167E" />
-                                                    <VisualState x:Name="MouseOver"
-                                                                 AutomationProperties.AutomationId="VisualState96_9E12167E">
-                                                        <Storyboard
-                                                                AutomationProperties.AutomationId="Storyboard97_9E12167E">
-                                                            <DoubleAnimation Storyboard.TargetName="path"
-                                                                             Storyboard.TargetProperty="Opacity"
-                                                                             To="1"
-                                                                             Duration="0"
-                                                                             AutomationProperties.AutomationId="DoubleAnimation98_9E12167E" />
-                                                        </Storyboard>
-                                                    </VisualState>
-                                                    <VisualState x:Name="Disabled"
-                                                                 AutomationProperties.AutomationId="VisualState99_9E12167E">
-                                                        <Storyboard
-                                                                AutomationProperties.AutomationId="Storyboard100_9E12167E">
-                                                            <DoubleAnimation Storyboard.TargetName="path"
-                                                                             Storyboard.TargetProperty="Opacity"
-                                                                             To=".2"
-                                                                             Duration="0"
-                                                                             AutomationProperties.AutomationId="DoubleAnimation101_9E12167E" />
-                                                        </Storyboard>
-                                                    </VisualState>
-                                                </VisualStateGroup>
-                                            </VisualStateManager.VisualStateGroups>
-                                        </Grid>
-                                    </ControlTemplate>
-                                    <ControlTemplate x:Key="HeaderButtonTemplate"
-                                                     TargetType="{x:Type Button}">
-                                        <Grid Cursor="Hand"
-                                              AutomationProperties.AutomationId="Grid102_9E12167E">
-                                            <ContentPresenter x:Name="buttonContent"
-                                                              Margin="1 4 1 9"
-                                                              HorizontalAlignment="{TemplateBinding HorizontalContentAlignment}"
-                                                              VerticalAlignment="{TemplateBinding VerticalContentAlignment}"
-                                                              Content="{TemplateBinding Content}"
-                                                              ContentTemplate="{TemplateBinding ContentTemplate}"
-                                                              Opacity="0.7"
-                                                              AutomationProperties.AutomationId="ContentPresenter103_9E12167E" />
-                                            <VisualStateManager.VisualStateGroups>
-                                                <VisualStateGroup x:Name="CommonStates"
-                                                                  AutomationProperties.AutomationId="VisualStateGroup104_9E12167E">
-                                                    <VisualState x:Name="Normal"
-                                                                 AutomationProperties.AutomationId="VisualState105_9E12167E" />
-                                                    <VisualState x:Name="MouseOver"
-                                                                 AutomationProperties.AutomationId="VisualState106_9E12167E">
-                                                        <Storyboard
-                                                                AutomationProperties.AutomationId="Storyboard107_9E12167E">
-                                                            <DoubleAnimation Storyboard.TargetName="buttonContent"
-                                                                             Storyboard.TargetProperty="Opacity"
-                                                                             To="1"
-                                                                             Duration="0"
-                                                                             AutomationProperties.AutomationId="DoubleAnimation108_9E12167E" />
-                                                        </Storyboard>
-                                                    </VisualState>
-                                                    <VisualState x:Name="Disabled"
-                                                                 AutomationProperties.AutomationId="VisualState109_9E12167E">
-                                                        <Storyboard
-                                                                AutomationProperties.AutomationId="Storyboard110_9E12167E">
-                                                            <DoubleAnimation Storyboard.TargetName="buttonContent"
-                                                                             Storyboard.TargetProperty="Opacity"
-                                                                             To=".5"
-                                                                             Duration="0"
-                                                                             AutomationProperties.AutomationId="DoubleAnimation111_9E12167E" />
-                                                        </Storyboard>
-                                                    </VisualState>
-                                                </VisualStateGroup>
-                                            </VisualStateManager.VisualStateGroups>
-                                        </Grid>
-                                    </ControlTemplate>
-                                    <Style x:Key="PreviousCalendarButtonStyle"
-                                           TargetType="{x:Type Button}">
-                                        <Setter Property="Template"
-                                                Value="{StaticResource PreviousButtonTemplate}" />
-                                    </Style>
-                                    <Style x:Key="NextCalendarButtonStyle"
-                                           TargetType="{x:Type Button}">
-                                        <Setter Property="Template"
-                                                Value="{StaticResource NextButtonTemplate}" />
-                                    </Style>
-                                    <Style x:Key="HeaderCalendarButtonStyle"
-                                           TargetType="{x:Type Button}">
-                                        <Setter Property="Template"
-                                                Value="{StaticResource HeaderButtonTemplate}" />
-                                    </Style>
-                                </Grid.Resources>
-                                <Grid.ColumnDefinitions>
-                                    <ColumnDefinition Width="Auto"
-                                                      AutomationProperties.AutomationId="ColumnDefinition112_9E12167E" />
-                                </Grid.ColumnDefinitions>
-                                <Grid.RowDefinitions>
-                                    <RowDefinition Height="Auto"
-                                                   AutomationProperties.AutomationId="RowDefinition113_9E12167E" />
-                                    <RowDefinition Height="*"
-                                                   AutomationProperties.AutomationId="RowDefinition114_9E12167E" />
-                                </Grid.RowDefinitions>
-                                <Grid Grid.Row="0"
-                                      HorizontalAlignment="Stretch"
-                                      Background="{DynamicResource MahApps.Brushes.Accent}"
-                                      AutomationProperties.AutomationId="Grid115_9E12167E">
-                                    <Button x:Name="PART_HeaderButton"
-                                            Grid.Row="0"
-                                            HorizontalAlignment="Center"
-                                            VerticalAlignment="Center"
-                                            Focusable="False"
-                                            FontWeight="Bold"
-                                            Style="{StaticResource HeaderCalendarButtonStyle}"
-                                            AutomationProperties.AutomationId="Button116_9E12167E" />
-                                    <Button x:Name="PART_PreviousButton"
-                                            Grid.Row="0"
-                                            Width="28"
-                                            Height="20"
-                                            HorizontalAlignment="Left"
-                                            Focusable="False"
-                                            Style="{StaticResource PreviousCalendarButtonStyle}"
-                                            AutomationProperties.AutomationId="Button117_9E12167E" />
-                                    <Button x:Name="PART_NextButton"
-                                            Grid.Row="0"
-                                            Width="28"
-                                            Height="20"
-                                            HorizontalAlignment="Right"
-                                            Focusable="False"
-                                            Style="{StaticResource NextCalendarButtonStyle}"
-                                            AutomationProperties.AutomationId="Button118_9E12167E" />
-                                </Grid>
-                                <Grid x:Name="PART_MonthView"
-                                      Grid.Row="1"
-                                      Margin="6 -1 6 6"
-                                      HorizontalAlignment="Stretch"
-                                      VerticalAlignment="Stretch"
-                                      Visibility="Visible"
-                                      AutomationProperties.AutomationId="Grid119_9E12167E">
-                                    <Grid.ColumnDefinitions>
-                                        <ColumnDefinition Width="*"
-                                                          AutomationProperties.AutomationId="ColumnDefinition120_9E12167E" />
-                                        <ColumnDefinition Width="*"
-                                                          AutomationProperties.AutomationId="ColumnDefinition121_9E12167E" />
-                                        <ColumnDefinition Width="*"
-                                                          AutomationProperties.AutomationId="ColumnDefinition122_9E12167E" />
-                                        <ColumnDefinition Width="*"
-                                                          AutomationProperties.AutomationId="ColumnDefinition123_9E12167E" />
-                                        <ColumnDefinition Width="*"
-                                                          AutomationProperties.AutomationId="ColumnDefinition124_9E12167E" />
-                                        <ColumnDefinition Width="*"
-                                                          AutomationProperties.AutomationId="ColumnDefinition125_9E12167E" />
-                                        <ColumnDefinition Width="*"
-                                                          AutomationProperties.AutomationId="ColumnDefinition126_9E12167E" />
-                                    </Grid.ColumnDefinitions>
-                                    <Grid.RowDefinitions>
-                                        <RowDefinition Height="*"
-                                                       AutomationProperties.AutomationId="RowDefinition127_9E12167E" />
-                                        <RowDefinition Height="*"
-                                                       AutomationProperties.AutomationId="RowDefinition128_9E12167E" />
-                                        <RowDefinition Height="*"
-                                                       AutomationProperties.AutomationId="RowDefinition129_9E12167E" />
-                                        <RowDefinition Height="*"
-                                                       AutomationProperties.AutomationId="RowDefinition130_9E12167E" />
-                                        <RowDefinition Height="*"
-                                                       AutomationProperties.AutomationId="RowDefinition131_9E12167E" />
-                                        <RowDefinition Height="*"
-                                                       AutomationProperties.AutomationId="RowDefinition132_9E12167E" />
-                                        <RowDefinition Height="*"
-                                                       AutomationProperties.AutomationId="RowDefinition133_9E12167E" />
-                                    </Grid.RowDefinitions>
-                                </Grid>
-                                <Grid x:Name="PART_YearView"
-                                      Grid.Row="1"
-                                      Margin="6 -3 7 6"
-                                      HorizontalAlignment="Stretch"
-                                      VerticalAlignment="Stretch"
-                                      Visibility="Hidden"
-                                      AutomationProperties.AutomationId="Grid134_9E12167E">
-                                    <Grid.ColumnDefinitions>
-                                        <ColumnDefinition Width="*"
-                                                          AutomationProperties.AutomationId="ColumnDefinition135_9E12167E" />
-                                        <ColumnDefinition Width="*"
-                                                          AutomationProperties.AutomationId="ColumnDefinition136_9E12167E" />
-                                        <ColumnDefinition Width="*"
-                                                          AutomationProperties.AutomationId="ColumnDefinition137_9E12167E" />
-                                        <ColumnDefinition Width="*"
-                                                          AutomationProperties.AutomationId="ColumnDefinition138_9E12167E" />
-                                    </Grid.ColumnDefinitions>
-                                    <Grid.RowDefinitions>
-                                        <RowDefinition Height="*"
-                                                       AutomationProperties.AutomationId="RowDefinition139_9E12167E" />
-                                        <RowDefinition Height="*"
-                                                       AutomationProperties.AutomationId="RowDefinition140_9E12167E" />
-                                        <RowDefinition Height="*"
-                                                       AutomationProperties.AutomationId="RowDefinition141_9E12167E" />
-                                    </Grid.RowDefinitions>
-                                </Grid>
-                            </Grid>
-                        </Border>
-                        <Rectangle x:Name="PART_DisabledVisual"
-                                   Fill="{DynamicResource ControlsDisabledBrush}"
-                                   Opacity="0"
-                                   Stretch="Fill"
-                                   Stroke="{DynamicResource ControlsDisabledBrush}"
-                                   StrokeThickness="1"
-                                   Visibility="Collapsed"
-                                   AutomationProperties.AutomationId="Rectangle142_9E12167E" />
-                        <VisualStateManager.VisualStateGroups>
-                            <VisualStateGroup x:Name="CommonStates"
-                                              AutomationProperties.AutomationId="VisualStateGroup143_9E12167E">
-                                <VisualState x:Name="Normal"
-                                             AutomationProperties.AutomationId="VisualState144_9E12167E" />
-                                <VisualState x:Name="Disabled"
-                                             AutomationProperties.AutomationId="VisualState145_9E12167E">
-                                    <Storyboard AutomationProperties.AutomationId="Storyboard146_9E12167E">
-                                        <DoubleAnimation Storyboard.TargetName="PART_DisabledVisual"
-                                                         Storyboard.TargetProperty="Opacity"
-                                                         To="1"
-                                                         Duration="0"
-                                                         AutomationProperties.AutomationId="DoubleAnimation147_9E12167E" />
-                                    </Storyboard>
-                                </VisualState>
-                            </VisualStateGroup>
-                        </VisualStateManager.VisualStateGroups>
-                    </Grid>
-                    <ControlTemplate.Triggers>
-                        <Trigger Property="IsEnabled"
-                                 Value="False"
-                                 AutomationProperties.AutomationId="Trigger148_9E12167E">
-                            <Setter TargetName="PART_DisabledVisual"
-                                    Property="Visibility"
-                                    Value="Visible" />
-                        </Trigger>
-                        <DataTrigger
-                                Binding="{Binding DisplayMode, RelativeSource={RelativeSource FindAncestor, AncestorType={x:Type Calendar}}}"
-                                     Value="Year"
-                                     AutomationProperties.AutomationId="DataTrigger149_9E12167E">
-                            <Setter TargetName="PART_MonthView"
-                                    Property="Visibility"
-                                    Value="Hidden" />
-                            <Setter TargetName="PART_YearView"
-                                    Property="Visibility"
-                                    Value="Visible" />
-                        </DataTrigger>
-                        <DataTrigger
-                                Binding="{Binding DisplayMode, RelativeSource={RelativeSource FindAncestor, AncestorType={x:Type Calendar}}}"
-                                     Value="Decade"
-                                     AutomationProperties.AutomationId="DataTrigger150_9E12167E">
-                            <Setter TargetName="PART_MonthView"
-                                    Property="Visibility"
-                                    Value="Hidden" />
-                            <Setter TargetName="PART_YearView"
-                                    Property="Visibility"
-                                    Value="Visible" />
-                        </DataTrigger>
-                    </ControlTemplate.Triggers>
-                </ControlTemplate>
-            </Setter.Value>
-        </Setter>
-    </Style>
-
-    <Style x:Key="MonacoCalendar" TargetType="{x:Type Calendar}">
-        <Setter Property="Background" Value="{DynamicResource MahApps.Brushes.ThemeBackground}" />
-        <Setter Property="BorderBrush" Value="{DynamicResource MahApps.Brushes.ThemeForeground}" />
-        <Setter Property="BorderThickness" Value="1" />
-        <Setter Property="CalendarButtonStyle" Value="{StaticResource MonacoCalendarButtonStyle}" />
-        <Setter Property="CalendarDayButtonStyle" Value="{StaticResource CalendarDayButtonStyle}" />
-        <Setter Property="CalendarItemStyle" Value="{StaticResource CalendarItemStyle}" />
-        <Setter Property="Foreground" Value="{DynamicResource MahApps.Brushes.Text}" />
-        <Setter Property="HorizontalContentAlignment" Value="Left" />
-        <Setter Property="SnapsToDevicePixels" Value="True" />
-        <Setter Property="Template">
-            <Setter.Value>
-                <ControlTemplate TargetType="{x:Type Calendar}">
-                    <Grid x:Name="PART_Root"
-                          HorizontalAlignment="{TemplateBinding HorizontalContentAlignment}"
-                          Background="Transparent"
-                          AutomationProperties.AutomationId="Grid151_9E12167E">
-                        <CalendarItem x:Name="PART_CalendarItem"
-                                      Background="{TemplateBinding Background}"
-                                      BorderBrush="{TemplateBinding BorderBrush}"
-                                      BorderThickness="{TemplateBinding BorderThickness}"
-                                      SnapsToDevicePixels="{TemplateBinding SnapsToDevicePixels}"
-                                      Style="{TemplateBinding CalendarItemStyle}"
-                                      AutomationProperties.AutomationId="CalendarItem152_9E12167E" />
-                    </Grid>
-                </ControlTemplate>
-            </Setter.Value>
-        </Setter>
-    </Style>
+﻿<ResourceDictionary xmlns="http://schemas.microsoft.com/winfx/2006/xaml/presentation"
+                    xmlns:x="http://schemas.microsoft.com/winfx/2006/xaml">
+
+    <Style x:Key="MonacoCalendarButtonStyle" TargetType="{x:Type CalendarButton}">
+        <Setter Property="Background" Value="{DynamicResource MahApps.Brushes.Accent4}" />
+        <Setter Property="FontFamily" Value="{Binding RelativeSource={RelativeSource FindAncestor, AncestorType={x:Type Calendar}}, Path=FontFamily, Mode=OneWay}" />
+        <Setter Property="FontSize" Value="{Binding RelativeSource={RelativeSource FindAncestor, AncestorType={x:Type Calendar}}, Path=FontSize, Mode=OneWay}" />
+        <Setter Property="HorizontalContentAlignment" Value="Center" />
+        <Setter Property="MinHeight" Value="42" />
+        <Setter Property="MinWidth" Value="40" />
+        <Setter Property="Template">
+            <Setter.Value>
+                <ControlTemplate TargetType="{x:Type CalendarButton}">
+                    <Grid AutomationProperties.AutomationId="Grid0_9E12167E">
+                        <Rectangle x:Name="SelectedBackground"
+                                   Fill="{TemplateBinding Background}"
+                                   Opacity="0"
+                                   AutomationProperties.AutomationId="Rectangle1_9E12167E" />
+                        <Rectangle x:Name="Background"
+                                   Fill="{TemplateBinding Background}"
+                                   Opacity="0"
+                                   AutomationProperties.AutomationId="Rectangle2_9E12167E" />
+                        <ContentPresenter x:Name="NormalText"
+                                          Margin="1 0 1 1"
+                                          HorizontalAlignment="{TemplateBinding HorizontalContentAlignment}"
+                                          VerticalAlignment="{TemplateBinding VerticalContentAlignment}"
+                                          TextElement.Foreground="{TemplateBinding Foreground}"
+                                          AutomationProperties.AutomationId="ContentPresenter3_9E12167E" />
+                        <Rectangle x:Name="CalendarButtonFocusVisual"
+                                   IsHitTestVisible="false"
+                                   Stroke="{DynamicResource MahApps.Brushes.Accent}"
+                                   Visibility="Collapsed"
+                                   AutomationProperties.AutomationId="Rectangle4_9E12167E" />
+                        <VisualStateManager.VisualStateGroups>
+                            <VisualStateGroup x:Name="CommonStates"
+                                              AutomationProperties.AutomationId="VisualStateGroup5_9E12167E">
+                                <VisualStateGroup.Transitions>
+                                    <VisualTransition GeneratedDuration="0:0:0.1"
+                                                      AutomationProperties.AutomationId="VisualTransition6_9E12167E" />
+                                </VisualStateGroup.Transitions>
+                                <VisualState x:Name="Normal"
+                                             AutomationProperties.AutomationId="VisualState7_9E12167E" />
+                                <VisualState x:Name="MouseOver"
+                                             AutomationProperties.AutomationId="VisualState8_9E12167E">
+                                    <Storyboard AutomationProperties.AutomationId="Storyboard9_9E12167E">
+                                        <DoubleAnimation Storyboard.TargetName="Background"
+                                                         Storyboard.TargetProperty="Opacity"
+                                                         To=".5"
+                                                         Duration="0"
+                                                         AutomationProperties.AutomationId="DoubleAnimation10_9E12167E" />
+                                    </Storyboard>
+                                </VisualState>
+                                <VisualState x:Name="Pressed"
+                                             AutomationProperties.AutomationId="VisualState11_9E12167E">
+                                    <Storyboard AutomationProperties.AutomationId="Storyboard12_9E12167E">
+                                        <DoubleAnimation Storyboard.TargetName="Background"
+                                                         Storyboard.TargetProperty="Opacity"
+                                                         To=".5"
+                                                         Duration="0"
+                                                         AutomationProperties.AutomationId="DoubleAnimation13_9E12167E" />
+                                    </Storyboard>
+                                </VisualState>
+                            </VisualStateGroup>
+                            <VisualStateGroup x:Name="SelectionStates"
+                                              AutomationProperties.AutomationId="VisualStateGroup14_9E12167E">
+                                <VisualStateGroup.Transitions>
+                                    <VisualTransition GeneratedDuration="0"
+                                                      AutomationProperties.AutomationId="VisualTransition15_9E12167E" />
+                                </VisualStateGroup.Transitions>
+                                <VisualState x:Name="Unselected"
+                                             AutomationProperties.AutomationId="VisualState16_9E12167E" />
+                                <VisualState x:Name="Selected"
+                                             AutomationProperties.AutomationId="VisualState17_9E12167E">
+                                    <Storyboard AutomationProperties.AutomationId="Storyboard18_9E12167E">
+                                        <DoubleAnimation Storyboard.TargetName="SelectedBackground"
+                                                         Storyboard.TargetProperty="Opacity"
+                                                         To=".75"
+                                                         Duration="0"
+                                                         AutomationProperties.AutomationId="DoubleAnimation19_9E12167E" />
+                                    </Storyboard>
+                                </VisualState>
+                            </VisualStateGroup>
+                            <VisualStateGroup x:Name="ActiveStates"
+                                              AutomationProperties.AutomationId="VisualStateGroup20_9E12167E">
+                                <VisualStateGroup.Transitions>
+                                    <VisualTransition GeneratedDuration="0"
+                                                      AutomationProperties.AutomationId="VisualTransition21_9E12167E" />
+                                </VisualStateGroup.Transitions>
+                                <VisualState x:Name="Active"
+                                             AutomationProperties.AutomationId="VisualState22_9E12167E" />
+                                <VisualState x:Name="Inactive"
+                                             AutomationProperties.AutomationId="VisualState23_9E12167E">
+                                    <Storyboard AutomationProperties.AutomationId="Storyboard24_9E12167E">
+                                        <ObjectAnimationUsingKeyFrames Storyboard.TargetName="NormalText"
+                                                                       Storyboard.TargetProperty="(TextElement.Foreground)"
+                                                                       Duration="0"
+                                                                       AutomationProperties.AutomationId="ObjectAnimationUsingKeyFrames25_9E12167E">
+                                            <DiscreteObjectKeyFrame Value="{DynamicResource MahApps.Brushes.Gray2}"
+                                                                    AutomationProperties.AutomationId="DiscreteObjectKeyFrame26_9E12167E" />
+                                        </ObjectAnimationUsingKeyFrames>
+                                    </Storyboard>
+                                </VisualState>
+                            </VisualStateGroup>
+                            <VisualStateGroup x:Name="CalendarButtonFocusStates"
+                                              AutomationProperties.AutomationId="VisualStateGroup27_9E12167E">
+                                <VisualStateGroup.Transitions>
+                                    <VisualTransition GeneratedDuration="0"
+                                                      AutomationProperties.AutomationId="VisualTransition28_9E12167E" />
+                                </VisualStateGroup.Transitions>
+                                <VisualState x:Name="CalendarButtonFocused"
+                                             AutomationProperties.AutomationId="VisualState29_9E12167E">
+                                    <Storyboard AutomationProperties.AutomationId="Storyboard30_9E12167E">
+                                        <ObjectAnimationUsingKeyFrames Storyboard.TargetName="CalendarButtonFocusVisual"
+                                                                       Storyboard.TargetProperty="Visibility"
+                                                                       Duration="0"
+                                                                       AutomationProperties.AutomationId="ObjectAnimationUsingKeyFrames31_9E12167E">
+                                            <DiscreteObjectKeyFrame KeyTime="0"
+                                                                    AutomationProperties.AutomationId="DiscreteObjectKeyFrame32_9E12167E">
+                                                <DiscreteObjectKeyFrame.Value>
+                                                    <Visibility>Visible</Visibility>
+                                                </DiscreteObjectKeyFrame.Value>
+                                            </DiscreteObjectKeyFrame>
+                                        </ObjectAnimationUsingKeyFrames>
+                                    </Storyboard>
+                                </VisualState>
+                                <VisualState x:Name="CalendarButtonUnfocused"
+                                             AutomationProperties.AutomationId="VisualState33_9E12167E">
+                                    <Storyboard AutomationProperties.AutomationId="Storyboard34_9E12167E">
+                                        <ObjectAnimationUsingKeyFrames Storyboard.TargetName="CalendarButtonFocusVisual"
+                                                                       Storyboard.TargetProperty="Visibility"
+                                                                       Duration="0"
+                                                                       AutomationProperties.AutomationId="ObjectAnimationUsingKeyFrames35_9E12167E">
+                                            <DiscreteObjectKeyFrame KeyTime="0"
+                                                                    AutomationProperties.AutomationId="DiscreteObjectKeyFrame36_9E12167E">
+                                                <DiscreteObjectKeyFrame.Value>
+                                                    <Visibility>Collapsed</Visibility>
+                                                </DiscreteObjectKeyFrame.Value>
+                                            </DiscreteObjectKeyFrame>
+                                        </ObjectAnimationUsingKeyFrames>
+                                    </Storyboard>
+                                </VisualState>
+                            </VisualStateGroup>
+                        </VisualStateManager.VisualStateGroups>
+                    </Grid>
+                    <ControlTemplate.Triggers>
+                        <Trigger Property="IsFocused"
+                                 Value="True"
+                                 AutomationProperties.AutomationId="Trigger37_9E12167E">
+                            <Setter TargetName="CalendarButtonFocusVisual"
+                                    Property="Visibility"
+                                    Value="Visible" />
+                        </Trigger>
+                    </ControlTemplate.Triggers>
+                </ControlTemplate>
+            </Setter.Value>
+        </Setter>
+        <Setter Property="VerticalContentAlignment"
+                Value="Center" />
+    </Style>
+    <Style x:Key="CalendarDayButtonStyle"
+           TargetType="{x:Type CalendarDayButton}">
+        <Setter Property="FontFamily"
+                Value="{Binding RelativeSource={RelativeSource FindAncestor, AncestorType={x:Type Calendar}}, Path=FontFamily, Mode=OneWay}" />
+        <Setter Property="FontSize"
+                Value="{Binding RelativeSource={RelativeSource FindAncestor, AncestorType={x:Type Calendar}}, Path=FontSize, Mode=OneWay}" />
+        <Setter Property="HorizontalContentAlignment"
+                Value="Center" />
+        <Setter Property="MinHeight"
+                Value="5" />
+        <Setter Property="MinWidth"
+                Value="5" />
+        <Setter Property="Template">
+            <Setter.Value>
+                <ControlTemplate TargetType="{x:Type CalendarDayButton}">
+                    <Grid AutomationProperties.AutomationId="Grid38_9E12167E">
+                        <Rectangle x:Name="TodayBackground"
+                                   Fill="{DynamicResource MahApps.Brushes.Accent}"
+                                   Opacity="0"
+                                   AutomationProperties.AutomationId="Rectangle39_9E12167E" />
+                        <Rectangle x:Name="SelectedBackground"
+                                   Fill="{DynamicResource MahApps.Brushes.Accent4}"
+                                   Opacity="0"
+                                   AutomationProperties.AutomationId="Rectangle40_9E12167E" />
+                        <Border Background="{TemplateBinding Background}"
+                                BorderBrush="{TemplateBinding BorderBrush}"
+                                BorderThickness="{TemplateBinding BorderThickness}"
+                                AutomationProperties.AutomationId="Border41_9E12167E" />
+                        <Rectangle x:Name="HighlightBackground"
+                                   Fill="{DynamicResource MahApps.Brushes.Accent4}"
+                                   Opacity="0"
+                                   AutomationProperties.AutomationId="Rectangle42_9E12167E" />
+                        <Path x:Name="Blackout"
+                              Margin="3"
+                              HorizontalAlignment="Stretch"
+                              VerticalAlignment="Stretch"
+                              Data="M8.1772461,11.029181 L10.433105,11.029181 L11.700684,12.801641 L12.973633,11.029181 L15.191895,11.029181 L12.844727,13.999395 L15.21875,17.060919 L12.962891,17.060919 L11.673828,15.256231 L10.352539,17.060919 L8.1396484,17.060919 L10.519043,14.042364 z"
+                              Fill="{DynamicResource MahApps.Brushes.Accent3}"
+                              Opacity="0"
+                              RenderTransformOrigin="0.5,0.5"
+                              Stretch="Fill"
+                              AutomationProperties.AutomationId="Path43_9E12167E" />
+                        <ContentPresenter x:Name="NormalText"
+                                          Margin="5 1 5 1"
+                                          HorizontalAlignment="{TemplateBinding HorizontalContentAlignment}"
+                                          VerticalAlignment="{TemplateBinding VerticalContentAlignment}"
+                                          TextElement.Foreground="{TemplateBinding Foreground}"
+                                          AutomationProperties.AutomationId="ContentPresenter44_9E12167E" />
+                        <Rectangle x:Name="DayButtonFocusVisual"
+                                   IsHitTestVisible="false"
+                                   Stroke="{DynamicResource MahApps.Brushes.Accent3}"
+                                   Visibility="Collapsed"
+                                   AutomationProperties.AutomationId="Rectangle45_9E12167E" />
+                        <VisualStateManager.VisualStateGroups>
+                            <VisualStateGroup x:Name="CommonStates"
+                                              AutomationProperties.AutomationId="VisualStateGroup46_9E12167E">
+                                <VisualStateGroup.Transitions>
+                                    <VisualTransition GeneratedDuration="0:0:0.1"
+                                                      AutomationProperties.AutomationId="VisualTransition47_9E12167E" />
+                                </VisualStateGroup.Transitions>
+                                <VisualState x:Name="Normal"
+                                             AutomationProperties.AutomationId="VisualState48_9E12167E" />
+                                <VisualState x:Name="MouseOver"
+                                             AutomationProperties.AutomationId="VisualState49_9E12167E">
+                                    <Storyboard AutomationProperties.AutomationId="Storyboard50_9E12167E">
+                                        <DoubleAnimation Storyboard.TargetName="HighlightBackground"
+                                                         Storyboard.TargetProperty="Opacity"
+                                                         To="0.75"
+                                                         Duration="0"
+                                                         AutomationProperties.AutomationId="DoubleAnimation51_9E12167E" />
+                                    </Storyboard>
+                                </VisualState>
+                                <VisualState x:Name="Pressed"
+                                             AutomationProperties.AutomationId="VisualState52_9E12167E">
+                                    <Storyboard AutomationProperties.AutomationId="Storyboard53_9E12167E">
+                                        <DoubleAnimation Storyboard.TargetName="HighlightBackground"
+                                                         Storyboard.TargetProperty="Opacity"
+                                                         To="0.9"
+                                                         Duration="0"
+                                                         AutomationProperties.AutomationId="DoubleAnimation54_9E12167E" />
+                                    </Storyboard>
+                                </VisualState>
+                                <VisualState x:Name="Disabled"
+                                             AutomationProperties.AutomationId="VisualState55_9E12167E">
+                                    <Storyboard AutomationProperties.AutomationId="Storyboard56_9E12167E">
+                                        <DoubleAnimation Storyboard.TargetName="HighlightBackground"
+                                                         Storyboard.TargetProperty="Opacity"
+                                                         To="0"
+                                                         Duration="0"
+                                                         AutomationProperties.AutomationId="DoubleAnimation57_9E12167E" />
+                                        <DoubleAnimation Storyboard.TargetName="NormalText"
+                                                         Storyboard.TargetProperty="Opacity"
+                                                         To=".35"
+                                                         Duration="0"
+                                                         AutomationProperties.AutomationId="DoubleAnimation58_9E12167E" />
+                                    </Storyboard>
+                                </VisualState>
+                            </VisualStateGroup>
+                            <VisualStateGroup x:Name="ActiveStates"
+                                              AutomationProperties.AutomationId="VisualStateGroup59_9E12167E">
+                                <VisualStateGroup.Transitions>
+                                    <VisualTransition GeneratedDuration="0"
+                                                      AutomationProperties.AutomationId="VisualTransition60_9E12167E" />
+                                </VisualStateGroup.Transitions>
+                                <VisualState x:Name="Active"
+                                             AutomationProperties.AutomationId="VisualState61_9E12167E" />
+                                <VisualState x:Name="Inactive"
+                                             AutomationProperties.AutomationId="VisualState62_9E12167E">
+                                    <Storyboard AutomationProperties.AutomationId="Storyboard63_9E12167E">
+                                        <ObjectAnimationUsingKeyFrames Storyboard.TargetName="NormalText"
+                                                                       Storyboard.TargetProperty="(TextElement.Foreground)"
+                                                                       Duration="0"
+                                                                       AutomationProperties.AutomationId="ObjectAnimationUsingKeyFrames64_9E12167E">
+                                            <DiscreteObjectKeyFrame Value="{DynamicResource MahApps.Brushes.Gray2}"
+                                                                    AutomationProperties.AutomationId="DiscreteObjectKeyFrame65_9E12167E" />
+                                        </ObjectAnimationUsingKeyFrames>
+                                    </Storyboard>
+                                </VisualState>
+                            </VisualStateGroup>
+                            <VisualStateGroup x:Name="BlackoutDayStates"
+                                              AutomationProperties.AutomationId="VisualStateGroup66_9E12167E">
+                                <VisualStateGroup.Transitions>
+                                    <VisualTransition GeneratedDuration="0"
+                                                      AutomationProperties.AutomationId="VisualTransition67_9E12167E" />
+                                </VisualStateGroup.Transitions>
+                                <VisualState x:Name="NormalDay"
+                                             AutomationProperties.AutomationId="VisualState68_9E12167E" />
+                                <VisualState x:Name="BlackoutDay"
+                                             AutomationProperties.AutomationId="VisualState69_9E12167E">
+                                    <Storyboard AutomationProperties.AutomationId="Storyboard70_9E12167E">
+                                        <DoubleAnimation Storyboard.TargetName="Blackout"
+                                                         Storyboard.TargetProperty="Opacity"
+                                                         To="1"
+                                                         Duration="0"
+                                                         AutomationProperties.AutomationId="DoubleAnimation71_9E12167E" />
+                                    </Storyboard>
+                                </VisualState>
+                            </VisualStateGroup>
+                        </VisualStateManager.VisualStateGroups>
+                    </Grid>
+                    <ControlTemplate.Triggers>
+                        <Trigger Property="IsSelected"
+                                 Value="True"
+                                 AutomationProperties.AutomationId="Trigger72_9E12167E">
+                            <Setter TargetName="DayButtonFocusVisual"
+                                    Property="Visibility"
+                                    Value="Visible" />
+                            <Setter TargetName="NormalText"
+                                    Property="TextElement.Foreground"
+                                    Value="{DynamicResource MahApps.Brushes.Accent` }" />
+                        </Trigger>
+                        <MultiDataTrigger AutomationProperties.AutomationId="MultiDataTrigger73_9E12167E">
+                            <MultiDataTrigger.Conditions>
+                                <Condition
+                                        Binding="{Binding RelativeSource={RelativeSource FindAncestor, AncestorType={x:Type Calendar}}, Path=IsTodayHighlighted}"
+                                           Value="True" />
+                                <Condition Binding="{Binding RelativeSource={RelativeSource Self}, Path=IsToday}"
+                                           Value="True" />
+                                <Condition Binding="{Binding RelativeSource={RelativeSource Self}, Path=IsSelected}"
+                                           Value="True" />
+                            </MultiDataTrigger.Conditions>
+                            <Setter TargetName="DayButtonFocusVisual"
+                                    Property="Stroke"
+                                    Value="{DynamicResource MahApps.Brushes.Gray1}" />
+                            <Setter TargetName="DayButtonFocusVisual"
+                                    Property="Visibility"
+                                    Value="Visible" />
+                            <Setter TargetName="NormalText"
+                                    Property="TextElement.Foreground"
+                                    Value="{DynamicResource MahApps.Brushes.Accent}" />
+                        </MultiDataTrigger>
+                        <MultiDataTrigger AutomationProperties.AutomationId="MultiDataTrigger74_9E12167E">
+                            <MultiDataTrigger.Conditions>
+                                <Condition
+                                        Binding="{Binding RelativeSource={RelativeSource FindAncestor, AncestorType={x:Type Calendar}}, Path=IsTodayHighlighted}"
+                                           Value="True" />
+                                <Condition Binding="{Binding RelativeSource={RelativeSource Self}, Path=IsToday}"
+                                           Value="True" />
+                            </MultiDataTrigger.Conditions>
+                            <Setter TargetName="NormalText" Property="TextElement.Foreground" Value="{DynamicResource MahApps.Brushes.Selected.Foreground}" />
+                            <Setter TargetName="TodayBackground" Property="Opacity" Value="1" />
+                        </MultiDataTrigger>
+                        <MultiTrigger AutomationProperties.AutomationId="MultiTrigger75_9E12167E">
+                            <MultiTrigger.Conditions>
+                                <Condition Property="IsToday"
+                                           Value="True" />
+                                <Condition Property="IsBlackedOut"
+                                           Value="True" />
+                            </MultiTrigger.Conditions>
+                            <Setter TargetName="Blackout" Property="Fill" Value="{DynamicResource MahApps.Brushes.Accent}" />
+                            <Setter TargetName="TodayBackground" Property="Opacity" Value="0.5" />
+                        </MultiTrigger>
+                    </ControlTemplate.Triggers>
+                </ControlTemplate>
+            </Setter.Value>
+        </Setter>
+        <Setter Property="VerticalContentAlignment"
+                Value="Center" />
+    </Style>
+    <Style x:Key="CalendarItemStyle"
+           TargetType="{x:Type CalendarItem}">
+        <Setter Property="Margin"
+                Value="0 3" />
+        <Setter Property="Padding"
+                Value="2" />
+        <Setter Property="SnapsToDevicePixels"
+                Value="True" />
+        <Setter Property="Template">
+            <Setter.Value>
+                <ControlTemplate TargetType="{x:Type CalendarItem}">
+                    <ControlTemplate.Resources>
+                        <!-- Used for day names -->
+                        <DataTemplate x:Key="{x:Static CalendarItem.DayTitleTemplateResourceKey}">
+                            <TextBlock Margin="0 6 0 6"
+                                       HorizontalAlignment="Center"
+                                       VerticalAlignment="Center"
+                                       FontWeight="Bold"
+                                       Foreground="{DynamicResource MahApps.Brushes.ThemeForeground}"
+                                       Opacity="0.8"
+                                       Text="{Binding}"
+                                       AutomationProperties.AutomationId="TextBlock76_9E12167E" />
+                        </DataTemplate>
+                    </ControlTemplate.Resources>
+                    <Grid x:Name="PART_Root"
+                          AutomationProperties.AutomationId="Grid77_9E12167E">
+                        <Border Background="{TemplateBinding Background}"
+                                BorderBrush="{TemplateBinding BorderBrush}"
+                                BorderThickness="{TemplateBinding BorderThickness}"
+                                SnapsToDevicePixels="{TemplateBinding SnapsToDevicePixels}"
+                                AutomationProperties.AutomationId="Border78_9E12167E">
+                            <Grid Margin="{TemplateBinding Padding}"
+                                  AutomationProperties.AutomationId="Grid79_9E12167E">
+                                <Grid.Resources>
+                                    <ControlTemplate x:Key="PreviousButtonTemplate"
+                                                     TargetType="{x:Type Button}">
+                                        <Grid Cursor="Hand"
+                                              AutomationProperties.AutomationId="Grid80_9E12167E">
+                                            <Rectangle Fill="{DynamicResource MahApps.Brushes.Accent}"
+                                                       Opacity="0.1"
+                                                       Stretch="Fill"
+                                                       AutomationProperties.AutomationId="Rectangle81_9E12167E" />
+                                            <Path x:Name="path"
+                                                  Width="6"
+                                                  Height="10"
+                                                  Margin="14 -6 0 0"
+                                                  HorizontalAlignment="Left"
+                                                  VerticalAlignment="Center"
+                                                  Data="M288.75,232.25 L288.75,240.625 L283,236.625 z"
+                                                  Fill="white"
+                                                  Opacity="0.7"
+                                                  Stretch="Fill"
+                                                  AutomationProperties.AutomationId="Path82_9E12167E" />
+                                            <VisualStateManager.VisualStateGroups>
+                                                <VisualStateGroup x:Name="CommonStates"
+                                                                  AutomationProperties.AutomationId="VisualStateGroup83_9E12167E">
+                                                    <VisualState x:Name="Normal"
+                                                                 AutomationProperties.AutomationId="VisualState84_9E12167E" />
+                                                    <VisualState x:Name="MouseOver"
+                                                                 AutomationProperties.AutomationId="VisualState85_9E12167E">
+                                                        <Storyboard
+                                                                AutomationProperties.AutomationId="Storyboard86_9E12167E">
+                                                            <DoubleAnimation Storyboard.TargetName="path"
+                                                                             Storyboard.TargetProperty="Opacity"
+                                                                             To="1"
+                                                                             Duration="0"
+                                                                             AutomationProperties.AutomationId="DoubleAnimation87_9E12167E" />
+                                                        </Storyboard>
+                                                    </VisualState>
+                                                    <VisualState x:Name="Disabled"
+                                                                 AutomationProperties.AutomationId="VisualState88_9E12167E">
+                                                        <Storyboard
+                                                                AutomationProperties.AutomationId="Storyboard89_9E12167E">
+                                                            <DoubleAnimation Storyboard.TargetName="path"
+                                                                             Storyboard.TargetProperty="Opacity"
+                                                                             To=".5"
+                                                                             Duration="0"
+                                                                             AutomationProperties.AutomationId="DoubleAnimation90_9E12167E" />
+                                                        </Storyboard>
+                                                    </VisualState>
+                                                </VisualStateGroup>
+                                            </VisualStateManager.VisualStateGroups>
+                                        </Grid>
+                                    </ControlTemplate>
+                                    <ControlTemplate x:Key="NextButtonTemplate"
+                                                     TargetType="{x:Type Button}">
+                                        <Grid Cursor="Hand"
+                                              AutomationProperties.AutomationId="Grid91_9E12167E">
+                                            <Rectangle Fill="{DynamicResource MahApps.Brushes.Accent}"
+                                                       Opacity="0.1"
+                                                       Stretch="Fill"
+                                                       AutomationProperties.AutomationId="Rectangle92_9E12167E" />
+                                            <Path x:Name="path"
+                                                  Width="6"
+                                                  Height="10"
+                                                  Margin="0 -6 14 0"
+                                                  HorizontalAlignment="Right"
+                                                  VerticalAlignment="Center"
+                                                  Data="M282.875,231.875 L282.875,240.375 L288.625,236 z"
+                                                  Fill="white"
+                                                  Opacity="0.7"
+                                                  Stretch="Fill"
+                                                  AutomationProperties.AutomationId="Path93_9E12167E" />
+                                            <VisualStateManager.VisualStateGroups>
+                                                <VisualStateGroup x:Name="CommonStates"
+                                                                  AutomationProperties.AutomationId="VisualStateGroup94_9E12167E">
+                                                    <VisualState x:Name="Normal"
+                                                                 AutomationProperties.AutomationId="VisualState95_9E12167E" />
+                                                    <VisualState x:Name="MouseOver"
+                                                                 AutomationProperties.AutomationId="VisualState96_9E12167E">
+                                                        <Storyboard
+                                                                AutomationProperties.AutomationId="Storyboard97_9E12167E">
+                                                            <DoubleAnimation Storyboard.TargetName="path"
+                                                                             Storyboard.TargetProperty="Opacity"
+                                                                             To="1"
+                                                                             Duration="0"
+                                                                             AutomationProperties.AutomationId="DoubleAnimation98_9E12167E" />
+                                                        </Storyboard>
+                                                    </VisualState>
+                                                    <VisualState x:Name="Disabled"
+                                                                 AutomationProperties.AutomationId="VisualState99_9E12167E">
+                                                        <Storyboard
+                                                                AutomationProperties.AutomationId="Storyboard100_9E12167E">
+                                                            <DoubleAnimation Storyboard.TargetName="path"
+                                                                             Storyboard.TargetProperty="Opacity"
+                                                                             To=".2"
+                                                                             Duration="0"
+                                                                             AutomationProperties.AutomationId="DoubleAnimation101_9E12167E" />
+                                                        </Storyboard>
+                                                    </VisualState>
+                                                </VisualStateGroup>
+                                            </VisualStateManager.VisualStateGroups>
+                                        </Grid>
+                                    </ControlTemplate>
+                                    <ControlTemplate x:Key="HeaderButtonTemplate"
+                                                     TargetType="{x:Type Button}">
+                                        <Grid Cursor="Hand"
+                                              AutomationProperties.AutomationId="Grid102_9E12167E">
+                                            <ContentPresenter x:Name="buttonContent"
+                                                              Margin="1 4 1 9"
+                                                              HorizontalAlignment="{TemplateBinding HorizontalContentAlignment}"
+                                                              VerticalAlignment="{TemplateBinding VerticalContentAlignment}"
+                                                              Content="{TemplateBinding Content}"
+                                                              ContentTemplate="{TemplateBinding ContentTemplate}"
+                                                              Opacity="0.7"
+                                                              AutomationProperties.AutomationId="ContentPresenter103_9E12167E" />
+                                            <VisualStateManager.VisualStateGroups>
+                                                <VisualStateGroup x:Name="CommonStates"
+                                                                  AutomationProperties.AutomationId="VisualStateGroup104_9E12167E">
+                                                    <VisualState x:Name="Normal"
+                                                                 AutomationProperties.AutomationId="VisualState105_9E12167E" />
+                                                    <VisualState x:Name="MouseOver"
+                                                                 AutomationProperties.AutomationId="VisualState106_9E12167E">
+                                                        <Storyboard
+                                                                AutomationProperties.AutomationId="Storyboard107_9E12167E">
+                                                            <DoubleAnimation Storyboard.TargetName="buttonContent"
+                                                                             Storyboard.TargetProperty="Opacity"
+                                                                             To="1"
+                                                                             Duration="0"
+                                                                             AutomationProperties.AutomationId="DoubleAnimation108_9E12167E" />
+                                                        </Storyboard>
+                                                    </VisualState>
+                                                    <VisualState x:Name="Disabled"
+                                                                 AutomationProperties.AutomationId="VisualState109_9E12167E">
+                                                        <Storyboard
+                                                                AutomationProperties.AutomationId="Storyboard110_9E12167E">
+                                                            <DoubleAnimation Storyboard.TargetName="buttonContent"
+                                                                             Storyboard.TargetProperty="Opacity"
+                                                                             To=".5"
+                                                                             Duration="0"
+                                                                             AutomationProperties.AutomationId="DoubleAnimation111_9E12167E" />
+                                                        </Storyboard>
+                                                    </VisualState>
+                                                </VisualStateGroup>
+                                            </VisualStateManager.VisualStateGroups>
+                                        </Grid>
+                                    </ControlTemplate>
+                                    <Style x:Key="PreviousCalendarButtonStyle"
+                                           TargetType="{x:Type Button}">
+                                        <Setter Property="Template"
+                                                Value="{StaticResource PreviousButtonTemplate}" />
+                                    </Style>
+                                    <Style x:Key="NextCalendarButtonStyle"
+                                           TargetType="{x:Type Button}">
+                                        <Setter Property="Template"
+                                                Value="{StaticResource NextButtonTemplate}" />
+                                    </Style>
+                                    <Style x:Key="HeaderCalendarButtonStyle"
+                                           TargetType="{x:Type Button}">
+                                        <Setter Property="Template"
+                                                Value="{StaticResource HeaderButtonTemplate}" />
+                                    </Style>
+                                </Grid.Resources>
+                                <Grid.ColumnDefinitions>
+                                    <ColumnDefinition Width="Auto"
+                                                      AutomationProperties.AutomationId="ColumnDefinition112_9E12167E" />
+                                </Grid.ColumnDefinitions>
+                                <Grid.RowDefinitions>
+                                    <RowDefinition Height="Auto"
+                                                   AutomationProperties.AutomationId="RowDefinition113_9E12167E" />
+                                    <RowDefinition Height="*"
+                                                   AutomationProperties.AutomationId="RowDefinition114_9E12167E" />
+                                </Grid.RowDefinitions>
+                                <Grid Grid.Row="0"
+                                      HorizontalAlignment="Stretch"
+                                      Background="{DynamicResource MahApps.Brushes.Accent}"
+                                      AutomationProperties.AutomationId="Grid115_9E12167E">
+                                    <Button x:Name="PART_HeaderButton"
+                                            Grid.Row="0"
+                                            HorizontalAlignment="Center"
+                                            VerticalAlignment="Center"
+                                            Focusable="False"
+                                            FontWeight="Bold"
+                                            Style="{StaticResource HeaderCalendarButtonStyle}"
+                                            AutomationProperties.AutomationId="Button116_9E12167E" />
+                                    <Button x:Name="PART_PreviousButton"
+                                            Grid.Row="0"
+                                            Width="28"
+                                            Height="20"
+                                            HorizontalAlignment="Left"
+                                            Focusable="False"
+                                            Style="{StaticResource PreviousCalendarButtonStyle}"
+                                            AutomationProperties.AutomationId="Button117_9E12167E" />
+                                    <Button x:Name="PART_NextButton"
+                                            Grid.Row="0"
+                                            Width="28"
+                                            Height="20"
+                                            HorizontalAlignment="Right"
+                                            Focusable="False"
+                                            Style="{StaticResource NextCalendarButtonStyle}"
+                                            AutomationProperties.AutomationId="Button118_9E12167E" />
+                                </Grid>
+                                <Grid x:Name="PART_MonthView"
+                                      Grid.Row="1"
+                                      Margin="6 -1 6 6"
+                                      HorizontalAlignment="Stretch"
+                                      VerticalAlignment="Stretch"
+                                      Visibility="Visible"
+                                      AutomationProperties.AutomationId="Grid119_9E12167E">
+                                    <Grid.ColumnDefinitions>
+                                        <ColumnDefinition Width="*"
+                                                          AutomationProperties.AutomationId="ColumnDefinition120_9E12167E" />
+                                        <ColumnDefinition Width="*"
+                                                          AutomationProperties.AutomationId="ColumnDefinition121_9E12167E" />
+                                        <ColumnDefinition Width="*"
+                                                          AutomationProperties.AutomationId="ColumnDefinition122_9E12167E" />
+                                        <ColumnDefinition Width="*"
+                                                          AutomationProperties.AutomationId="ColumnDefinition123_9E12167E" />
+                                        <ColumnDefinition Width="*"
+                                                          AutomationProperties.AutomationId="ColumnDefinition124_9E12167E" />
+                                        <ColumnDefinition Width="*"
+                                                          AutomationProperties.AutomationId="ColumnDefinition125_9E12167E" />
+                                        <ColumnDefinition Width="*"
+                                                          AutomationProperties.AutomationId="ColumnDefinition126_9E12167E" />
+                                    </Grid.ColumnDefinitions>
+                                    <Grid.RowDefinitions>
+                                        <RowDefinition Height="*"
+                                                       AutomationProperties.AutomationId="RowDefinition127_9E12167E" />
+                                        <RowDefinition Height="*"
+                                                       AutomationProperties.AutomationId="RowDefinition128_9E12167E" />
+                                        <RowDefinition Height="*"
+                                                       AutomationProperties.AutomationId="RowDefinition129_9E12167E" />
+                                        <RowDefinition Height="*"
+                                                       AutomationProperties.AutomationId="RowDefinition130_9E12167E" />
+                                        <RowDefinition Height="*"
+                                                       AutomationProperties.AutomationId="RowDefinition131_9E12167E" />
+                                        <RowDefinition Height="*"
+                                                       AutomationProperties.AutomationId="RowDefinition132_9E12167E" />
+                                        <RowDefinition Height="*"
+                                                       AutomationProperties.AutomationId="RowDefinition133_9E12167E" />
+                                    </Grid.RowDefinitions>
+                                </Grid>
+                                <Grid x:Name="PART_YearView"
+                                      Grid.Row="1"
+                                      Margin="6 -3 7 6"
+                                      HorizontalAlignment="Stretch"
+                                      VerticalAlignment="Stretch"
+                                      Visibility="Hidden"
+                                      AutomationProperties.AutomationId="Grid134_9E12167E">
+                                    <Grid.ColumnDefinitions>
+                                        <ColumnDefinition Width="*"
+                                                          AutomationProperties.AutomationId="ColumnDefinition135_9E12167E" />
+                                        <ColumnDefinition Width="*"
+                                                          AutomationProperties.AutomationId="ColumnDefinition136_9E12167E" />
+                                        <ColumnDefinition Width="*"
+                                                          AutomationProperties.AutomationId="ColumnDefinition137_9E12167E" />
+                                        <ColumnDefinition Width="*"
+                                                          AutomationProperties.AutomationId="ColumnDefinition138_9E12167E" />
+                                    </Grid.ColumnDefinitions>
+                                    <Grid.RowDefinitions>
+                                        <RowDefinition Height="*"
+                                                       AutomationProperties.AutomationId="RowDefinition139_9E12167E" />
+                                        <RowDefinition Height="*"
+                                                       AutomationProperties.AutomationId="RowDefinition140_9E12167E" />
+                                        <RowDefinition Height="*"
+                                                       AutomationProperties.AutomationId="RowDefinition141_9E12167E" />
+                                    </Grid.RowDefinitions>
+                                </Grid>
+                            </Grid>
+                        </Border>
+                        <Rectangle x:Name="PART_DisabledVisual"
+                                   Fill="{DynamicResource ControlsDisabledBrush}"
+                                   Opacity="0"
+                                   Stretch="Fill"
+                                   Stroke="{DynamicResource ControlsDisabledBrush}"
+                                   StrokeThickness="1"
+                                   Visibility="Collapsed"
+                                   AutomationProperties.AutomationId="Rectangle142_9E12167E" />
+                        <VisualStateManager.VisualStateGroups>
+                            <VisualStateGroup x:Name="CommonStates"
+                                              AutomationProperties.AutomationId="VisualStateGroup143_9E12167E">
+                                <VisualState x:Name="Normal"
+                                             AutomationProperties.AutomationId="VisualState144_9E12167E" />
+                                <VisualState x:Name="Disabled"
+                                             AutomationProperties.AutomationId="VisualState145_9E12167E">
+                                    <Storyboard AutomationProperties.AutomationId="Storyboard146_9E12167E">
+                                        <DoubleAnimation Storyboard.TargetName="PART_DisabledVisual"
+                                                         Storyboard.TargetProperty="Opacity"
+                                                         To="1"
+                                                         Duration="0"
+                                                         AutomationProperties.AutomationId="DoubleAnimation147_9E12167E" />
+                                    </Storyboard>
+                                </VisualState>
+                            </VisualStateGroup>
+                        </VisualStateManager.VisualStateGroups>
+                    </Grid>
+                    <ControlTemplate.Triggers>
+                        <Trigger Property="IsEnabled"
+                                 Value="False"
+                                 AutomationProperties.AutomationId="Trigger148_9E12167E">
+                            <Setter TargetName="PART_DisabledVisual"
+                                    Property="Visibility"
+                                    Value="Visible" />
+                        </Trigger>
+                        <DataTrigger
+                                Binding="{Binding DisplayMode, RelativeSource={RelativeSource FindAncestor, AncestorType={x:Type Calendar}}}"
+                                     Value="Year"
+                                     AutomationProperties.AutomationId="DataTrigger149_9E12167E">
+                            <Setter TargetName="PART_MonthView"
+                                    Property="Visibility"
+                                    Value="Hidden" />
+                            <Setter TargetName="PART_YearView"
+                                    Property="Visibility"
+                                    Value="Visible" />
+                        </DataTrigger>
+                        <DataTrigger
+                                Binding="{Binding DisplayMode, RelativeSource={RelativeSource FindAncestor, AncestorType={x:Type Calendar}}}"
+                                     Value="Decade"
+                                     AutomationProperties.AutomationId="DataTrigger150_9E12167E">
+                            <Setter TargetName="PART_MonthView"
+                                    Property="Visibility"
+                                    Value="Hidden" />
+                            <Setter TargetName="PART_YearView"
+                                    Property="Visibility"
+                                    Value="Visible" />
+                        </DataTrigger>
+                    </ControlTemplate.Triggers>
+                </ControlTemplate>
+            </Setter.Value>
+        </Setter>
+    </Style>
+
+    <Style x:Key="MonacoCalendar" TargetType="{x:Type Calendar}">
+        <Setter Property="Background" Value="{DynamicResource MahApps.Brushes.ThemeBackground}" />
+        <Setter Property="BorderBrush" Value="{DynamicResource MahApps.Brushes.ThemeForeground}" />
+        <Setter Property="BorderThickness" Value="1" />
+        <Setter Property="CalendarButtonStyle" Value="{StaticResource MonacoCalendarButtonStyle}" />
+        <Setter Property="CalendarDayButtonStyle" Value="{StaticResource CalendarDayButtonStyle}" />
+        <Setter Property="CalendarItemStyle" Value="{StaticResource CalendarItemStyle}" />
+        <Setter Property="Foreground" Value="{DynamicResource MahApps.Brushes.Text}" />
+        <Setter Property="HorizontalContentAlignment" Value="Left" />
+        <Setter Property="SnapsToDevicePixels" Value="True" />
+        <Setter Property="Template">
+            <Setter.Value>
+                <ControlTemplate TargetType="{x:Type Calendar}">
+                    <Grid x:Name="PART_Root"
+                          HorizontalAlignment="{TemplateBinding HorizontalContentAlignment}"
+                          Background="Transparent"
+                          AutomationProperties.AutomationId="Grid151_9E12167E">
+                        <CalendarItem x:Name="PART_CalendarItem"
+                                      Background="{TemplateBinding Background}"
+                                      BorderBrush="{TemplateBinding BorderBrush}"
+                                      BorderThickness="{TemplateBinding BorderThickness}"
+                                      SnapsToDevicePixels="{TemplateBinding SnapsToDevicePixels}"
+                                      Style="{TemplateBinding CalendarItemStyle}"
+                                      AutomationProperties.AutomationId="CalendarItem152_9E12167E" />
+                    </Grid>
+                </ControlTemplate>
+            </Setter.Value>
+        </Setter>
+    </Style>
 </ResourceDictionary>