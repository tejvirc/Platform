﻿<Project Sdk="Microsoft.NET.Sdk">
  <Import Project="$(MSBuildThisFileDirectory)..\..\Build\shared.props" />
  <PropertyGroup>
    <TargetFramework>net472</TargetFramework>
    <RootNamespace>Aristocrat.Monaco.Accounting</RootNamespace>
    <AssemblyTitle>Monaco.Accounting</AssemblyTitle>
    <Configurations>Debug;Release;Retail</Configurations>
    <CefSharpAnyCpuSupport>true</CefSharpAnyCpuSupport>
    <PlatformTarget>x64</PlatformTarget>
  </PropertyGroup>
  <PropertyGroup Condition=" '$(Configuration)|$(Platform)' == 'Debug|AnyCPU' ">
    <DefineConstants>DEBUG;TRACE;CODE_ANALYSIS</DefineConstants>
    <DebugType>full</DebugType>
  </PropertyGroup>
  <PropertyGroup Condition=" '$(Configuration)|$(Platform)' == 'Release|AnyCPU' ">
    <DefineConstants>TRACE;CODE_ANALYSIS</DefineConstants>
    <DebugType>pdbonly</DebugType>
    <Optimize>true</Optimize>
  </PropertyGroup>
  <PropertyGroup Condition="'$(Configuration)|$(Platform)' == 'Retail|AnyCPU'">
    <DefineConstants>TRACE;CODE_ANALYSIS;RETAIL</DefineConstants>
    <DebugType>pdbonly</DebugType>
    <Optimize>true</Optimize>
  </PropertyGroup>
  <ItemGroup>
    <None Remove="Aristocrat.Monaco.Accounting.Contracts.KeyedOffCreditsTransaction.xml" />
    <None Remove="Aristocrat.Monaco.Accounting.Contracts.KeyedOnCreditsTransaction.xml" />
  </ItemGroup>
  <ItemGroup>
    <Reference Include="System.configuration" />
  </ItemGroup>
  <ItemGroup>
    <CodeAnalysisDictionary Include="..\..\CustomDictionary.xml">
      <Link>CustomDictionary.xml</Link>
    </CodeAnalysisDictionary>
<<<<<<< HEAD
    <Content Include="Aristocrat.Monaco.Accounting.Contracts.HandCount.HardMeterOutTransaction.xml">
      <CopyToOutputDirectory>PreserveNewest</CopyToOutputDirectory>
      <SubType>Designer</SubType>
    </Content>
    <Content Include="Aristocrat.Monaco.Accounting.HandCount.HandCountMetersProvider.xml">
=======
    <Content Include="Aristocrat.Monaco.Accounting.Contracts.KeyedOffCreditsTransaction.xml">
      <CopyToOutputDirectory>PreserveNewest</CopyToOutputDirectory>
    </Content>
    <Content Include="Aristocrat.Monaco.Accounting.Contracts.KeyedOnCreditsTransaction.xml">
>>>>>>> 181caff5
      <CopyToOutputDirectory>PreserveNewest</CopyToOutputDirectory>
    </Content>
    <Content Include="Aristocrat.Monaco.Accounting.CurrencyInProvider.xml">
      <CopyToOutputDirectory>PreserveNewest</CopyToOutputDirectory>
    </Content>
    <Content Include="Aristocrat.Monaco.Accounting.Handpay.HandpayPropertyProvider.xml">
      <CopyToOutputDirectory>PreserveNewest</CopyToOutputDirectory>
      <SubType>Designer</SubType>
    </Content>
    <Content Include="Aristocrat.Monaco.Accounting.AccountingRunnable.addin.xml">
      <CopyToOutputDirectory>PreserveNewest</CopyToOutputDirectory>
      <SubType>Designer</SubType>
    </Content>
    <Content Include="Aristocrat.Monaco.Accounting.DocumentMeterProvider.xml">
      <CopyToOutputDirectory>PreserveNewest</CopyToOutputDirectory>
    </Content>
    <Content Include="Aristocrat.Monaco.Accounting.AccountingPropertyProvider.xml">
      <CopyToOutputDirectory>PreserveNewest</CopyToOutputDirectory>
      <SubType>Designer</SubType>
    </Content>
    <Content Include="Aristocrat.Monaco.Accounting.Bank.xml">
      <CopyToOutputDirectory>PreserveNewest</CopyToOutputDirectory>
    </Content>
    <Content Include="Aristocrat.Monaco.Accounting.Contracts.BillTransaction.xml">
      <CopyToOutputDirectory>PreserveNewest</CopyToOutputDirectory>
    </Content>
    <Content Include="Aristocrat.Monaco.Accounting.Handpay.HandpayMetersProvider.xml">
      <CopyToOutputDirectory>PreserveNewest</CopyToOutputDirectory>
    </Content>
    <Content Include="Aristocrat.Monaco.Accounting.Contracts.Handpay.HandpayTransaction.xml">
      <CopyToOutputDirectory>PreserveNewest</CopyToOutputDirectory>
      <SubType>Designer</SubType>
    </Content>
    <Content Include="Aristocrat.Monaco.Accounting.CurrencyInMetersProvider.xml">
      <CopyToOutputDirectory>PreserveNewest</CopyToOutputDirectory>
      <SubType>Designer</SubType>
    </Content>
    <Content Include="Aristocrat.Monaco.Accounting.EscrowAccount.xml">
      <CopyToOutputDirectory>PreserveNewest</CopyToOutputDirectory>
    </Content>
    <Content Include="Aristocrat.Monaco.Accounting.TransactionCoordinator.xml">
      <CopyToOutputDirectory>PreserveNewest</CopyToOutputDirectory>
    </Content>
    <Content Include="Aristocrat.Monaco.Accounting.TransactionHistory.xml">
      <CopyToOutputDirectory>PreserveNewest</CopyToOutputDirectory>
    </Content>
    <Content Include="Aristocrat.Monaco.Accounting.VoucherInMetersProvider.xml">
      <CopyToOutputDirectory>PreserveNewest</CopyToOutputDirectory>
    </Content>
    <Content Include="Aristocrat.Monaco.Accounting.Contracts.VoucherInTransaction.xml">
      <CopyToOutputDirectory>PreserveNewest</CopyToOutputDirectory>
      <SubType>Designer</SubType>
    </Content>
    <Content Include="Aristocrat.Monaco.Accounting.Contracts.KeyedOnCreditsTransaction.xml">
      <CopyToOutputDirectory>PreserveNewest</CopyToOutputDirectory>
    </Content>
    <Content Include="Aristocrat.Monaco.Accounting.Contracts.KeyedOffCreditsTransaction.xml">
      <CopyToOutputDirectory>PreserveNewest</CopyToOutputDirectory>
    </Content>
    <Content Include="Aristocrat.Monaco.Accounting.VoucherOutMetersProvider.xml">
      <CopyToOutputDirectory>PreserveNewest</CopyToOutputDirectory>
    </Content>
    <Content Include="Aristocrat.Monaco.Accounting.Contracts.VoucherOutTransaction.xml">
      <CopyToOutputDirectory>PreserveNewest</CopyToOutputDirectory>
    </Content>
    <Content Include="Aristocrat.Monaco.Accounting.WatOffMetersProvider.xml">
      <CopyToOutputDirectory>PreserveNewest</CopyToOutputDirectory>
    </Content>
    <Content Include="Aristocrat.Monaco.Accounting.Contracts.Wat.WatTransaction.xml">
      <CopyToOutputDirectory>PreserveNewest</CopyToOutputDirectory>
      <SubType>Designer</SubType>
    </Content>
    <Content Include="Aristocrat.Monaco.Accounting.WatOnMetersProvider.xml">
      <CopyToOutputDirectory>PreserveNewest</CopyToOutputDirectory>
    </Content>
    <Content Include="Aristocrat.Monaco.Accounting.Contracts.WatOnTransaction.xml">
      <CopyToOutputDirectory>PreserveNewest</CopyToOutputDirectory>
    </Content>
    <Content Include="Monaco.Accounting.addin.xml">
      <CopyToOutputDirectory>PreserveNewest</CopyToOutputDirectory>
      <SubType>Designer</SubType>
    </Content>
  </ItemGroup>
  <ItemGroup>
    <ProjectReference Include="..\..\Application\Aristocrat.Monaco.Application.UI\Aristocrat.Monaco.Application.UI.csproj" />
    <ProjectReference Include="..\..\Application\Monaco.Application.Contracts\Aristocrat.Monaco.Application.Contracts.csproj" />
    <ProjectReference Include="..\..\Hardware\Aristocrat.Monaco.Hardware.Contracts\Aristocrat.Monaco.Hardware.Contracts.csproj" />
    <ProjectReference Include="..\..\Kernel\Aristocrat.Monaco.Kernel.Contracts\Aristocrat.Monaco.Kernel.Contracts.csproj" />
    <ProjectReference Include="..\..\Kernel\Aristocrat.Monaco.Kernel\Aristocrat.Monaco.Kernel.csproj" />
    <ProjectReference Include="..\..\Shared\Aristocrat.Monaco.Common\Aristocrat.Monaco.Common.csproj" />
    <ProjectReference Include="..\..\Shared\Aristocrat.Monaco.Localization\Aristocrat.Monaco.Localization.csproj" />
    <ProjectReference Include="..\Monaco.Accounting.Contracts\Monaco.Accounting.Contracts.csproj" />
  </ItemGroup>
  <ItemGroup>
    <PackageReference Include="log4net" Version="2.0.8" />
    <PackageReference Include="Mono.Addins" Version="1.0.0" />
    <PackageReference Include="Newtonsoft.Json" Version="12.0.3" />
  </ItemGroup>
  <ItemGroup>
    <None Update="Aristocrat.Monaco.Accounting.DocumentRejectedCountMeterProvider.xml">
      <CopyToOutputDirectory>PreserveNewest</CopyToOutputDirectory>
    </None>
  </ItemGroup>
</Project><|MERGE_RESOLUTION|>--- conflicted
+++ resolved
@@ -1,151 +1,150 @@
-﻿<Project Sdk="Microsoft.NET.Sdk">
-  <Import Project="$(MSBuildThisFileDirectory)..\..\Build\shared.props" />
-  <PropertyGroup>
-    <TargetFramework>net472</TargetFramework>
-    <RootNamespace>Aristocrat.Monaco.Accounting</RootNamespace>
-    <AssemblyTitle>Monaco.Accounting</AssemblyTitle>
-    <Configurations>Debug;Release;Retail</Configurations>
-    <CefSharpAnyCpuSupport>true</CefSharpAnyCpuSupport>
-    <PlatformTarget>x64</PlatformTarget>
-  </PropertyGroup>
-  <PropertyGroup Condition=" '$(Configuration)|$(Platform)' == 'Debug|AnyCPU' ">
-    <DefineConstants>DEBUG;TRACE;CODE_ANALYSIS</DefineConstants>
-    <DebugType>full</DebugType>
-  </PropertyGroup>
-  <PropertyGroup Condition=" '$(Configuration)|$(Platform)' == 'Release|AnyCPU' ">
-    <DefineConstants>TRACE;CODE_ANALYSIS</DefineConstants>
-    <DebugType>pdbonly</DebugType>
-    <Optimize>true</Optimize>
-  </PropertyGroup>
-  <PropertyGroup Condition="'$(Configuration)|$(Platform)' == 'Retail|AnyCPU'">
-    <DefineConstants>TRACE;CODE_ANALYSIS;RETAIL</DefineConstants>
-    <DebugType>pdbonly</DebugType>
-    <Optimize>true</Optimize>
-  </PropertyGroup>
-  <ItemGroup>
-    <None Remove="Aristocrat.Monaco.Accounting.Contracts.KeyedOffCreditsTransaction.xml" />
-    <None Remove="Aristocrat.Monaco.Accounting.Contracts.KeyedOnCreditsTransaction.xml" />
-  </ItemGroup>
-  <ItemGroup>
-    <Reference Include="System.configuration" />
-  </ItemGroup>
-  <ItemGroup>
-    <CodeAnalysisDictionary Include="..\..\CustomDictionary.xml">
-      <Link>CustomDictionary.xml</Link>
-    </CodeAnalysisDictionary>
-<<<<<<< HEAD
-    <Content Include="Aristocrat.Monaco.Accounting.Contracts.HandCount.HardMeterOutTransaction.xml">
-      <CopyToOutputDirectory>PreserveNewest</CopyToOutputDirectory>
-      <SubType>Designer</SubType>
-    </Content>
-    <Content Include="Aristocrat.Monaco.Accounting.HandCount.HandCountMetersProvider.xml">
-=======
-    <Content Include="Aristocrat.Monaco.Accounting.Contracts.KeyedOffCreditsTransaction.xml">
-      <CopyToOutputDirectory>PreserveNewest</CopyToOutputDirectory>
-    </Content>
-    <Content Include="Aristocrat.Monaco.Accounting.Contracts.KeyedOnCreditsTransaction.xml">
->>>>>>> 181caff5
-      <CopyToOutputDirectory>PreserveNewest</CopyToOutputDirectory>
-    </Content>
-    <Content Include="Aristocrat.Monaco.Accounting.CurrencyInProvider.xml">
-      <CopyToOutputDirectory>PreserveNewest</CopyToOutputDirectory>
-    </Content>
-    <Content Include="Aristocrat.Monaco.Accounting.Handpay.HandpayPropertyProvider.xml">
-      <CopyToOutputDirectory>PreserveNewest</CopyToOutputDirectory>
-      <SubType>Designer</SubType>
-    </Content>
-    <Content Include="Aristocrat.Monaco.Accounting.AccountingRunnable.addin.xml">
-      <CopyToOutputDirectory>PreserveNewest</CopyToOutputDirectory>
-      <SubType>Designer</SubType>
-    </Content>
-    <Content Include="Aristocrat.Monaco.Accounting.DocumentMeterProvider.xml">
-      <CopyToOutputDirectory>PreserveNewest</CopyToOutputDirectory>
-    </Content>
-    <Content Include="Aristocrat.Monaco.Accounting.AccountingPropertyProvider.xml">
-      <CopyToOutputDirectory>PreserveNewest</CopyToOutputDirectory>
-      <SubType>Designer</SubType>
-    </Content>
-    <Content Include="Aristocrat.Monaco.Accounting.Bank.xml">
-      <CopyToOutputDirectory>PreserveNewest</CopyToOutputDirectory>
-    </Content>
-    <Content Include="Aristocrat.Monaco.Accounting.Contracts.BillTransaction.xml">
-      <CopyToOutputDirectory>PreserveNewest</CopyToOutputDirectory>
-    </Content>
-    <Content Include="Aristocrat.Monaco.Accounting.Handpay.HandpayMetersProvider.xml">
-      <CopyToOutputDirectory>PreserveNewest</CopyToOutputDirectory>
-    </Content>
-    <Content Include="Aristocrat.Monaco.Accounting.Contracts.Handpay.HandpayTransaction.xml">
-      <CopyToOutputDirectory>PreserveNewest</CopyToOutputDirectory>
-      <SubType>Designer</SubType>
-    </Content>
-    <Content Include="Aristocrat.Monaco.Accounting.CurrencyInMetersProvider.xml">
-      <CopyToOutputDirectory>PreserveNewest</CopyToOutputDirectory>
-      <SubType>Designer</SubType>
-    </Content>
-    <Content Include="Aristocrat.Monaco.Accounting.EscrowAccount.xml">
-      <CopyToOutputDirectory>PreserveNewest</CopyToOutputDirectory>
-    </Content>
-    <Content Include="Aristocrat.Monaco.Accounting.TransactionCoordinator.xml">
-      <CopyToOutputDirectory>PreserveNewest</CopyToOutputDirectory>
-    </Content>
-    <Content Include="Aristocrat.Monaco.Accounting.TransactionHistory.xml">
-      <CopyToOutputDirectory>PreserveNewest</CopyToOutputDirectory>
-    </Content>
-    <Content Include="Aristocrat.Monaco.Accounting.VoucherInMetersProvider.xml">
-      <CopyToOutputDirectory>PreserveNewest</CopyToOutputDirectory>
-    </Content>
-    <Content Include="Aristocrat.Monaco.Accounting.Contracts.VoucherInTransaction.xml">
-      <CopyToOutputDirectory>PreserveNewest</CopyToOutputDirectory>
-      <SubType>Designer</SubType>
-    </Content>
-    <Content Include="Aristocrat.Monaco.Accounting.Contracts.KeyedOnCreditsTransaction.xml">
-      <CopyToOutputDirectory>PreserveNewest</CopyToOutputDirectory>
-    </Content>
-    <Content Include="Aristocrat.Monaco.Accounting.Contracts.KeyedOffCreditsTransaction.xml">
-      <CopyToOutputDirectory>PreserveNewest</CopyToOutputDirectory>
-    </Content>
-    <Content Include="Aristocrat.Monaco.Accounting.VoucherOutMetersProvider.xml">
-      <CopyToOutputDirectory>PreserveNewest</CopyToOutputDirectory>
-    </Content>
-    <Content Include="Aristocrat.Monaco.Accounting.Contracts.VoucherOutTransaction.xml">
-      <CopyToOutputDirectory>PreserveNewest</CopyToOutputDirectory>
-    </Content>
-    <Content Include="Aristocrat.Monaco.Accounting.WatOffMetersProvider.xml">
-      <CopyToOutputDirectory>PreserveNewest</CopyToOutputDirectory>
-    </Content>
-    <Content Include="Aristocrat.Monaco.Accounting.Contracts.Wat.WatTransaction.xml">
-      <CopyToOutputDirectory>PreserveNewest</CopyToOutputDirectory>
-      <SubType>Designer</SubType>
-    </Content>
-    <Content Include="Aristocrat.Monaco.Accounting.WatOnMetersProvider.xml">
-      <CopyToOutputDirectory>PreserveNewest</CopyToOutputDirectory>
-    </Content>
-    <Content Include="Aristocrat.Monaco.Accounting.Contracts.WatOnTransaction.xml">
-      <CopyToOutputDirectory>PreserveNewest</CopyToOutputDirectory>
-    </Content>
-    <Content Include="Monaco.Accounting.addin.xml">
-      <CopyToOutputDirectory>PreserveNewest</CopyToOutputDirectory>
-      <SubType>Designer</SubType>
-    </Content>
-  </ItemGroup>
-  <ItemGroup>
-    <ProjectReference Include="..\..\Application\Aristocrat.Monaco.Application.UI\Aristocrat.Monaco.Application.UI.csproj" />
-    <ProjectReference Include="..\..\Application\Monaco.Application.Contracts\Aristocrat.Monaco.Application.Contracts.csproj" />
-    <ProjectReference Include="..\..\Hardware\Aristocrat.Monaco.Hardware.Contracts\Aristocrat.Monaco.Hardware.Contracts.csproj" />
-    <ProjectReference Include="..\..\Kernel\Aristocrat.Monaco.Kernel.Contracts\Aristocrat.Monaco.Kernel.Contracts.csproj" />
-    <ProjectReference Include="..\..\Kernel\Aristocrat.Monaco.Kernel\Aristocrat.Monaco.Kernel.csproj" />
-    <ProjectReference Include="..\..\Shared\Aristocrat.Monaco.Common\Aristocrat.Monaco.Common.csproj" />
-    <ProjectReference Include="..\..\Shared\Aristocrat.Monaco.Localization\Aristocrat.Monaco.Localization.csproj" />
-    <ProjectReference Include="..\Monaco.Accounting.Contracts\Monaco.Accounting.Contracts.csproj" />
-  </ItemGroup>
-  <ItemGroup>
-    <PackageReference Include="log4net" Version="2.0.8" />
-    <PackageReference Include="Mono.Addins" Version="1.0.0" />
-    <PackageReference Include="Newtonsoft.Json" Version="12.0.3" />
-  </ItemGroup>
-  <ItemGroup>
-    <None Update="Aristocrat.Monaco.Accounting.DocumentRejectedCountMeterProvider.xml">
-      <CopyToOutputDirectory>PreserveNewest</CopyToOutputDirectory>
-    </None>
-  </ItemGroup>
+﻿<Project Sdk="Microsoft.NET.Sdk">
+  <Import Project="$(MSBuildThisFileDirectory)..\..\Build\shared.props" />
+  <PropertyGroup>
+    <TargetFramework>net472</TargetFramework>
+    <RootNamespace>Aristocrat.Monaco.Accounting</RootNamespace>
+    <AssemblyTitle>Monaco.Accounting</AssemblyTitle>
+    <Configurations>Debug;Release;Retail</Configurations>
+    <CefSharpAnyCpuSupport>true</CefSharpAnyCpuSupport>
+    <PlatformTarget>x64</PlatformTarget>
+  </PropertyGroup>
+  <PropertyGroup Condition=" '$(Configuration)|$(Platform)' == 'Debug|AnyCPU' ">
+    <DefineConstants>DEBUG;TRACE;CODE_ANALYSIS</DefineConstants>
+    <DebugType>full</DebugType>
+  </PropertyGroup>
+  <PropertyGroup Condition=" '$(Configuration)|$(Platform)' == 'Release|AnyCPU' ">
+    <DefineConstants>TRACE;CODE_ANALYSIS</DefineConstants>
+    <DebugType>pdbonly</DebugType>
+    <Optimize>true</Optimize>
+  </PropertyGroup>
+  <PropertyGroup Condition="'$(Configuration)|$(Platform)' == 'Retail|AnyCPU'">
+    <DefineConstants>TRACE;CODE_ANALYSIS;RETAIL</DefineConstants>
+    <DebugType>pdbonly</DebugType>
+    <Optimize>true</Optimize>
+  </PropertyGroup>
+  <ItemGroup>
+    <None Remove="Aristocrat.Monaco.Accounting.Contracts.KeyedOffCreditsTransaction.xml" />
+    <None Remove="Aristocrat.Monaco.Accounting.Contracts.KeyedOnCreditsTransaction.xml" />
+  </ItemGroup>
+  <ItemGroup>
+    <Reference Include="System.configuration" />
+  </ItemGroup>
+  <ItemGroup>
+    <CodeAnalysisDictionary Include="..\..\CustomDictionary.xml">
+      <Link>CustomDictionary.xml</Link>
+    </CodeAnalysisDictionary>
+    <Content Include="Aristocrat.Monaco.Accounting.Contracts.KeyedOffCreditsTransaction.xml">
+      <CopyToOutputDirectory>PreserveNewest</CopyToOutputDirectory>
+    </Content>
+    <Content Include="Aristocrat.Monaco.Accounting.Contracts.KeyedOnCreditsTransaction.xml">
+      <CopyToOutputDirectory>PreserveNewest</CopyToOutputDirectory>
+    </Content>
+    <Content Include="Aristocrat.Monaco.Accounting.Contracts.HandCount.HardMeterOutTransaction.xml">
+      <CopyToOutputDirectory>PreserveNewest</CopyToOutputDirectory>
+      <SubType>Designer</SubType>
+    </Content>
+    <Content Include="Aristocrat.Monaco.Accounting.HandCount.HandCountMetersProvider.xml">
+      <CopyToOutputDirectory>PreserveNewest</CopyToOutputDirectory>
+    </Content>
+    <Content Include="Aristocrat.Monaco.Accounting.CurrencyInProvider.xml">
+      <CopyToOutputDirectory>PreserveNewest</CopyToOutputDirectory>
+    </Content>
+    <Content Include="Aristocrat.Monaco.Accounting.Handpay.HandpayPropertyProvider.xml">
+      <CopyToOutputDirectory>PreserveNewest</CopyToOutputDirectory>
+      <SubType>Designer</SubType>
+    </Content>
+    <Content Include="Aristocrat.Monaco.Accounting.AccountingRunnable.addin.xml">
+      <CopyToOutputDirectory>PreserveNewest</CopyToOutputDirectory>
+      <SubType>Designer</SubType>
+    </Content>
+    <Content Include="Aristocrat.Monaco.Accounting.DocumentMeterProvider.xml">
+      <CopyToOutputDirectory>PreserveNewest</CopyToOutputDirectory>
+    </Content>
+    <Content Include="Aristocrat.Monaco.Accounting.AccountingPropertyProvider.xml">
+      <CopyToOutputDirectory>PreserveNewest</CopyToOutputDirectory>
+      <SubType>Designer</SubType>
+    </Content>
+    <Content Include="Aristocrat.Monaco.Accounting.Bank.xml">
+      <CopyToOutputDirectory>PreserveNewest</CopyToOutputDirectory>
+    </Content>
+    <Content Include="Aristocrat.Monaco.Accounting.Contracts.BillTransaction.xml">
+      <CopyToOutputDirectory>PreserveNewest</CopyToOutputDirectory>
+    </Content>
+    <Content Include="Aristocrat.Monaco.Accounting.Handpay.HandpayMetersProvider.xml">
+      <CopyToOutputDirectory>PreserveNewest</CopyToOutputDirectory>
+    </Content>
+    <Content Include="Aristocrat.Monaco.Accounting.Contracts.Handpay.HandpayTransaction.xml">
+      <CopyToOutputDirectory>PreserveNewest</CopyToOutputDirectory>
+      <SubType>Designer</SubType>
+    </Content>
+    <Content Include="Aristocrat.Monaco.Accounting.CurrencyInMetersProvider.xml">
+      <CopyToOutputDirectory>PreserveNewest</CopyToOutputDirectory>
+      <SubType>Designer</SubType>
+    </Content>
+    <Content Include="Aristocrat.Monaco.Accounting.EscrowAccount.xml">
+      <CopyToOutputDirectory>PreserveNewest</CopyToOutputDirectory>
+    </Content>
+    <Content Include="Aristocrat.Monaco.Accounting.TransactionCoordinator.xml">
+      <CopyToOutputDirectory>PreserveNewest</CopyToOutputDirectory>
+    </Content>
+    <Content Include="Aristocrat.Monaco.Accounting.TransactionHistory.xml">
+      <CopyToOutputDirectory>PreserveNewest</CopyToOutputDirectory>
+    </Content>
+    <Content Include="Aristocrat.Monaco.Accounting.VoucherInMetersProvider.xml">
+      <CopyToOutputDirectory>PreserveNewest</CopyToOutputDirectory>
+    </Content>
+    <Content Include="Aristocrat.Monaco.Accounting.Contracts.VoucherInTransaction.xml">
+      <CopyToOutputDirectory>PreserveNewest</CopyToOutputDirectory>
+      <SubType>Designer</SubType>
+    </Content>
+    <Content Include="Aristocrat.Monaco.Accounting.Contracts.KeyedOnCreditsTransaction.xml">
+      <CopyToOutputDirectory>PreserveNewest</CopyToOutputDirectory>
+    </Content>
+    <Content Include="Aristocrat.Monaco.Accounting.Contracts.KeyedOffCreditsTransaction.xml">
+      <CopyToOutputDirectory>PreserveNewest</CopyToOutputDirectory>
+    </Content>
+    <Content Include="Aristocrat.Monaco.Accounting.VoucherOutMetersProvider.xml">
+      <CopyToOutputDirectory>PreserveNewest</CopyToOutputDirectory>
+    </Content>
+    <Content Include="Aristocrat.Monaco.Accounting.Contracts.VoucherOutTransaction.xml">
+      <CopyToOutputDirectory>PreserveNewest</CopyToOutputDirectory>
+    </Content>
+    <Content Include="Aristocrat.Monaco.Accounting.WatOffMetersProvider.xml">
+      <CopyToOutputDirectory>PreserveNewest</CopyToOutputDirectory>
+    </Content>
+    <Content Include="Aristocrat.Monaco.Accounting.Contracts.Wat.WatTransaction.xml">
+      <CopyToOutputDirectory>PreserveNewest</CopyToOutputDirectory>
+      <SubType>Designer</SubType>
+    </Content>
+    <Content Include="Aristocrat.Monaco.Accounting.WatOnMetersProvider.xml">
+      <CopyToOutputDirectory>PreserveNewest</CopyToOutputDirectory>
+    </Content>
+    <Content Include="Aristocrat.Monaco.Accounting.Contracts.WatOnTransaction.xml">
+      <CopyToOutputDirectory>PreserveNewest</CopyToOutputDirectory>
+    </Content>
+    <Content Include="Monaco.Accounting.addin.xml">
+      <CopyToOutputDirectory>PreserveNewest</CopyToOutputDirectory>
+      <SubType>Designer</SubType>
+    </Content>
+  </ItemGroup>
+  <ItemGroup>
+    <ProjectReference Include="..\..\Application\Aristocrat.Monaco.Application.UI\Aristocrat.Monaco.Application.UI.csproj" />
+    <ProjectReference Include="..\..\Application\Monaco.Application.Contracts\Aristocrat.Monaco.Application.Contracts.csproj" />
+    <ProjectReference Include="..\..\Hardware\Aristocrat.Monaco.Hardware.Contracts\Aristocrat.Monaco.Hardware.Contracts.csproj" />
+    <ProjectReference Include="..\..\Kernel\Aristocrat.Monaco.Kernel.Contracts\Aristocrat.Monaco.Kernel.Contracts.csproj" />
+    <ProjectReference Include="..\..\Kernel\Aristocrat.Monaco.Kernel\Aristocrat.Monaco.Kernel.csproj" />
+    <ProjectReference Include="..\..\Shared\Aristocrat.Monaco.Common\Aristocrat.Monaco.Common.csproj" />
+    <ProjectReference Include="..\..\Shared\Aristocrat.Monaco.Localization\Aristocrat.Monaco.Localization.csproj" />
+    <ProjectReference Include="..\Monaco.Accounting.Contracts\Monaco.Accounting.Contracts.csproj" />
+  </ItemGroup>
+  <ItemGroup>
+    <PackageReference Include="log4net" Version="2.0.8" />
+    <PackageReference Include="Mono.Addins" Version="1.0.0" />
+    <PackageReference Include="Newtonsoft.Json" Version="12.0.3" />
+  </ItemGroup>
+  <ItemGroup>
+    <None Update="Aristocrat.Monaco.Accounting.DocumentRejectedCountMeterProvider.xml">
+      <CopyToOutputDirectory>PreserveNewest</CopyToOutputDirectory>
+    </None>
+  </ItemGroup>
 </Project>