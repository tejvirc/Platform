namespace Aristocrat.Monaco.Accounting
{
    using System.Collections.Generic;
    using System.Globalization;
    using System.Reflection;
    using System.Threading;
    using Application.Contracts.Localization;
    using Application.Contracts.TiltLogger;
    using Common;
    using Kernel;
    using log4net;
    using Mono.Addins;

    /// <summary>
    ///     The BootExtender is responsible for loading components and
    ///     extensions in the Accounting layer.
    /// </summary>
    public class AccountingRunnable : BaseRunnable
    {
        private const string PropertyProvidersPath = "/Accounting/PropertyProviders";
        private const string TransactionCoordinatorExtensionPath = "/Accounting/TransactionCoordinator"; 
        private const string BankExtensionPath = "/Accounting/Bank";
        private const string TransactionHistoryExtensionPath = "/Accounting/TransactionHistory";

        private const string ServicesExtensionPath = "/Accounting/Services";
        private const string RunnablesExtensionPath = "/Accounting/Runnables";
        private const string ExtenderExtensionPath = "/Accounting/BootExtender";

        private static readonly ILog Logger = LogManager.GetLogger(MethodBase.GetCurrentMethod().DeclaringType);

        private readonly RunnablesManager _runnablesManager = new RunnablesManager();
        private readonly List<IService> _services = new List<IService>();
        private readonly RunnablesManager _transactionHandlersManager = new RunnablesManager();

        private IService _bank;
        private IRunnable _extender;
        private IService _transactionalMeterReader;
        private IService _transactionCoordinator;
        private IService _transactionHistory;

        /// <inheritdoc />
        protected override void OnInitialize()
        {
        }

        /// <inheritdoc />
        protected override void OnRun()
        {
            Logger.Debug("Start of OnRun().");

            LoadPropertyProvider();

            LoadTransactionCoordinator();

            LoadBank();

            LoadTransactionHistory();

            LoadServices();

            RegisterLogAdapters();

            LoadRunnables();

            RunBootExtender();

            UnLoadLayer();
            Thread.Sleep(500);
            Logger.Debug("End of OnRun().");
        }

        /// <inheritdoc />
        protected override void OnStop()
        {
            Logger.Debug("Stopping");

            _extender?.Stop();
        }

        private static void WritePendingActionToMessageDisplay(string resourceStringName)
        {
            var display = ServiceManager.GetInstance().GetService<IMessageDisplay>();

            var localizer = Localizer.For(CultureFor.Operator);

            var displayMessage = localizer.GetString(resourceStringName, _ => display.DisplayStatus(resourceStringName));

            if (!string.IsNullOrWhiteSpace(displayMessage))
            {
                display.DisplayStatus(displayMessage);
            }

            var logMessage = localizer.GetString(CultureInfo.InvariantCulture, resourceStringName, _ => Logger.Info(resourceStringName));

            if (!string.IsNullOrWhiteSpace(logMessage))
            {
                Logger.Info(logMessage);
            }
        }

        private static void LoadPropertyProvider()
        {
            var nodes = MonoAddinsHelper.GetSelectedNodes<TypeExtensionNode>(PropertyProvidersPath);
            foreach (var node in nodes)
            {
                ServiceManager.GetInstance().GetService<IPropertiesManager>()
                    .AddPropertyProvider((IPropertyProvider)node.CreateInstance());
            }
        }

        private void LoadTransactionCoordinator()
        {
            WritePendingActionToMessageDisplay("CreatingTransactionCoordinator");
            var typeExtensionNode =
                MonoAddinsHelper.GetSingleSelectedExtensionNode<TypeExtensionNode>(TransactionCoordinatorExtensionPath);
            _transactionCoordinator = (IService)typeExtensionNode.CreateInstance();
            _transactionCoordinator.Initialize();
            ServiceManager.GetInstance().AddService(_transactionCoordinator);
        }

        private void LoadBank()
        {
            WritePendingActionToMessageDisplay("CreatingBank");
            var typeExtensionNode =
                MonoAddinsHelper.GetSingleSelectedExtensionNode<TypeExtensionNode>(BankExtensionPath);
            _bank = (IService)typeExtensionNode.CreateInstance();
            _bank.Initialize();
            ServiceManager.GetInstance().AddService(_bank);
        }

        private void LoadServices()
        {
            WritePendingActionToMessageDisplay("LoadingAccountingServices");
            var nodes = MonoAddinsHelper.GetSelectedNodes<TypeExtensionNode>(ServicesExtensionPath);
            foreach (var node in nodes)
            {
                var service = (IService)node.CreateInstance();
                service.Initialize();
                ServiceManager.GetInstance().AddService(service);
                _services.Add(service);
            }
        }

        private void LoadTransactionHistory()
        {
            WritePendingActionToMessageDisplay("CreatingTransactionHistory");
            var typeExtensionNode =
                MonoAddinsHelper.GetSingleSelectedExtensionNode<TypeExtensionNode>(TransactionHistoryExtensionPath);
            _transactionHistory = (IService)typeExtensionNode.CreateInstance();
            _transactionHistory.Initialize();
            ServiceManager.GetInstance().AddService(_transactionHistory);
        }

        private void LoadRunnables()
        {
            WritePendingActionToMessageDisplay("LoadingAccountingRunnables");
            _runnablesManager.StartRunnables(RunnablesExtensionPath);
        }

        private void RunBootExtender()
        {
            var typeExtensionNode = MonoAddinsHelper.GetSelectedNode<TypeExtensionNode>(ExtenderExtensionPath);
            _extender = (IRunnable)typeExtensionNode.CreateInstance();
            _extender.Initialize();
            if (RunState == RunnableState.Running)
            {
                _extender.Run();
            }

            _extender = null;
        }

        private void RegisterLogAdapters()
        {
            var logAdapterService = ServiceManager.GetInstance().GetService<ILogAdaptersService>();
            logAdapterService.RegisterLogAdapter(new BillEventLogAdapter());
            logAdapterService.RegisterLogAdapter(new HandpayEventLogAdapter());
            logAdapterService.RegisterLogAdapter(new TransferInEventLogAdapter());
            logAdapterService.RegisterLogAdapter(new TransferOutEventLogAdapter());
            logAdapterService.RegisterLogAdapter(new VoucherInEventLogAdapter());
            logAdapterService.RegisterLogAdapter(new VoucherOutEventLogAdapter());
<<<<<<< HEAD
            logAdapterService.RegisterLogAdapter(new KeyedCreditsEventLogAdapter());
            logAdapterService.RegisterLogAdapter(new HardMeterOutEventLogAdapter());
=======
            logAdapterService.RegisterLogAdapter(new KeyedOnCreditsEventLogAdapter());
            logAdapterService.RegisterLogAdapter(new KeyedOffCreditsEventLogAdapter());
>>>>>>> 181caff5
        }

        private void UnRegisterLogAdapters()
        {
            var logAdapterService = ServiceManager.GetInstance().GetService<ILogAdaptersService>();
            logAdapterService.UnRegisterLogAdapter(EventLogType.BillIn.GetDescription(typeof(EventLogType)));
            logAdapterService.UnRegisterLogAdapter(EventLogType.Handpay.GetDescription(typeof(EventLogType)));
            logAdapterService.UnRegisterLogAdapter(EventLogType.TransferIn.GetDescription(typeof(EventLogType)));
            logAdapterService.UnRegisterLogAdapter(EventLogType.TransferOut.GetDescription(typeof(EventLogType)));
            logAdapterService.UnRegisterLogAdapter(EventLogType.VoucherIn.GetDescription(typeof(EventLogType)));
            logAdapterService.UnRegisterLogAdapter(EventLogType.VoucherOut.GetDescription(typeof(EventLogType)));
<<<<<<< HEAD
            logAdapterService.UnRegisterLogAdapter(EventLogType.KeyedCredit.GetDescription(typeof(EventLogType)));
            logAdapterService.UnRegisterLogAdapter(EventLogType.HardMeterOut.GetDescription(typeof(EventLogType)));
=======
            logAdapterService.UnRegisterLogAdapter(EventLogType.KeyedOnCredits.GetDescription(typeof(EventLogType)));
            logAdapterService.UnRegisterLogAdapter(EventLogType.KeyedOffCredits.GetDescription(typeof(EventLogType)));
>>>>>>> 181caff5
        }

        private void UnLoadLayer()
        {
            UnRegisterLogAdapters();

            WritePendingActionToMessageDisplay("UnloadingAccountingRunnables");
            _runnablesManager.StopRunnables();

            WritePendingActionToMessageDisplay("UnloadingAccountingServices");
            foreach (var service in _services)
            {
                ServiceManager.GetInstance().RemoveService(service);
            }

            _services.Clear();

            if (_transactionHistory != null)
            {
                WritePendingActionToMessageDisplay("UnloadingTransactionHistory");
                ServiceManager.GetInstance().RemoveService(_transactionHistory);
                _transactionHistory = null;
            }

            WritePendingActionToMessageDisplay("UnloadingTransactionHandlers");
            _transactionHandlersManager.StopRunnables();

            if (_bank != null)
            {
                WritePendingActionToMessageDisplay("UnloadingBank");
                ServiceManager.GetInstance().RemoveService(_bank);
                _bank = null;
            }

            if (_transactionalMeterReader != null)
            {
                WritePendingActionToMessageDisplay("UnloadingTransactionalMeterReader");
                ServiceManager.GetInstance().RemoveService(_transactionalMeterReader);
                _transactionalMeterReader = null;
            }

            if (_transactionCoordinator != null)
            {
                WritePendingActionToMessageDisplay("UnloadingTransactionCoordinator");
                ServiceManager.GetInstance().RemoveService(_transactionCoordinator);
                _transactionCoordinator = null;
            }
        }
    }
}
<|MERGE_RESOLUTION|>--- conflicted
+++ resolved
@@ -1,256 +1,248 @@
-namespace Aristocrat.Monaco.Accounting
-{
-    using System.Collections.Generic;
-    using System.Globalization;
-    using System.Reflection;
-    using System.Threading;
-    using Application.Contracts.Localization;
-    using Application.Contracts.TiltLogger;
-    using Common;
-    using Kernel;
-    using log4net;
-    using Mono.Addins;
-
-    /// <summary>
-    ///     The BootExtender is responsible for loading components and
-    ///     extensions in the Accounting layer.
-    /// </summary>
-    public class AccountingRunnable : BaseRunnable
-    {
-        private const string PropertyProvidersPath = "/Accounting/PropertyProviders";
-        private const string TransactionCoordinatorExtensionPath = "/Accounting/TransactionCoordinator"; 
-        private const string BankExtensionPath = "/Accounting/Bank";
-        private const string TransactionHistoryExtensionPath = "/Accounting/TransactionHistory";
-
-        private const string ServicesExtensionPath = "/Accounting/Services";
-        private const string RunnablesExtensionPath = "/Accounting/Runnables";
-        private const string ExtenderExtensionPath = "/Accounting/BootExtender";
-
-        private static readonly ILog Logger = LogManager.GetLogger(MethodBase.GetCurrentMethod().DeclaringType);
-
-        private readonly RunnablesManager _runnablesManager = new RunnablesManager();
-        private readonly List<IService> _services = new List<IService>();
-        private readonly RunnablesManager _transactionHandlersManager = new RunnablesManager();
-
-        private IService _bank;
-        private IRunnable _extender;
-        private IService _transactionalMeterReader;
-        private IService _transactionCoordinator;
-        private IService _transactionHistory;
-
-        /// <inheritdoc />
-        protected override void OnInitialize()
-        {
-        }
-
-        /// <inheritdoc />
-        protected override void OnRun()
-        {
-            Logger.Debug("Start of OnRun().");
-
-            LoadPropertyProvider();
-
-            LoadTransactionCoordinator();
-
-            LoadBank();
-
-            LoadTransactionHistory();
-
-            LoadServices();
-
-            RegisterLogAdapters();
-
-            LoadRunnables();
-
-            RunBootExtender();
-
-            UnLoadLayer();
-            Thread.Sleep(500);
-            Logger.Debug("End of OnRun().");
-        }
-
-        /// <inheritdoc />
-        protected override void OnStop()
-        {
-            Logger.Debug("Stopping");
-
-            _extender?.Stop();
-        }
-
-        private static void WritePendingActionToMessageDisplay(string resourceStringName)
-        {
-            var display = ServiceManager.GetInstance().GetService<IMessageDisplay>();
-
-            var localizer = Localizer.For(CultureFor.Operator);
-
-            var displayMessage = localizer.GetString(resourceStringName, _ => display.DisplayStatus(resourceStringName));
-
-            if (!string.IsNullOrWhiteSpace(displayMessage))
-            {
-                display.DisplayStatus(displayMessage);
-            }
-
-            var logMessage = localizer.GetString(CultureInfo.InvariantCulture, resourceStringName, _ => Logger.Info(resourceStringName));
-
-            if (!string.IsNullOrWhiteSpace(logMessage))
-            {
-                Logger.Info(logMessage);
-            }
-        }
-
-        private static void LoadPropertyProvider()
-        {
-            var nodes = MonoAddinsHelper.GetSelectedNodes<TypeExtensionNode>(PropertyProvidersPath);
-            foreach (var node in nodes)
-            {
-                ServiceManager.GetInstance().GetService<IPropertiesManager>()
-                    .AddPropertyProvider((IPropertyProvider)node.CreateInstance());
-            }
-        }
-
-        private void LoadTransactionCoordinator()
-        {
-            WritePendingActionToMessageDisplay("CreatingTransactionCoordinator");
-            var typeExtensionNode =
-                MonoAddinsHelper.GetSingleSelectedExtensionNode<TypeExtensionNode>(TransactionCoordinatorExtensionPath);
-            _transactionCoordinator = (IService)typeExtensionNode.CreateInstance();
-            _transactionCoordinator.Initialize();
-            ServiceManager.GetInstance().AddService(_transactionCoordinator);
-        }
-
-        private void LoadBank()
-        {
-            WritePendingActionToMessageDisplay("CreatingBank");
-            var typeExtensionNode =
-                MonoAddinsHelper.GetSingleSelectedExtensionNode<TypeExtensionNode>(BankExtensionPath);
-            _bank = (IService)typeExtensionNode.CreateInstance();
-            _bank.Initialize();
-            ServiceManager.GetInstance().AddService(_bank);
-        }
-
-        private void LoadServices()
-        {
-            WritePendingActionToMessageDisplay("LoadingAccountingServices");
-            var nodes = MonoAddinsHelper.GetSelectedNodes<TypeExtensionNode>(ServicesExtensionPath);
-            foreach (var node in nodes)
-            {
-                var service = (IService)node.CreateInstance();
-                service.Initialize();
-                ServiceManager.GetInstance().AddService(service);
-                _services.Add(service);
-            }
-        }
-
-        private void LoadTransactionHistory()
-        {
-            WritePendingActionToMessageDisplay("CreatingTransactionHistory");
-            var typeExtensionNode =
-                MonoAddinsHelper.GetSingleSelectedExtensionNode<TypeExtensionNode>(TransactionHistoryExtensionPath);
-            _transactionHistory = (IService)typeExtensionNode.CreateInstance();
-            _transactionHistory.Initialize();
-            ServiceManager.GetInstance().AddService(_transactionHistory);
-        }
-
-        private void LoadRunnables()
-        {
-            WritePendingActionToMessageDisplay("LoadingAccountingRunnables");
-            _runnablesManager.StartRunnables(RunnablesExtensionPath);
-        }
-
-        private void RunBootExtender()
-        {
-            var typeExtensionNode = MonoAddinsHelper.GetSelectedNode<TypeExtensionNode>(ExtenderExtensionPath);
-            _extender = (IRunnable)typeExtensionNode.CreateInstance();
-            _extender.Initialize();
-            if (RunState == RunnableState.Running)
-            {
-                _extender.Run();
-            }
-
-            _extender = null;
-        }
-
-        private void RegisterLogAdapters()
-        {
-            var logAdapterService = ServiceManager.GetInstance().GetService<ILogAdaptersService>();
-            logAdapterService.RegisterLogAdapter(new BillEventLogAdapter());
-            logAdapterService.RegisterLogAdapter(new HandpayEventLogAdapter());
-            logAdapterService.RegisterLogAdapter(new TransferInEventLogAdapter());
-            logAdapterService.RegisterLogAdapter(new TransferOutEventLogAdapter());
-            logAdapterService.RegisterLogAdapter(new VoucherInEventLogAdapter());
-            logAdapterService.RegisterLogAdapter(new VoucherOutEventLogAdapter());
-<<<<<<< HEAD
-            logAdapterService.RegisterLogAdapter(new KeyedCreditsEventLogAdapter());
-            logAdapterService.RegisterLogAdapter(new HardMeterOutEventLogAdapter());
-=======
-            logAdapterService.RegisterLogAdapter(new KeyedOnCreditsEventLogAdapter());
-            logAdapterService.RegisterLogAdapter(new KeyedOffCreditsEventLogAdapter());
->>>>>>> 181caff5
-        }
-
-        private void UnRegisterLogAdapters()
-        {
-            var logAdapterService = ServiceManager.GetInstance().GetService<ILogAdaptersService>();
-            logAdapterService.UnRegisterLogAdapter(EventLogType.BillIn.GetDescription(typeof(EventLogType)));
-            logAdapterService.UnRegisterLogAdapter(EventLogType.Handpay.GetDescription(typeof(EventLogType)));
-            logAdapterService.UnRegisterLogAdapter(EventLogType.TransferIn.GetDescription(typeof(EventLogType)));
-            logAdapterService.UnRegisterLogAdapter(EventLogType.TransferOut.GetDescription(typeof(EventLogType)));
-            logAdapterService.UnRegisterLogAdapter(EventLogType.VoucherIn.GetDescription(typeof(EventLogType)));
-            logAdapterService.UnRegisterLogAdapter(EventLogType.VoucherOut.GetDescription(typeof(EventLogType)));
-<<<<<<< HEAD
-            logAdapterService.UnRegisterLogAdapter(EventLogType.KeyedCredit.GetDescription(typeof(EventLogType)));
-            logAdapterService.UnRegisterLogAdapter(EventLogType.HardMeterOut.GetDescription(typeof(EventLogType)));
-=======
-            logAdapterService.UnRegisterLogAdapter(EventLogType.KeyedOnCredits.GetDescription(typeof(EventLogType)));
-            logAdapterService.UnRegisterLogAdapter(EventLogType.KeyedOffCredits.GetDescription(typeof(EventLogType)));
->>>>>>> 181caff5
-        }
-
-        private void UnLoadLayer()
-        {
-            UnRegisterLogAdapters();
-
-            WritePendingActionToMessageDisplay("UnloadingAccountingRunnables");
-            _runnablesManager.StopRunnables();
-
-            WritePendingActionToMessageDisplay("UnloadingAccountingServices");
-            foreach (var service in _services)
-            {
-                ServiceManager.GetInstance().RemoveService(service);
-            }
-
-            _services.Clear();
-
-            if (_transactionHistory != null)
-            {
-                WritePendingActionToMessageDisplay("UnloadingTransactionHistory");
-                ServiceManager.GetInstance().RemoveService(_transactionHistory);
-                _transactionHistory = null;
-            }
-
-            WritePendingActionToMessageDisplay("UnloadingTransactionHandlers");
-            _transactionHandlersManager.StopRunnables();
-
-            if (_bank != null)
-            {
-                WritePendingActionToMessageDisplay("UnloadingBank");
-                ServiceManager.GetInstance().RemoveService(_bank);
-                _bank = null;
-            }
-
-            if (_transactionalMeterReader != null)
-            {
-                WritePendingActionToMessageDisplay("UnloadingTransactionalMeterReader");
-                ServiceManager.GetInstance().RemoveService(_transactionalMeterReader);
-                _transactionalMeterReader = null;
-            }
-
-            if (_transactionCoordinator != null)
-            {
-                WritePendingActionToMessageDisplay("UnloadingTransactionCoordinator");
-                ServiceManager.GetInstance().RemoveService(_transactionCoordinator);
-                _transactionCoordinator = null;
-            }
-        }
-    }
-}
+namespace Aristocrat.Monaco.Accounting
+{
+    using System.Collections.Generic;
+    using System.Globalization;
+    using System.Reflection;
+    using System.Threading;
+    using Application.Contracts.Localization;
+    using Application.Contracts.TiltLogger;
+    using Common;
+    using Kernel;
+    using log4net;
+    using Mono.Addins;
+
+    /// <summary>
+    ///     The BootExtender is responsible for loading components and
+    ///     extensions in the Accounting layer.
+    /// </summary>
+    public class AccountingRunnable : BaseRunnable
+    {
+        private const string PropertyProvidersPath = "/Accounting/PropertyProviders";
+        private const string TransactionCoordinatorExtensionPath = "/Accounting/TransactionCoordinator"; 
+        private const string BankExtensionPath = "/Accounting/Bank";
+        private const string TransactionHistoryExtensionPath = "/Accounting/TransactionHistory";
+
+        private const string ServicesExtensionPath = "/Accounting/Services";
+        private const string RunnablesExtensionPath = "/Accounting/Runnables";
+        private const string ExtenderExtensionPath = "/Accounting/BootExtender";
+
+        private static readonly ILog Logger = LogManager.GetLogger(MethodBase.GetCurrentMethod().DeclaringType);
+
+        private readonly RunnablesManager _runnablesManager = new RunnablesManager();
+        private readonly List<IService> _services = new List<IService>();
+        private readonly RunnablesManager _transactionHandlersManager = new RunnablesManager();
+
+        private IService _bank;
+        private IRunnable _extender;
+        private IService _transactionalMeterReader;
+        private IService _transactionCoordinator;
+        private IService _transactionHistory;
+
+        /// <inheritdoc />
+        protected override void OnInitialize()
+        {
+        }
+
+        /// <inheritdoc />
+        protected override void OnRun()
+        {
+            Logger.Debug("Start of OnRun().");
+
+            LoadPropertyProvider();
+
+            LoadTransactionCoordinator();
+
+            LoadBank();
+
+            LoadTransactionHistory();
+
+            LoadServices();
+
+            RegisterLogAdapters();
+
+            LoadRunnables();
+
+            RunBootExtender();
+
+            UnLoadLayer();
+            Thread.Sleep(500);
+            Logger.Debug("End of OnRun().");
+        }
+
+        /// <inheritdoc />
+        protected override void OnStop()
+        {
+            Logger.Debug("Stopping");
+
+            _extender?.Stop();
+        }
+
+        private static void WritePendingActionToMessageDisplay(string resourceStringName)
+        {
+            var display = ServiceManager.GetInstance().GetService<IMessageDisplay>();
+
+            var localizer = Localizer.For(CultureFor.Operator);
+
+            var displayMessage = localizer.GetString(resourceStringName, _ => display.DisplayStatus(resourceStringName));
+
+            if (!string.IsNullOrWhiteSpace(displayMessage))
+            {
+                display.DisplayStatus(displayMessage);
+            }
+
+            var logMessage = localizer.GetString(CultureInfo.InvariantCulture, resourceStringName, _ => Logger.Info(resourceStringName));
+
+            if (!string.IsNullOrWhiteSpace(logMessage))
+            {
+                Logger.Info(logMessage);
+            }
+        }
+
+        private static void LoadPropertyProvider()
+        {
+            var nodes = MonoAddinsHelper.GetSelectedNodes<TypeExtensionNode>(PropertyProvidersPath);
+            foreach (var node in nodes)
+            {
+                ServiceManager.GetInstance().GetService<IPropertiesManager>()
+                    .AddPropertyProvider((IPropertyProvider)node.CreateInstance());
+            }
+        }
+
+        private void LoadTransactionCoordinator()
+        {
+            WritePendingActionToMessageDisplay("CreatingTransactionCoordinator");
+            var typeExtensionNode =
+                MonoAddinsHelper.GetSingleSelectedExtensionNode<TypeExtensionNode>(TransactionCoordinatorExtensionPath);
+            _transactionCoordinator = (IService)typeExtensionNode.CreateInstance();
+            _transactionCoordinator.Initialize();
+            ServiceManager.GetInstance().AddService(_transactionCoordinator);
+        }
+
+        private void LoadBank()
+        {
+            WritePendingActionToMessageDisplay("CreatingBank");
+            var typeExtensionNode =
+                MonoAddinsHelper.GetSingleSelectedExtensionNode<TypeExtensionNode>(BankExtensionPath);
+            _bank = (IService)typeExtensionNode.CreateInstance();
+            _bank.Initialize();
+            ServiceManager.GetInstance().AddService(_bank);
+        }
+
+        private void LoadServices()
+        {
+            WritePendingActionToMessageDisplay("LoadingAccountingServices");
+            var nodes = MonoAddinsHelper.GetSelectedNodes<TypeExtensionNode>(ServicesExtensionPath);
+            foreach (var node in nodes)
+            {
+                var service = (IService)node.CreateInstance();
+                service.Initialize();
+                ServiceManager.GetInstance().AddService(service);
+                _services.Add(service);
+            }
+        }
+
+        private void LoadTransactionHistory()
+        {
+            WritePendingActionToMessageDisplay("CreatingTransactionHistory");
+            var typeExtensionNode =
+                MonoAddinsHelper.GetSingleSelectedExtensionNode<TypeExtensionNode>(TransactionHistoryExtensionPath);
+            _transactionHistory = (IService)typeExtensionNode.CreateInstance();
+            _transactionHistory.Initialize();
+            ServiceManager.GetInstance().AddService(_transactionHistory);
+        }
+
+        private void LoadRunnables()
+        {
+            WritePendingActionToMessageDisplay("LoadingAccountingRunnables");
+            _runnablesManager.StartRunnables(RunnablesExtensionPath);
+        }
+
+        private void RunBootExtender()
+        {
+            var typeExtensionNode = MonoAddinsHelper.GetSelectedNode<TypeExtensionNode>(ExtenderExtensionPath);
+            _extender = (IRunnable)typeExtensionNode.CreateInstance();
+            _extender.Initialize();
+            if (RunState == RunnableState.Running)
+            {
+                _extender.Run();
+            }
+
+            _extender = null;
+        }
+
+        private void RegisterLogAdapters()
+        {
+            var logAdapterService = ServiceManager.GetInstance().GetService<ILogAdaptersService>();
+            logAdapterService.RegisterLogAdapter(new BillEventLogAdapter());
+            logAdapterService.RegisterLogAdapter(new HandpayEventLogAdapter());
+            logAdapterService.RegisterLogAdapter(new TransferInEventLogAdapter());
+            logAdapterService.RegisterLogAdapter(new TransferOutEventLogAdapter());
+            logAdapterService.RegisterLogAdapter(new VoucherInEventLogAdapter());
+            logAdapterService.RegisterLogAdapter(new VoucherOutEventLogAdapter());
+            logAdapterService.RegisterLogAdapter(new KeyedOnCreditsEventLogAdapter());
+            logAdapterService.RegisterLogAdapter(new KeyedOffCreditsEventLogAdapter());
+            logAdapterService.RegisterLogAdapter(new HardMeterOutEventLogAdapter());
+        }
+
+        private void UnRegisterLogAdapters()
+        {
+            var logAdapterService = ServiceManager.GetInstance().GetService<ILogAdaptersService>();
+            logAdapterService.UnRegisterLogAdapter(EventLogType.BillIn.GetDescription(typeof(EventLogType)));
+            logAdapterService.UnRegisterLogAdapter(EventLogType.Handpay.GetDescription(typeof(EventLogType)));
+            logAdapterService.UnRegisterLogAdapter(EventLogType.TransferIn.GetDescription(typeof(EventLogType)));
+            logAdapterService.UnRegisterLogAdapter(EventLogType.TransferOut.GetDescription(typeof(EventLogType)));
+            logAdapterService.UnRegisterLogAdapter(EventLogType.VoucherIn.GetDescription(typeof(EventLogType)));
+            logAdapterService.UnRegisterLogAdapter(EventLogType.VoucherOut.GetDescription(typeof(EventLogType)));
+            logAdapterService.UnRegisterLogAdapter(EventLogType.KeyedOnCredits.GetDescription(typeof(EventLogType)));
+            logAdapterService.UnRegisterLogAdapter(EventLogType.KeyedOffCredits.GetDescription(typeof(EventLogType)));
+            logAdapterService.UnRegisterLogAdapter(EventLogType.HardMeterOut.GetDescription(typeof(EventLogType)));
+        }
+
+        private void UnLoadLayer()
+        {
+            UnRegisterLogAdapters();
+
+            WritePendingActionToMessageDisplay("UnloadingAccountingRunnables");
+            _runnablesManager.StopRunnables();
+
+            WritePendingActionToMessageDisplay("UnloadingAccountingServices");
+            foreach (var service in _services)
+            {
+                ServiceManager.GetInstance().RemoveService(service);
+            }
+
+            _services.Clear();
+
+            if (_transactionHistory != null)
+            {
+                WritePendingActionToMessageDisplay("UnloadingTransactionHistory");
+                ServiceManager.GetInstance().RemoveService(_transactionHistory);
+                _transactionHistory = null;
+            }
+
+            WritePendingActionToMessageDisplay("UnloadingTransactionHandlers");
+            _transactionHandlersManager.StopRunnables();
+
+            if (_bank != null)
+            {
+                WritePendingActionToMessageDisplay("UnloadingBank");
+                ServiceManager.GetInstance().RemoveService(_bank);
+                _bank = null;
+            }
+
+            if (_transactionalMeterReader != null)
+            {
+                WritePendingActionToMessageDisplay("UnloadingTransactionalMeterReader");
+                ServiceManager.GetInstance().RemoveService(_transactionalMeterReader);
+                _transactionalMeterReader = null;
+            }
+
+            if (_transactionCoordinator != null)
+            {
+                WritePendingActionToMessageDisplay("UnloadingTransactionCoordinator");
+                ServiceManager.GetInstance().RemoveService(_transactionCoordinator);
+                _transactionCoordinator = null;
+            }
+        }
+    }
+}