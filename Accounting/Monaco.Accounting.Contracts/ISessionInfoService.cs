namespace Aristocrat.Monaco.Accounting.Contracts
{
    using System;

    /// <summary>
    ///     Indicates the type of the session event
    /// </summary>
    public enum SessionEventType
    {
        /// <summary> None - Session default event</summary>
        None,

        /// <summary> The session started with a BillIn</summary>
        BillIn,

        /// <summary> The session started with a VoucherIn</summary>
        VoucherIn,

        /// <summary> The session started with a CurrencyIn</summary>
        CurrencyIn,

        /// <summary> The session ended by a VoucherOut</summary>
        VoucherOut,

        /// <summary> The session ended because of zero balance</summary>
        BalanceZero,

        /// <summary> The session ended because of handpay</summary>
        Handpay,

        /// <summary> The session ended because of WAT</summary>
        Wat,

        /// <summary> The session started because of WAT</summary>
        WatOn,

<<<<<<< HEAD
        /// <summary> The session ended by a HardMeterOut</summary>
        HardMeterOut,
=======
        /// <summary>
        /// The session started because of KeyedOn
        /// </summary>
        KeyedOn,

        /// <summary>
        /// The session started because of KeyedOff
        /// </summary>
        KeyedOff
>>>>>>> 181caff5
    }

    /// <summary>
    ///     Provides information and services around session start and end
    /// </summary>
    public interface ISessionInfoService : IDisposable
    {
        /// <summary>
        ///     Get the session paid value.
        /// </summary>
        double GetSessionPaidValue();

        /// <summary>
        ///     Transaction to update the session.
        /// </summary>
        /// <param name="transaction"></param>
        void HandleTransaction(ITransaction transaction);
    }
}<|MERGE_RESOLUTION|>--- conflicted
+++ resolved
@@ -1,69 +1,67 @@
-namespace Aristocrat.Monaco.Accounting.Contracts
-{
-    using System;
-
-    /// <summary>
-    ///     Indicates the type of the session event
-    /// </summary>
-    public enum SessionEventType
-    {
-        /// <summary> None - Session default event</summary>
-        None,
-
-        /// <summary> The session started with a BillIn</summary>
-        BillIn,
-
-        /// <summary> The session started with a VoucherIn</summary>
-        VoucherIn,
-
-        /// <summary> The session started with a CurrencyIn</summary>
-        CurrencyIn,
-
-        /// <summary> The session ended by a VoucherOut</summary>
-        VoucherOut,
-
-        /// <summary> The session ended because of zero balance</summary>
-        BalanceZero,
-
-        /// <summary> The session ended because of handpay</summary>
-        Handpay,
-
-        /// <summary> The session ended because of WAT</summary>
-        Wat,
-
-        /// <summary> The session started because of WAT</summary>
-        WatOn,
-
-<<<<<<< HEAD
-        /// <summary> The session ended by a HardMeterOut</summary>
-        HardMeterOut,
-=======
-        /// <summary>
-        /// The session started because of KeyedOn
-        /// </summary>
-        KeyedOn,
-
-        /// <summary>
-        /// The session started because of KeyedOff
-        /// </summary>
-        KeyedOff
->>>>>>> 181caff5
-    }
-
-    /// <summary>
-    ///     Provides information and services around session start and end
-    /// </summary>
-    public interface ISessionInfoService : IDisposable
-    {
-        /// <summary>
-        ///     Get the session paid value.
-        /// </summary>
-        double GetSessionPaidValue();
-
-        /// <summary>
-        ///     Transaction to update the session.
-        /// </summary>
-        /// <param name="transaction"></param>
-        void HandleTransaction(ITransaction transaction);
-    }
+namespace Aristocrat.Monaco.Accounting.Contracts
+{
+    using System;
+
+    /// <summary>
+    ///     Indicates the type of the session event
+    /// </summary>
+    public enum SessionEventType
+    {
+        /// <summary> None - Session default event</summary>
+        None,
+
+        /// <summary> The session started with a BillIn</summary>
+        BillIn,
+
+        /// <summary> The session started with a VoucherIn</summary>
+        VoucherIn,
+
+        /// <summary> The session started with a CurrencyIn</summary>
+        CurrencyIn,
+
+        /// <summary> The session ended by a VoucherOut</summary>
+        VoucherOut,
+
+        /// <summary> The session ended because of zero balance</summary>
+        BalanceZero,
+
+        /// <summary> The session ended because of handpay</summary>
+        Handpay,
+
+        /// <summary> The session ended because of WAT</summary>
+        Wat,
+
+        /// <summary> The session started because of WAT</summary>
+        WatOn,
+
+        /// <summary>
+        /// The session started because of KeyedOn
+        /// </summary>
+        KeyedOn,
+
+        /// <summary>
+        /// The session started because of KeyedOff
+        /// </summary>
+        KeyedOff,
+
+        /// <summary> The session ended by a HardMeterOut</summary>
+        HardMeterOut,
+    }
+
+    /// <summary>
+    ///     Provides information and services around session start and end
+    /// </summary>
+    public interface ISessionInfoService : IDisposable
+    {
+        /// <summary>
+        ///     Get the session paid value.
+        /// </summary>
+        double GetSessionPaidValue();
+
+        /// <summary>
+        ///     Transaction to update the session.
+        /// </summary>
+        /// <param name="transaction"></param>
+        void HandleTransaction(ITransaction transaction);
+    }
 }