--- conflicted
+++ resolved
@@ -1,740 +1,737 @@
-﻿namespace Aristocrat.Monaco.Accounting.Contracts
-{
-    /// <summary>
-    ///     Accounting Meters
-    /// </summary>
-    public static class AccountingMeters
-    { 
-        /// <summary>
-        ///     Total validated handpaid cancel credits (all fund types) that had receipts printed
-        ///     Includes hand paid nonwon external bonus awards.
-        /// </summary>
-        public const string HandpaidValidatedCancelReceiptAmount = "HandpaidValidatedCancelReceiptAmount";
-
-        /// <summary>
-        ///     Count of validated handpaid cancel transfers that had receipts printed
-        /// </summary>
-        public const string HandpaidValidatedCancelReceiptCount = "HandpaidValidatedCancelReceiptCount";
-
-        /// <summary>
-        ///     Total validated handpaid cancel credits (all fund types) that didn't have receipts printed
-        ///     Includes hand paid nonwon external bonus awards.
-        /// </summary>
-        public const string HandpaidValidatedCancelNoReceiptAmount = "HandpaidValidatedCancelNoReceiptAmount";
-
-        /// <summary>
-        ///     Count of validated handpaid cancel transfers that didn't have receipts printed
-        /// </summary>
-        public const string HandpaidValidatedCancelNoReceiptCount = "HandpaidValidatedCancelNoReceiptCount";
-
-        /// <summary>
-        ///     Total validated handpaid game win credits (all fund types) that had receipts printed
-        /// </summary>
-        public const string HandpaidValidatedGameWinReceiptAmount = "HandpaidValidatedGameWinReceiptAmount";
-
-        /// <summary>
-        ///     Count of validated handpaid game win transfers that had receipts printed
-        /// </summary>
-        public const string HandpaidValidatedGameWinReceiptCount = "HandpaidValidatedGameWinReceiptCount";
-
-        /// <summary>
-        ///     Total validated handpaid game win credits (all fund types) that didn't have receipts printed
-        /// </summary>
-        public const string HandpaidValidatedGameWinNoReceiptAmount = "HandpaidValidatedGameWinNoReceiptAmount";
-
-        /// <summary>
-        ///     Count of validated handpaid game win transfers that didn't have receipts printed
-        /// </summary>
-        public const string HandpaidValidatedGameWinNoReceiptCount = "HandpaidValidatedGameWinNoReceiptCount";
-
-        /// <summary>
-        ///     Total handpaid bonus pay credits (all fund types) that had receipts printed
-        /// </summary>
-        public const string HandpaidValidatedBonusPayReceiptAmount = "HandpaidValidatedBonusPayReceiptAmount";
-
-        /// <summary>
-        ///     Count of handpaid bonus pay transfers that had receipts printed
-        /// </summary>
-        public const string HandpaidValidatedBonusPayReceiptCount = "HandpaidValidatedBonusPayReceiptCount";
-
-        /// <summary>
-        ///     Total handpaid bonus pay credits (all fund types) that didn't have receipts printed
-        /// </summary>
-        public const string HandpaidValidatedBonusPayNoReceiptAmount = "HandpaidValidatedBonusPayNoReceiptAmount";
-
-        /// <summary>
-        ///     Count of handpaid bonus pay transfers that didn't have receipts printed
-        /// </summary>
-        public const string HandpaidValidatedBonusPayNoReceiptCount = "HandpaidValidatedBonusPayNoReceiptCount";
-
-        /// <summary>
-        ///     Total handpaid cancel credits (all fund types) that had receipts printed and not validated by the backend
-        ///     Includes hand paid nonwon external bonus awards.
-        /// </summary>
-        public const string HandpaidNotValidatedCancelReceiptAmount = "HandpaidNotValidatedCancelReceiptAmount";
-
-        /// <summary>
-        ///     Count of handpaid cancel transfers that had receipts printed and not validated by the backend
-        /// </summary>
-        public const string HandpaidNotValidatedCancelReceiptCount = "HandpaidNotValidatedCancelReceiptCount";
-
-        /// <summary>
-        ///     Total handpaid cancel credits (all fund types) that didn't have receipts printed and not validated by the backend
-        ///     Includes hand paid nonwon external bonus awards.
-        /// </summary>
-        public const string HandpaidNotValidatedCancelNoReceiptAmount = "HandpaidNotValidatedCancelNoReceiptAmount";
-
-        /// <summary>
-        ///     Count of handpaid cancel transfers that didn't have receipts printed and not validated by the backend
-        /// </summary>
-        public const string HandpaidNotValidatedCancelNoReceiptCount = "HandpaidNotValidatedCancelNoReceiptCount";
-
-        /// <summary>
-        ///     Total handpaid game win credits (all fund types) that had receipts printed and not validated by the backend
-        /// </summary>
-        public const string HandpaidNotValidatedGameWinReceiptAmount = "HandpaidNotValidatedGameWinReceiptAmount";
-
-        /// <summary>
-        ///     Count of handpaid game win transfers that had receipts printed and not validated by the backend
-        /// </summary>
-        public const string HandpaidNotValidatedGameWinReceiptCount = "HandpaidNotValidatedGameWinReceiptCount";
-
-        /// <summary>
-        ///     Total handpaid game win credits (all fund types) that didn't have receipts printed and not validated by the backend
-        /// </summary>
-        public const string HandpaidNotValidatedGameWinNoReceiptAmount = "HandpaidNotValidatedGameWinNoReceiptAmount";
-
-        /// <summary>
-        ///     Count of handpaid game win transfers that didn't have receipts printed and not validated by the backend
-        /// </summary>
-        public const string HandpaidNotValidatedGameWinNoReceiptCount = "HandpaidNotValidatedGameWinNoReceiptCount";
-
-        /// <summary>
-        ///     Total handpaid bonus pay credits (all fund types) that had receipts printed
-        /// </summary>
-        public const string HandpaidNotValidatedBonusPayReceiptAmount = "HandpaidNotValidatedBonusPayReceiptAmount";
-
-        /// <summary>
-        ///     Count of handpaid bonus pay transfers that had receipts printed
-        /// </summary>
-        public const string HandpaidNotValidatedBonusPayReceiptCount = "HandpaidNotValidatedBonusPayReceiptCount";
-
-        /// <summary>
-        ///     Total handpaid bonus pay credits (all fund types) that didn't have receipts printed
-        /// </summary>
-        public const string HandpaidNotValidatedBonusPayNoReceiptAmount = "HandpaidNotValidatedBonusPayNoReceiptAmount";
-
-        /// <summary>
-        ///     Count of handpaid bonus pay transfers that didn't have receipts printed
-        /// </summary>
-        public const string HandpaidNotValidatedBonusPayNoReceiptCount = "HandpaidNotValidatedBonusPayNoReceiptCount";
-
-        /// <summary>
-        ///     Total handpaid cancel credits (all fund types) that had receipts printed
-        ///     Includes hand paid nonwon external bonus awards.
-        /// </summary>
-        public const string HandpaidCancelReceiptAmount = "HandpaidCancelReceiptAmount";
-
-        /// <summary>
-        ///     Count of handpaid cancel transfers that had receipts printed
-        /// </summary>
-        public const string HandpaidCancelReceiptCount = "HandpaidCancelReceiptCount";
-
-        /// <summary>
-        ///     Total handpaid cancel credits (all fund types) that didn't have receipts printed
-        ///     Includes hand paid nonwon external bonus awards.
-        /// </summary>
-        public const string HandpaidCancelNoReceiptAmount = "HandpaidCancelNoReceiptAmount";
-
-        /// <summary>
-        ///     Count of handpaid cancel transfers that didn't have receipts printed
-        /// </summary>
-        public const string HandpaidCancelNoReceiptCount = "HandpaidCancelNoReceiptCount";
-
-        /// <summary>
-        ///     Total handpaid game win credits (all fund types) that had receipts printed
-        /// </summary>
-        public const string HandpaidGameWinReceiptAmount = "HandpaidGameWinReceiptAmount";
-
-        /// <summary>
-        ///     Count of handpaid game win transfers that had receipts printed
-        /// </summary>
-        public const string HandpaidGameWinReceiptCount = "HandpaidGameWinReceiptCount";
-
-        /// <summary>
-        ///     Total handpaid game win credits (all fund types) that didn't have receipts printed
-        /// </summary>
-        public const string HandpaidGameWinNoReceiptAmount = "HandpaidGameWinNoReceiptAmount";
-
-        /// <summary>
-        ///     Count of handpaid game win transfers that didn't have receipts printed
-        /// </summary>
-        public const string HandpaidGameWinNoReceiptCount = "HandpaidGameWinNoReceiptCount";
-
-        /// <summary>
-        ///     Total handpaid game win credits (all fund types)
-        /// </summary>
-        public const string TotalHandpaidGameWonAmount = "TotalHandpaidGameWonAmount";
-
-        /// <summary>
-        ///     The composite meter that holds the total handpaid bonus pay credits (all fund types) w/ or w/o receipt
-        /// </summary>
-        public const string TotalHandpaidBonusPayAmount = "TotalHandpaidBonusPayAmount";
-
-        /// <summary>
-        ///     Total handpaid bonus pay credits (all fund types) that had receipts printed
-        /// </summary>
-        public const string HandpaidBonusPayReceiptAmount = "HandpaidBonusPayReceiptAmount";
-
-        /// <summary>
-        ///     Count of handpaid bonus pay transfers that had receipts printed
-        /// </summary>
-        public const string HandpaidBonusPayReceiptCount = "HandpaidBonusPayReceiptCount";
-
-        /// <summary>
-        ///     Total handpaid bonus pay credits (all fund types) that didn't have receipts printed
-        /// </summary>
-        public const string HandpaidBonusPayNoReceiptAmount = "HandpaidBonusPayNoReceiptAmount";
-
-        /// <summary>
-        ///     Count of handpaid bonus pay transfers that didn't have receipts printed
-        /// </summary>
-        public const string HandpaidBonusPayNoReceiptCount = "HandpaidBonusPayNoReceiptCount";
-
-        /// <summary>
-        ///     The name of a composite meter that holds the total handpaid credits
-        /// </summary>
-        public const string TotalHandpaidCredits = "TotalHandpaidCredits";
-
-        /// <summary>
-        ///     Total handpaid cancel credits (all fund types); includes hand paid nonwon external bonus awards.
-        /// </summary>
-        public const string HandpaidCancelAmount = "HandpaidCancelAmount";
-
-
-        /// <summary>
-        ///     Total  cancel credits (all fund types); includes hand paid and voucher out.
-        /// </summary>
-        public const string TotalCancelCreditAmount = "TotalCancelCreditAmount";
-
-        /// <summary>
-        ///     Value of cashable credits transferred out.
-        /// </summary>
-        public const string HandpaidCashableAmount = "HandpaidCashableAmount";
-
-        /// <summary>
-        ///     Value of promo credits transferred out.
-        /// </summary>
-        public const string HandpaidPromoAmount = "HandpaidPromoAmount";
-
-        /// <summary>
-        ///     Value of non-cashable credits transferred out.
-        /// </summary>
-        public const string HandpaidNonCashableAmount = "HandpaidNonCashableAmount";
-
-        /// <summary>
-        ///     Count of transfers out.
-        /// </summary>
-        public const string HandpaidOutCount = "HandpaidOutCount";
-
-        /// <summary>
-        ///     Wat total in
-        /// </summary>
-        public static readonly string WatOnTotalAmount = "TotalWatOn";
-
-        /// <summary>
-        ///     Wat total in count
-        /// </summary>
-        public static readonly string WatOnTotalCount = "TotalWatOnCount";
-
-        /// <summary>
-        ///     Wat cashable in
-        /// </summary>
-        public static readonly string WatOnCashableAmount = "WatOnCashableValue";
-
-        /// <summary>
-        ///     Wat cashable in count 
-        /// </summary>
-        public static readonly string WatOnCashableCount = "WatOnCashableCount";
-
-        /// <summary>
-        ///     Wat promotional in amount
-        /// </summary>
-        public static readonly string WatOnCashablePromoAmount = "WatOnCashablePromotionalValue";
-
-        /// <summary>
-        ///     Wat promotional in count
-        /// </summary>
-        public static readonly string WatOnCashablePromoCount = "WatOnCashablePromotionalCount";
-
-        /// <summary>
-        ///     Wat non-cashable in amount
-        /// </summary>
-        public static readonly string WatOnNonCashableAmount = "WatOnNonCashablePromotionalValue";
-
-        /// <summary>
-        ///     Wat non-cashable in count
-        /// </summary>
-        public static readonly string WatOnNonCashableCount = "WatOnNonCashablePromotionalCount";
-
-        /// <summary>
-        ///     Wat total off
-        /// </summary>
-        public static readonly string WatOffTotalAmount = "TotalWatOff";
-
-        /// <summary>
-        ///     Wat total off count
-        /// </summary>
-        public static readonly string WatOffTotalCount = "TotalWatOffCount";
-
-        /// <summary>
-        ///     Wat cashable in
-        /// </summary>
-        public static readonly string WatOffCashableAmount = "WatOffCashableValue";
-
-        /// <summary>
-        ///     Wat cashable in count 
-        /// </summary>
-        public static readonly string WatOffCashableCount = "WatOffCashableCount";
-
-        /// <summary>
-        ///     Wat promotional in amount
-        /// </summary>
-        public static readonly string WatOffCashablePromoAmount = "WatOffCashablePromotionalValue";
-
-        /// <summary>
-        ///     Wat promotional in count
-        /// </summary>
-        public static readonly string WatOffCashablePromoCount = "WatOffCashablePromotionalCount";
-
-        /// <summary>
-        ///     Wat non-cashable in amount
-        /// </summary>
-        public static readonly string WatOffNonCashableAmount = "WatOffNonCashablePromotionalValue";
-
-        /// <summary>
-        ///     Wat non-cashable in count
-        /// </summary>
-        public static readonly string WatOffNonCashableCount = "WatOffNonCashablePromotionalCount";
-
-        /// <summary>
-        ///     Total voucher out amount
-        /// </summary>
-        public const string TotalVouchersOut = "TotalVouchersOut";
-
-        /// <summary>
-        ///     Total voucher out count
-        /// </summary>
-        public const string TotalVouchersOutCount = "TotalVouchersOutCount";
-
-        /// <summary>
-        ///     The name of a composite meter that holds the total voucher out cashable and promo count
-        /// </summary>
-        public const string TotalVoucherOutCashableAndPromoCount = "TotalVoucherOutCashableAndPromoCount";
-
-        /// <summary>
-        ///     The name of a composite meter that holds the total voucher out cashable and promo amount
-        /// </summary>
-        public const string TotalVoucherOutCashableAndPromoAmount = "TotalVoucherOutCashableAndPromoAmount";
-
-        /// <summary>
-        ///     Voucher out cashable amount
-        /// </summary>
-        public const string VoucherOutCashableAmount = "VoucherOutCashableValue";
-
-        /// <summary>
-        ///     Voucher out cashable count
-        /// </summary>
-        public const string VoucherOutCashableCount = "VoucherOutCashableCount";
-
-        /// <summary>
-        ///     Voucher out cashable promotional amount
-        /// </summary>
-        public const string VoucherOutCashablePromoAmount = "VoucherOutCashablePromotionalValue";
-
-        /// <summary>
-        ///     Voucher out cashable promotional count
-        /// </summary>
-        public const string VoucherOutCashablePromoCount = "VoucherOutCashablePromotionalCount";
-
-        /// <summary>
-        ///     Voucher out non-cashable amount
-        /// </summary>
-        public const string VoucherOutNonCashableAmount = "VoucherOutNonCashablePromotionalValue";
-
-        /// <summary>
-        ///     Voucher out non-cashable count
-        /// </summary>
-        public const string VoucherOutNonCashableCount = "VoucherOutNonCashablePromotionalCount";
-
-        /// <summary>
-        ///     The name of a composite meter that holds the total voucher in amount
-        /// </summary>
-        public const string TotalVouchersIn = "TotalVouchersIn";
-
-        /// <summary>
-        ///     The name of a composite meter that holds the total voucher in amount
-        /// </summary>
-        public const string TotalVouchersInCount = "TotalVouchersInCount";
-
-        /// <summary>
-        ///     The name of a composite meter that holds the total voucher in cashable and promo amount
-        /// </summary>
-        public const string TotalVoucherInCashableAndPromoAmount = "TotalVoucherInCashableAndPromoAmount";
-
-        /// <summary>
-        ///     The name of a composite meter that holds the total voucher in cashable and promo count
-        /// </summary>
-        public const string TotalVoucherInCashableAndPromoCount = "TotalVoucherInCashableAndPromoCount";
-
-        /// <summary>
-        ///     Voucher in cashable amount
-        /// </summary>
-        public const string VoucherInCashableAmount = "VoucherInCashableValue";
-
-        /// <summary>
-        ///     Voucher in cashable count
-        /// </summary>
-        public const string VoucherInCashableCount = "VoucherInCashableCount";
-
-        /// <summary>
-        ///     Voucher in cashable promotional amount
-        /// </summary>
-        public const string VoucherInCashablePromoAmount = "VoucherInCashablePromotionalValue";
-
-        /// <summary>
-        ///     Voucher in cashable promotional count
-        /// </summary>
-        public const string VoucherInCashablePromoCount = "VoucherInCashablePromotionalCount";
-
-        /// <summary>
-        ///     Voucher in non-cashable amount
-        /// </summary>
-        public const string VoucherInNonCashableAmount = "VoucherInNonCashablePromotionalValue";
-
-        /// <summary>
-        ///     Voucher in non-cashable count
-        /// </summary>
-        public const string VoucherInNonCashableCount = "VoucherInNonCashablePromotionalCount";
-
-        /// <summary>
-        ///     Voucher in non-transferable amount
-        /// </summary>
-        public const string VoucherInNonTransferableAmount = "VoucherInNonTransferablePromotionalValue";
-
-        /// <summary>
-        ///     Voucher in non-transferable count
-        /// </summary>
-        public const string VoucherInNonTransferableCount = "VoucherInNonTransferablePromotionalCount";
-        
-        /// <summary>
-        ///     Keyed meter for regular cashable keyed-on amount
-        /// </summary>
-        public static readonly string KeyedOnCashableAmount = "KeyedOnCashableValue";
-
-        /// <summary>
-        ///     Keyed meter for regular cashable keyed-on count
-        /// </summary>
-        public static readonly string KeyedOnCashableCount = "KeyedOnCashableCount";
-
-        /// <summary>
-        ///     Keyed meter for restricted promotional keyed-on amount
-        /// </summary>
-        public static readonly string KeyedOnCashablePromoAmount = "KeyedOnCashablePromotionalValue";
-
-        /// <summary>
-        ///     Keyed meter for restricted promotional keyed-on count
-        /// </summary>
-        public static readonly string KeyedOnCashablePromoCount= "KeyedOnCashablePromotionalCount";
-
-        /// <summary>
-        ///     Keyed meter for non restricted promotional keyed-on amount
-        /// </summary>
-        public static readonly string KeyedOnNonCashableAmount = "KeyedOnNonCashablePromotionalValue";
-
-        /// <summary>
-        ///     Keyed meter for non restricted promotional keyed-on count
-        /// </summary>
-        public static readonly string KeyedOnNonCashableCount= "KeyedOnNonCashablePromotionalCount";
-
-        /// <summary>
-        ///     Keyed meter for regular cashable keyed-off amount
-        /// </summary>
-        public static readonly string KeyedOffCashableAmount = "KeyedOffCashableValue";
-
-        /// <summary>
-        ///     Keyed meter for regular cashable keyed-off count
-        /// </summary>
-        public static readonly string KeyedOffCashableCount= "KeyedOffCashableCount";
-
-        /// <summary>
-        ///     Keyed meter for restricted promotional keyed-off amount
-        /// </summary>
-        public static readonly string KeyedOffCashablePromoAmount = "KeyedOffCashablePromotionalValue";
-
-        /// <summary>
-        ///     Keyed meter for restricted promotional keyed-off count
-        /// </summary>
-        public static readonly string KeyedOffCashablePromoCount= "KeyedOffCashablePromotionalCount";
-
-        /// <summary>
-        ///     Keyed meter for non restricted promotional keyed-off amount
-        /// </summary>
-        public static readonly string KeyedOffNonCashableAmount = "KeyedOffNonCashablePromotionalValue";
-
-        /// <summary>
-        ///     Keyed meter for non restricted promotional keyed-off count
-        /// </summary>
-        public static readonly string KeyedOffNonCashableCount= "KeyedOffNonCashablePromotionalCount";
-
-        /// <summary>
-        ///     Electronic transfers total on
-        /// </summary>
-        public static readonly string ElectronicTransfersOnTotalAmount = "TotalElectronicTransfersOn";
-
-        /// <summary>
-        ///     Electronic Transfers cashable in
-        /// </summary>
-        public static readonly string ElectronicTransfersOnCashableAmount = "ElectronicTransfersOnCashableValue";
-
-        /// <summary>
-        ///     Electronic Transfers promotional in amount
-        /// </summary>
-        public static readonly string ElectronicTransfersOnCashablePromoAmount = "ElectronicTransfersOnCashablePromotionalValue";
-
-        /// <summary>
-        ///     Electronic Transfers non-cashable in amount
-        /// </summary>
-        public static readonly string ElectronicTransfersOnNonCashableAmount = "ElectronicTransfersOnNonCashablePromotionalValue";
-
-        /// <summary>
-        ///     Electronic transfers total off
-        /// </summary>
-        public static readonly string ElectronicTransfersOffTotalAmount = "TotalElectronicTransfersOff";
-
-        /// <summary>
-        ///     Electronic Transfers cashable out
-        /// </summary>
-        public static readonly string ElectronicTransfersOffCashableAmount = "ElectronicTransfersOffCashableValue";
-
-        /// <summary>
-        ///     Electronic Transfers promotional out amount
-        /// </summary>
-        public static readonly string ElectronicTransfersOffCashablePromoAmount = "ElectronicTransfersOffCashablePromotionalValue";
-
-        /// <summary>
-        ///     Electronic Transfers non-cashable out amount
-        /// </summary>
-        public static readonly string ElectronicTransfersOffNonCashableAmount = "ElectronicTransfersOffNonCashablePromotionalValue";
-
-        // ReSharper disable InconsistentNaming
-        /// <summary> Count of $1 bills </summary>
-        public const string BillCount1s = "BillCount1s";
-
-        /// <summary> Count of $2 bills </summary>
-        public const string BillCount2s = "BillCount2s";
-
-        /// <summary> Count of $5 bills </summary>
-        public const string BillCount5s = "BillCount5s";
-
-        /// <summary> Count of $10 bills </summary>
-        public const string BillCount10s = "BillCount10s";
-
-        /// <summary> Count of $20 bills </summary>
-        public const string BillCount20s = "BillCount20s";
-
-        /// <summary> Count of $50 bills </summary>
-        public const string BillCount50s = "BillCount50s";
-
-        /// <summary> Count of $100 bills </summary>
-        public const string BillCount100s = "BillCount100s";
-
-        /// <summary> Count of $500 bills </summary>
-        public const string BillCount500s = "BillCount500s";
-
-        /// <summary> Count of $1,000 bills </summary>
-        public const string BillCount1_000s = "BillCount1000s";
-
-        /// <summary> Count of $200 bills </summary>
-        public const string BillCount200s = "BillCount200s";
-
-        /// <summary> Count of $25 bills </summary>
-        public const string BillCount25s = "BillCount25s";
-
-        /// <summary> Count of $2,000 bills </summary>
-        public const string BillCount2_000s = "BillCount2000s";
-
-        /// <summary> Count of $2,500 bills </summary>
-        public const string BillCount2_500s = "BillCount2500s";
-
-        /// <summary> Count of $5,000 bills </summary>
-        public const string BillCount5_000s = "BillCount5000s";
-
-        /// <summary> Count of $10,000 bills </summary>
-        public const string BillCount10_000s = "BillCount10000s";
-
-        /// <summary> Count of $20,000 bills </summary>
-        public const string BillCount20_000s = "BillCount20000s";
-
-        /// <summary> Count of $25,000 bills </summary>
-        public const string BillCount25_000s = "BillCount25000s";
-
-        /// <summary> Count of $50,000 bills </summary>
-        public const string BillCount50_000s = "BillCount50000s";
-
-        /// <summary> Count of $100,000 bills </summary>
-        public const string BillCount100_000s = "BillCount100000s";
-
-        /// <summary> Count of $250 bills </summary>
-        public const string BillCount250s = "BillCount250s";
-
-        /// <summary> Amount of $1 bills </summary>
-        public const string BillAmount1s = "BillAmount1s";
-
-        /// <summary> Amount of $2 bills </summary>
-        public const string BillAmount2s = "BillAmount2s";
-
-        /// <summary> Amount of $5 bills </summary>
-        public const string BillAmount5s = "BillAmount5s";
-
-        /// <summary> Amount of $10 bills </summary>
-        public const string BillAmount10s = "BillAmount10s";
-
-        /// <summary> Amount of $20 bills </summary>
-        public const string BillAmount20s = "BillAmount20s";
-
-        /// <summary> Amount of $50 bills </summary>
-        public const string BillAmount50s = "BillAmount50s";
-
-        /// <summary> Amount of $100 bills </summary>
-        public const string BillAmount100s = "BillAmount100s";
-
-        // ReSharper disable once InconsistentNaming
-        /// <summary> Amount of $500 bills </summary>
-        public const string BillAmount500s = "BillAmount500s";
-
-        // ReSharper disable once InconsistentNaming
-        /// <summary> Amount of $1,000 bills </summary>
-        public const string BillAmount1_000s = "BillAmount1000s";
-
-        /// <summary> Amount of $200 bills </summary>
-        public const string BillAmount200s = "BillAmount200s";
-
-        /// <summary> Amount of $25 bills </summary>
-        public const string BillAmount25s = "BillAmount25s";
-
-        /// <summary> Amount of $2,000 bills </summary>
-        public const string BillAmount2_000s = "BillAmount2000s";
-
-        /// <summary> Amount of $2,500 bills </summary>
-        public const string BillAmount2_500s = "BillAmount2500s";
-
-        /// <summary> Amount of $5,000 bills </summary>
-        public const string BillAmount5_000s = "BillAmount5000s";
-
-        /// <summary> Amount of $10,000 bills </summary>
-        public const string BillAmount10_000s = "BillAmount10000s";
-
-        /// <summary> Amount of $20,000 bills </summary>
-        public const string BillAmount20_000s = "BillAmount20000s";
-
-        /// <summary> Amount of $25,000 bills </summary>
-        public const string BillAmount25_000s = "BillAmount25000s";
-
-        /// <summary> Amount of $50,000 bills </summary>
-        public const string BillAmount50_000s = "BillAmount50000s";
-
-        /// <summary> Amount of $100,000 bills </summary>
-        public const string BillAmount100_000s = "BillAmount100000s";
-
-        /// <summary> Amount of $250 bills </summary>
-        public const string BillAmount250s = "BillAmount250s";
-        // ReSharper restore InconsistentNaming
-
-        /// <summary> The credit amount of bills accepted </summary>
-        public const string CreditAmountOfAcceptedBills = "CreditAmountOfAcceptedBills";
-
-        /// <summary> coins accepted from an external device </summary>
-        public const string CoinAmountAcceptedFromExternal = "CoinAmountAcceptedFromExternal";
-
-        /// <summary> Count of currency accepted </summary>
-        public const string CurrencyInCount = "TotalBillCount";
-
-        /// <summary> Cashable value of currency accepted </summary>
-        public const string CurrencyInAmount = "TotalCashIn";
-
-        /// <summary> The total drop amount </summary>
-        public const string TotalDrop = "TotalDrop";
-
-        /// <summary> current credits amount </summary>
-        public const string CurrentCredits = "CurrentCredits";
-
-        /// <summary> true coin in amount. Always 0 unless we accept tokens/coins </summary>
-        public const string TrueCoinIn = "TrueCoinIn";
-
-        /// <summary> true coin out amount. Always 0 unless we accept tokens/coins </summary>
-        public const string TrueCoinOut = "TrueCoinOut";
-
-        /// <summary> The coin drop amount </summary>
-        public const string CoinDrop = "CoinDrop";
-
-        /// <summary> hopper level. Always 0 unless we have a coin hopper. </summary>
-        public const string CurrentHopperLevel = "CurrentHopperLevel";
-
-        /// <summary>
-        ///     Count of unknown documents rejected by the note acceptor
-        /// </summary>
-        public const string DocumentsRejectedCount = "RejectCount";
-
-        /// <summary>
-        ///     Count of documents (notes and vouchers) accepted by the note acceptor
-        /// </summary>
-        public const string DocumentsAcceptedCount = "AcceptanceCount";
-
-        /// <summary>
-        ///     Count of vouchers rejected by the note acceptor
-        /// </summary>
-        public const string VouchersRejectedCount = "VouchersRejectedCount";
-
-        /// <summary>
-        ///     Count of currencies/notes rejected by the note acceptor
-        /// </summary>
-        public const string BillsRejectedCount = "BillsRejectedCount";
-
-        /// <summary>
-        ///     The total handpaid value (including hand pays, printed tickets and vouchers)
-        /// </summary>
-        public const string TotalHandpaidCashVoucherAndTickets = "TotalHandpaidCashVoucherAndTickets";
-
-        /// <summary>
-        ///     the cumulative total of the value of all cash (notes and coins)
-        ///     inserted and accepted by the gaming machine.
-        ///     TotalCashIn + TrueCoinIn + TotalVouchersIn
-        /// </summary>
-        public const string TotalCashCoinTicketInAmount = "TotalCashCoinTicketInAmount";
-
-        /// <summary>
-        ///     Count of hand played by the player in this hand count session
-        /// </summary>
-        public const string HandCount = "HandCount";
-<<<<<<< HEAD
-=======
-
-        /// <summary>
-        ///     Hard meter cash out amount, amount that is cashed out by incrementing a hard meter
-        ///     connected to some external device
-        /// </summary>
-        public const string HardMeterOutAmount = "HardMeterOutAmount";
-
-        /// <summary>
-        ///     Hard meter cash out count, the number of hard meter cash outs that have occurred.
-        /// </summary>
-        public const string HardMeterOutCount = "HardMeterOutCount";
-
-        /// <summary>
-        ///     Cancelled residual credit amount, amount that is cancelled by hand count reset
-        /// </summary>
-        public const string ResidualAmount = "ResidualAmount";
->>>>>>> e38fcd70
-    }
+﻿namespace Aristocrat.Monaco.Accounting.Contracts
+{
+    /// <summary>
+    ///     Accounting Meters
+    /// </summary>
+    public static class AccountingMeters
+    { 
+        /// <summary>
+        ///     Total validated handpaid cancel credits (all fund types) that had receipts printed
+        ///     Includes hand paid nonwon external bonus awards.
+        /// </summary>
+        public const string HandpaidValidatedCancelReceiptAmount = "HandpaidValidatedCancelReceiptAmount";
+
+        /// <summary>
+        ///     Count of validated handpaid cancel transfers that had receipts printed
+        /// </summary>
+        public const string HandpaidValidatedCancelReceiptCount = "HandpaidValidatedCancelReceiptCount";
+
+        /// <summary>
+        ///     Total validated handpaid cancel credits (all fund types) that didn't have receipts printed
+        ///     Includes hand paid nonwon external bonus awards.
+        /// </summary>
+        public const string HandpaidValidatedCancelNoReceiptAmount = "HandpaidValidatedCancelNoReceiptAmount";
+
+        /// <summary>
+        ///     Count of validated handpaid cancel transfers that didn't have receipts printed
+        /// </summary>
+        public const string HandpaidValidatedCancelNoReceiptCount = "HandpaidValidatedCancelNoReceiptCount";
+
+        /// <summary>
+        ///     Total validated handpaid game win credits (all fund types) that had receipts printed
+        /// </summary>
+        public const string HandpaidValidatedGameWinReceiptAmount = "HandpaidValidatedGameWinReceiptAmount";
+
+        /// <summary>
+        ///     Count of validated handpaid game win transfers that had receipts printed
+        /// </summary>
+        public const string HandpaidValidatedGameWinReceiptCount = "HandpaidValidatedGameWinReceiptCount";
+
+        /// <summary>
+        ///     Total validated handpaid game win credits (all fund types) that didn't have receipts printed
+        /// </summary>
+        public const string HandpaidValidatedGameWinNoReceiptAmount = "HandpaidValidatedGameWinNoReceiptAmount";
+
+        /// <summary>
+        ///     Count of validated handpaid game win transfers that didn't have receipts printed
+        /// </summary>
+        public const string HandpaidValidatedGameWinNoReceiptCount = "HandpaidValidatedGameWinNoReceiptCount";
+
+        /// <summary>
+        ///     Total handpaid bonus pay credits (all fund types) that had receipts printed
+        /// </summary>
+        public const string HandpaidValidatedBonusPayReceiptAmount = "HandpaidValidatedBonusPayReceiptAmount";
+
+        /// <summary>
+        ///     Count of handpaid bonus pay transfers that had receipts printed
+        /// </summary>
+        public const string HandpaidValidatedBonusPayReceiptCount = "HandpaidValidatedBonusPayReceiptCount";
+
+        /// <summary>
+        ///     Total handpaid bonus pay credits (all fund types) that didn't have receipts printed
+        /// </summary>
+        public const string HandpaidValidatedBonusPayNoReceiptAmount = "HandpaidValidatedBonusPayNoReceiptAmount";
+
+        /// <summary>
+        ///     Count of handpaid bonus pay transfers that didn't have receipts printed
+        /// </summary>
+        public const string HandpaidValidatedBonusPayNoReceiptCount = "HandpaidValidatedBonusPayNoReceiptCount";
+
+        /// <summary>
+        ///     Total handpaid cancel credits (all fund types) that had receipts printed and not validated by the backend
+        ///     Includes hand paid nonwon external bonus awards.
+        /// </summary>
+        public const string HandpaidNotValidatedCancelReceiptAmount = "HandpaidNotValidatedCancelReceiptAmount";
+
+        /// <summary>
+        ///     Count of handpaid cancel transfers that had receipts printed and not validated by the backend
+        /// </summary>
+        public const string HandpaidNotValidatedCancelReceiptCount = "HandpaidNotValidatedCancelReceiptCount";
+
+        /// <summary>
+        ///     Total handpaid cancel credits (all fund types) that didn't have receipts printed and not validated by the backend
+        ///     Includes hand paid nonwon external bonus awards.
+        /// </summary>
+        public const string HandpaidNotValidatedCancelNoReceiptAmount = "HandpaidNotValidatedCancelNoReceiptAmount";
+
+        /// <summary>
+        ///     Count of handpaid cancel transfers that didn't have receipts printed and not validated by the backend
+        /// </summary>
+        public const string HandpaidNotValidatedCancelNoReceiptCount = "HandpaidNotValidatedCancelNoReceiptCount";
+
+        /// <summary>
+        ///     Total handpaid game win credits (all fund types) that had receipts printed and not validated by the backend
+        /// </summary>
+        public const string HandpaidNotValidatedGameWinReceiptAmount = "HandpaidNotValidatedGameWinReceiptAmount";
+
+        /// <summary>
+        ///     Count of handpaid game win transfers that had receipts printed and not validated by the backend
+        /// </summary>
+        public const string HandpaidNotValidatedGameWinReceiptCount = "HandpaidNotValidatedGameWinReceiptCount";
+
+        /// <summary>
+        ///     Total handpaid game win credits (all fund types) that didn't have receipts printed and not validated by the backend
+        /// </summary>
+        public const string HandpaidNotValidatedGameWinNoReceiptAmount = "HandpaidNotValidatedGameWinNoReceiptAmount";
+
+        /// <summary>
+        ///     Count of handpaid game win transfers that didn't have receipts printed and not validated by the backend
+        /// </summary>
+        public const string HandpaidNotValidatedGameWinNoReceiptCount = "HandpaidNotValidatedGameWinNoReceiptCount";
+
+        /// <summary>
+        ///     Total handpaid bonus pay credits (all fund types) that had receipts printed
+        /// </summary>
+        public const string HandpaidNotValidatedBonusPayReceiptAmount = "HandpaidNotValidatedBonusPayReceiptAmount";
+
+        /// <summary>
+        ///     Count of handpaid bonus pay transfers that had receipts printed
+        /// </summary>
+        public const string HandpaidNotValidatedBonusPayReceiptCount = "HandpaidNotValidatedBonusPayReceiptCount";
+
+        /// <summary>
+        ///     Total handpaid bonus pay credits (all fund types) that didn't have receipts printed
+        /// </summary>
+        public const string HandpaidNotValidatedBonusPayNoReceiptAmount = "HandpaidNotValidatedBonusPayNoReceiptAmount";
+
+        /// <summary>
+        ///     Count of handpaid bonus pay transfers that didn't have receipts printed
+        /// </summary>
+        public const string HandpaidNotValidatedBonusPayNoReceiptCount = "HandpaidNotValidatedBonusPayNoReceiptCount";
+
+        /// <summary>
+        ///     Total handpaid cancel credits (all fund types) that had receipts printed
+        ///     Includes hand paid nonwon external bonus awards.
+        /// </summary>
+        public const string HandpaidCancelReceiptAmount = "HandpaidCancelReceiptAmount";
+
+        /// <summary>
+        ///     Count of handpaid cancel transfers that had receipts printed
+        /// </summary>
+        public const string HandpaidCancelReceiptCount = "HandpaidCancelReceiptCount";
+
+        /// <summary>
+        ///     Total handpaid cancel credits (all fund types) that didn't have receipts printed
+        ///     Includes hand paid nonwon external bonus awards.
+        /// </summary>
+        public const string HandpaidCancelNoReceiptAmount = "HandpaidCancelNoReceiptAmount";
+
+        /// <summary>
+        ///     Count of handpaid cancel transfers that didn't have receipts printed
+        /// </summary>
+        public const string HandpaidCancelNoReceiptCount = "HandpaidCancelNoReceiptCount";
+
+        /// <summary>
+        ///     Total handpaid game win credits (all fund types) that had receipts printed
+        /// </summary>
+        public const string HandpaidGameWinReceiptAmount = "HandpaidGameWinReceiptAmount";
+
+        /// <summary>
+        ///     Count of handpaid game win transfers that had receipts printed
+        /// </summary>
+        public const string HandpaidGameWinReceiptCount = "HandpaidGameWinReceiptCount";
+
+        /// <summary>
+        ///     Total handpaid game win credits (all fund types) that didn't have receipts printed
+        /// </summary>
+        public const string HandpaidGameWinNoReceiptAmount = "HandpaidGameWinNoReceiptAmount";
+
+        /// <summary>
+        ///     Count of handpaid game win transfers that didn't have receipts printed
+        /// </summary>
+        public const string HandpaidGameWinNoReceiptCount = "HandpaidGameWinNoReceiptCount";
+
+        /// <summary>
+        ///     Total handpaid game win credits (all fund types)
+        /// </summary>
+        public const string TotalHandpaidGameWonAmount = "TotalHandpaidGameWonAmount";
+
+        /// <summary>
+        ///     The composite meter that holds the total handpaid bonus pay credits (all fund types) w/ or w/o receipt
+        /// </summary>
+        public const string TotalHandpaidBonusPayAmount = "TotalHandpaidBonusPayAmount";
+
+        /// <summary>
+        ///     Total handpaid bonus pay credits (all fund types) that had receipts printed
+        /// </summary>
+        public const string HandpaidBonusPayReceiptAmount = "HandpaidBonusPayReceiptAmount";
+
+        /// <summary>
+        ///     Count of handpaid bonus pay transfers that had receipts printed
+        /// </summary>
+        public const string HandpaidBonusPayReceiptCount = "HandpaidBonusPayReceiptCount";
+
+        /// <summary>
+        ///     Total handpaid bonus pay credits (all fund types) that didn't have receipts printed
+        /// </summary>
+        public const string HandpaidBonusPayNoReceiptAmount = "HandpaidBonusPayNoReceiptAmount";
+
+        /// <summary>
+        ///     Count of handpaid bonus pay transfers that didn't have receipts printed
+        /// </summary>
+        public const string HandpaidBonusPayNoReceiptCount = "HandpaidBonusPayNoReceiptCount";
+
+        /// <summary>
+        ///     The name of a composite meter that holds the total handpaid credits
+        /// </summary>
+        public const string TotalHandpaidCredits = "TotalHandpaidCredits";
+
+        /// <summary>
+        ///     Total handpaid cancel credits (all fund types); includes hand paid nonwon external bonus awards.
+        /// </summary>
+        public const string HandpaidCancelAmount = "HandpaidCancelAmount";
+
+
+        /// <summary>
+        ///     Total  cancel credits (all fund types); includes hand paid and voucher out.
+        /// </summary>
+        public const string TotalCancelCreditAmount = "TotalCancelCreditAmount";
+
+        /// <summary>
+        ///     Value of cashable credits transferred out.
+        /// </summary>
+        public const string HandpaidCashableAmount = "HandpaidCashableAmount";
+
+        /// <summary>
+        ///     Value of promo credits transferred out.
+        /// </summary>
+        public const string HandpaidPromoAmount = "HandpaidPromoAmount";
+
+        /// <summary>
+        ///     Value of non-cashable credits transferred out.
+        /// </summary>
+        public const string HandpaidNonCashableAmount = "HandpaidNonCashableAmount";
+
+        /// <summary>
+        ///     Count of transfers out.
+        /// </summary>
+        public const string HandpaidOutCount = "HandpaidOutCount";
+
+        /// <summary>
+        ///     Wat total in
+        /// </summary>
+        public static readonly string WatOnTotalAmount = "TotalWatOn";
+
+        /// <summary>
+        ///     Wat total in count
+        /// </summary>
+        public static readonly string WatOnTotalCount = "TotalWatOnCount";
+
+        /// <summary>
+        ///     Wat cashable in
+        /// </summary>
+        public static readonly string WatOnCashableAmount = "WatOnCashableValue";
+
+        /// <summary>
+        ///     Wat cashable in count 
+        /// </summary>
+        public static readonly string WatOnCashableCount = "WatOnCashableCount";
+
+        /// <summary>
+        ///     Wat promotional in amount
+        /// </summary>
+        public static readonly string WatOnCashablePromoAmount = "WatOnCashablePromotionalValue";
+
+        /// <summary>
+        ///     Wat promotional in count
+        /// </summary>
+        public static readonly string WatOnCashablePromoCount = "WatOnCashablePromotionalCount";
+
+        /// <summary>
+        ///     Wat non-cashable in amount
+        /// </summary>
+        public static readonly string WatOnNonCashableAmount = "WatOnNonCashablePromotionalValue";
+
+        /// <summary>
+        ///     Wat non-cashable in count
+        /// </summary>
+        public static readonly string WatOnNonCashableCount = "WatOnNonCashablePromotionalCount";
+
+        /// <summary>
+        ///     Wat total off
+        /// </summary>
+        public static readonly string WatOffTotalAmount = "TotalWatOff";
+
+        /// <summary>
+        ///     Wat total off count
+        /// </summary>
+        public static readonly string WatOffTotalCount = "TotalWatOffCount";
+
+        /// <summary>
+        ///     Wat cashable in
+        /// </summary>
+        public static readonly string WatOffCashableAmount = "WatOffCashableValue";
+
+        /// <summary>
+        ///     Wat cashable in count 
+        /// </summary>
+        public static readonly string WatOffCashableCount = "WatOffCashableCount";
+
+        /// <summary>
+        ///     Wat promotional in amount
+        /// </summary>
+        public static readonly string WatOffCashablePromoAmount = "WatOffCashablePromotionalValue";
+
+        /// <summary>
+        ///     Wat promotional in count
+        /// </summary>
+        public static readonly string WatOffCashablePromoCount = "WatOffCashablePromotionalCount";
+
+        /// <summary>
+        ///     Wat non-cashable in amount
+        /// </summary>
+        public static readonly string WatOffNonCashableAmount = "WatOffNonCashablePromotionalValue";
+
+        /// <summary>
+        ///     Wat non-cashable in count
+        /// </summary>
+        public static readonly string WatOffNonCashableCount = "WatOffNonCashablePromotionalCount";
+
+        /// <summary>
+        ///     Total voucher out amount
+        /// </summary>
+        public const string TotalVouchersOut = "TotalVouchersOut";
+
+        /// <summary>
+        ///     Total voucher out count
+        /// </summary>
+        public const string TotalVouchersOutCount = "TotalVouchersOutCount";
+
+        /// <summary>
+        ///     The name of a composite meter that holds the total voucher out cashable and promo count
+        /// </summary>
+        public const string TotalVoucherOutCashableAndPromoCount = "TotalVoucherOutCashableAndPromoCount";
+
+        /// <summary>
+        ///     The name of a composite meter that holds the total voucher out cashable and promo amount
+        /// </summary>
+        public const string TotalVoucherOutCashableAndPromoAmount = "TotalVoucherOutCashableAndPromoAmount";
+
+        /// <summary>
+        ///     Voucher out cashable amount
+        /// </summary>
+        public const string VoucherOutCashableAmount = "VoucherOutCashableValue";
+
+        /// <summary>
+        ///     Voucher out cashable count
+        /// </summary>
+        public const string VoucherOutCashableCount = "VoucherOutCashableCount";
+
+        /// <summary>
+        ///     Voucher out cashable promotional amount
+        /// </summary>
+        public const string VoucherOutCashablePromoAmount = "VoucherOutCashablePromotionalValue";
+
+        /// <summary>
+        ///     Voucher out cashable promotional count
+        /// </summary>
+        public const string VoucherOutCashablePromoCount = "VoucherOutCashablePromotionalCount";
+
+        /// <summary>
+        ///     Voucher out non-cashable amount
+        /// </summary>
+        public const string VoucherOutNonCashableAmount = "VoucherOutNonCashablePromotionalValue";
+
+        /// <summary>
+        ///     Voucher out non-cashable count
+        /// </summary>
+        public const string VoucherOutNonCashableCount = "VoucherOutNonCashablePromotionalCount";
+
+        /// <summary>
+        ///     The name of a composite meter that holds the total voucher in amount
+        /// </summary>
+        public const string TotalVouchersIn = "TotalVouchersIn";
+
+        /// <summary>
+        ///     The name of a composite meter that holds the total voucher in amount
+        /// </summary>
+        public const string TotalVouchersInCount = "TotalVouchersInCount";
+
+        /// <summary>
+        ///     The name of a composite meter that holds the total voucher in cashable and promo amount
+        /// </summary>
+        public const string TotalVoucherInCashableAndPromoAmount = "TotalVoucherInCashableAndPromoAmount";
+
+        /// <summary>
+        ///     The name of a composite meter that holds the total voucher in cashable and promo count
+        /// </summary>
+        public const string TotalVoucherInCashableAndPromoCount = "TotalVoucherInCashableAndPromoCount";
+
+        /// <summary>
+        ///     Voucher in cashable amount
+        /// </summary>
+        public const string VoucherInCashableAmount = "VoucherInCashableValue";
+
+        /// <summary>
+        ///     Voucher in cashable count
+        /// </summary>
+        public const string VoucherInCashableCount = "VoucherInCashableCount";
+
+        /// <summary>
+        ///     Voucher in cashable promotional amount
+        /// </summary>
+        public const string VoucherInCashablePromoAmount = "VoucherInCashablePromotionalValue";
+
+        /// <summary>
+        ///     Voucher in cashable promotional count
+        /// </summary>
+        public const string VoucherInCashablePromoCount = "VoucherInCashablePromotionalCount";
+
+        /// <summary>
+        ///     Voucher in non-cashable amount
+        /// </summary>
+        public const string VoucherInNonCashableAmount = "VoucherInNonCashablePromotionalValue";
+
+        /// <summary>
+        ///     Voucher in non-cashable count
+        /// </summary>
+        public const string VoucherInNonCashableCount = "VoucherInNonCashablePromotionalCount";
+
+        /// <summary>
+        ///     Voucher in non-transferable amount
+        /// </summary>
+        public const string VoucherInNonTransferableAmount = "VoucherInNonTransferablePromotionalValue";
+
+        /// <summary>
+        ///     Voucher in non-transferable count
+        /// </summary>
+        public const string VoucherInNonTransferableCount = "VoucherInNonTransferablePromotionalCount";
+        
+        /// <summary>
+        ///     Keyed meter for regular cashable keyed-on amount
+        /// </summary>
+        public static readonly string KeyedOnCashableAmount = "KeyedOnCashableValue";
+
+        /// <summary>
+        ///     Keyed meter for regular cashable keyed-on count
+        /// </summary>
+        public static readonly string KeyedOnCashableCount = "KeyedOnCashableCount";
+
+        /// <summary>
+        ///     Keyed meter for restricted promotional keyed-on amount
+        /// </summary>
+        public static readonly string KeyedOnCashablePromoAmount = "KeyedOnCashablePromotionalValue";
+
+        /// <summary>
+        ///     Keyed meter for restricted promotional keyed-on count
+        /// </summary>
+        public static readonly string KeyedOnCashablePromoCount= "KeyedOnCashablePromotionalCount";
+
+        /// <summary>
+        ///     Keyed meter for non restricted promotional keyed-on amount
+        /// </summary>
+        public static readonly string KeyedOnNonCashableAmount = "KeyedOnNonCashablePromotionalValue";
+
+        /// <summary>
+        ///     Keyed meter for non restricted promotional keyed-on count
+        /// </summary>
+        public static readonly string KeyedOnNonCashableCount= "KeyedOnNonCashablePromotionalCount";
+
+        /// <summary>
+        ///     Keyed meter for regular cashable keyed-off amount
+        /// </summary>
+        public static readonly string KeyedOffCashableAmount = "KeyedOffCashableValue";
+
+        /// <summary>
+        ///     Keyed meter for regular cashable keyed-off count
+        /// </summary>
+        public static readonly string KeyedOffCashableCount= "KeyedOffCashableCount";
+
+        /// <summary>
+        ///     Keyed meter for restricted promotional keyed-off amount
+        /// </summary>
+        public static readonly string KeyedOffCashablePromoAmount = "KeyedOffCashablePromotionalValue";
+
+        /// <summary>
+        ///     Keyed meter for restricted promotional keyed-off count
+        /// </summary>
+        public static readonly string KeyedOffCashablePromoCount= "KeyedOffCashablePromotionalCount";
+
+        /// <summary>
+        ///     Keyed meter for non restricted promotional keyed-off amount
+        /// </summary>
+        public static readonly string KeyedOffNonCashableAmount = "KeyedOffNonCashablePromotionalValue";
+
+        /// <summary>
+        ///     Keyed meter for non restricted promotional keyed-off count
+        /// </summary>
+        public static readonly string KeyedOffNonCashableCount= "KeyedOffNonCashablePromotionalCount";
+
+        /// <summary>
+        ///     Electronic transfers total on
+        /// </summary>
+        public static readonly string ElectronicTransfersOnTotalAmount = "TotalElectronicTransfersOn";
+
+        /// <summary>
+        ///     Electronic Transfers cashable in
+        /// </summary>
+        public static readonly string ElectronicTransfersOnCashableAmount = "ElectronicTransfersOnCashableValue";
+
+        /// <summary>
+        ///     Electronic Transfers promotional in amount
+        /// </summary>
+        public static readonly string ElectronicTransfersOnCashablePromoAmount = "ElectronicTransfersOnCashablePromotionalValue";
+
+        /// <summary>
+        ///     Electronic Transfers non-cashable in amount
+        /// </summary>
+        public static readonly string ElectronicTransfersOnNonCashableAmount = "ElectronicTransfersOnNonCashablePromotionalValue";
+
+        /// <summary>
+        ///     Electronic transfers total off
+        /// </summary>
+        public static readonly string ElectronicTransfersOffTotalAmount = "TotalElectronicTransfersOff";
+
+        /// <summary>
+        ///     Electronic Transfers cashable out
+        /// </summary>
+        public static readonly string ElectronicTransfersOffCashableAmount = "ElectronicTransfersOffCashableValue";
+
+        /// <summary>
+        ///     Electronic Transfers promotional out amount
+        /// </summary>
+        public static readonly string ElectronicTransfersOffCashablePromoAmount = "ElectronicTransfersOffCashablePromotionalValue";
+
+        /// <summary>
+        ///     Electronic Transfers non-cashable out amount
+        /// </summary>
+        public static readonly string ElectronicTransfersOffNonCashableAmount = "ElectronicTransfersOffNonCashablePromotionalValue";
+
+        // ReSharper disable InconsistentNaming
+        /// <summary> Count of $1 bills </summary>
+        public const string BillCount1s = "BillCount1s";
+
+        /// <summary> Count of $2 bills </summary>
+        public const string BillCount2s = "BillCount2s";
+
+        /// <summary> Count of $5 bills </summary>
+        public const string BillCount5s = "BillCount5s";
+
+        /// <summary> Count of $10 bills </summary>
+        public const string BillCount10s = "BillCount10s";
+
+        /// <summary> Count of $20 bills </summary>
+        public const string BillCount20s = "BillCount20s";
+
+        /// <summary> Count of $50 bills </summary>
+        public const string BillCount50s = "BillCount50s";
+
+        /// <summary> Count of $100 bills </summary>
+        public const string BillCount100s = "BillCount100s";
+
+        /// <summary> Count of $500 bills </summary>
+        public const string BillCount500s = "BillCount500s";
+
+        /// <summary> Count of $1,000 bills </summary>
+        public const string BillCount1_000s = "BillCount1000s";
+
+        /// <summary> Count of $200 bills </summary>
+        public const string BillCount200s = "BillCount200s";
+
+        /// <summary> Count of $25 bills </summary>
+        public const string BillCount25s = "BillCount25s";
+
+        /// <summary> Count of $2,000 bills </summary>
+        public const string BillCount2_000s = "BillCount2000s";
+
+        /// <summary> Count of $2,500 bills </summary>
+        public const string BillCount2_500s = "BillCount2500s";
+
+        /// <summary> Count of $5,000 bills </summary>
+        public const string BillCount5_000s = "BillCount5000s";
+
+        /// <summary> Count of $10,000 bills </summary>
+        public const string BillCount10_000s = "BillCount10000s";
+
+        /// <summary> Count of $20,000 bills </summary>
+        public const string BillCount20_000s = "BillCount20000s";
+
+        /// <summary> Count of $25,000 bills </summary>
+        public const string BillCount25_000s = "BillCount25000s";
+
+        /// <summary> Count of $50,000 bills </summary>
+        public const string BillCount50_000s = "BillCount50000s";
+
+        /// <summary> Count of $100,000 bills </summary>
+        public const string BillCount100_000s = "BillCount100000s";
+
+        /// <summary> Count of $250 bills </summary>
+        public const string BillCount250s = "BillCount250s";
+
+        /// <summary> Amount of $1 bills </summary>
+        public const string BillAmount1s = "BillAmount1s";
+
+        /// <summary> Amount of $2 bills </summary>
+        public const string BillAmount2s = "BillAmount2s";
+
+        /// <summary> Amount of $5 bills </summary>
+        public const string BillAmount5s = "BillAmount5s";
+
+        /// <summary> Amount of $10 bills </summary>
+        public const string BillAmount10s = "BillAmount10s";
+
+        /// <summary> Amount of $20 bills </summary>
+        public const string BillAmount20s = "BillAmount20s";
+
+        /// <summary> Amount of $50 bills </summary>
+        public const string BillAmount50s = "BillAmount50s";
+
+        /// <summary> Amount of $100 bills </summary>
+        public const string BillAmount100s = "BillAmount100s";
+
+        // ReSharper disable once InconsistentNaming
+        /// <summary> Amount of $500 bills </summary>
+        public const string BillAmount500s = "BillAmount500s";
+
+        // ReSharper disable once InconsistentNaming
+        /// <summary> Amount of $1,000 bills </summary>
+        public const string BillAmount1_000s = "BillAmount1000s";
+
+        /// <summary> Amount of $200 bills </summary>
+        public const string BillAmount200s = "BillAmount200s";
+
+        /// <summary> Amount of $25 bills </summary>
+        public const string BillAmount25s = "BillAmount25s";
+
+        /// <summary> Amount of $2,000 bills </summary>
+        public const string BillAmount2_000s = "BillAmount2000s";
+
+        /// <summary> Amount of $2,500 bills </summary>
+        public const string BillAmount2_500s = "BillAmount2500s";
+
+        /// <summary> Amount of $5,000 bills </summary>
+        public const string BillAmount5_000s = "BillAmount5000s";
+
+        /// <summary> Amount of $10,000 bills </summary>
+        public const string BillAmount10_000s = "BillAmount10000s";
+
+        /// <summary> Amount of $20,000 bills </summary>
+        public const string BillAmount20_000s = "BillAmount20000s";
+
+        /// <summary> Amount of $25,000 bills </summary>
+        public const string BillAmount25_000s = "BillAmount25000s";
+
+        /// <summary> Amount of $50,000 bills </summary>
+        public const string BillAmount50_000s = "BillAmount50000s";
+
+        /// <summary> Amount of $100,000 bills </summary>
+        public const string BillAmount100_000s = "BillAmount100000s";
+
+        /// <summary> Amount of $250 bills </summary>
+        public const string BillAmount250s = "BillAmount250s";
+        // ReSharper restore InconsistentNaming
+
+        /// <summary> The credit amount of bills accepted </summary>
+        public const string CreditAmountOfAcceptedBills = "CreditAmountOfAcceptedBills";
+
+        /// <summary> coins accepted from an external device </summary>
+        public const string CoinAmountAcceptedFromExternal = "CoinAmountAcceptedFromExternal";
+
+        /// <summary> Count of currency accepted </summary>
+        public const string CurrencyInCount = "TotalBillCount";
+
+        /// <summary> Cashable value of currency accepted </summary>
+        public const string CurrencyInAmount = "TotalCashIn";
+
+        /// <summary> The total drop amount </summary>
+        public const string TotalDrop = "TotalDrop";
+
+        /// <summary> current credits amount </summary>
+        public const string CurrentCredits = "CurrentCredits";
+
+        /// <summary> true coin in amount. Always 0 unless we accept tokens/coins </summary>
+        public const string TrueCoinIn = "TrueCoinIn";
+
+        /// <summary> true coin out amount. Always 0 unless we accept tokens/coins </summary>
+        public const string TrueCoinOut = "TrueCoinOut";
+
+        /// <summary> The coin drop amount </summary>
+        public const string CoinDrop = "CoinDrop";
+
+        /// <summary> hopper level. Always 0 unless we have a coin hopper. </summary>
+        public const string CurrentHopperLevel = "CurrentHopperLevel";
+
+        /// <summary>
+        ///     Count of unknown documents rejected by the note acceptor
+        /// </summary>
+        public const string DocumentsRejectedCount = "RejectCount";
+
+        /// <summary>
+        ///     Count of documents (notes and vouchers) accepted by the note acceptor
+        /// </summary>
+        public const string DocumentsAcceptedCount = "AcceptanceCount";
+
+        /// <summary>
+        ///     Count of vouchers rejected by the note acceptor
+        /// </summary>
+        public const string VouchersRejectedCount = "VouchersRejectedCount";
+
+        /// <summary>
+        ///     Count of currencies/notes rejected by the note acceptor
+        /// </summary>
+        public const string BillsRejectedCount = "BillsRejectedCount";
+
+        /// <summary>
+        ///     The total handpaid value (including hand pays, printed tickets and vouchers)
+        /// </summary>
+        public const string TotalHandpaidCashVoucherAndTickets = "TotalHandpaidCashVoucherAndTickets";
+
+        /// <summary>
+        ///     the cumulative total of the value of all cash (notes and coins)
+        ///     inserted and accepted by the gaming machine.
+        ///     TotalCashIn + TrueCoinIn + TotalVouchersIn
+        /// </summary>
+        public const string TotalCashCoinTicketInAmount = "TotalCashCoinTicketInAmount";
+
+        /// <summary>
+        ///     Count of hand played by the player in this hand count session
+        /// </summary>
+        public const string HandCount = "HandCount";
+
+        /// <summary>
+        ///     Hard meter cash out amount, amount that is cashed out by incrementing a hard meter
+        ///     connected to some external device
+        /// </summary>
+        public const string HardMeterOutAmount = "HardMeterOutAmount";
+
+        /// <summary>
+        ///     Hard meter cash out count, the number of hard meter cash outs that have occurred.
+        /// </summary>
+        public const string HardMeterOutCount = "HardMeterOutCount";
+
+        /// <summary>
+        ///     Cancelled residual credit amount, amount that is cancelled by hand count reset
+        /// </summary>
+        public const string ResidualAmount = "ResidualAmount";
+    }
 }