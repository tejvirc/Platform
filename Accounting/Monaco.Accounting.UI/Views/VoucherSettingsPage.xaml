﻿<operatorMenu:OperatorMenuPage x:Class="Aristocrat.Monaco.Accounting.UI.Views.VoucherSettingsPage"
                              xmlns="http://schemas.microsoft.com/winfx/2006/xaml/presentation"
                              xmlns:x="http://schemas.microsoft.com/winfx/2006/xaml"
                              xmlns:d="http://schemas.microsoft.com/expression/blend/2008"
                              xmlns:mc="http://schemas.openxmlformats.org/markup-compatibility/2006"
                              xmlns:viewModels="clr-namespace:Aristocrat.Monaco.Accounting.UI.ViewModels"
                              xmlns:operatorMenu="clr-namespace:Aristocrat.Monaco.Application.UI.OperatorMenu;assembly=Aristocrat.Monaco.Application.UI"
                              xmlns:lex="http://wpflocalizeextension.codeplex.com"
                              lex:ResxLocalizationProvider.DefaultAssembly="Aristocrat.Monaco.Localization"
                              lex:ResxLocalizationProvider.DefaultDictionary="Resources" 
                              xmlns:loc="http://monaco.aristocrat.com/localization"
                              xmlns:controls="http://metro.mahapps.com/winfx/xaml/controls"
                              xmlns:helpers="http://monaco.aristocrat.com/common"
                              mc:Ignorable="d"
                              d:DataContext="{d:DesignInstance viewModels:VoucherSettingsPageViewModel}">

    <UserControl.Resources>
        <ResourceDictionary>
            <ResourceDictionary.MergedDictionaries>
                <ResourceDictionary Source="/Aristocrat.Monaco.UI.Common;component/Skins/OperatorMenu.xaml" />
                <ResourceDictionary Source="/Aristocrat.Monaco.UI.Common;component/Skins/Converters.xaml" />
            </ResourceDictionary.MergedDictionaries>

            <Style TargetType="TextBlock" BasedOn="{StaticResource MonacoTextBlock}">
                <Setter Property="HorizontalAlignment" Value="Left" />
                <Setter Property="MinWidth" Value="300" />
            </Style>

            <Style TargetType="TextBox" BasedOn="{StaticResource MonacoTextBox}">
                <Setter Property="HorizontalAlignment" Value="Left" />
                <Setter Property="MinWidth" Value="300" />
            </Style>

            <Style TargetType="ComboBox" BasedOn="{StaticResource MonacoComboBox}">
                <Setter Property="HorizontalAlignment" Value="Left" />
                <Setter Property="MinWidth" Value="300" />
            </Style>

            <Style TargetType="helpers:ExpirationTextBox" BasedOn="{StaticResource MonacoTextBox}">
                <Setter Property="HorizontalAlignment" Value="Left" />
                <Setter Property="MinWidth" Value="300" />
            </Style>
        </ResourceDictionary>
    </UserControl.Resources>

    <Grid>
        <Grid.ColumnDefinitions>
            <ColumnDefinition Width="Auto" />
            <ColumnDefinition Width="*" />
        </Grid.ColumnDefinitions>

        <Grid Grid.Column="0">
            <Grid.ColumnDefinitions>
                <ColumnDefinition Width="Auto" MinWidth="400"/>
                <ColumnDefinition Width="40"/>
                <ColumnDefinition Width="Auto" MinWidth="400"/>
                <ColumnDefinition Width="40"/>
                <ColumnDefinition Width="*"/>
            </Grid.ColumnDefinitions>
            <Grid.RowDefinitions>
                <RowDefinition Height="Auto"/>
                <RowDefinition Height="Auto"/>
                <RowDefinition Height="Auto"/>
                <RowDefinition Height="Auto"/>
                <RowDefinition Height="Auto"/>
                <RowDefinition Height="Auto"/>
                <RowDefinition Height="Auto"/>
                <RowDefinition Height="Auto"/>
                <RowDefinition Height="Auto"/>
                <RowDefinition Height="Auto"/>
                <RowDefinition Height="Auto"/>
                <RowDefinition Height="Auto"/>
                <RowDefinition Height="*"/>
            </Grid.RowDefinitions>

            <Label Grid.Row="0" Grid.Column="0" Content="{lex:Loc AllowVoucherIn}" Margin="0 0 0 4"/>
            <controls:ToggleSwitch Grid.Row="1" Grid.Column="0" 
                                     IsEnabled="{Binding InputEnabledByRuleOverride}"
                                     controls:ControlsHelper.ContentCharacterCasing="Upper"
                                     controls:ControlsHelper.CornerRadius="0"
                                     helpers:ToggleSwitchButtonHelper.OffContent="{lex:Loc Off}"
                                     helpers:ToggleSwitchButtonHelper.OnContent="{lex:Loc On}"/>

            <Label Grid.Row="2" Grid.Column="0" Margin="0 15 0 4" Content="{lex:Loc VoucherInLimit}" />
            <StackPanel Grid.Row="3" Grid.Column ="0" Orientation="Horizontal" IsEnabled="{Binding InputEnabledByRuleOverride}">
                <Grid>
                    <Grid.ColumnDefinitions>
                        <ColumnDefinition Width="Auto"/>
                        <ColumnDefinition Width="Auto"/>
                    </Grid.ColumnDefinitions>
                    <Grid.RowDefinitions>
                        <RowDefinition Height="Auto"/>
                    </Grid.RowDefinitions>

                    <CheckBox Grid.Row="0" Grid.Column ="0" Margin="0 5 20 0" Width="46"
                          IsChecked="{Binding VoucherInLimitEnabledChecked, Mode=TwoWay}">
                        <CheckBox.IsEnabled>
                            <MultiBinding Converter="{StaticResource BoolAndConverter}">
                                <Binding Path="InputEnabledByRuleOverride"/>
                                <Binding Path="VoucherInLimitCheckboxEnabled"/>
                                <Binding Path="VoucherInLimitEditable"/>
                                <Binding Path="AllowVoucherIn"/>
                            </MultiBinding>
                        </CheckBox.IsEnabled>
                    </CheckBox>
                    <helpers:CurrencyTextBox Grid.Row="0" Grid.Column="1" MinWidth="200"
                                          IsReadOnly="False" PreventNegatives="True" InputScope="Number"
                                          Number="{Binding VoucherInLimit, Mode=TwoWay, UpdateSourceTrigger=PropertyChanged, ValidatesOnDataErrors=True, NotifyOnValidationError=True}"
                                          Visibility="{Binding VoucherInLimitEnabledChecked, Converter={StaticResource TrueVisibleFalseHidden}, UpdateSourceTrigger=PropertyChanged}">
                        <helpers:CurrencyTextBox.IsEnabled>
                            <MultiBinding Converter="{StaticResource BoolAndConverter}">
                                <Binding Path="AllowVoucherIn"/>
                                <Binding Path="VoucherInLimitEditable"/>
                            </MultiBinding>
                        </helpers:CurrencyTextBox.IsEnabled>
                    </helpers:CurrencyTextBox>
<<<<<<< HEAD
                    <TextBlock Grid.Row="0" Grid.Column="1" Margin="0 14 0 0" Text="{lex:Loc NoLimit}"
                           Visibility="{Binding VoucherInLimitEnabledChecked, Converter={StaticResource BoolToHiddenConverter}, UpdateSourceTrigger=PropertyChanged}"/>
=======
                    <TextBlock Grid.Row="0" Grid.Column="1" Margin="0 14 0 0" Text="{lex:Loc Key=NoLimit}"
                           Visibility="{Binding VoucherInLimitEnabledChecked, Converter={StaticResource TrueHiddenFalseVisible}, UpdateSourceTrigger=PropertyChanged}"/>
>>>>>>> 5dd0dcf5
                </Grid>
            </StackPanel>

            <Label Grid.Row="4" Grid.Column="0" Margin="0 15 0 4" Content="{lex:Loc AllowVoucherOut}" />
            <StackPanel Grid.Row="5" Grid.Column ="0" Orientation="Horizontal">
                <controls:ToggleSwitch 
                    controls:ControlsHelper.ContentCharacterCasing="Upper"
                    controls:ControlsHelper.CornerRadius="0"
                    helpers:ToggleSwitchButtonHelper.OffContent="{lex:Loc Off}"
                    helpers:ToggleSwitchButtonHelper.OnContent="{lex:Loc On}">
                    <controls:ToggleSwitch.IsEnabled>
                        <MultiBinding Converter="{StaticResource BoolAndConverter}">
                            <Binding Path="InputEnabledByRuleOverride"/>
                            <Binding Path="AllowVoucherOutIsEnabled"/>
                            <Binding Path="PrinterEnabled"/>
                        </MultiBinding>
                    </controls:ToggleSwitch.IsEnabled>
                </controls:ToggleSwitch>
                <Button Margin="10 10 0 0" HorizontalAlignment="Left"
                    Name="WarningButton" Style="{StaticResource MonacoWarningButton}"
                    Command="{Binding ShowInfoPopupCommand}"
                    Visibility="{Binding PrinterEnabled, Converter={StaticResource TrueHiddenFalseVisible}}">
                    <Button.CommandParameter>
                        <MultiBinding Converter="{StaticResource MultiValueConverter}">
                            <Binding ElementName="WarningButton"/>
                            <Binding RelativeSource="{RelativeSource Mode=FindAncestor, AncestorType=Control}" Path="DataContext.PrinterDisabledWarningText" />
                        </MultiBinding>
                    </Button.CommandParameter>
                </Button>
            </StackPanel>

            <Label Grid.Row="6" Grid.Column="0" Margin="0 15 0 4" Content="{lex:Loc VoucherOutLimit}" />
            <StackPanel Grid.Row="7" Grid.Column ="0" Orientation="Horizontal" IsEnabled="{Binding InputEnabledByRuleOverride}">
                <Grid>
                    <Grid.ColumnDefinitions>
                        <ColumnDefinition Width="Auto"/>
                        <ColumnDefinition Width="Auto"/>
                    </Grid.ColumnDefinitions>
                    <Grid.RowDefinitions>
                        <RowDefinition Height="Auto"/>
                    </Grid.RowDefinitions>

                    <CheckBox Grid.Row="0" Grid.Column ="0" Margin="0 5 20 0" Width="46"
                          IsChecked="{Binding VoucherOutLimitEnabledChecked, Mode=TwoWay}">
                        <CheckBox.IsEnabled>
                            <MultiBinding Converter="{StaticResource BoolAndConverter}">
                                <Binding Path="InputEnabledByRuleOverride"/>
                                <Binding Path="VoucherOutLimitCheckboxEnabled"/>
                                <Binding Path="VoucherOutLimitEditable"/>
                                <Binding Path="AllowVoucherOut"/>
                            </MultiBinding>
                        </CheckBox.IsEnabled>
                    </CheckBox>
                    <helpers:CurrencyTextBox Grid.Row="0" Grid.Column="1" MinWidth="200"
                                         IsReadOnly="False" PreventNegatives="True" InputScope="Number"
                                         Number="{Binding VoucherOutLimit, Mode=TwoWay, UpdateSourceTrigger=PropertyChanged, ValidatesOnDataErrors=True, NotifyOnValidationError=True}"
                                         Visibility="{Binding VoucherOutLimitEnabledChecked, Converter={StaticResource TrueVisibleFalseHidden}, UpdateSourceTrigger=PropertyChanged}">
                        <helpers:CurrencyTextBox.IsEnabled>
                            <MultiBinding Converter="{StaticResource BoolAndConverter}">
                                <Binding Path="AllowVoucherOut"/>
                                <Binding Path="VoucherOutLimitEditable"/>
                            </MultiBinding>
                        </helpers:CurrencyTextBox.IsEnabled>
                    </helpers:CurrencyTextBox>
<<<<<<< HEAD
                    <TextBlock Grid.Row="0" Grid.Column="1" Margin="0 14 0 0" Text="{lex:Loc NoLimit}"
                           Visibility="{Binding VoucherOutLimitEnabledChecked, Converter={StaticResource BoolToHiddenConverter}, UpdateSourceTrigger=PropertyChanged}"/>
=======
                    <TextBlock Grid.Row="0" Grid.Column="1" Margin="0 14 0 0" Text="{lex:Loc Key=NoLimit}"
                           Visibility="{Binding VoucherOutLimitEnabledChecked, Converter={StaticResource TrueHiddenFalseVisible}, UpdateSourceTrigger=PropertyChanged}"/>
>>>>>>> 5dd0dcf5
                </Grid>
            </StackPanel>

            <!-- Allow Non-Cashable Voucher Out -->
<<<<<<< HEAD
            <Label Grid.Row="8" Grid.Column="0" Margin="0 15 0 4" Content="{lex:Loc AllowNonCashableVoucherOut}" 
                   Visibility="{Binding IsNonCashableVoucherOutVisible, Converter={StaticResource BoolToVisConverter}}" />
=======
            <Label Grid.Row="8" Grid.Column="0" Margin="0 15 0 4" Content="{lex:Loc Key={x:Static loc:ResourceKeys.AllowNonCashableVoucherOut}}" 
                   Visibility="{Binding IsNonCashableVoucherOutVisible, Converter={StaticResource TrueVisibleFalseCollapsed}}" />
>>>>>>> 5dd0dcf5
            <StackPanel Grid.Row="9" Grid.Column ="0" Orientation="Horizontal">
                <controls:ToggleSwitch 
                                     controls:ControlsHelper.ContentCharacterCasing="Upper"
                                     controls:ControlsHelper.CornerRadius="0"
<<<<<<< HEAD
                                         helpers:ToggleSwitchButtonHelper.OffContent="{lex:Loc Off}"
                                         helpers:ToggleSwitchButtonHelper.OnContent="{lex:Loc On}"
                                         Visibility="{Binding IsNonCashableVoucherOutVisible, Converter={StaticResource BoolToVisConverter}}">
                    <controls:ToggleSwitch.IsEnabled>
=======
                                         helpers:ToggleSwitchButtonHelper.OffContent="{lex:Loc Key={x:Static loc:ResourceKeys.Off}}"
                                         helpers:ToggleSwitchButtonHelper.OnContent="{lex:Loc Key={x:Static loc:ResourceKeys.On}}"
                                         Visibility="{Binding IsNonCashableVoucherOutVisible, Converter={StaticResource TrueVisibleFalseCollapsed}}">
                    <controls:ToggleSwitchButton.IsEnabled>
>>>>>>> 5dd0dcf5
                        <MultiBinding Converter="{StaticResource BoolAndConverter}">
                            <Binding Path="InputEnabledByRuleOverride"/>
                            <Binding Path="AllowVoucherOut"/>
                        </MultiBinding>
                    </controls:ToggleSwitch.IsEnabled>
                </controls:ToggleSwitch>
                <Button Margin="10 10 0 0" HorizontalAlignment="Left"
                    Name="NonCashWarningButton" Style="{StaticResource MonacoWarningButton}"
                    Command="{Binding ShowInfoPopupCommand}"
                    Visibility="{Binding PrinterEnabled, Converter={StaticResource TrueHiddenFalseVisible}}">
                    <Button.CommandParameter>
                        <MultiBinding Converter="{StaticResource MultiValueConverter}">
                            <Binding ElementName="NonCashWarningButton"/>
                            <Binding RelativeSource="{RelativeSource Mode=FindAncestor, AncestorType=Control}" Path="DataContext.PrinterDisabledWarningText" />
                        </MultiBinding>
                    </Button.CommandParameter>
                </Button>
            </StackPanel>

            <!-- Allow Handpay Receipt -->

            <Label Grid.Row="10" Grid.Column="0" Margin="0 15 0 4" Content="{lex:Loc PrintHandpayReceipt}" />
            <StackPanel Grid.Row="11" Grid.Column ="0" Orientation="Horizontal">
                <controls:ToggleSwitch  
                    controls:ControlsHelper.ContentCharacterCasing="Upper"
                    controls:ControlsHelper.CornerRadius="0"
                    helpers:ToggleSwitchButtonHelper.OffContent="{lex:Loc Off}"
                    helpers:ToggleSwitchButtonHelper.OnContent="{lex:Loc On}">
                    <controls:ToggleSwitch.IsEnabled>
                        <MultiBinding Converter="{StaticResource BoolAndConverter}">
                            <Binding Path="InputEnabledByRuleOverride"/>
                            <Binding Path="HandpayReceiptEditable"/>
                            <Binding Path="PrinterEnabled"/>
                        </MultiBinding>
                    </controls:ToggleSwitch.IsEnabled>
                </controls:ToggleSwitch>
                <Button Margin="10 10 0 0" HorizontalAlignment="Left"
                    Name="PrintReceiptWarningButton" Style="{StaticResource MonacoWarningButton}"
                    Command="{Binding ShowInfoPopupCommand}"
                    Visibility="{Binding PrinterEnabled, Converter={StaticResource TrueHiddenFalseVisible}}">
                    <Button.CommandParameter>
                        <MultiBinding Converter="{StaticResource MultiValueConverter}">
                            <Binding ElementName="PrintReceiptWarningButton"/>
                            <Binding RelativeSource="{RelativeSource Mode=FindAncestor, AncestorType=Control}" Path="DataContext.PrinterDisabledWarningText" />
                        </MultiBinding>
                    </Button.CommandParameter>
                </Button>
            </StackPanel>

            <Label Grid.Row="0" Grid.Column="2" Content="{lex:Loc BarcodeType}"  Margin="0 0 0 4" />
            <ComboBox Grid.Row="1" Grid.Column="2"
                  IsEnabled="{Binding InputEnabledByRuleOverride}"
                  DisplayMemberPath="Description"
                  SelectedValuePath="Value"
                  ItemsSource="{Binding BarCodeTypes}"
                  SelectedValue="{Binding SelectedBarcodeType, Mode=TwoWay}" />

            <Label Grid.Row="2" Grid.Column="2" Margin="0 15 0 4" Content="{lex:Loc ValidationLength}" />
            <ComboBox Grid.Row="3" Grid.Column="2" 
                  IsEnabled="{Binding InputEnabledByRuleOverride}"
                  ItemsSource="{Binding ValidationLengths}" 
                  SelectedItem="{Binding SelectedValidationLength}" />

            <Label Grid.Row="4" Grid.Column="2" Margin="0 15 0 4" Content="{lex:Loc LayoutType}" />
            <ComboBox Grid.Row="5" Grid.Column="2"
                  IsEnabled="{Binding InputEnabledByRuleOverride}"
                  ItemsSource="{Binding LayoutTypes}" 
                  SelectedItem="{Binding SelectedLayoutType}" />

<<<<<<< HEAD
            <Label Grid.Row="6" Grid.Column="2" Margin="0 15 0 4" Content="{lex:Loc VoucherCashExpiration}" 
                   Visibility="{Binding IsCashableVoucherExpirationVisible, Converter={StaticResource BoolToVisConverter}}" />
=======
            <Label Grid.Row="6" Grid.Column="2" Margin="0 15 0 4" Content="{lex:Loc Key={x:Static loc:ResourceKeys.VoucherCashExpiration}}" 
                   Visibility="{Binding IsCashableVoucherExpirationVisible, Converter={StaticResource TrueVisibleFalseCollapsed}}" />
>>>>>>> 5dd0dcf5
            <helpers:ExpirationTextBox Grid.Row="7" Grid.Column="2"
                                   IsReadOnly="False"
                                   NeverExpires="{lex:Loc NeverExpires}"
                                   DaysFormatter="{lex:Loc DaysFormatter}"
                                   MaxExpirationDays="365"
                                   Visibility="{Binding IsCashableVoucherExpirationVisible, Converter={StaticResource TrueVisibleFalseCollapsed}}"
                                   Number="{Binding VoucherExpirationDays, Mode=TwoWay, NotifyOnValidationError=True, UpdateSourceTrigger=PropertyChanged, ValidatesOnDataErrors=True}">
                <helpers:ExpirationTextBox.IsEnabled>
                    <MultiBinding Converter="{StaticResource BoolAndConverter}">
                        <Binding Path="InputEnabledByRuleOverride"/>
                        <Binding Path="VoucherExpirationEditable"/>
                    </MultiBinding>
                </helpers:ExpirationTextBox.IsEnabled>
            </helpers:ExpirationTextBox>

<<<<<<< HEAD
            <Label Grid.Row="8" Grid.Column="2" Margin="0 15 0 4" Content="{lex:Loc VoucherNonCashExpiration}" 
                   Visibility="{Binding IsNonCashableVoucherOutVisible, Converter={StaticResource BoolToVisConverter}}" />
=======
            <Label Grid.Row="8" Grid.Column="2" Margin="0 15 0 4" Content="{lex:Loc Key={x:Static loc:ResourceKeys.VoucherNonCashExpiration}}" 
                   Visibility="{Binding IsNonCashableVoucherOutVisible, Converter={StaticResource TrueVisibleFalseCollapsed}}" />
>>>>>>> 5dd0dcf5
            <helpers:ExpirationTextBox Grid.Row="9" Grid.Column="2"
                                   IsReadOnly="False"
                                   NeverExpires="{lex:Loc NeverExpires}"
                                   DaysFormatter="{lex:Loc DaysFormatter}"
                                   MaxExpirationDays="365"
                                   Number="{Binding NonCashVoucherExpirationDays, Mode=TwoWay, NotifyOnValidationError=True, UpdateSourceTrigger=PropertyChanged, ValidatesOnDataErrors=True}"
                                   Visibility="{Binding IsNonCashableVoucherOutVisible, Converter={StaticResource TrueVisibleFalseCollapsed}}">
                <helpers:ExpirationTextBox.IsEnabled>
                    <MultiBinding Converter="{StaticResource BoolAndConverter}">
                        <Binding Path="InputEnabledByRuleOverride"/>
                        <Binding Path="VoucherExpirationEditable"/>
                    </MultiBinding>
                </helpers:ExpirationTextBox.IsEnabled>
            </helpers:ExpirationTextBox>

            <Label Grid.Row="0" Grid.Column="4" Content="{lex:Loc PropertyName}"  Margin="0 0 0 4" />
            <helpers:AlphaNumericTextBox Grid.Row="1" Grid.Column="4" MinWidth="200"
                                        Text="{Binding PropertyName, Mode=TwoWay, UpdateSourceTrigger=PropertyChanged}"
                                        MaxLength="40"
                                        IsAlphaNumeric="True"
                                        SkipRegexCheck="True">
                <TextBox.IsEnabled>
                    <MultiBinding Converter="{StaticResource BoolAndConverter}">
                        <Binding Path="InputEnabled"/>
                        <Binding Path="ArePropertyFieldsEnabled"/>
                    </MultiBinding>
                </TextBox.IsEnabled>
            </helpers:AlphaNumericTextBox>

            <Label Grid.Row="2" Grid.Column="4" Margin="0 15 0 4" Content="{lex:Loc PropertyAddressLine1}" />
            <helpers:AlphaNumericTextBox Grid.Row="3" Grid.Column="4" MinWidth="200"
                                         Text="{Binding PropertyAddress1, Mode=TwoWay, UpdateSourceTrigger=PropertyChanged}"
                                         MaxLength="40"
                                         IsAlphaNumeric="True"
                                         SkipRegexCheck="True">
                <TextBox.IsEnabled>
                    <MultiBinding Converter="{StaticResource BoolAndConverter}">
                        <Binding Path="InputEnabled"/>
                        <Binding Path="ArePropertyFieldsEnabled"/>
                    </MultiBinding>
                </TextBox.IsEnabled>
            </helpers:AlphaNumericTextBox>

            <Label Grid.Row="4" Grid.Column="4" Margin="0 15 0 4" Content="{lex:Loc PropertyAddressLine2}" />
            <helpers:AlphaNumericTextBox Grid.Row="5" Grid.Column="4" MinWidth="200"
                                         Text="{Binding PropertyAddress2, Mode=TwoWay, UpdateSourceTrigger=PropertyChanged}"
                                         MaxLength="40"
                                         IsAlphaNumeric="True"
                                         SkipRegexCheck="True">
                <TextBox.IsEnabled>
                    <MultiBinding Converter="{StaticResource BoolAndConverter}">
                        <Binding Path="InputEnabled"/>
                        <Binding Path="ArePropertyFieldsEnabled"/>
                    </MultiBinding>
                </TextBox.IsEnabled>
            </helpers:AlphaNumericTextBox>
        </Grid>
    </Grid>

</operatorMenu:OperatorMenuPage><|MERGE_RESOLUTION|>--- conflicted
+++ resolved
@@ -1,378 +1,346 @@
-﻿<operatorMenu:OperatorMenuPage x:Class="Aristocrat.Monaco.Accounting.UI.Views.VoucherSettingsPage"
-                              xmlns="http://schemas.microsoft.com/winfx/2006/xaml/presentation"
-                              xmlns:x="http://schemas.microsoft.com/winfx/2006/xaml"
-                              xmlns:d="http://schemas.microsoft.com/expression/blend/2008"
-                              xmlns:mc="http://schemas.openxmlformats.org/markup-compatibility/2006"
-                              xmlns:viewModels="clr-namespace:Aristocrat.Monaco.Accounting.UI.ViewModels"
-                              xmlns:operatorMenu="clr-namespace:Aristocrat.Monaco.Application.UI.OperatorMenu;assembly=Aristocrat.Monaco.Application.UI"
-                              xmlns:lex="http://wpflocalizeextension.codeplex.com"
-                              lex:ResxLocalizationProvider.DefaultAssembly="Aristocrat.Monaco.Localization"
-                              lex:ResxLocalizationProvider.DefaultDictionary="Resources" 
-                              xmlns:loc="http://monaco.aristocrat.com/localization"
-                              xmlns:controls="http://metro.mahapps.com/winfx/xaml/controls"
-                              xmlns:helpers="http://monaco.aristocrat.com/common"
-                              mc:Ignorable="d"
-                              d:DataContext="{d:DesignInstance viewModels:VoucherSettingsPageViewModel}">
-
-    <UserControl.Resources>
-        <ResourceDictionary>
-            <ResourceDictionary.MergedDictionaries>
-                <ResourceDictionary Source="/Aristocrat.Monaco.UI.Common;component/Skins/OperatorMenu.xaml" />
-                <ResourceDictionary Source="/Aristocrat.Monaco.UI.Common;component/Skins/Converters.xaml" />
-            </ResourceDictionary.MergedDictionaries>
-
-            <Style TargetType="TextBlock" BasedOn="{StaticResource MonacoTextBlock}">
-                <Setter Property="HorizontalAlignment" Value="Left" />
-                <Setter Property="MinWidth" Value="300" />
-            </Style>
-
-            <Style TargetType="TextBox" BasedOn="{StaticResource MonacoTextBox}">
-                <Setter Property="HorizontalAlignment" Value="Left" />
-                <Setter Property="MinWidth" Value="300" />
-            </Style>
-
-            <Style TargetType="ComboBox" BasedOn="{StaticResource MonacoComboBox}">
-                <Setter Property="HorizontalAlignment" Value="Left" />
-                <Setter Property="MinWidth" Value="300" />
-            </Style>
-
-            <Style TargetType="helpers:ExpirationTextBox" BasedOn="{StaticResource MonacoTextBox}">
-                <Setter Property="HorizontalAlignment" Value="Left" />
-                <Setter Property="MinWidth" Value="300" />
-            </Style>
-        </ResourceDictionary>
-    </UserControl.Resources>
-
-    <Grid>
-        <Grid.ColumnDefinitions>
-            <ColumnDefinition Width="Auto" />
-            <ColumnDefinition Width="*" />
-        </Grid.ColumnDefinitions>
-
-        <Grid Grid.Column="0">
-            <Grid.ColumnDefinitions>
-                <ColumnDefinition Width="Auto" MinWidth="400"/>
-                <ColumnDefinition Width="40"/>
-                <ColumnDefinition Width="Auto" MinWidth="400"/>
-                <ColumnDefinition Width="40"/>
-                <ColumnDefinition Width="*"/>
-            </Grid.ColumnDefinitions>
-            <Grid.RowDefinitions>
-                <RowDefinition Height="Auto"/>
-                <RowDefinition Height="Auto"/>
-                <RowDefinition Height="Auto"/>
-                <RowDefinition Height="Auto"/>
-                <RowDefinition Height="Auto"/>
-                <RowDefinition Height="Auto"/>
-                <RowDefinition Height="Auto"/>
-                <RowDefinition Height="Auto"/>
-                <RowDefinition Height="Auto"/>
-                <RowDefinition Height="Auto"/>
-                <RowDefinition Height="Auto"/>
-                <RowDefinition Height="Auto"/>
-                <RowDefinition Height="*"/>
-            </Grid.RowDefinitions>
-
-            <Label Grid.Row="0" Grid.Column="0" Content="{lex:Loc AllowVoucherIn}" Margin="0 0 0 4"/>
-            <controls:ToggleSwitch Grid.Row="1" Grid.Column="0" 
-                                     IsEnabled="{Binding InputEnabledByRuleOverride}"
-                                     controls:ControlsHelper.ContentCharacterCasing="Upper"
-                                     controls:ControlsHelper.CornerRadius="0"
-                                     helpers:ToggleSwitchButtonHelper.OffContent="{lex:Loc Off}"
-                                     helpers:ToggleSwitchButtonHelper.OnContent="{lex:Loc On}"/>
-
-            <Label Grid.Row="2" Grid.Column="0" Margin="0 15 0 4" Content="{lex:Loc VoucherInLimit}" />
-            <StackPanel Grid.Row="3" Grid.Column ="0" Orientation="Horizontal" IsEnabled="{Binding InputEnabledByRuleOverride}">
-                <Grid>
-                    <Grid.ColumnDefinitions>
-                        <ColumnDefinition Width="Auto"/>
-                        <ColumnDefinition Width="Auto"/>
-                    </Grid.ColumnDefinitions>
-                    <Grid.RowDefinitions>
-                        <RowDefinition Height="Auto"/>
-                    </Grid.RowDefinitions>
-
-                    <CheckBox Grid.Row="0" Grid.Column ="0" Margin="0 5 20 0" Width="46"
-                          IsChecked="{Binding VoucherInLimitEnabledChecked, Mode=TwoWay}">
-                        <CheckBox.IsEnabled>
-                            <MultiBinding Converter="{StaticResource BoolAndConverter}">
-                                <Binding Path="InputEnabledByRuleOverride"/>
-                                <Binding Path="VoucherInLimitCheckboxEnabled"/>
-                                <Binding Path="VoucherInLimitEditable"/>
-                                <Binding Path="AllowVoucherIn"/>
-                            </MultiBinding>
-                        </CheckBox.IsEnabled>
-                    </CheckBox>
-                    <helpers:CurrencyTextBox Grid.Row="0" Grid.Column="1" MinWidth="200"
-                                          IsReadOnly="False" PreventNegatives="True" InputScope="Number"
-                                          Number="{Binding VoucherInLimit, Mode=TwoWay, UpdateSourceTrigger=PropertyChanged, ValidatesOnDataErrors=True, NotifyOnValidationError=True}"
-                                          Visibility="{Binding VoucherInLimitEnabledChecked, Converter={StaticResource TrueVisibleFalseHidden}, UpdateSourceTrigger=PropertyChanged}">
-                        <helpers:CurrencyTextBox.IsEnabled>
-                            <MultiBinding Converter="{StaticResource BoolAndConverter}">
-                                <Binding Path="AllowVoucherIn"/>
-                                <Binding Path="VoucherInLimitEditable"/>
-                            </MultiBinding>
-                        </helpers:CurrencyTextBox.IsEnabled>
-                    </helpers:CurrencyTextBox>
-<<<<<<< HEAD
-                    <TextBlock Grid.Row="0" Grid.Column="1" Margin="0 14 0 0" Text="{lex:Loc NoLimit}"
-                           Visibility="{Binding VoucherInLimitEnabledChecked, Converter={StaticResource BoolToHiddenConverter}, UpdateSourceTrigger=PropertyChanged}"/>
-=======
-                    <TextBlock Grid.Row="0" Grid.Column="1" Margin="0 14 0 0" Text="{lex:Loc Key=NoLimit}"
-                           Visibility="{Binding VoucherInLimitEnabledChecked, Converter={StaticResource TrueHiddenFalseVisible}, UpdateSourceTrigger=PropertyChanged}"/>
->>>>>>> 5dd0dcf5
-                </Grid>
-            </StackPanel>
-
-            <Label Grid.Row="4" Grid.Column="0" Margin="0 15 0 4" Content="{lex:Loc AllowVoucherOut}" />
-            <StackPanel Grid.Row="5" Grid.Column ="0" Orientation="Horizontal">
-                <controls:ToggleSwitch 
-                    controls:ControlsHelper.ContentCharacterCasing="Upper"
-                    controls:ControlsHelper.CornerRadius="0"
-                    helpers:ToggleSwitchButtonHelper.OffContent="{lex:Loc Off}"
-                    helpers:ToggleSwitchButtonHelper.OnContent="{lex:Loc On}">
-                    <controls:ToggleSwitch.IsEnabled>
-                        <MultiBinding Converter="{StaticResource BoolAndConverter}">
-                            <Binding Path="InputEnabledByRuleOverride"/>
-                            <Binding Path="AllowVoucherOutIsEnabled"/>
-                            <Binding Path="PrinterEnabled"/>
-                        </MultiBinding>
-                    </controls:ToggleSwitch.IsEnabled>
-                </controls:ToggleSwitch>
-                <Button Margin="10 10 0 0" HorizontalAlignment="Left"
-                    Name="WarningButton" Style="{StaticResource MonacoWarningButton}"
-                    Command="{Binding ShowInfoPopupCommand}"
-                    Visibility="{Binding PrinterEnabled, Converter={StaticResource TrueHiddenFalseVisible}}">
-                    <Button.CommandParameter>
-                        <MultiBinding Converter="{StaticResource MultiValueConverter}">
-                            <Binding ElementName="WarningButton"/>
-                            <Binding RelativeSource="{RelativeSource Mode=FindAncestor, AncestorType=Control}" Path="DataContext.PrinterDisabledWarningText" />
-                        </MultiBinding>
-                    </Button.CommandParameter>
-                </Button>
-            </StackPanel>
-
-            <Label Grid.Row="6" Grid.Column="0" Margin="0 15 0 4" Content="{lex:Loc VoucherOutLimit}" />
-            <StackPanel Grid.Row="7" Grid.Column ="0" Orientation="Horizontal" IsEnabled="{Binding InputEnabledByRuleOverride}">
-                <Grid>
-                    <Grid.ColumnDefinitions>
-                        <ColumnDefinition Width="Auto"/>
-                        <ColumnDefinition Width="Auto"/>
-                    </Grid.ColumnDefinitions>
-                    <Grid.RowDefinitions>
-                        <RowDefinition Height="Auto"/>
-                    </Grid.RowDefinitions>
-
-                    <CheckBox Grid.Row="0" Grid.Column ="0" Margin="0 5 20 0" Width="46"
-                          IsChecked="{Binding VoucherOutLimitEnabledChecked, Mode=TwoWay}">
-                        <CheckBox.IsEnabled>
-                            <MultiBinding Converter="{StaticResource BoolAndConverter}">
-                                <Binding Path="InputEnabledByRuleOverride"/>
-                                <Binding Path="VoucherOutLimitCheckboxEnabled"/>
-                                <Binding Path="VoucherOutLimitEditable"/>
-                                <Binding Path="AllowVoucherOut"/>
-                            </MultiBinding>
-                        </CheckBox.IsEnabled>
-                    </CheckBox>
-                    <helpers:CurrencyTextBox Grid.Row="0" Grid.Column="1" MinWidth="200"
-                                         IsReadOnly="False" PreventNegatives="True" InputScope="Number"
-                                         Number="{Binding VoucherOutLimit, Mode=TwoWay, UpdateSourceTrigger=PropertyChanged, ValidatesOnDataErrors=True, NotifyOnValidationError=True}"
-                                         Visibility="{Binding VoucherOutLimitEnabledChecked, Converter={StaticResource TrueVisibleFalseHidden}, UpdateSourceTrigger=PropertyChanged}">
-                        <helpers:CurrencyTextBox.IsEnabled>
-                            <MultiBinding Converter="{StaticResource BoolAndConverter}">
-                                <Binding Path="AllowVoucherOut"/>
-                                <Binding Path="VoucherOutLimitEditable"/>
-                            </MultiBinding>
-                        </helpers:CurrencyTextBox.IsEnabled>
-                    </helpers:CurrencyTextBox>
-<<<<<<< HEAD
-                    <TextBlock Grid.Row="0" Grid.Column="1" Margin="0 14 0 0" Text="{lex:Loc NoLimit}"
-                           Visibility="{Binding VoucherOutLimitEnabledChecked, Converter={StaticResource BoolToHiddenConverter}, UpdateSourceTrigger=PropertyChanged}"/>
-=======
-                    <TextBlock Grid.Row="0" Grid.Column="1" Margin="0 14 0 0" Text="{lex:Loc Key=NoLimit}"
-                           Visibility="{Binding VoucherOutLimitEnabledChecked, Converter={StaticResource TrueHiddenFalseVisible}, UpdateSourceTrigger=PropertyChanged}"/>
->>>>>>> 5dd0dcf5
-                </Grid>
-            </StackPanel>
-
-            <!-- Allow Non-Cashable Voucher Out -->
-<<<<<<< HEAD
-            <Label Grid.Row="8" Grid.Column="0" Margin="0 15 0 4" Content="{lex:Loc AllowNonCashableVoucherOut}" 
-                   Visibility="{Binding IsNonCashableVoucherOutVisible, Converter={StaticResource BoolToVisConverter}}" />
-=======
-            <Label Grid.Row="8" Grid.Column="0" Margin="0 15 0 4" Content="{lex:Loc Key={x:Static loc:ResourceKeys.AllowNonCashableVoucherOut}}" 
-                   Visibility="{Binding IsNonCashableVoucherOutVisible, Converter={StaticResource TrueVisibleFalseCollapsed}}" />
->>>>>>> 5dd0dcf5
-            <StackPanel Grid.Row="9" Grid.Column ="0" Orientation="Horizontal">
-                <controls:ToggleSwitch 
-                                     controls:ControlsHelper.ContentCharacterCasing="Upper"
-                                     controls:ControlsHelper.CornerRadius="0"
-<<<<<<< HEAD
-                                         helpers:ToggleSwitchButtonHelper.OffContent="{lex:Loc Off}"
-                                         helpers:ToggleSwitchButtonHelper.OnContent="{lex:Loc On}"
-                                         Visibility="{Binding IsNonCashableVoucherOutVisible, Converter={StaticResource BoolToVisConverter}}">
-                    <controls:ToggleSwitch.IsEnabled>
-=======
-                                         helpers:ToggleSwitchButtonHelper.OffContent="{lex:Loc Key={x:Static loc:ResourceKeys.Off}}"
-                                         helpers:ToggleSwitchButtonHelper.OnContent="{lex:Loc Key={x:Static loc:ResourceKeys.On}}"
-                                         Visibility="{Binding IsNonCashableVoucherOutVisible, Converter={StaticResource TrueVisibleFalseCollapsed}}">
-                    <controls:ToggleSwitchButton.IsEnabled>
->>>>>>> 5dd0dcf5
-                        <MultiBinding Converter="{StaticResource BoolAndConverter}">
-                            <Binding Path="InputEnabledByRuleOverride"/>
-                            <Binding Path="AllowVoucherOut"/>
-                        </MultiBinding>
-                    </controls:ToggleSwitch.IsEnabled>
-                </controls:ToggleSwitch>
-                <Button Margin="10 10 0 0" HorizontalAlignment="Left"
-                    Name="NonCashWarningButton" Style="{StaticResource MonacoWarningButton}"
-                    Command="{Binding ShowInfoPopupCommand}"
-                    Visibility="{Binding PrinterEnabled, Converter={StaticResource TrueHiddenFalseVisible}}">
-                    <Button.CommandParameter>
-                        <MultiBinding Converter="{StaticResource MultiValueConverter}">
-                            <Binding ElementName="NonCashWarningButton"/>
-                            <Binding RelativeSource="{RelativeSource Mode=FindAncestor, AncestorType=Control}" Path="DataContext.PrinterDisabledWarningText" />
-                        </MultiBinding>
-                    </Button.CommandParameter>
-                </Button>
-            </StackPanel>
-
-            <!-- Allow Handpay Receipt -->
-
-            <Label Grid.Row="10" Grid.Column="0" Margin="0 15 0 4" Content="{lex:Loc PrintHandpayReceipt}" />
-            <StackPanel Grid.Row="11" Grid.Column ="0" Orientation="Horizontal">
-                <controls:ToggleSwitch  
-                    controls:ControlsHelper.ContentCharacterCasing="Upper"
-                    controls:ControlsHelper.CornerRadius="0"
-                    helpers:ToggleSwitchButtonHelper.OffContent="{lex:Loc Off}"
-                    helpers:ToggleSwitchButtonHelper.OnContent="{lex:Loc On}">
-                    <controls:ToggleSwitch.IsEnabled>
-                        <MultiBinding Converter="{StaticResource BoolAndConverter}">
-                            <Binding Path="InputEnabledByRuleOverride"/>
-                            <Binding Path="HandpayReceiptEditable"/>
-                            <Binding Path="PrinterEnabled"/>
-                        </MultiBinding>
-                    </controls:ToggleSwitch.IsEnabled>
-                </controls:ToggleSwitch>
-                <Button Margin="10 10 0 0" HorizontalAlignment="Left"
-                    Name="PrintReceiptWarningButton" Style="{StaticResource MonacoWarningButton}"
-                    Command="{Binding ShowInfoPopupCommand}"
-                    Visibility="{Binding PrinterEnabled, Converter={StaticResource TrueHiddenFalseVisible}}">
-                    <Button.CommandParameter>
-                        <MultiBinding Converter="{StaticResource MultiValueConverter}">
-                            <Binding ElementName="PrintReceiptWarningButton"/>
-                            <Binding RelativeSource="{RelativeSource Mode=FindAncestor, AncestorType=Control}" Path="DataContext.PrinterDisabledWarningText" />
-                        </MultiBinding>
-                    </Button.CommandParameter>
-                </Button>
-            </StackPanel>
-
-            <Label Grid.Row="0" Grid.Column="2" Content="{lex:Loc BarcodeType}"  Margin="0 0 0 4" />
-            <ComboBox Grid.Row="1" Grid.Column="2"
-                  IsEnabled="{Binding InputEnabledByRuleOverride}"
-                  DisplayMemberPath="Description"
-                  SelectedValuePath="Value"
-                  ItemsSource="{Binding BarCodeTypes}"
-                  SelectedValue="{Binding SelectedBarcodeType, Mode=TwoWay}" />
-
-            <Label Grid.Row="2" Grid.Column="2" Margin="0 15 0 4" Content="{lex:Loc ValidationLength}" />
-            <ComboBox Grid.Row="3" Grid.Column="2" 
-                  IsEnabled="{Binding InputEnabledByRuleOverride}"
-                  ItemsSource="{Binding ValidationLengths}" 
-                  SelectedItem="{Binding SelectedValidationLength}" />
-
-            <Label Grid.Row="4" Grid.Column="2" Margin="0 15 0 4" Content="{lex:Loc LayoutType}" />
-            <ComboBox Grid.Row="5" Grid.Column="2"
-                  IsEnabled="{Binding InputEnabledByRuleOverride}"
-                  ItemsSource="{Binding LayoutTypes}" 
-                  SelectedItem="{Binding SelectedLayoutType}" />
-
-<<<<<<< HEAD
-            <Label Grid.Row="6" Grid.Column="2" Margin="0 15 0 4" Content="{lex:Loc VoucherCashExpiration}" 
-                   Visibility="{Binding IsCashableVoucherExpirationVisible, Converter={StaticResource BoolToVisConverter}}" />
-=======
-            <Label Grid.Row="6" Grid.Column="2" Margin="0 15 0 4" Content="{lex:Loc Key={x:Static loc:ResourceKeys.VoucherCashExpiration}}" 
-                   Visibility="{Binding IsCashableVoucherExpirationVisible, Converter={StaticResource TrueVisibleFalseCollapsed}}" />
->>>>>>> 5dd0dcf5
-            <helpers:ExpirationTextBox Grid.Row="7" Grid.Column="2"
-                                   IsReadOnly="False"
-                                   NeverExpires="{lex:Loc NeverExpires}"
-                                   DaysFormatter="{lex:Loc DaysFormatter}"
-                                   MaxExpirationDays="365"
-                                   Visibility="{Binding IsCashableVoucherExpirationVisible, Converter={StaticResource TrueVisibleFalseCollapsed}}"
-                                   Number="{Binding VoucherExpirationDays, Mode=TwoWay, NotifyOnValidationError=True, UpdateSourceTrigger=PropertyChanged, ValidatesOnDataErrors=True}">
-                <helpers:ExpirationTextBox.IsEnabled>
-                    <MultiBinding Converter="{StaticResource BoolAndConverter}">
-                        <Binding Path="InputEnabledByRuleOverride"/>
-                        <Binding Path="VoucherExpirationEditable"/>
-                    </MultiBinding>
-                </helpers:ExpirationTextBox.IsEnabled>
-            </helpers:ExpirationTextBox>
-
-<<<<<<< HEAD
-            <Label Grid.Row="8" Grid.Column="2" Margin="0 15 0 4" Content="{lex:Loc VoucherNonCashExpiration}" 
-                   Visibility="{Binding IsNonCashableVoucherOutVisible, Converter={StaticResource BoolToVisConverter}}" />
-=======
-            <Label Grid.Row="8" Grid.Column="2" Margin="0 15 0 4" Content="{lex:Loc Key={x:Static loc:ResourceKeys.VoucherNonCashExpiration}}" 
-                   Visibility="{Binding IsNonCashableVoucherOutVisible, Converter={StaticResource TrueVisibleFalseCollapsed}}" />
->>>>>>> 5dd0dcf5
-            <helpers:ExpirationTextBox Grid.Row="9" Grid.Column="2"
-                                   IsReadOnly="False"
-                                   NeverExpires="{lex:Loc NeverExpires}"
-                                   DaysFormatter="{lex:Loc DaysFormatter}"
-                                   MaxExpirationDays="365"
-                                   Number="{Binding NonCashVoucherExpirationDays, Mode=TwoWay, NotifyOnValidationError=True, UpdateSourceTrigger=PropertyChanged, ValidatesOnDataErrors=True}"
-                                   Visibility="{Binding IsNonCashableVoucherOutVisible, Converter={StaticResource TrueVisibleFalseCollapsed}}">
-                <helpers:ExpirationTextBox.IsEnabled>
-                    <MultiBinding Converter="{StaticResource BoolAndConverter}">
-                        <Binding Path="InputEnabledByRuleOverride"/>
-                        <Binding Path="VoucherExpirationEditable"/>
-                    </MultiBinding>
-                </helpers:ExpirationTextBox.IsEnabled>
-            </helpers:ExpirationTextBox>
-
-            <Label Grid.Row="0" Grid.Column="4" Content="{lex:Loc PropertyName}"  Margin="0 0 0 4" />
-            <helpers:AlphaNumericTextBox Grid.Row="1" Grid.Column="4" MinWidth="200"
-                                        Text="{Binding PropertyName, Mode=TwoWay, UpdateSourceTrigger=PropertyChanged}"
-                                        MaxLength="40"
-                                        IsAlphaNumeric="True"
-                                        SkipRegexCheck="True">
-                <TextBox.IsEnabled>
-                    <MultiBinding Converter="{StaticResource BoolAndConverter}">
-                        <Binding Path="InputEnabled"/>
-                        <Binding Path="ArePropertyFieldsEnabled"/>
-                    </MultiBinding>
-                </TextBox.IsEnabled>
-            </helpers:AlphaNumericTextBox>
-
-            <Label Grid.Row="2" Grid.Column="4" Margin="0 15 0 4" Content="{lex:Loc PropertyAddressLine1}" />
-            <helpers:AlphaNumericTextBox Grid.Row="3" Grid.Column="4" MinWidth="200"
-                                         Text="{Binding PropertyAddress1, Mode=TwoWay, UpdateSourceTrigger=PropertyChanged}"
-                                         MaxLength="40"
-                                         IsAlphaNumeric="True"
-                                         SkipRegexCheck="True">
-                <TextBox.IsEnabled>
-                    <MultiBinding Converter="{StaticResource BoolAndConverter}">
-                        <Binding Path="InputEnabled"/>
-                        <Binding Path="ArePropertyFieldsEnabled"/>
-                    </MultiBinding>
-                </TextBox.IsEnabled>
-            </helpers:AlphaNumericTextBox>
-
-            <Label Grid.Row="4" Grid.Column="4" Margin="0 15 0 4" Content="{lex:Loc PropertyAddressLine2}" />
-            <helpers:AlphaNumericTextBox Grid.Row="5" Grid.Column="4" MinWidth="200"
-                                         Text="{Binding PropertyAddress2, Mode=TwoWay, UpdateSourceTrigger=PropertyChanged}"
-                                         MaxLength="40"
-                                         IsAlphaNumeric="True"
-                                         SkipRegexCheck="True">
-                <TextBox.IsEnabled>
-                    <MultiBinding Converter="{StaticResource BoolAndConverter}">
-                        <Binding Path="InputEnabled"/>
-                        <Binding Path="ArePropertyFieldsEnabled"/>
-                    </MultiBinding>
-                </TextBox.IsEnabled>
-            </helpers:AlphaNumericTextBox>
-        </Grid>
-    </Grid>
-
+﻿<operatorMenu:OperatorMenuPage x:Class="Aristocrat.Monaco.Accounting.UI.Views.VoucherSettingsPage"
+                              xmlns="http://schemas.microsoft.com/winfx/2006/xaml/presentation"
+                              xmlns:x="http://schemas.microsoft.com/winfx/2006/xaml"
+                              xmlns:d="http://schemas.microsoft.com/expression/blend/2008"
+                              xmlns:mc="http://schemas.openxmlformats.org/markup-compatibility/2006"
+                              xmlns:viewModels="clr-namespace:Aristocrat.Monaco.Accounting.UI.ViewModels"
+                              xmlns:operatorMenu="clr-namespace:Aristocrat.Monaco.Application.UI.OperatorMenu;assembly=Aristocrat.Monaco.Application.UI"
+                              xmlns:lex="http://wpflocalizeextension.codeplex.com"
+                              lex:ResxLocalizationProvider.DefaultAssembly="Aristocrat.Monaco.Localization"
+                              lex:ResxLocalizationProvider.DefaultDictionary="Resources" 
+                              xmlns:loc="http://monaco.aristocrat.com/localization"
+                              xmlns:controls="http://metro.mahapps.com/winfx/xaml/controls"
+                              xmlns:helpers="http://monaco.aristocrat.com/common"
+                              mc:Ignorable="d"
+                              d:DataContext="{d:DesignInstance viewModels:VoucherSettingsPageViewModel}">
+
+    <UserControl.Resources>
+        <ResourceDictionary>
+            <ResourceDictionary.MergedDictionaries>
+                <ResourceDictionary Source="/Aristocrat.Monaco.UI.Common;component/Skins/OperatorMenu.xaml" />
+                <ResourceDictionary Source="/Aristocrat.Monaco.UI.Common;component/Skins/Converters.xaml" />
+            </ResourceDictionary.MergedDictionaries>
+
+            <Style TargetType="TextBlock" BasedOn="{StaticResource MonacoTextBlock}">
+                <Setter Property="HorizontalAlignment" Value="Left" />
+                <Setter Property="MinWidth" Value="300" />
+            </Style>
+
+            <Style TargetType="TextBox" BasedOn="{StaticResource MonacoTextBox}">
+                <Setter Property="HorizontalAlignment" Value="Left" />
+                <Setter Property="MinWidth" Value="300" />
+            </Style>
+
+            <Style TargetType="ComboBox" BasedOn="{StaticResource MonacoComboBox}">
+                <Setter Property="HorizontalAlignment" Value="Left" />
+                <Setter Property="MinWidth" Value="300" />
+            </Style>
+
+            <Style TargetType="helpers:ExpirationTextBox" BasedOn="{StaticResource MonacoTextBox}">
+                <Setter Property="HorizontalAlignment" Value="Left" />
+                <Setter Property="MinWidth" Value="300" />
+            </Style>
+        </ResourceDictionary>
+    </UserControl.Resources>
+
+    <Grid>
+        <Grid.ColumnDefinitions>
+            <ColumnDefinition Width="Auto" />
+            <ColumnDefinition Width="*" />
+        </Grid.ColumnDefinitions>
+
+        <Grid Grid.Column="0">
+            <Grid.ColumnDefinitions>
+                <ColumnDefinition Width="Auto" MinWidth="400"/>
+                <ColumnDefinition Width="40"/>
+                <ColumnDefinition Width="Auto" MinWidth="400"/>
+                <ColumnDefinition Width="40"/>
+                <ColumnDefinition Width="*"/>
+            </Grid.ColumnDefinitions>
+            <Grid.RowDefinitions>
+                <RowDefinition Height="Auto"/>
+                <RowDefinition Height="Auto"/>
+                <RowDefinition Height="Auto"/>
+                <RowDefinition Height="Auto"/>
+                <RowDefinition Height="Auto"/>
+                <RowDefinition Height="Auto"/>
+                <RowDefinition Height="Auto"/>
+                <RowDefinition Height="Auto"/>
+                <RowDefinition Height="Auto"/>
+                <RowDefinition Height="Auto"/>
+                <RowDefinition Height="Auto"/>
+                <RowDefinition Height="Auto"/>
+                <RowDefinition Height="*"/>
+            </Grid.RowDefinitions>
+
+            <Label Grid.Row="0" Grid.Column="0" Content="{lex:Loc AllowVoucherIn}" Margin="0 0 0 4"/>
+            <controls:ToggleSwitch Grid.Row="1" Grid.Column="0" 
+                                     IsEnabled="{Binding InputEnabledByRuleOverride}"
+                                     controls:ControlsHelper.ContentCharacterCasing="Upper"
+                                     controls:ControlsHelper.CornerRadius="0"
+                                     helpers:ToggleSwitchButtonHelper.OffContent="{lex:Loc Off}"
+                                     helpers:ToggleSwitchButtonHelper.OnContent="{lex:Loc On}"/>
+
+            <Label Grid.Row="2" Grid.Column="0" Margin="0 15 0 4" Content="{lex:Loc VoucherInLimit}" />
+            <StackPanel Grid.Row="3" Grid.Column ="0" Orientation="Horizontal" IsEnabled="{Binding InputEnabledByRuleOverride}">
+                <Grid>
+                    <Grid.ColumnDefinitions>
+                        <ColumnDefinition Width="Auto"/>
+                        <ColumnDefinition Width="Auto"/>
+                    </Grid.ColumnDefinitions>
+                    <Grid.RowDefinitions>
+                        <RowDefinition Height="Auto"/>
+                    </Grid.RowDefinitions>
+
+                    <CheckBox Grid.Row="0" Grid.Column ="0" Margin="0 5 20 0" Width="46"
+                          IsChecked="{Binding VoucherInLimitEnabledChecked, Mode=TwoWay}">
+                        <CheckBox.IsEnabled>
+                            <MultiBinding Converter="{StaticResource BoolAndConverter}">
+                                <Binding Path="InputEnabledByRuleOverride"/>
+                                <Binding Path="VoucherInLimitCheckboxEnabled"/>
+                                <Binding Path="VoucherInLimitEditable"/>
+                                <Binding Path="AllowVoucherIn"/>
+                            </MultiBinding>
+                        </CheckBox.IsEnabled>
+                    </CheckBox>
+                    <helpers:CurrencyTextBox Grid.Row="0" Grid.Column="1" MinWidth="200"
+                                          IsReadOnly="False" PreventNegatives="True" InputScope="Number"
+                                          Number="{Binding VoucherInLimit, Mode=TwoWay, UpdateSourceTrigger=PropertyChanged, ValidatesOnDataErrors=True, NotifyOnValidationError=True}"
+                                          Visibility="{Binding VoucherInLimitEnabledChecked, Converter={StaticResource TrueVisibleFalseHidden}, UpdateSourceTrigger=PropertyChanged}">
+                        <helpers:CurrencyTextBox.IsEnabled>
+                            <MultiBinding Converter="{StaticResource BoolAndConverter}">
+                                <Binding Path="AllowVoucherIn"/>
+                                <Binding Path="VoucherInLimitEditable"/>
+                            </MultiBinding>
+                        </helpers:CurrencyTextBox.IsEnabled>
+                    </helpers:CurrencyTextBox>
+                    <TextBlock Grid.Row="0" Grid.Column="1" Margin="0 14 0 0" Text="{lex:Loc NoLimit}"
+                           Visibility="{Binding VoucherInLimitEnabledChecked, Converter={StaticResource TrueHiddenFalseVisible}, UpdateSourceTrigger=PropertyChanged}"/>
+                </Grid>
+            </StackPanel>
+
+            <Label Grid.Row="4" Grid.Column="0" Margin="0 15 0 4" Content="{lex:Loc AllowVoucherOut}" />
+            <StackPanel Grid.Row="5" Grid.Column ="0" Orientation="Horizontal">
+                <controls:ToggleSwitch 
+                    controls:ControlsHelper.ContentCharacterCasing="Upper"
+                    controls:ControlsHelper.CornerRadius="0"
+                    helpers:ToggleSwitchButtonHelper.OffContent="{lex:Loc Off}"
+                    helpers:ToggleSwitchButtonHelper.OnContent="{lex:Loc On}">
+                    <controls:ToggleSwitch.IsEnabled>
+                        <MultiBinding Converter="{StaticResource BoolAndConverter}">
+                            <Binding Path="InputEnabledByRuleOverride"/>
+                            <Binding Path="AllowVoucherOutIsEnabled"/>
+                            <Binding Path="PrinterEnabled"/>
+                        </MultiBinding>
+                    </controls:ToggleSwitch.IsEnabled>
+                </controls:ToggleSwitch>
+                <Button Margin="10 10 0 0" HorizontalAlignment="Left"
+                    Name="WarningButton" Style="{StaticResource MonacoWarningButton}"
+                    Command="{Binding ShowInfoPopupCommand}"
+                    Visibility="{Binding PrinterEnabled, Converter={StaticResource TrueHiddenFalseVisible}}">
+                    <Button.CommandParameter>
+                        <MultiBinding Converter="{StaticResource MultiValueConverter}">
+                            <Binding ElementName="WarningButton"/>
+                            <Binding RelativeSource="{RelativeSource Mode=FindAncestor, AncestorType=Control}" Path="DataContext.PrinterDisabledWarningText" />
+                        </MultiBinding>
+                    </Button.CommandParameter>
+                </Button>
+            </StackPanel>
+
+            <Label Grid.Row="6" Grid.Column="0" Margin="0 15 0 4" Content="{lex:Loc VoucherOutLimit}" />
+            <StackPanel Grid.Row="7" Grid.Column ="0" Orientation="Horizontal" IsEnabled="{Binding InputEnabledByRuleOverride}">
+                <Grid>
+                    <Grid.ColumnDefinitions>
+                        <ColumnDefinition Width="Auto"/>
+                        <ColumnDefinition Width="Auto"/>
+                    </Grid.ColumnDefinitions>
+                    <Grid.RowDefinitions>
+                        <RowDefinition Height="Auto"/>
+                    </Grid.RowDefinitions>
+
+                    <CheckBox Grid.Row="0" Grid.Column ="0" Margin="0 5 20 0" Width="46"
+                          IsChecked="{Binding VoucherOutLimitEnabledChecked, Mode=TwoWay}">
+                        <CheckBox.IsEnabled>
+                            <MultiBinding Converter="{StaticResource BoolAndConverter}">
+                                <Binding Path="InputEnabledByRuleOverride"/>
+                                <Binding Path="VoucherOutLimitCheckboxEnabled"/>
+                                <Binding Path="VoucherOutLimitEditable"/>
+                                <Binding Path="AllowVoucherOut"/>
+                            </MultiBinding>
+                        </CheckBox.IsEnabled>
+                    </CheckBox>
+                    <helpers:CurrencyTextBox Grid.Row="0" Grid.Column="1" MinWidth="200"
+                                         IsReadOnly="False" PreventNegatives="True" InputScope="Number"
+                                         Number="{Binding VoucherOutLimit, Mode=TwoWay, UpdateSourceTrigger=PropertyChanged, ValidatesOnDataErrors=True, NotifyOnValidationError=True}"
+                                         Visibility="{Binding VoucherOutLimitEnabledChecked, Converter={StaticResource TrueVisibleFalseHidden}, UpdateSourceTrigger=PropertyChanged}">
+                        <helpers:CurrencyTextBox.IsEnabled>
+                            <MultiBinding Converter="{StaticResource BoolAndConverter}">
+                                <Binding Path="AllowVoucherOut"/>
+                                <Binding Path="VoucherOutLimitEditable"/>
+                            </MultiBinding>
+                        </helpers:CurrencyTextBox.IsEnabled>
+                    </helpers:CurrencyTextBox>
+                    <TextBlock Grid.Row="0" Grid.Column="1" Margin="0 14 0 0" Text="{lex:Loc NoLimit}"
+                           Visibility="{Binding VoucherOutLimitEnabledChecked, Converter={StaticResource TrueHiddenFalseVisible}, UpdateSourceTrigger=PropertyChanged}"/>
+                </Grid>
+            </StackPanel>
+
+            <!-- Allow Non-Cashable Voucher Out -->
+            <Label Grid.Row="8" Grid.Column="0" Margin="0 15 0 4" Content="{lex:Loc AllowNonCashableVoucherOut}" 
+                   Visibility="{Binding IsNonCashableVoucherOutVisible, Converter={StaticResource TrueVisibleFalseCollapsed}}" />
+            <StackPanel Grid.Row="9" Grid.Column ="0" Orientation="Horizontal">
+                <controls:ToggleSwitch 
+                                     controls:ControlsHelper.ContentCharacterCasing="Upper"
+                                     controls:ControlsHelper.CornerRadius="0"
+                                         helpers:ToggleSwitchButtonHelper.OffContent="{lex:Loc Off}"
+                                         helpers:ToggleSwitchButtonHelper.OnContent="{lex:Loc On}"
+                                         Visibility="{Binding IsNonCashableVoucherOutVisible, Converter={StaticResource TrueVisibleFalseCollapsed}}">
+                    <controls:ToggleSwitch.IsEnabled>
+                        <MultiBinding Converter="{StaticResource BoolAndConverter}">
+                            <Binding Path="InputEnabledByRuleOverride"/>
+                            <Binding Path="AllowVoucherOut"/>
+                        </MultiBinding>
+                    </controls:ToggleSwitch.IsEnabled>
+                </controls:ToggleSwitch>
+                <Button Margin="10 10 0 0" HorizontalAlignment="Left"
+                    Name="NonCashWarningButton" Style="{StaticResource MonacoWarningButton}"
+                    Command="{Binding ShowInfoPopupCommand}"
+                    Visibility="{Binding PrinterEnabled, Converter={StaticResource TrueHiddenFalseVisible}}">
+                    <Button.CommandParameter>
+                        <MultiBinding Converter="{StaticResource MultiValueConverter}">
+                            <Binding ElementName="NonCashWarningButton"/>
+                            <Binding RelativeSource="{RelativeSource Mode=FindAncestor, AncestorType=Control}" Path="DataContext.PrinterDisabledWarningText" />
+                        </MultiBinding>
+                    </Button.CommandParameter>
+                </Button>
+            </StackPanel>
+
+            <!-- Allow Handpay Receipt -->
+
+            <Label Grid.Row="10" Grid.Column="0" Margin="0 15 0 4" Content="{lex:Loc PrintHandpayReceipt}" />
+            <StackPanel Grid.Row="11" Grid.Column ="0" Orientation="Horizontal">
+                <controls:ToggleSwitch  
+                    controls:ControlsHelper.ContentCharacterCasing="Upper"
+                    controls:ControlsHelper.CornerRadius="0"
+                    helpers:ToggleSwitchButtonHelper.OffContent="{lex:Loc Off}"
+                    helpers:ToggleSwitchButtonHelper.OnContent="{lex:Loc On}">
+                    <controls:ToggleSwitch.IsEnabled>
+                        <MultiBinding Converter="{StaticResource BoolAndConverter}">
+                            <Binding Path="InputEnabledByRuleOverride"/>
+                            <Binding Path="HandpayReceiptEditable"/>
+                            <Binding Path="PrinterEnabled"/>
+                        </MultiBinding>
+                    </controls:ToggleSwitch.IsEnabled>
+                </controls:ToggleSwitch>
+                <Button Margin="10 10 0 0" HorizontalAlignment="Left"
+                    Name="PrintReceiptWarningButton" Style="{StaticResource MonacoWarningButton}"
+                    Command="{Binding ShowInfoPopupCommand}"
+                    Visibility="{Binding PrinterEnabled, Converter={StaticResource TrueHiddenFalseVisible}}">
+                    <Button.CommandParameter>
+                        <MultiBinding Converter="{StaticResource MultiValueConverter}">
+                            <Binding ElementName="PrintReceiptWarningButton"/>
+                            <Binding RelativeSource="{RelativeSource Mode=FindAncestor, AncestorType=Control}" Path="DataContext.PrinterDisabledWarningText" />
+                        </MultiBinding>
+                    </Button.CommandParameter>
+                </Button>
+            </StackPanel>
+
+            <Label Grid.Row="0" Grid.Column="2" Content="{lex:Loc BarcodeType}"  Margin="0 0 0 4" />
+            <ComboBox Grid.Row="1" Grid.Column="2"
+                  IsEnabled="{Binding InputEnabledByRuleOverride}"
+                  DisplayMemberPath="Description"
+                  SelectedValuePath="Value"
+                  ItemsSource="{Binding BarCodeTypes}"
+                  SelectedValue="{Binding SelectedBarcodeType, Mode=TwoWay}" />
+
+            <Label Grid.Row="2" Grid.Column="2" Margin="0 15 0 4" Content="{lex:Loc ValidationLength}" />
+            <ComboBox Grid.Row="3" Grid.Column="2" 
+                  IsEnabled="{Binding InputEnabledByRuleOverride}"
+                  ItemsSource="{Binding ValidationLengths}" 
+                  SelectedItem="{Binding SelectedValidationLength}" />
+
+            <Label Grid.Row="4" Grid.Column="2" Margin="0 15 0 4" Content="{lex:Loc LayoutType}" />
+            <ComboBox Grid.Row="5" Grid.Column="2"
+                  IsEnabled="{Binding InputEnabledByRuleOverride}"
+                  ItemsSource="{Binding LayoutTypes}" 
+                  SelectedItem="{Binding SelectedLayoutType}" />
+
+            <Label Grid.Row="6" Grid.Column="2" Margin="0 15 0 4" Content="{lex:Loc VoucherCashExpiration}" 
+                   Visibility="{Binding IsCashableVoucherExpirationVisible, Converter={StaticResource TrueVisibleFalseCollapsed}}" />
+            <helpers:ExpirationTextBox Grid.Row="7" Grid.Column="2"
+                                   IsReadOnly="False"
+                                   NeverExpires="{lex:Loc NeverExpires}"
+                                   DaysFormatter="{lex:Loc DaysFormatter}"
+                                   MaxExpirationDays="365"
+                                   Visibility="{Binding IsCashableVoucherExpirationVisible, Converter={StaticResource TrueVisibleFalseCollapsed}}"
+                                   Number="{Binding VoucherExpirationDays, Mode=TwoWay, NotifyOnValidationError=True, UpdateSourceTrigger=PropertyChanged, ValidatesOnDataErrors=True}">
+                <helpers:ExpirationTextBox.IsEnabled>
+                    <MultiBinding Converter="{StaticResource BoolAndConverter}">
+                        <Binding Path="InputEnabledByRuleOverride"/>
+                        <Binding Path="VoucherExpirationEditable"/>
+                    </MultiBinding>
+                </helpers:ExpirationTextBox.IsEnabled>
+            </helpers:ExpirationTextBox>
+
+            <Label Grid.Row="8" Grid.Column="2" Margin="0 15 0 4" Content="{lex:Loc VoucherNonCashExpiration}" 
+                   Visibility="{Binding IsNonCashableVoucherOutVisible, Converter={StaticResource TrueVisibleFalseCollapsed}}" />
+            <helpers:ExpirationTextBox Grid.Row="9" Grid.Column="2"
+                                   IsReadOnly="False"
+                                   NeverExpires="{lex:Loc NeverExpires}"
+                                   DaysFormatter="{lex:Loc DaysFormatter}"
+                                   MaxExpirationDays="365"
+                                   Number="{Binding NonCashVoucherExpirationDays, Mode=TwoWay, NotifyOnValidationError=True, UpdateSourceTrigger=PropertyChanged, ValidatesOnDataErrors=True}"
+                                   Visibility="{Binding IsNonCashableVoucherOutVisible, Converter={StaticResource TrueVisibleFalseCollapsed}}">
+                <helpers:ExpirationTextBox.IsEnabled>
+                    <MultiBinding Converter="{StaticResource BoolAndConverter}">
+                        <Binding Path="InputEnabledByRuleOverride"/>
+                        <Binding Path="VoucherExpirationEditable"/>
+                    </MultiBinding>
+                </helpers:ExpirationTextBox.IsEnabled>
+            </helpers:ExpirationTextBox>
+
+            <Label Grid.Row="0" Grid.Column="4" Content="{lex:Loc PropertyName}"  Margin="0 0 0 4" />
+            <helpers:AlphaNumericTextBox Grid.Row="1" Grid.Column="4" MinWidth="200"
+                                        Text="{Binding PropertyName, Mode=TwoWay, UpdateSourceTrigger=PropertyChanged}"
+                                        MaxLength="40"
+                                        IsAlphaNumeric="True"
+                                        SkipRegexCheck="True">
+                <TextBox.IsEnabled>
+                    <MultiBinding Converter="{StaticResource BoolAndConverter}">
+                        <Binding Path="InputEnabled"/>
+                        <Binding Path="ArePropertyFieldsEnabled"/>
+                    </MultiBinding>
+                </TextBox.IsEnabled>
+            </helpers:AlphaNumericTextBox>
+
+            <Label Grid.Row="2" Grid.Column="4" Margin="0 15 0 4" Content="{lex:Loc PropertyAddressLine1}" />
+            <helpers:AlphaNumericTextBox Grid.Row="3" Grid.Column="4" MinWidth="200"
+                                         Text="{Binding PropertyAddress1, Mode=TwoWay, UpdateSourceTrigger=PropertyChanged}"
+                                         MaxLength="40"
+                                         IsAlphaNumeric="True"
+                                         SkipRegexCheck="True">
+                <TextBox.IsEnabled>
+                    <MultiBinding Converter="{StaticResource BoolAndConverter}">
+                        <Binding Path="InputEnabled"/>
+                        <Binding Path="ArePropertyFieldsEnabled"/>
+                    </MultiBinding>
+                </TextBox.IsEnabled>
+            </helpers:AlphaNumericTextBox>
+
+            <Label Grid.Row="4" Grid.Column="4" Margin="0 15 0 4" Content="{lex:Loc PropertyAddressLine2}" />
+            <helpers:AlphaNumericTextBox Grid.Row="5" Grid.Column="4" MinWidth="200"
+                                         Text="{Binding PropertyAddress2, Mode=TwoWay, UpdateSourceTrigger=PropertyChanged}"
+                                         MaxLength="40"
+                                         IsAlphaNumeric="True"
+                                         SkipRegexCheck="True">
+                <TextBox.IsEnabled>
+                    <MultiBinding Converter="{StaticResource BoolAndConverter}">
+                        <Binding Path="InputEnabled"/>
+                        <Binding Path="ArePropertyFieldsEnabled"/>
+                    </MultiBinding>
+                </TextBox.IsEnabled>
+            </helpers:AlphaNumericTextBox>
+        </Grid>
+    </Grid>
+
 </operatorMenu:OperatorMenuPage>