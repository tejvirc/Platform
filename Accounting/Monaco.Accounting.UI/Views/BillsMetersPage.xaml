--- conflicted
+++ resolved
@@ -1,148 +1,125 @@
-﻿<operatorMenu:OperatorMenuPage x:Class="Aristocrat.Monaco.Accounting.UI.Views.BillsMetersPage"
-                               xmlns="http://schemas.microsoft.com/winfx/2006/xaml/presentation"
-                               xmlns:x="http://schemas.microsoft.com/winfx/2006/xaml"
-                               xmlns:mc="http://schemas.openxmlformats.org/markup-compatibility/2006"
-                               xmlns:d="http://schemas.microsoft.com/expression/blend/2008"
-                               xmlns:lex="http://wpflocalizeextension.codeplex.com"
-                               xmlns:loc="http://monaco.aristocrat.com/localization"
-                               lex:ResxLocalizationProvider.DefaultAssembly="Aristocrat.Monaco.Localization"
-                               lex:ResxLocalizationProvider.DefaultDictionary="Resources" 
-                               xmlns:operatorMenu="clr-namespace:Aristocrat.Monaco.Application.UI.OperatorMenu;assembly=Aristocrat.Monaco.Application.UI"
-                               xmlns:viewModels="clr-namespace:Aristocrat.Monaco.Accounting.UI.ViewModels"
-                               xmlns:common="http://monaco.aristocrat.com/common"
-                               mc:Ignorable="d"
-                               d:DataContext="{d:DesignInstance {x:Type viewModels:BillsMetersPageViewModel}}"
-                               common:DialogParticipation.Register="{Binding}">
-    <UserControl.Resources>
-        <ResourceDictionary>
-            <ResourceDictionary.MergedDictionaries>
-                <ResourceDictionary Source="/Aristocrat.Monaco.UI.Common;component/Skins/OperatorMenu.xaml" />
-            </ResourceDictionary.MergedDictionaries>
-        </ResourceDictionary>
-    </UserControl.Resources>
-    <Grid AutomationProperties.AutomationId="Grid0_EC411710">
-        <Grid.RowDefinitions>
-            <RowDefinition Height="Auto"
-                           AutomationProperties.AutomationId="RowDefinition1_EC411710" />
-            <RowDefinition Height="Auto"
-                           AutomationProperties.AutomationId="RowDefinition2_EC411710" />
-            <RowDefinition Height="Auto"
-                           AutomationProperties.AutomationId="RowDefinition3_EC411710" />
-            <RowDefinition Height="Auto"
-                           AutomationProperties.AutomationId="RowDefinition4_EC411710" />
-        </Grid.RowDefinitions>
-        <Border AutomationProperties.AutomationId="Border5_EC411710">
-            <DataGrid ItemsSource="{Binding Meters, UpdateSourceTrigger=PropertyChanged}"
-                      x:Name="MetersGrid"
-                      AutomationProperties.AutomationId="DataGrid6_EC411710">
-                <DataGrid.Columns>
-<<<<<<< HEAD
-                    <DataGridTextColumn Header="{lex:Loc Denomination}" 
-                                        Width="200" 
-                                        Binding="{Binding Name}" 
-                                        AutomationProperties.AutomationId="DataGridTextColumn7_EC411710" />
-                    <DataGridTextColumn Header="{lex:Loc Count}" 
-                                        Width="500" 
-                                        Binding="{Binding Count, UpdateSourceTrigger=PropertyChanged}" 
-                                        HeaderStyle="{StaticResource DataGridColumnHeaderRight}"
-                                        CellStyle="{StaticResource DataGridCellRight}"
-                                        AutomationProperties.AutomationId="DataGridTextColumn8_EC411710" />
-                    <DataGridTextColumn Header="{lex:Loc Value}" 
-                                        Width="500" 
-=======
-                    <DataGridTextColumn Header="{lex:Loc Key={x:Static loc:ResourceKeys.Denomination}}"
-                                        loc:Localizer.For="Operator"
-                                        Width="200"
-                                        Binding="{Binding Name}"
-                                        AutomationProperties.AutomationId="DataGridTextColumn7_EC411710" />
-                    <DataGridTextColumn Header="{lex:Loc Key={x:Static loc:ResourceKeys.Count}}"
-                                        loc:Localizer.For="Operator"
-                                        Width="500"
-                                        Binding="{Binding Count, UpdateSourceTrigger=PropertyChanged}"
-                                        HeaderStyle="{StaticResource DataGridColumnHeaderRight}"
-                                        CellStyle="{StaticResource DataGridCellRight}"
-                                        AutomationProperties.AutomationId="DataGridTextColumn8_EC411710" />
-                    <DataGridTextColumn Header="{lex:Loc Key={x:Static loc:ResourceKeys.Value}}"
-                                        loc:Localizer.For="Operator"
-                                        Width="500"
->>>>>>> 27c3461f
-                                        Binding="{Binding Value, UpdateSourceTrigger=PropertyChanged}"
-                                        HeaderStyle="{StaticResource DataGridColumnHeaderRight}"
-                                        CellStyle="{StaticResource DataGridCellRight}"
-                                        AutomationProperties.AutomationId="DataGridTextColumn9_EC411710" />
-                </DataGrid.Columns>
-            </DataGrid>
-        </Border>
-        <Border Grid.Row="1"
-                Margin="0 10 0 0"
-                HorizontalAlignment="Left"
-                BorderThickness="0 1 0 0"
-                BorderBrush="{StaticResource Brush3}"
-                AutomationProperties.AutomationId="Border10_EC411710">
-            <Grid Margin="0 10 0 0"
-                  AutomationProperties.AutomationId="Grid11_EC411710">
-                <Grid.ColumnDefinitions>
-                    <ColumnDefinition Width="{Binding ElementName=MetersGrid, Path=Columns[0].ActualWidth}"
-                                      AutomationProperties.AutomationId="ColumnDefinition12_EC411710" />
-                    <ColumnDefinition Width="{Binding ElementName=MetersGrid, Path=Columns[1].ActualWidth}"
-                                      AutomationProperties.AutomationId="ColumnDefinition13_EC411710" />
-                    <ColumnDefinition Width="{Binding ElementName=MetersGrid, Path=Columns[2].ActualWidth}"
-                                      AutomationProperties.AutomationId="ColumnDefinition14_EC411710" />
-                </Grid.ColumnDefinitions>
-                <TextBlock Text="{lex:Loc Total}"
-                           Margin="5 0"
-                           AutomationProperties.AutomationId="TextBlock15_EC411710" />
-                <TextBlock Grid.Column="1"
-                           HorizontalAlignment="Right"
-                           Margin="5 0"
-                           Text="{Binding TotalCount, UpdateSourceTrigger=PropertyChanged}"
-                           AutomationProperties.AutomationId="TextBlock16_EC411710" />
-                <TextBlock Grid.Column="2"
-                           HorizontalAlignment="Right"
-                           Margin="5 0"
-                           Text="{Binding TotalValue, UpdateSourceTrigger=PropertyChanged}"
-                           AutomationProperties.AutomationId="TextBlock17_EC411710" />
-            </Grid>
-        </Border>
-        <DataGrid Grid.Row="2"
-                  ItemsSource="{Binding RejectionMeters}"
-                  Margin="0 30 0 0"
-                  x:Name="RejectionMetersGrid"
-                  AutomationProperties.AutomationId="DataGrid18_EC411710">
-            <DataGrid.Columns>
-<<<<<<< HEAD
-                	<DataGridTextColumn Header="{lex:Loc Meter}"
-                                    Width="200"
-                                    Binding="{Binding Name}"
-                                    AutomationProperties.AutomationId="DataGridTextColumn19_EC411710" />
-                <DataGridTextColumn Header="{lex:Loc Count}" 
-=======
-                <DataGridTextColumn Header="{lex:Loc Key={x:Static loc:ResourceKeys.Meter}}"
-                                    loc:Localizer.For="Operator"
-                                    Width="200"
-                                    Binding="{Binding Name}"
-                                    AutomationProperties.AutomationId="DataGridTextColumn19_EC411710" />
-                <DataGridTextColumn Header="{lex:Loc Key={x:Static loc:ResourceKeys.Count}}"
-                                    loc:Localizer.For="Operator"
->>>>>>> 27c3461f
-                                    HeaderStyle="{StaticResource DataGridColumnHeaderRight}"
-                                    CellStyle="{StaticResource DataGridCellRight}"
-                                    Width="500"
-                                    Binding="{Binding Value, UpdateSourceTrigger=PropertyChanged}"
-                                    AutomationProperties.AutomationId="DataGridTextColumn20_EC411710" />
-            </DataGrid.Columns>
-        </DataGrid>
-        <StackPanel Grid.Row="3"
-                    Orientation="Horizontal"
-                    Margin="0 0 0 0"
-                    AutomationProperties.AutomationId="StackPanel21_EC411710">
-            <Button Margin="0 0 15 0"
-                    Width="250"
-                    Command="{Binding BillClearanceButtonClickedCommand}"
-                    Content="{lex:Loc ClearBillsPeriodMeters}"
-                    IsEnabled="{Binding BillClearanceButtonEnabled, UpdateSourceTrigger=PropertyChanged}"
-                    Visibility="{Binding BillClearanceEnabled, Converter={StaticResource TrueVisibleFalseCollapsed}}"
-                    AutomationProperties.AutomationId="Button22_EC411710" />
-        </StackPanel>
-    </Grid>
+﻿<operatorMenu:OperatorMenuPage x:Class="Aristocrat.Monaco.Accounting.UI.Views.BillsMetersPage"
+                               xmlns="http://schemas.microsoft.com/winfx/2006/xaml/presentation"
+                               xmlns:x="http://schemas.microsoft.com/winfx/2006/xaml"
+                               xmlns:mc="http://schemas.openxmlformats.org/markup-compatibility/2006"
+                               xmlns:d="http://schemas.microsoft.com/expression/blend/2008"
+                               xmlns:lex="http://wpflocalizeextension.codeplex.com"
+                               xmlns:loc="http://monaco.aristocrat.com/localization"
+                               lex:ResxLocalizationProvider.DefaultAssembly="Aristocrat.Monaco.Localization"
+                               lex:ResxLocalizationProvider.DefaultDictionary="Resources" 
+                               xmlns:operatorMenu="clr-namespace:Aristocrat.Monaco.Application.UI.OperatorMenu;assembly=Aristocrat.Monaco.Application.UI"
+                               xmlns:viewModels="clr-namespace:Aristocrat.Monaco.Accounting.UI.ViewModels"
+                               xmlns:common="http://monaco.aristocrat.com/common"
+                               mc:Ignorable="d"
+                               d:DataContext="{d:DesignInstance {x:Type viewModels:BillsMetersPageViewModel}}"
+                               common:DialogParticipation.Register="{Binding}">
+    <UserControl.Resources>
+        <ResourceDictionary>
+            <ResourceDictionary.MergedDictionaries>
+                <ResourceDictionary Source="/Aristocrat.Monaco.UI.Common;component/Skins/OperatorMenu.xaml" />
+            </ResourceDictionary.MergedDictionaries>
+        </ResourceDictionary>
+    </UserControl.Resources>
+    <Grid AutomationProperties.AutomationId="Grid0_EC411710">
+        <Grid.RowDefinitions>
+            <RowDefinition Height="Auto"
+                           AutomationProperties.AutomationId="RowDefinition1_EC411710" />
+            <RowDefinition Height="Auto"
+                           AutomationProperties.AutomationId="RowDefinition2_EC411710" />
+            <RowDefinition Height="Auto"
+                           AutomationProperties.AutomationId="RowDefinition3_EC411710" />
+            <RowDefinition Height="Auto"
+                           AutomationProperties.AutomationId="RowDefinition4_EC411710" />
+        </Grid.RowDefinitions>
+        <Border AutomationProperties.AutomationId="Border5_EC411710">
+            <DataGrid ItemsSource="{Binding Meters, UpdateSourceTrigger=PropertyChanged}"
+                      x:Name="MetersGrid"
+                      AutomationProperties.AutomationId="DataGrid6_EC411710">
+                <DataGrid.Columns>
+                    <DataGridTextColumn Header="{lex:Loc Denomination}" 
+                                        loc:Localizer.For="Operator"
+                                        Width="200" 
+                                        Binding="{Binding Name}" 
+                                        AutomationProperties.AutomationId="DataGridTextColumn7_EC411710" />
+                    <DataGridTextColumn Header="{lex:Loc Count}" 
+                                        loc:Localizer.For="Operator"
+                                        Width="500" 
+                                        Binding="{Binding Count, UpdateSourceTrigger=PropertyChanged}" 
+                                        HeaderStyle="{StaticResource DataGridColumnHeaderRight}"
+                                        CellStyle="{StaticResource DataGridCellRight}"
+                                        AutomationProperties.AutomationId="DataGridTextColumn8_EC411710" />
+                    <DataGridTextColumn Header="{lex:Loc Value}" 
+                                        loc:Localizer.For="Operator"
+                                        Width="500" 
+                                        Binding="{Binding Value, UpdateSourceTrigger=PropertyChanged}"
+                                        HeaderStyle="{StaticResource DataGridColumnHeaderRight}"
+                                        CellStyle="{StaticResource DataGridCellRight}"
+                                        AutomationProperties.AutomationId="DataGridTextColumn9_EC411710" />
+                </DataGrid.Columns>
+            </DataGrid>
+        </Border>
+        <Border Grid.Row="1"
+                Margin="0 10 0 0"
+                HorizontalAlignment="Left"
+                BorderThickness="0 1 0 0"
+                BorderBrush="{StaticResource Brush3}"
+                AutomationProperties.AutomationId="Border10_EC411710">
+            <Grid Margin="0 10 0 0"
+                  AutomationProperties.AutomationId="Grid11_EC411710">
+                <Grid.ColumnDefinitions>
+                    <ColumnDefinition Width="{Binding ElementName=MetersGrid, Path=Columns[0].ActualWidth}"
+                                      AutomationProperties.AutomationId="ColumnDefinition12_EC411710" />
+                    <ColumnDefinition Width="{Binding ElementName=MetersGrid, Path=Columns[1].ActualWidth}"
+                                      AutomationProperties.AutomationId="ColumnDefinition13_EC411710" />
+                    <ColumnDefinition Width="{Binding ElementName=MetersGrid, Path=Columns[2].ActualWidth}"
+                                      AutomationProperties.AutomationId="ColumnDefinition14_EC411710" />
+                </Grid.ColumnDefinitions>
+                <TextBlock Text="{lex:Loc Total}"
+                           Margin="5 0"
+                           AutomationProperties.AutomationId="TextBlock15_EC411710" />
+                <TextBlock Grid.Column="1"
+                           HorizontalAlignment="Right"
+                           Margin="5 0"
+                           Text="{Binding TotalCount, UpdateSourceTrigger=PropertyChanged}"
+                           AutomationProperties.AutomationId="TextBlock16_EC411710" />
+                <TextBlock Grid.Column="2"
+                           HorizontalAlignment="Right"
+                           Margin="5 0"
+                           Text="{Binding TotalValue, UpdateSourceTrigger=PropertyChanged}"
+                           AutomationProperties.AutomationId="TextBlock17_EC411710" />
+            </Grid>
+        </Border>
+        <DataGrid Grid.Row="2"
+                  ItemsSource="{Binding RejectionMeters}"
+                  Margin="0 30 0 0"
+                  x:Name="RejectionMetersGrid"
+                  AutomationProperties.AutomationId="DataGrid18_EC411710">
+            <DataGrid.Columns>
+                	<DataGridTextColumn Header="{lex:Loc Meter}"
+                                    loc:Localizer.For="Operator"
+                                    Width="200"
+                                    Binding="{Binding Name}"
+                                    AutomationProperties.AutomationId="DataGridTextColumn19_EC411710" />
+                <DataGridTextColumn Header="{lex:Loc Count}" 
+                                    loc:Localizer.For="Operator"
+                                    HeaderStyle="{StaticResource DataGridColumnHeaderRight}"
+                                    CellStyle="{StaticResource DataGridCellRight}"
+                                    Width="500"
+                                    Binding="{Binding Value, UpdateSourceTrigger=PropertyChanged}"
+                                    AutomationProperties.AutomationId="DataGridTextColumn20_EC411710" />
+            </DataGrid.Columns>
+        </DataGrid>
+        <StackPanel Grid.Row="3"
+                    Orientation="Horizontal"
+                    Margin="0 0 0 0"
+                    AutomationProperties.AutomationId="StackPanel21_EC411710">
+            <Button Margin="0 0 15 0"
+                    Width="250"
+                    Command="{Binding BillClearanceButtonClickedCommand}"
+                    Content="{lex:Loc ClearBillsPeriodMeters}"
+                    IsEnabled="{Binding BillClearanceButtonEnabled, UpdateSourceTrigger=PropertyChanged}"
+                    Visibility="{Binding BillClearanceEnabled, Converter={StaticResource TrueVisibleFalseCollapsed}}"
+                    AutomationProperties.AutomationId="Button22_EC411710" />
+        </StackPanel>
+    </Grid>
 </operatorMenu:OperatorMenuPage>