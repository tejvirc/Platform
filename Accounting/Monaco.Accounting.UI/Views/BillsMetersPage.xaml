--- conflicted
+++ resolved
@@ -1,98 +1,89 @@
-﻿<operatorMenu:OperatorMenuPage x:Class="Aristocrat.Monaco.Accounting.UI.Views.BillsMetersPage"
-                               xmlns="http://schemas.microsoft.com/winfx/2006/xaml/presentation"
-                               xmlns:x="http://schemas.microsoft.com/winfx/2006/xaml"
-                               xmlns:mc="http://schemas.openxmlformats.org/markup-compatibility/2006" 
-                               xmlns:d="http://schemas.microsoft.com/expression/blend/2008" 
-                               xmlns:lex="http://wpflocalizeextension.codeplex.com"
-                               xmlns:loc="http://monaco.aristocrat.com/localization"
-                               lex:ResxLocalizationProvider.DefaultAssembly="Aristocrat.Monaco.Localization"
-                               lex:ResxLocalizationProvider.DefaultDictionary="Resources" 
-                               xmlns:operatorMenu="clr-namespace:Aristocrat.Monaco.Application.UI.OperatorMenu;assembly=Aristocrat.Monaco.Application.UI"
-                               xmlns:viewModels="clr-namespace:Aristocrat.Monaco.Accounting.UI.ViewModels"
-                               xmlns:common="http://monaco.aristocrat.com/common"
-                               mc:Ignorable="d" 
-                               d:DataContext="{d:DesignInstance {x:Type viewModels:BillsMetersPageViewModel}}"
-                               common:DialogParticipation.Register="{Binding}">
-    <UserControl.Resources>
-        <ResourceDictionary>
-            <ResourceDictionary.MergedDictionaries>
-                <ResourceDictionary Source="/Aristocrat.Monaco.UI.Common;component/Skins/OperatorMenu.xaml"/>
-            </ResourceDictionary.MergedDictionaries>
-        </ResourceDictionary>
-    </UserControl.Resources>
-
-    <Grid>
-        <Grid.RowDefinitions>
-            <RowDefinition Height="Auto" />
-            <RowDefinition Height="Auto" />
-            <RowDefinition Height="Auto" />
-            <RowDefinition Height="Auto" />
-        </Grid.RowDefinitions>
-        <Border>
-            <DataGrid ItemsSource="{Binding Meters, UpdateSourceTrigger=PropertyChanged}" 
-                      x:Name="MetersGrid">
-                <DataGrid.Columns>
-                    <DataGridTextColumn Header="{lex:Loc Denomination}" 
-                                        Width="200" 
-                                        Binding="{Binding Name}" />
-                    <DataGridTextColumn Header="{lex:Loc Count}" 
-                                        Width="500" 
-                                        Binding="{Binding Count, UpdateSourceTrigger=PropertyChanged}" 
-                                        HeaderStyle="{StaticResource DataGridColumnHeaderRight}"
-                                        CellStyle="{StaticResource DataGridCellRight}" />
-                    <DataGridTextColumn Header="{lex:Loc Value}" 
-                                        Width="500" 
-                                        Binding="{Binding Value, UpdateSourceTrigger=PropertyChanged}"
-                                        HeaderStyle="{StaticResource DataGridColumnHeaderRight}"
-                                        CellStyle="{StaticResource DataGridCellRight}" />
-                </DataGrid.Columns>
-            </DataGrid>
-        </Border>
-        <Border Grid.Row="1" Margin="0 10 0 0" HorizontalAlignment="Left" BorderThickness="0 1 0 0" BorderBrush="{StaticResource Brush3}">
-            <Grid Margin="0 10 0 0">
-                <Grid.ColumnDefinitions>
-                    <ColumnDefinition Width="{Binding ElementName=MetersGrid, Path=Columns[0].ActualWidth}"/>
-                    <ColumnDefinition Width="{Binding ElementName=MetersGrid, Path=Columns[1].ActualWidth}"/>
-                    <ColumnDefinition Width="{Binding ElementName=MetersGrid, Path=Columns[2].ActualWidth}"/>
-                </Grid.ColumnDefinitions>
-                <TextBlock Text="{lex:Loc Total}" Margin="5 0"/>
-                <TextBlock Grid.Column="1" HorizontalAlignment="Right" Margin="5 0" 
-                           Text="{Binding TotalCount, UpdateSourceTrigger=PropertyChanged}"/>
-                <TextBlock Grid.Column="2" HorizontalAlignment="Right" Margin="5 0" 
-                           Text="{Binding TotalValue, UpdateSourceTrigger=PropertyChanged}"/>
-            </Grid>
-        </Border>
-
-<<<<<<< HEAD
-		<DataGrid Grid.Row="2" ItemsSource="{Binding RejectionMeters}" Margin="0 30 0 0" x:Name="RejectionMetersGrid">
-			<DataGrid.Columns>
-				<DataGridTextColumn Header="{lex:Loc Meter}"
-                                    Width="200"
-                                    Binding="{Binding Name}" />
-				<DataGridTextColumn Header="{lex:Loc Count}" 
-=======
-        <DataGrid Grid.Row="2" ItemsSource="{Binding RejectionMeters}" Margin="0 30 0 0" x:Name="RejectionMetersGrid">
-            <DataGrid.Columns>
-                <DataGridTextColumn Header="{lex:Loc Key={x:Static loc:ResourceKeys.Meter}}"
-                                    Width="200"
-                                    Binding="{Binding Name}" />
-                <DataGridTextColumn Header="{lex:Loc Key={x:Static loc:ResourceKeys.Count}}" 
->>>>>>> 5dd0dcf5
-                                    HeaderStyle="{StaticResource DataGridColumnHeaderRight}"
-                                    CellStyle="{StaticResource DataGridCellRight}"
-                                    Width="500"
-                                    Binding="{Binding Value, UpdateSourceTrigger=PropertyChanged}" />
-            </DataGrid.Columns>
-        </DataGrid>
-        <StackPanel Grid.Row="3" 
-                    Orientation="Horizontal" 
-                    Margin="0 0 0 0">
-            <Button Margin="0 0 15 0" 
-                    Width="250"
-                    Command="{Binding BillClearanceButtonClickedCommand}"
-                    Content="{lex:Loc ClearBillsPeriodMeters}"
-                    IsEnabled="{Binding BillClearanceButtonEnabled, UpdateSourceTrigger=PropertyChanged}"
-                    Visibility="{Binding BillClearanceEnabled, Converter={StaticResource TrueVisibleFalseCollapsed}}"/>
-        </StackPanel>
-    </Grid>
-</operatorMenu:OperatorMenuPage>
+﻿<operatorMenu:OperatorMenuPage x:Class="Aristocrat.Monaco.Accounting.UI.Views.BillsMetersPage"
+                               xmlns="http://schemas.microsoft.com/winfx/2006/xaml/presentation"
+                               xmlns:x="http://schemas.microsoft.com/winfx/2006/xaml"
+                               xmlns:mc="http://schemas.openxmlformats.org/markup-compatibility/2006" 
+                               xmlns:d="http://schemas.microsoft.com/expression/blend/2008" 
+                               xmlns:lex="http://wpflocalizeextension.codeplex.com"
+                               xmlns:loc="http://monaco.aristocrat.com/localization"
+                               lex:ResxLocalizationProvider.DefaultAssembly="Aristocrat.Monaco.Localization"
+                               lex:ResxLocalizationProvider.DefaultDictionary="Resources" 
+                               xmlns:operatorMenu="clr-namespace:Aristocrat.Monaco.Application.UI.OperatorMenu;assembly=Aristocrat.Monaco.Application.UI"
+                               xmlns:viewModels="clr-namespace:Aristocrat.Monaco.Accounting.UI.ViewModels"
+                               xmlns:common="http://monaco.aristocrat.com/common"
+                               mc:Ignorable="d" 
+                               d:DataContext="{d:DesignInstance {x:Type viewModels:BillsMetersPageViewModel}}"
+                               common:DialogParticipation.Register="{Binding}">
+    <UserControl.Resources>
+        <ResourceDictionary>
+            <ResourceDictionary.MergedDictionaries>
+                <ResourceDictionary Source="/Aristocrat.Monaco.UI.Common;component/Skins/OperatorMenu.xaml"/>
+            </ResourceDictionary.MergedDictionaries>
+        </ResourceDictionary>
+    </UserControl.Resources>
+
+    <Grid>
+        <Grid.RowDefinitions>
+            <RowDefinition Height="Auto" />
+            <RowDefinition Height="Auto" />
+            <RowDefinition Height="Auto" />
+            <RowDefinition Height="Auto" />
+        </Grid.RowDefinitions>
+        <Border>
+            <DataGrid ItemsSource="{Binding Meters, UpdateSourceTrigger=PropertyChanged}" 
+                      x:Name="MetersGrid">
+                <DataGrid.Columns>
+                    <DataGridTextColumn Header="{lex:Loc Denomination}" 
+                                        Width="200" 
+                                        Binding="{Binding Name}" />
+                    <DataGridTextColumn Header="{lex:Loc Count}" 
+                                        Width="500" 
+                                        Binding="{Binding Count, UpdateSourceTrigger=PropertyChanged}" 
+                                        HeaderStyle="{StaticResource DataGridColumnHeaderRight}"
+                                        CellStyle="{StaticResource DataGridCellRight}" />
+                    <DataGridTextColumn Header="{lex:Loc Value}" 
+                                        Width="500" 
+                                        Binding="{Binding Value, UpdateSourceTrigger=PropertyChanged}"
+                                        HeaderStyle="{StaticResource DataGridColumnHeaderRight}"
+                                        CellStyle="{StaticResource DataGridCellRight}" />
+                </DataGrid.Columns>
+            </DataGrid>
+        </Border>
+        <Border Grid.Row="1" Margin="0 10 0 0" HorizontalAlignment="Left" BorderThickness="0 1 0 0" BorderBrush="{StaticResource Brush3}">
+            <Grid Margin="0 10 0 0">
+                <Grid.ColumnDefinitions>
+                    <ColumnDefinition Width="{Binding ElementName=MetersGrid, Path=Columns[0].ActualWidth}"/>
+                    <ColumnDefinition Width="{Binding ElementName=MetersGrid, Path=Columns[1].ActualWidth}"/>
+                    <ColumnDefinition Width="{Binding ElementName=MetersGrid, Path=Columns[2].ActualWidth}"/>
+                </Grid.ColumnDefinitions>
+                <TextBlock Text="{lex:Loc Total}" Margin="5 0"/>
+                <TextBlock Grid.Column="1" HorizontalAlignment="Right" Margin="5 0" 
+                           Text="{Binding TotalCount, UpdateSourceTrigger=PropertyChanged}"/>
+                <TextBlock Grid.Column="2" HorizontalAlignment="Right" Margin="5 0" 
+                           Text="{Binding TotalValue, UpdateSourceTrigger=PropertyChanged}"/>
+            </Grid>
+        </Border>
+
+		<DataGrid Grid.Row="2" ItemsSource="{Binding RejectionMeters}" Margin="0 30 0 0" x:Name="RejectionMetersGrid">
+			<DataGrid.Columns>
+				<DataGridTextColumn Header="{lex:Loc Meter}"
+                                    Width="200"
+                                    Binding="{Binding Name}" />
+				<DataGridTextColumn Header="{lex:Loc Count}" 
+                                    HeaderStyle="{StaticResource DataGridColumnHeaderRight}"
+                                    CellStyle="{StaticResource DataGridCellRight}"
+                                    Width="500"
+                                    Binding="{Binding Value, UpdateSourceTrigger=PropertyChanged}" />
+            </DataGrid.Columns>
+        </DataGrid>
+        <StackPanel Grid.Row="3" 
+                    Orientation="Horizontal" 
+                    Margin="0 0 0 0">
+            <Button Margin="0 0 15 0" 
+                    Width="250"
+                    Command="{Binding BillClearanceButtonClickedCommand}"
+                    Content="{lex:Loc ClearBillsPeriodMeters}"
+                    IsEnabled="{Binding BillClearanceButtonEnabled, UpdateSourceTrigger=PropertyChanged}"
+                    Visibility="{Binding BillClearanceEnabled, Converter={StaticResource TrueVisibleFalseCollapsed}}"/>
+        </StackPanel>
+    </Grid>
+</operatorMenu:OperatorMenuPage>