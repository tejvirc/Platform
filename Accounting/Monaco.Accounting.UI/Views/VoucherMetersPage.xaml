﻿<operatorMenu:OperatorMenuPage x:Class="Aristocrat.Monaco.Accounting.UI.Views.VoucherMetersPage"
                               xmlns="http://schemas.microsoft.com/winfx/2006/xaml/presentation"
                               xmlns:x="http://schemas.microsoft.com/winfx/2006/xaml"
                               xmlns:operatorMenu="clr-namespace:Aristocrat.Monaco.Application.UI.OperatorMenu;assembly=Aristocrat.Monaco.Application.UI"
                               xmlns:mc="http://schemas.openxmlformats.org/markup-compatibility/2006"
                               xmlns:d="http://schemas.microsoft.com/expression/blend/2008"
                               xmlns:lex="http://wpflocalizeextension.codeplex.com"
                               xmlns:loc="http://monaco.aristocrat.com/localization"
                               lex:ResxLocalizationProvider.DefaultAssembly="Aristocrat.Monaco.Localization"
                               lex:ResxLocalizationProvider.DefaultDictionary="Resources" 
                               xmlns:viewModels="clr-namespace:Aristocrat.Monaco.Accounting.UI.ViewModels"
                               xmlns:converters="clr-namespace:Aristocrat.Monaco.UI.Common.Converters;assembly=Aristocrat.Monaco.UI.Common"
                               mc:Ignorable="d"
                               d:DataContext="{d:DesignInstance {x:Type viewModels:VoucherMetersPageViewModel}}">
    <UserControl.Resources>
        <ResourceDictionary>
            <ResourceDictionary.MergedDictionaries>
                <ResourceDictionary Source="/Aristocrat.Monaco.UI.Common;component/Skins/OperatorMenu.xaml" />
                <ResourceDictionary Source="/Aristocrat.Monaco.UI.Common;component/Skins/Converters.xaml" />
            </ResourceDictionary.MergedDictionaries>
            <converters:DataTableValueVisibilityConverter x:Key="DataTableValueVisibilityConverter" />
        </ResourceDictionary>
    </UserControl.Resources>
    <Grid AutomationProperties.AutomationId="Grid0_D1FE7F80">
        <Grid.RowDefinitions>
            <RowDefinition Height="Auto"
                           AutomationProperties.AutomationId="RowDefinition1_D1FE7F80" />
            <RowDefinition Height="Auto"
                           AutomationProperties.AutomationId="RowDefinition2_D1FE7F80" />
            <RowDefinition Height="Auto"
                           AutomationProperties.AutomationId="RowDefinition3_D1FE7F80" />
            <RowDefinition Height="Auto"
                           AutomationProperties.AutomationId="RowDefinition4_D1FE7F80" />
            <RowDefinition Height="Auto"
                           AutomationProperties.AutomationId="RowDefinition5_D1FE7F80" />
        </Grid.RowDefinitions>
        <Border HorizontalAlignment="Left"
                Visibility="{Binding IsVoucherInVisible, Converter={StaticResource TrueVisibleFalseCollapsed}}"
                AutomationProperties.AutomationId="Border5_D1FE7F80">
            <DataGrid ItemsSource="{Binding VoucherInMeters}"
                      x:Name="VoucherInGrid"
                      HorizontalAlignment="Left"
                      AutomationProperties.AutomationId="DataGrid6_D1FE7F80">
                <DataGrid.Columns>
                    <DataGridTextColumn Header="{lex:Loc Meter}"
                                        loc:Localizer.For="Operator"
                                        Width="350"
                                        Binding="{Binding Name}" 
                                        AutomationProperties.AutomationId="DataGridTextColumn7_D1FE7F80" />
                    <DataGridTextColumn Header="{lex:Loc Count}"
                                        loc:Localizer.For="Operator"
                                        Width="500"
                                        HeaderStyle="{StaticResource DataGridColumnHeaderRight}"
                                        CellStyle="{StaticResource DataGridCellRight}"
                                        AutomationProperties.AutomationId="DataGridTextColumn8_D1FE7F80">
                        <DataGridTextColumn.Binding>
                            <MultiBinding Converter="{StaticResource DataTableValueVisibilityConverter}">
                                <Binding Path="Count"
                                         UpdateSourceTrigger="PropertyChanged"
                                         Mode="OneWay" />
                                <Binding Path="DataContext.ShowCategoryCounts"
                                         ElementName="VoucherOutGrid" />
                            </MultiBinding>
                        </DataGridTextColumn.Binding>
                    </DataGridTextColumn>
                    <DataGridTextColumn Header="{lex:Loc Value}"
                                        loc:Localizer.For="Operator"
                                        Width="500"
                                        Binding="{Binding Value, UpdateSourceTrigger=PropertyChanged, Mode=OneWay}"
                                        HeaderStyle="{StaticResource DataGridColumnHeaderRight}"
                                        CellStyle="{StaticResource DataGridCellRight}"
                                        AutomationProperties.AutomationId="DataGridTextColumn9_D1FE7F80" />
                </DataGrid.Columns>
            </DataGrid>
        </Border>
        <Border Grid.Row="1"
                Margin="0,10,0,30"
                BorderThickness="0 1 0 0"
                BorderBrush="{StaticResource Brush3}"
                HorizontalAlignment="Left"
                Visibility="{Binding IsVoucherInVisible, Converter={StaticResource TrueVisibleFalseCollapsed}}"
                AutomationProperties.AutomationId="Border10_D1FE7F80">
            <Grid Margin="0 10 0 0"
                  AutomationProperties.AutomationId="Grid11_D1FE7F80">
                <Grid.ColumnDefinitions>
                    <ColumnDefinition Width="{Binding ElementName=VoucherInGrid, Path=Columns[0].ActualWidth}"
                                      AutomationProperties.AutomationId="ColumnDefinition12_D1FE7F80" />
                    <ColumnDefinition Width="{Binding ElementName=VoucherInGrid, Path=Columns[1].ActualWidth}"
                                      AutomationProperties.AutomationId="ColumnDefinition13_D1FE7F80" />
                    <ColumnDefinition Width="{Binding ElementName=VoucherInGrid, Path=Columns[2].ActualWidth}"
                                      AutomationProperties.AutomationId="ColumnDefinition14_D1FE7F80" />
                </Grid.ColumnDefinitions>
                <TextBlock Text="{lex:Loc VoucherInLabelContent}" 
                           Margin="5 0" 
                           AutomationProperties.AutomationId="TextBlock15_D1FE7F80" />
                <TextBlock Grid.Column="1" 
                           HorizontalAlignment="Right" 
                           Margin="5 0"
                           Text="{Binding VoucherInTotalCount, UpdateSourceTrigger=PropertyChanged, Mode=OneWay}" 
                           AutomationProperties.AutomationId="TextBlock16_D1FE7F80" />
                <TextBlock Grid.Column="2" 
                           HorizontalAlignment="Right" 
                           Margin="5 0"
                           Text="{Binding VoucherInTotalValue, UpdateSourceTrigger=PropertyChanged, Mode=OneWay}" 
                           AutomationProperties.AutomationId="TextBlock17_D1FE7F80" />
            </Grid>
        </Border>
        <Border Grid.Row="2"
                HorizontalAlignment="Left"
                AutomationProperties.AutomationId="Border18_D1FE7F80">
            <DataGrid ItemsSource="{Binding VoucherOutMeters}"
                      x:Name="VoucherOutGrid"
                      AutomationProperties.AutomationId="DataGrid19_D1FE7F80">
                <DataGrid.Columns>
                    <DataGridTextColumn Header="{lex:Loc Meter}"
                                        loc:Localizer.For="Operator"
<<<<<<< HEAD
                                        Width="350"
                                        Binding="{Binding Name}" 
=======
                                        Width="Auto"
                                        Binding="{Binding Name}"
>>>>>>> 6770e0d8
                                        AutomationProperties.AutomationId="DataGridTextColumn20_D1FE7F80" />
                    <DataGridTextColumn Header="{lex:Loc Count}"
                                        loc:Localizer.For="Operator"
                                        Width="500"
                                        HeaderStyle="{StaticResource DataGridColumnHeaderRight}"
                                        CellStyle="{StaticResource DataGridCellRight}"
                                        AutomationProperties.AutomationId="DataGridTextColumn21_D1FE7F80">
                        <DataGridTextColumn.Binding>
                            <MultiBinding Converter="{StaticResource DataTableValueVisibilityConverter}">
                                <Binding Path="Count"
                                         UpdateSourceTrigger="PropertyChanged"
                                         Mode="OneWay" />
                                <Binding Path="DataContext.ShowCategoryCounts"
                                         ElementName="VoucherOutGrid" />
                            </MultiBinding>
                        </DataGridTextColumn.Binding>
                    </DataGridTextColumn>
                    <DataGridTextColumn Header="{lex:Loc Value}"
                                    loc:Localizer.For="Operator"
                                        Width="500"
                                        Binding="{Binding Value, UpdateSourceTrigger=PropertyChanged, Mode=OneWay}"
                                        HeaderStyle="{StaticResource DataGridColumnHeaderRight}"
                                        CellStyle="{StaticResource DataGridCellRight}"
                                        AutomationProperties.AutomationId="DataGridTextColumn22_D1FE7F80" />
                </DataGrid.Columns>
            </DataGrid>
        </Border>
        <Border Grid.Row="3"
                Margin="0,10,0,0"
                BorderThickness="0 1 0 0"
                BorderBrush="{StaticResource Brush3}"
                HorizontalAlignment="Left"
                AutomationProperties.AutomationId="Border23_D1FE7F80">
            <Grid Margin="0 10 0 0"
                  AutomationProperties.AutomationId="Grid24_D1FE7F80">
                <Grid.ColumnDefinitions>
                    <ColumnDefinition Width="{Binding ElementName=VoucherOutGrid, Path=Columns[0].ActualWidth}"
                                      AutomationProperties.AutomationId="ColumnDefinition25_D1FE7F80" />
                    <ColumnDefinition Width="{Binding ElementName=VoucherOutGrid, Path=Columns[1].ActualWidth}"
                                      AutomationProperties.AutomationId="ColumnDefinition26_D1FE7F80" />
                    <ColumnDefinition Width="{Binding ElementName=VoucherOutGrid, Path=Columns[2].ActualWidth}"
                                      AutomationProperties.AutomationId="ColumnDefinition27_D1FE7F80" />
                </Grid.ColumnDefinitions>
                <TextBlock Text="{lex:Loc VoucherOutLabelContent}" Margin="5 0" 
                           AutomationProperties.AutomationId="TextBlock28_D1FE7F80" />
                <TextBlock Grid.Column="1" HorizontalAlignment="Right" Margin="5 0"
                           Text="{Binding VoucherOutTotalCount, UpdateSourceTrigger=PropertyChanged, Mode=OneWay}"
                           AutomationProperties.AutomationId="TextBlock29_D1FE7F80" />
                <TextBlock Grid.Column="2" HorizontalAlignment="Right" Margin="5 0"
                           Text="{Binding VoucherOutTotalValue, UpdateSourceTrigger=PropertyChanged, Mode=OneWay}" 
                           AutomationProperties.AutomationId="TextBlock30_D1FE7F80" />
            </Grid>
        </Border>

		<DataGrid Grid.Row="4" ItemsSource="{Binding RejectionMeters}" Margin="0 50 0 0" x:Name="RejectionMetersGrid"
                  AutomationProperties.AutomationId="DataGrid31_D1FE7F80">
			<DataGrid.Columns>
				<DataGridTextColumn Header="{lex:Loc Meter}"
                                    loc:Localizer.For="Operator"
                                    Width="350"
                                    Binding="{Binding Name}"
                                    AutomationProperties.AutomationId="DataGridTextColumn32_D1FE7F80" />
				<DataGridTextColumn Header="{lex:Loc Count}" 
                                    loc:Localizer.For="Operator"
                                    HeaderStyle="{StaticResource DataGridColumnHeaderRight}"
                                    CellStyle="{StaticResource DataGridCellRight}"
                                    Width="500"
                                    Binding="{Binding Value, UpdateSourceTrigger=PropertyChanged}"
                                    AutomationProperties.AutomationId="DataGridTextColumn33_D1FE7F80" />
            </DataGrid.Columns>
        </DataGrid>
    </Grid>
</operatorMenu:OperatorMenuPage><|MERGE_RESOLUTION|>--- conflicted
+++ resolved
@@ -1,196 +1,191 @@
-﻿<operatorMenu:OperatorMenuPage x:Class="Aristocrat.Monaco.Accounting.UI.Views.VoucherMetersPage"
-                               xmlns="http://schemas.microsoft.com/winfx/2006/xaml/presentation"
-                               xmlns:x="http://schemas.microsoft.com/winfx/2006/xaml"
-                               xmlns:operatorMenu="clr-namespace:Aristocrat.Monaco.Application.UI.OperatorMenu;assembly=Aristocrat.Monaco.Application.UI"
-                               xmlns:mc="http://schemas.openxmlformats.org/markup-compatibility/2006"
-                               xmlns:d="http://schemas.microsoft.com/expression/blend/2008"
-                               xmlns:lex="http://wpflocalizeextension.codeplex.com"
-                               xmlns:loc="http://monaco.aristocrat.com/localization"
-                               lex:ResxLocalizationProvider.DefaultAssembly="Aristocrat.Monaco.Localization"
-                               lex:ResxLocalizationProvider.DefaultDictionary="Resources" 
-                               xmlns:viewModels="clr-namespace:Aristocrat.Monaco.Accounting.UI.ViewModels"
-                               xmlns:converters="clr-namespace:Aristocrat.Monaco.UI.Common.Converters;assembly=Aristocrat.Monaco.UI.Common"
-                               mc:Ignorable="d"
-                               d:DataContext="{d:DesignInstance {x:Type viewModels:VoucherMetersPageViewModel}}">
-    <UserControl.Resources>
-        <ResourceDictionary>
-            <ResourceDictionary.MergedDictionaries>
-                <ResourceDictionary Source="/Aristocrat.Monaco.UI.Common;component/Skins/OperatorMenu.xaml" />
-                <ResourceDictionary Source="/Aristocrat.Monaco.UI.Common;component/Skins/Converters.xaml" />
-            </ResourceDictionary.MergedDictionaries>
-            <converters:DataTableValueVisibilityConverter x:Key="DataTableValueVisibilityConverter" />
-        </ResourceDictionary>
-    </UserControl.Resources>
-    <Grid AutomationProperties.AutomationId="Grid0_D1FE7F80">
-        <Grid.RowDefinitions>
-            <RowDefinition Height="Auto"
-                           AutomationProperties.AutomationId="RowDefinition1_D1FE7F80" />
-            <RowDefinition Height="Auto"
-                           AutomationProperties.AutomationId="RowDefinition2_D1FE7F80" />
-            <RowDefinition Height="Auto"
-                           AutomationProperties.AutomationId="RowDefinition3_D1FE7F80" />
-            <RowDefinition Height="Auto"
-                           AutomationProperties.AutomationId="RowDefinition4_D1FE7F80" />
-            <RowDefinition Height="Auto"
-                           AutomationProperties.AutomationId="RowDefinition5_D1FE7F80" />
-        </Grid.RowDefinitions>
-        <Border HorizontalAlignment="Left"
-                Visibility="{Binding IsVoucherInVisible, Converter={StaticResource TrueVisibleFalseCollapsed}}"
-                AutomationProperties.AutomationId="Border5_D1FE7F80">
-            <DataGrid ItemsSource="{Binding VoucherInMeters}"
-                      x:Name="VoucherInGrid"
-                      HorizontalAlignment="Left"
-                      AutomationProperties.AutomationId="DataGrid6_D1FE7F80">
-                <DataGrid.Columns>
-                    <DataGridTextColumn Header="{lex:Loc Meter}"
-                                        loc:Localizer.For="Operator"
-                                        Width="350"
-                                        Binding="{Binding Name}" 
-                                        AutomationProperties.AutomationId="DataGridTextColumn7_D1FE7F80" />
-                    <DataGridTextColumn Header="{lex:Loc Count}"
-                                        loc:Localizer.For="Operator"
-                                        Width="500"
-                                        HeaderStyle="{StaticResource DataGridColumnHeaderRight}"
-                                        CellStyle="{StaticResource DataGridCellRight}"
-                                        AutomationProperties.AutomationId="DataGridTextColumn8_D1FE7F80">
-                        <DataGridTextColumn.Binding>
-                            <MultiBinding Converter="{StaticResource DataTableValueVisibilityConverter}">
-                                <Binding Path="Count"
-                                         UpdateSourceTrigger="PropertyChanged"
-                                         Mode="OneWay" />
-                                <Binding Path="DataContext.ShowCategoryCounts"
-                                         ElementName="VoucherOutGrid" />
-                            </MultiBinding>
-                        </DataGridTextColumn.Binding>
-                    </DataGridTextColumn>
-                    <DataGridTextColumn Header="{lex:Loc Value}"
-                                        loc:Localizer.For="Operator"
-                                        Width="500"
-                                        Binding="{Binding Value, UpdateSourceTrigger=PropertyChanged, Mode=OneWay}"
-                                        HeaderStyle="{StaticResource DataGridColumnHeaderRight}"
-                                        CellStyle="{StaticResource DataGridCellRight}"
-                                        AutomationProperties.AutomationId="DataGridTextColumn9_D1FE7F80" />
-                </DataGrid.Columns>
-            </DataGrid>
-        </Border>
-        <Border Grid.Row="1"
-                Margin="0,10,0,30"
-                BorderThickness="0 1 0 0"
-                BorderBrush="{StaticResource Brush3}"
-                HorizontalAlignment="Left"
-                Visibility="{Binding IsVoucherInVisible, Converter={StaticResource TrueVisibleFalseCollapsed}}"
-                AutomationProperties.AutomationId="Border10_D1FE7F80">
-            <Grid Margin="0 10 0 0"
-                  AutomationProperties.AutomationId="Grid11_D1FE7F80">
-                <Grid.ColumnDefinitions>
-                    <ColumnDefinition Width="{Binding ElementName=VoucherInGrid, Path=Columns[0].ActualWidth}"
-                                      AutomationProperties.AutomationId="ColumnDefinition12_D1FE7F80" />
-                    <ColumnDefinition Width="{Binding ElementName=VoucherInGrid, Path=Columns[1].ActualWidth}"
-                                      AutomationProperties.AutomationId="ColumnDefinition13_D1FE7F80" />
-                    <ColumnDefinition Width="{Binding ElementName=VoucherInGrid, Path=Columns[2].ActualWidth}"
-                                      AutomationProperties.AutomationId="ColumnDefinition14_D1FE7F80" />
-                </Grid.ColumnDefinitions>
-                <TextBlock Text="{lex:Loc VoucherInLabelContent}" 
-                           Margin="5 0" 
-                           AutomationProperties.AutomationId="TextBlock15_D1FE7F80" />
-                <TextBlock Grid.Column="1" 
-                           HorizontalAlignment="Right" 
-                           Margin="5 0"
-                           Text="{Binding VoucherInTotalCount, UpdateSourceTrigger=PropertyChanged, Mode=OneWay}" 
-                           AutomationProperties.AutomationId="TextBlock16_D1FE7F80" />
-                <TextBlock Grid.Column="2" 
-                           HorizontalAlignment="Right" 
-                           Margin="5 0"
-                           Text="{Binding VoucherInTotalValue, UpdateSourceTrigger=PropertyChanged, Mode=OneWay}" 
-                           AutomationProperties.AutomationId="TextBlock17_D1FE7F80" />
-            </Grid>
-        </Border>
-        <Border Grid.Row="2"
-                HorizontalAlignment="Left"
-                AutomationProperties.AutomationId="Border18_D1FE7F80">
-            <DataGrid ItemsSource="{Binding VoucherOutMeters}"
-                      x:Name="VoucherOutGrid"
-                      AutomationProperties.AutomationId="DataGrid19_D1FE7F80">
-                <DataGrid.Columns>
-                    <DataGridTextColumn Header="{lex:Loc Meter}"
-                                        loc:Localizer.For="Operator"
-<<<<<<< HEAD
-                                        Width="350"
-                                        Binding="{Binding Name}" 
-=======
-                                        Width="Auto"
-                                        Binding="{Binding Name}"
->>>>>>> 6770e0d8
-                                        AutomationProperties.AutomationId="DataGridTextColumn20_D1FE7F80" />
-                    <DataGridTextColumn Header="{lex:Loc Count}"
-                                        loc:Localizer.For="Operator"
-                                        Width="500"
-                                        HeaderStyle="{StaticResource DataGridColumnHeaderRight}"
-                                        CellStyle="{StaticResource DataGridCellRight}"
-                                        AutomationProperties.AutomationId="DataGridTextColumn21_D1FE7F80">
-                        <DataGridTextColumn.Binding>
-                            <MultiBinding Converter="{StaticResource DataTableValueVisibilityConverter}">
-                                <Binding Path="Count"
-                                         UpdateSourceTrigger="PropertyChanged"
-                                         Mode="OneWay" />
-                                <Binding Path="DataContext.ShowCategoryCounts"
-                                         ElementName="VoucherOutGrid" />
-                            </MultiBinding>
-                        </DataGridTextColumn.Binding>
-                    </DataGridTextColumn>
-                    <DataGridTextColumn Header="{lex:Loc Value}"
-                                    loc:Localizer.For="Operator"
-                                        Width="500"
-                                        Binding="{Binding Value, UpdateSourceTrigger=PropertyChanged, Mode=OneWay}"
-                                        HeaderStyle="{StaticResource DataGridColumnHeaderRight}"
-                                        CellStyle="{StaticResource DataGridCellRight}"
-                                        AutomationProperties.AutomationId="DataGridTextColumn22_D1FE7F80" />
-                </DataGrid.Columns>
-            </DataGrid>
-        </Border>
-        <Border Grid.Row="3"
-                Margin="0,10,0,0"
-                BorderThickness="0 1 0 0"
-                BorderBrush="{StaticResource Brush3}"
-                HorizontalAlignment="Left"
-                AutomationProperties.AutomationId="Border23_D1FE7F80">
-            <Grid Margin="0 10 0 0"
-                  AutomationProperties.AutomationId="Grid24_D1FE7F80">
-                <Grid.ColumnDefinitions>
-                    <ColumnDefinition Width="{Binding ElementName=VoucherOutGrid, Path=Columns[0].ActualWidth}"
-                                      AutomationProperties.AutomationId="ColumnDefinition25_D1FE7F80" />
-                    <ColumnDefinition Width="{Binding ElementName=VoucherOutGrid, Path=Columns[1].ActualWidth}"
-                                      AutomationProperties.AutomationId="ColumnDefinition26_D1FE7F80" />
-                    <ColumnDefinition Width="{Binding ElementName=VoucherOutGrid, Path=Columns[2].ActualWidth}"
-                                      AutomationProperties.AutomationId="ColumnDefinition27_D1FE7F80" />
-                </Grid.ColumnDefinitions>
-                <TextBlock Text="{lex:Loc VoucherOutLabelContent}" Margin="5 0" 
-                           AutomationProperties.AutomationId="TextBlock28_D1FE7F80" />
-                <TextBlock Grid.Column="1" HorizontalAlignment="Right" Margin="5 0"
-                           Text="{Binding VoucherOutTotalCount, UpdateSourceTrigger=PropertyChanged, Mode=OneWay}"
-                           AutomationProperties.AutomationId="TextBlock29_D1FE7F80" />
-                <TextBlock Grid.Column="2" HorizontalAlignment="Right" Margin="5 0"
-                           Text="{Binding VoucherOutTotalValue, UpdateSourceTrigger=PropertyChanged, Mode=OneWay}" 
-                           AutomationProperties.AutomationId="TextBlock30_D1FE7F80" />
-            </Grid>
-        </Border>
-
-		<DataGrid Grid.Row="4" ItemsSource="{Binding RejectionMeters}" Margin="0 50 0 0" x:Name="RejectionMetersGrid"
-                  AutomationProperties.AutomationId="DataGrid31_D1FE7F80">
-			<DataGrid.Columns>
-				<DataGridTextColumn Header="{lex:Loc Meter}"
-                                    loc:Localizer.For="Operator"
-                                    Width="350"
-                                    Binding="{Binding Name}"
-                                    AutomationProperties.AutomationId="DataGridTextColumn32_D1FE7F80" />
-				<DataGridTextColumn Header="{lex:Loc Count}" 
-                                    loc:Localizer.For="Operator"
-                                    HeaderStyle="{StaticResource DataGridColumnHeaderRight}"
-                                    CellStyle="{StaticResource DataGridCellRight}"
-                                    Width="500"
-                                    Binding="{Binding Value, UpdateSourceTrigger=PropertyChanged}"
-                                    AutomationProperties.AutomationId="DataGridTextColumn33_D1FE7F80" />
-            </DataGrid.Columns>
-        </DataGrid>
-    </Grid>
+﻿<operatorMenu:OperatorMenuPage x:Class="Aristocrat.Monaco.Accounting.UI.Views.VoucherMetersPage"
+                               xmlns="http://schemas.microsoft.com/winfx/2006/xaml/presentation"
+                               xmlns:x="http://schemas.microsoft.com/winfx/2006/xaml"
+                               xmlns:operatorMenu="clr-namespace:Aristocrat.Monaco.Application.UI.OperatorMenu;assembly=Aristocrat.Monaco.Application.UI"
+                               xmlns:mc="http://schemas.openxmlformats.org/markup-compatibility/2006"
+                               xmlns:d="http://schemas.microsoft.com/expression/blend/2008"
+                               xmlns:lex="http://wpflocalizeextension.codeplex.com"
+                               xmlns:loc="http://monaco.aristocrat.com/localization"
+                               lex:ResxLocalizationProvider.DefaultAssembly="Aristocrat.Monaco.Localization"
+                               lex:ResxLocalizationProvider.DefaultDictionary="Resources" 
+                               xmlns:viewModels="clr-namespace:Aristocrat.Monaco.Accounting.UI.ViewModels"
+                               xmlns:converters="clr-namespace:Aristocrat.Monaco.UI.Common.Converters;assembly=Aristocrat.Monaco.UI.Common"
+                               mc:Ignorable="d"
+                               d:DataContext="{d:DesignInstance {x:Type viewModels:VoucherMetersPageViewModel}}">
+    <UserControl.Resources>
+        <ResourceDictionary>
+            <ResourceDictionary.MergedDictionaries>
+                <ResourceDictionary Source="/Aristocrat.Monaco.UI.Common;component/Skins/OperatorMenu.xaml" />
+                <ResourceDictionary Source="/Aristocrat.Monaco.UI.Common;component/Skins/Converters.xaml" />
+            </ResourceDictionary.MergedDictionaries>
+            <converters:DataTableValueVisibilityConverter x:Key="DataTableValueVisibilityConverter" />
+        </ResourceDictionary>
+    </UserControl.Resources>
+    <Grid AutomationProperties.AutomationId="Grid0_D1FE7F80">
+        <Grid.RowDefinitions>
+            <RowDefinition Height="Auto"
+                           AutomationProperties.AutomationId="RowDefinition1_D1FE7F80" />
+            <RowDefinition Height="Auto"
+                           AutomationProperties.AutomationId="RowDefinition2_D1FE7F80" />
+            <RowDefinition Height="Auto"
+                           AutomationProperties.AutomationId="RowDefinition3_D1FE7F80" />
+            <RowDefinition Height="Auto"
+                           AutomationProperties.AutomationId="RowDefinition4_D1FE7F80" />
+            <RowDefinition Height="Auto"
+                           AutomationProperties.AutomationId="RowDefinition5_D1FE7F80" />
+        </Grid.RowDefinitions>
+        <Border HorizontalAlignment="Left"
+                Visibility="{Binding IsVoucherInVisible, Converter={StaticResource TrueVisibleFalseCollapsed}}"
+                AutomationProperties.AutomationId="Border5_D1FE7F80">
+            <DataGrid ItemsSource="{Binding VoucherInMeters}"
+                      x:Name="VoucherInGrid"
+                      HorizontalAlignment="Left"
+                      AutomationProperties.AutomationId="DataGrid6_D1FE7F80">
+                <DataGrid.Columns>
+                    <DataGridTextColumn Header="{lex:Loc Meter}"
+                                        loc:Localizer.For="Operator"
+                                        Width="350"
+                                        Binding="{Binding Name}" 
+                                        AutomationProperties.AutomationId="DataGridTextColumn7_D1FE7F80" />
+                    <DataGridTextColumn Header="{lex:Loc Count}"
+                                        loc:Localizer.For="Operator"
+                                        Width="500"
+                                        HeaderStyle="{StaticResource DataGridColumnHeaderRight}"
+                                        CellStyle="{StaticResource DataGridCellRight}"
+                                        AutomationProperties.AutomationId="DataGridTextColumn8_D1FE7F80">
+                        <DataGridTextColumn.Binding>
+                            <MultiBinding Converter="{StaticResource DataTableValueVisibilityConverter}">
+                                <Binding Path="Count"
+                                         UpdateSourceTrigger="PropertyChanged"
+                                         Mode="OneWay" />
+                                <Binding Path="DataContext.ShowCategoryCounts"
+                                         ElementName="VoucherOutGrid" />
+                            </MultiBinding>
+                        </DataGridTextColumn.Binding>
+                    </DataGridTextColumn>
+                    <DataGridTextColumn Header="{lex:Loc Value}"
+                                        loc:Localizer.For="Operator"
+                                        Width="500"
+                                        Binding="{Binding Value, UpdateSourceTrigger=PropertyChanged, Mode=OneWay}"
+                                        HeaderStyle="{StaticResource DataGridColumnHeaderRight}"
+                                        CellStyle="{StaticResource DataGridCellRight}"
+                                        AutomationProperties.AutomationId="DataGridTextColumn9_D1FE7F80" />
+                </DataGrid.Columns>
+            </DataGrid>
+        </Border>
+        <Border Grid.Row="1"
+                Margin="0,10,0,30"
+                BorderThickness="0 1 0 0"
+                BorderBrush="{StaticResource Brush3}"
+                HorizontalAlignment="Left"
+                Visibility="{Binding IsVoucherInVisible, Converter={StaticResource TrueVisibleFalseCollapsed}}"
+                AutomationProperties.AutomationId="Border10_D1FE7F80">
+            <Grid Margin="0 10 0 0"
+                  AutomationProperties.AutomationId="Grid11_D1FE7F80">
+                <Grid.ColumnDefinitions>
+                    <ColumnDefinition Width="{Binding ElementName=VoucherInGrid, Path=Columns[0].ActualWidth}"
+                                      AutomationProperties.AutomationId="ColumnDefinition12_D1FE7F80" />
+                    <ColumnDefinition Width="{Binding ElementName=VoucherInGrid, Path=Columns[1].ActualWidth}"
+                                      AutomationProperties.AutomationId="ColumnDefinition13_D1FE7F80" />
+                    <ColumnDefinition Width="{Binding ElementName=VoucherInGrid, Path=Columns[2].ActualWidth}"
+                                      AutomationProperties.AutomationId="ColumnDefinition14_D1FE7F80" />
+                </Grid.ColumnDefinitions>
+                <TextBlock Text="{lex:Loc VoucherInLabelContent}" 
+                           Margin="5 0" 
+                           AutomationProperties.AutomationId="TextBlock15_D1FE7F80" />
+                <TextBlock Grid.Column="1" 
+                           HorizontalAlignment="Right" 
+                           Margin="5 0"
+                           Text="{Binding VoucherInTotalCount, UpdateSourceTrigger=PropertyChanged, Mode=OneWay}" 
+                           AutomationProperties.AutomationId="TextBlock16_D1FE7F80" />
+                <TextBlock Grid.Column="2" 
+                           HorizontalAlignment="Right" 
+                           Margin="5 0"
+                           Text="{Binding VoucherInTotalValue, UpdateSourceTrigger=PropertyChanged, Mode=OneWay}" 
+                           AutomationProperties.AutomationId="TextBlock17_D1FE7F80" />
+            </Grid>
+        </Border>
+        <Border Grid.Row="2"
+                HorizontalAlignment="Left"
+                AutomationProperties.AutomationId="Border18_D1FE7F80">
+            <DataGrid ItemsSource="{Binding VoucherOutMeters}"
+                      x:Name="VoucherOutGrid"
+                      AutomationProperties.AutomationId="DataGrid19_D1FE7F80">
+                <DataGrid.Columns>
+                    <DataGridTextColumn Header="{lex:Loc Meter}"
+                                        loc:Localizer.For="Operator"
+                                        Width="Auto"
+                                        Binding="{Binding Name}" 
+                                        AutomationProperties.AutomationId="DataGridTextColumn20_D1FE7F80" />
+                    <DataGridTextColumn Header="{lex:Loc Count}"
+                                        loc:Localizer.For="Operator"
+                                        Width="500"
+                                        HeaderStyle="{StaticResource DataGridColumnHeaderRight}"
+                                        CellStyle="{StaticResource DataGridCellRight}"
+                                        AutomationProperties.AutomationId="DataGridTextColumn21_D1FE7F80">
+                        <DataGridTextColumn.Binding>
+                            <MultiBinding Converter="{StaticResource DataTableValueVisibilityConverter}">
+                                <Binding Path="Count"
+                                         UpdateSourceTrigger="PropertyChanged"
+                                         Mode="OneWay" />
+                                <Binding Path="DataContext.ShowCategoryCounts"
+                                         ElementName="VoucherOutGrid" />
+                            </MultiBinding>
+                        </DataGridTextColumn.Binding>
+                    </DataGridTextColumn>
+                    <DataGridTextColumn Header="{lex:Loc Value}"
+                                    loc:Localizer.For="Operator"
+                                        Width="500"
+                                        Binding="{Binding Value, UpdateSourceTrigger=PropertyChanged, Mode=OneWay}"
+                                        HeaderStyle="{StaticResource DataGridColumnHeaderRight}"
+                                        CellStyle="{StaticResource DataGridCellRight}"
+                                        AutomationProperties.AutomationId="DataGridTextColumn22_D1FE7F80" />
+                </DataGrid.Columns>
+            </DataGrid>
+        </Border>
+        <Border Grid.Row="3"
+                Margin="0,10,0,0"
+                BorderThickness="0 1 0 0"
+                BorderBrush="{StaticResource Brush3}"
+                HorizontalAlignment="Left"
+                AutomationProperties.AutomationId="Border23_D1FE7F80">
+            <Grid Margin="0 10 0 0"
+                  AutomationProperties.AutomationId="Grid24_D1FE7F80">
+                <Grid.ColumnDefinitions>
+                    <ColumnDefinition Width="{Binding ElementName=VoucherOutGrid, Path=Columns[0].ActualWidth}"
+                                      AutomationProperties.AutomationId="ColumnDefinition25_D1FE7F80" />
+                    <ColumnDefinition Width="{Binding ElementName=VoucherOutGrid, Path=Columns[1].ActualWidth}"
+                                      AutomationProperties.AutomationId="ColumnDefinition26_D1FE7F80" />
+                    <ColumnDefinition Width="{Binding ElementName=VoucherOutGrid, Path=Columns[2].ActualWidth}"
+                                      AutomationProperties.AutomationId="ColumnDefinition27_D1FE7F80" />
+                </Grid.ColumnDefinitions>
+                <TextBlock Text="{lex:Loc VoucherOutLabelContent}" Margin="5 0" 
+                           AutomationProperties.AutomationId="TextBlock28_D1FE7F80" />
+                <TextBlock Grid.Column="1" HorizontalAlignment="Right" Margin="5 0"
+                           Text="{Binding VoucherOutTotalCount, UpdateSourceTrigger=PropertyChanged, Mode=OneWay}"
+                           AutomationProperties.AutomationId="TextBlock29_D1FE7F80" />
+                <TextBlock Grid.Column="2" HorizontalAlignment="Right" Margin="5 0"
+                           Text="{Binding VoucherOutTotalValue, UpdateSourceTrigger=PropertyChanged, Mode=OneWay}" 
+                           AutomationProperties.AutomationId="TextBlock30_D1FE7F80" />
+            </Grid>
+        </Border>
+
+		<DataGrid Grid.Row="4" ItemsSource="{Binding RejectionMeters}" Margin="0 50 0 0" x:Name="RejectionMetersGrid"
+                  AutomationProperties.AutomationId="DataGrid31_D1FE7F80">
+			<DataGrid.Columns>
+				<DataGridTextColumn Header="{lex:Loc Meter}"
+                                    loc:Localizer.For="Operator"
+                                    Width="350"
+                                    Binding="{Binding Name}"
+                                    AutomationProperties.AutomationId="DataGridTextColumn32_D1FE7F80" />
+				<DataGridTextColumn Header="{lex:Loc Count}" 
+                                    loc:Localizer.For="Operator"
+                                    HeaderStyle="{StaticResource DataGridColumnHeaderRight}"
+                                    CellStyle="{StaticResource DataGridCellRight}"
+                                    Width="500"
+                                    Binding="{Binding Value, UpdateSourceTrigger=PropertyChanged}"
+                                    AutomationProperties.AutomationId="DataGridTextColumn33_D1FE7F80" />
+            </DataGrid.Columns>
+        </DataGrid>
+    </Grid>
 </operatorMenu:OperatorMenuPage>