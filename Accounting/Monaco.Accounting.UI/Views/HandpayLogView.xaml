﻿<operatorMenu:OperatorMenuPage x:Class="Aristocrat.Monaco.Accounting.UI.Views.HandpayLogView"
                               xmlns="http://schemas.microsoft.com/winfx/2006/xaml/presentation"
                               xmlns:x="http://schemas.microsoft.com/winfx/2006/xaml"
                               xmlns:mc="http://schemas.openxmlformats.org/markup-compatibility/2006" 
                               xmlns:d="http://schemas.microsoft.com/expression/blend/2008" 
                               xmlns:lex="http://wpflocalizeextension.codeplex.com"
                               xmlns:loc="http://monaco.aristocrat.com/localization"
                               lex:ResxLocalizationProvider.DefaultAssembly="Aristocrat.Monaco.Localization"
                               lex:ResxLocalizationProvider.DefaultDictionary="Resources" 
                               xmlns:i="http://schemas.microsoft.com/expression/2010/interactivity"
                               xmlns:events="clr-namespace:Aristocrat.Monaco.UI.Common.Events;assembly=Aristocrat.Monaco.UI.Common"
                               xmlns:operatorMenu="clr-namespace:Aristocrat.Monaco.Application.UI.OperatorMenu;assembly=Aristocrat.Monaco.Application.UI"
                               xmlns:b="http://schemas.microsoft.com/xaml/behaviors"
                               mc:Ignorable="d" >

    <UserControl.Resources>
        <ResourceDictionary>
            <ResourceDictionary.MergedDictionaries>
                <ResourceDictionary Source="/Aristocrat.Monaco.UI.Common;component/Skins/OperatorMenu.xaml" />
                <ResourceDictionary Source="/Aristocrat.Monaco.UI.Common;component/Skins/Converters.xaml" />
            </ResourceDictionary.MergedDictionaries>
        </ResourceDictionary>
    </UserControl.Resources>

    <Grid x:Name="MainGrid">
        <Grid.RowDefinitions>
            <RowDefinition Height="*" />
            <RowDefinition Height="10" />
            <RowDefinition Height="Auto" />
        </Grid.RowDefinitions>

        <DataGrid RowHeight="45"
                  Width="{Binding ElementName=MainGrid, Path=ActualWidth}" 
                  ItemsSource="{Binding Path=HandpayData, Mode=OneWay, UpdateSourceTrigger=PropertyChanged}"
                  SelectedItem="{Binding SelectedRow}"
                  ScrollViewer.CanContentScroll="True" SelectionMode="Single" >
            <b:Interaction.Triggers>
                <events:RoutedEventTrigger RoutedEvent="ScrollViewer.ScrollChanged">
                    <events:EventToCommandAction Command="{Binding EventViewerScrolledCommand}"/>
                </events:RoutedEventTrigger>
            </b:Interaction.Triggers>
            <DataGrid.Columns>
                <DataGridTextColumn Header="{lex:Loc SequenceNumberHeader}"
                                        IsReadOnly="True" Visibility="Collapsed"
                                        Binding="{Binding SequenceNumber}" Width="200"/>
                <DataGridTextColumn Header="{lex:Loc DateAndTimeHeader}"
                                        IsReadOnly="True"
                                        Binding="{Binding TimeStamp}"
                                        Width="220"/>
                <DataGridTextColumn Header="{lex:Loc TransactionType}"
                                        IsReadOnly="True"
                                        Binding="{Binding HandpayType}"
                                        Width="220"/>
                <DataGridTextColumn Header="{lex:Loc CashableHeader}"
                                        IsReadOnly="True"
                                        Binding="{Binding CashableAmount}"
                                        Width="190"/>
                <DataGridTextColumn Header="{lex:Loc PromoHeader}"
                                        IsReadOnly="True"
                                        Binding="{Binding PromoAmount}"
                                        Width="190"/>
                <DataGridTextColumn Header="{lex:Loc NonCashableHeader}"
                                        IsReadOnly="True"
                                        Binding="{Binding NonCashAmount}"
                                        Width="190"/>
                <DataGridTextColumn Header="{lex:Loc State}"
                                        IsReadOnly="True"
                                        Binding="{Binding State}"
                                        Width="140"/>
                <!--<DataGridCheckBoxColumn Header="{x:Static loc:Resources.Printed}"
                                        IsReadOnly="True"
                                        Binding="{Binding Printed}"
                                        Width="100"
                                        ElementStyle="{StaticResource MonacoDataGridCheckBox}"/>-->
                <!--<DataGridTextColumn Header="{x:Static loc:Resources.ValidationNumber}"
                                        IsReadOnly="True"
                                        Binding="{Binding ValidationId}"
                                        Width="220"/>-->

            </DataGrid.Columns>
        </DataGrid>

        <StackPanel Orientation="Horizontal" Margin="0,10,0,0"
                    Grid.Row="2"
                    HorizontalAlignment="Left">
            <!--<Button Content="{x:Static loc:Resources.PrintSelectedButtonText}"
                    IsEnabled="{Binding EnablePrintSelectedButton}" Width="200"
                    Command="{Binding PrintSelectedCommand}"-->
            <Button Content="{lex:Loc ReprintButtonText}"
                    Command="{Binding ReprintButtonCommand}" 
                    IsEnabled="{Binding CanReprint}"
<<<<<<< HEAD
                    Visibility="{Binding IsReprintButtonVisible, Converter={StaticResource BoolToVisConverter}}"/>
            <Button Content="{lex:Loc PrintLast15RecordsButtonText}"
                    IsEnabled="{Binding PrinterButtonsEnabled}" Width="200"
                    Command="{Binding PrintLast15ButtonCommand}"
                    Visibility="{Binding PrintLast15ButtonVisible, Converter={StaticResource BoolToVisConverter}}"/>
            <Button Content="{lex:Loc PrintCurrentPageButtonText}"
=======
                    Visibility="{Binding IsReprintButtonVisible, Converter={StaticResource TrueVisibleFalseCollapsed}}"/>
            <Button Content="{lex:Loc Key={x:Static loc:ResourceKeys.PrintLast15RecordsButtonText}}"
                    IsEnabled="{Binding PrinterButtonsEnabled}" Width="200"
                    Command="{Binding PrintLast15ButtonCommand}"
                    Visibility="{Binding PrintLast15ButtonVisible, Converter={StaticResource TrueVisibleFalseCollapsed}}"/>
            <Button Content="{lex:Loc Key={x:Static loc:ResourceKeys.PrintCurrentPageButtonText}}"
>>>>>>> 5dd0dcf5
                    IsEnabled="{Binding PrinterButtonsEnabled}" Width="200"
                    Command="{Binding PrintCurrentPageButtonCommand}"
                    Visibility="{Binding PrintCurrentPageButtonVisible, Converter={StaticResource TrueVisibleFalseCollapsed}}"/>
            <Label Content="{Binding DoorStatusText}"
                   Style="{StaticResource MonacoWarningLabel}"
                   Visibility="{Binding ReprintDisabledDueToDoor, Converter={StaticResource TrueVisibleFalseCollapsed}}"/>
        </StackPanel>
    </Grid>
</operatorMenu:OperatorMenuPage>


<|MERGE_RESOLUTION|>--- conflicted
+++ resolved
@@ -1,117 +1,108 @@
-﻿<operatorMenu:OperatorMenuPage x:Class="Aristocrat.Monaco.Accounting.UI.Views.HandpayLogView"
-                               xmlns="http://schemas.microsoft.com/winfx/2006/xaml/presentation"
-                               xmlns:x="http://schemas.microsoft.com/winfx/2006/xaml"
-                               xmlns:mc="http://schemas.openxmlformats.org/markup-compatibility/2006" 
-                               xmlns:d="http://schemas.microsoft.com/expression/blend/2008" 
-                               xmlns:lex="http://wpflocalizeextension.codeplex.com"
-                               xmlns:loc="http://monaco.aristocrat.com/localization"
-                               lex:ResxLocalizationProvider.DefaultAssembly="Aristocrat.Monaco.Localization"
-                               lex:ResxLocalizationProvider.DefaultDictionary="Resources" 
-                               xmlns:i="http://schemas.microsoft.com/expression/2010/interactivity"
-                               xmlns:events="clr-namespace:Aristocrat.Monaco.UI.Common.Events;assembly=Aristocrat.Monaco.UI.Common"
-                               xmlns:operatorMenu="clr-namespace:Aristocrat.Monaco.Application.UI.OperatorMenu;assembly=Aristocrat.Monaco.Application.UI"
-                               xmlns:b="http://schemas.microsoft.com/xaml/behaviors"
-                               mc:Ignorable="d" >
-
-    <UserControl.Resources>
-        <ResourceDictionary>
-            <ResourceDictionary.MergedDictionaries>
-                <ResourceDictionary Source="/Aristocrat.Monaco.UI.Common;component/Skins/OperatorMenu.xaml" />
-                <ResourceDictionary Source="/Aristocrat.Monaco.UI.Common;component/Skins/Converters.xaml" />
-            </ResourceDictionary.MergedDictionaries>
-        </ResourceDictionary>
-    </UserControl.Resources>
-
-    <Grid x:Name="MainGrid">
-        <Grid.RowDefinitions>
-            <RowDefinition Height="*" />
-            <RowDefinition Height="10" />
-            <RowDefinition Height="Auto" />
-        </Grid.RowDefinitions>
-
-        <DataGrid RowHeight="45"
-                  Width="{Binding ElementName=MainGrid, Path=ActualWidth}" 
-                  ItemsSource="{Binding Path=HandpayData, Mode=OneWay, UpdateSourceTrigger=PropertyChanged}"
-                  SelectedItem="{Binding SelectedRow}"
-                  ScrollViewer.CanContentScroll="True" SelectionMode="Single" >
-            <b:Interaction.Triggers>
-                <events:RoutedEventTrigger RoutedEvent="ScrollViewer.ScrollChanged">
-                    <events:EventToCommandAction Command="{Binding EventViewerScrolledCommand}"/>
-                </events:RoutedEventTrigger>
-            </b:Interaction.Triggers>
-            <DataGrid.Columns>
-                <DataGridTextColumn Header="{lex:Loc SequenceNumberHeader}"
-                                        IsReadOnly="True" Visibility="Collapsed"
-                                        Binding="{Binding SequenceNumber}" Width="200"/>
-                <DataGridTextColumn Header="{lex:Loc DateAndTimeHeader}"
-                                        IsReadOnly="True"
-                                        Binding="{Binding TimeStamp}"
-                                        Width="220"/>
-                <DataGridTextColumn Header="{lex:Loc TransactionType}"
-                                        IsReadOnly="True"
-                                        Binding="{Binding HandpayType}"
-                                        Width="220"/>
-                <DataGridTextColumn Header="{lex:Loc CashableHeader}"
-                                        IsReadOnly="True"
-                                        Binding="{Binding CashableAmount}"
-                                        Width="190"/>
-                <DataGridTextColumn Header="{lex:Loc PromoHeader}"
-                                        IsReadOnly="True"
-                                        Binding="{Binding PromoAmount}"
-                                        Width="190"/>
-                <DataGridTextColumn Header="{lex:Loc NonCashableHeader}"
-                                        IsReadOnly="True"
-                                        Binding="{Binding NonCashAmount}"
-                                        Width="190"/>
-                <DataGridTextColumn Header="{lex:Loc State}"
-                                        IsReadOnly="True"
-                                        Binding="{Binding State}"
-                                        Width="140"/>
-                <!--<DataGridCheckBoxColumn Header="{x:Static loc:Resources.Printed}"
-                                        IsReadOnly="True"
-                                        Binding="{Binding Printed}"
-                                        Width="100"
-                                        ElementStyle="{StaticResource MonacoDataGridCheckBox}"/>-->
-                <!--<DataGridTextColumn Header="{x:Static loc:Resources.ValidationNumber}"
-                                        IsReadOnly="True"
-                                        Binding="{Binding ValidationId}"
-                                        Width="220"/>-->
-
-            </DataGrid.Columns>
-        </DataGrid>
-
-        <StackPanel Orientation="Horizontal" Margin="0,10,0,0"
-                    Grid.Row="2"
-                    HorizontalAlignment="Left">
-            <!--<Button Content="{x:Static loc:Resources.PrintSelectedButtonText}"
-                    IsEnabled="{Binding EnablePrintSelectedButton}" Width="200"
-                    Command="{Binding PrintSelectedCommand}"-->
-            <Button Content="{lex:Loc ReprintButtonText}"
-                    Command="{Binding ReprintButtonCommand}" 
-                    IsEnabled="{Binding CanReprint}"
-<<<<<<< HEAD
-                    Visibility="{Binding IsReprintButtonVisible, Converter={StaticResource BoolToVisConverter}}"/>
-            <Button Content="{lex:Loc PrintLast15RecordsButtonText}"
-                    IsEnabled="{Binding PrinterButtonsEnabled}" Width="200"
-                    Command="{Binding PrintLast15ButtonCommand}"
-                    Visibility="{Binding PrintLast15ButtonVisible, Converter={StaticResource BoolToVisConverter}}"/>
-            <Button Content="{lex:Loc PrintCurrentPageButtonText}"
-=======
-                    Visibility="{Binding IsReprintButtonVisible, Converter={StaticResource TrueVisibleFalseCollapsed}}"/>
-            <Button Content="{lex:Loc Key={x:Static loc:ResourceKeys.PrintLast15RecordsButtonText}}"
-                    IsEnabled="{Binding PrinterButtonsEnabled}" Width="200"
-                    Command="{Binding PrintLast15ButtonCommand}"
-                    Visibility="{Binding PrintLast15ButtonVisible, Converter={StaticResource TrueVisibleFalseCollapsed}}"/>
-            <Button Content="{lex:Loc Key={x:Static loc:ResourceKeys.PrintCurrentPageButtonText}}"
->>>>>>> 5dd0dcf5
-                    IsEnabled="{Binding PrinterButtonsEnabled}" Width="200"
-                    Command="{Binding PrintCurrentPageButtonCommand}"
-                    Visibility="{Binding PrintCurrentPageButtonVisible, Converter={StaticResource TrueVisibleFalseCollapsed}}"/>
-            <Label Content="{Binding DoorStatusText}"
-                   Style="{StaticResource MonacoWarningLabel}"
-                   Visibility="{Binding ReprintDisabledDueToDoor, Converter={StaticResource TrueVisibleFalseCollapsed}}"/>
-        </StackPanel>
-    </Grid>
-</operatorMenu:OperatorMenuPage>
-
-
+﻿<operatorMenu:OperatorMenuPage x:Class="Aristocrat.Monaco.Accounting.UI.Views.HandpayLogView"
+                               xmlns="http://schemas.microsoft.com/winfx/2006/xaml/presentation"
+                               xmlns:x="http://schemas.microsoft.com/winfx/2006/xaml"
+                               xmlns:mc="http://schemas.openxmlformats.org/markup-compatibility/2006" 
+                               xmlns:d="http://schemas.microsoft.com/expression/blend/2008" 
+                               xmlns:lex="http://wpflocalizeextension.codeplex.com"
+                               xmlns:loc="http://monaco.aristocrat.com/localization"
+                               lex:ResxLocalizationProvider.DefaultAssembly="Aristocrat.Monaco.Localization"
+                               lex:ResxLocalizationProvider.DefaultDictionary="Resources" 
+                               xmlns:i="http://schemas.microsoft.com/expression/2010/interactivity"
+                               xmlns:events="clr-namespace:Aristocrat.Monaco.UI.Common.Events;assembly=Aristocrat.Monaco.UI.Common"
+                               xmlns:operatorMenu="clr-namespace:Aristocrat.Monaco.Application.UI.OperatorMenu;assembly=Aristocrat.Monaco.Application.UI"
+                               xmlns:b="http://schemas.microsoft.com/xaml/behaviors"
+                               mc:Ignorable="d" >
+
+    <UserControl.Resources>
+        <ResourceDictionary>
+            <ResourceDictionary.MergedDictionaries>
+                <ResourceDictionary Source="/Aristocrat.Monaco.UI.Common;component/Skins/OperatorMenu.xaml" />
+                <ResourceDictionary Source="/Aristocrat.Monaco.UI.Common;component/Skins/Converters.xaml" />
+            </ResourceDictionary.MergedDictionaries>
+        </ResourceDictionary>
+    </UserControl.Resources>
+
+    <Grid x:Name="MainGrid">
+        <Grid.RowDefinitions>
+            <RowDefinition Height="*" />
+            <RowDefinition Height="10" />
+            <RowDefinition Height="Auto" />
+        </Grid.RowDefinitions>
+
+        <DataGrid RowHeight="45"
+                  Width="{Binding ElementName=MainGrid, Path=ActualWidth}" 
+                  ItemsSource="{Binding Path=HandpayData, Mode=OneWay, UpdateSourceTrigger=PropertyChanged}"
+                  SelectedItem="{Binding SelectedRow}"
+                  ScrollViewer.CanContentScroll="True" SelectionMode="Single" >
+            <b:Interaction.Triggers>
+                <events:RoutedEventTrigger RoutedEvent="ScrollViewer.ScrollChanged">
+                    <events:EventToCommandAction Command="{Binding EventViewerScrolledCommand}"/>
+                </events:RoutedEventTrigger>
+            </b:Interaction.Triggers>
+            <DataGrid.Columns>
+                <DataGridTextColumn Header="{lex:Loc SequenceNumberHeader}"
+                                        IsReadOnly="True" Visibility="Collapsed"
+                                        Binding="{Binding SequenceNumber}" Width="200"/>
+                <DataGridTextColumn Header="{lex:Loc DateAndTimeHeader}"
+                                        IsReadOnly="True"
+                                        Binding="{Binding TimeStamp}"
+                                        Width="220"/>
+                <DataGridTextColumn Header="{lex:Loc TransactionType}"
+                                        IsReadOnly="True"
+                                        Binding="{Binding HandpayType}"
+                                        Width="220"/>
+                <DataGridTextColumn Header="{lex:Loc CashableHeader}"
+                                        IsReadOnly="True"
+                                        Binding="{Binding CashableAmount}"
+                                        Width="190"/>
+                <DataGridTextColumn Header="{lex:Loc PromoHeader}"
+                                        IsReadOnly="True"
+                                        Binding="{Binding PromoAmount}"
+                                        Width="190"/>
+                <DataGridTextColumn Header="{lex:Loc NonCashableHeader}"
+                                        IsReadOnly="True"
+                                        Binding="{Binding NonCashAmount}"
+                                        Width="190"/>
+                <DataGridTextColumn Header="{lex:Loc State}"
+                                        IsReadOnly="True"
+                                        Binding="{Binding State}"
+                                        Width="140"/>
+                <!--<DataGridCheckBoxColumn Header="{x:Static loc:Resources.Printed}"
+                                        IsReadOnly="True"
+                                        Binding="{Binding Printed}"
+                                        Width="100"
+                                        ElementStyle="{StaticResource MonacoDataGridCheckBox}"/>-->
+                <!--<DataGridTextColumn Header="{x:Static loc:Resources.ValidationNumber}"
+                                        IsReadOnly="True"
+                                        Binding="{Binding ValidationId}"
+                                        Width="220"/>-->
+
+            </DataGrid.Columns>
+        </DataGrid>
+
+        <StackPanel Orientation="Horizontal" Margin="0,10,0,0"
+                    Grid.Row="2"
+                    HorizontalAlignment="Left">
+            <!--<Button Content="{x:Static loc:Resources.PrintSelectedButtonText}"
+                    IsEnabled="{Binding EnablePrintSelectedButton}" Width="200"
+                    Command="{Binding PrintSelectedCommand}"-->
+            <Button Content="{lex:Loc ReprintButtonText}"
+                    Command="{Binding ReprintButtonCommand}" 
+                    IsEnabled="{Binding CanReprint}"
+                    Visibility="{Binding IsReprintButtonVisible, Converter={StaticResource TrueVisibleFalseCollapsed}}"/>
+            <Button Content="{lex:Loc PrintLast15RecordsButtonText}"
+                    IsEnabled="{Binding PrinterButtonsEnabled}" Width="200"
+                    Command="{Binding PrintLast15ButtonCommand}"
+                    Visibility="{Binding PrintLast15ButtonVisible, Converter={StaticResource TrueVisibleFalseCollapsed}}"/>
+            <Button Content="{lex:Loc PrintCurrentPageButtonText}"
+                    IsEnabled="{Binding PrinterButtonsEnabled}" Width="200"
+                    Command="{Binding PrintCurrentPageButtonCommand}"
+                    Visibility="{Binding PrintCurrentPageButtonVisible, Converter={StaticResource TrueVisibleFalseCollapsed}}"/>
+            <Label Content="{Binding DoorStatusText}"
+                   Style="{StaticResource MonacoWarningLabel}"
+                   Visibility="{Binding ReprintDisabledDueToDoor, Converter={StaticResource TrueVisibleFalseCollapsed}}"/>
+        </StackPanel>
+    </Grid>
+</operatorMenu:OperatorMenuPage>
+
+