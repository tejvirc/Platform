--- conflicted
+++ resolved
@@ -1,715 +1,698 @@
-namespace Aristocrat.Monaco.Accounting.UI.ViewModels
-{
-    using System;
-    using System.Collections.ObjectModel;
-    using System.ComponentModel.DataAnnotations;
-    using System.Linq;
-    using Application.Contracts;
-    using Application.Contracts.Extensions;
-    using Application.Contracts.Localization;
-    using Application.Contracts.OperatorMenu;
-    using Application.UI.OperatorMenu;
-    using Aristocrat.Toolkit.Mvvm.Extensions;
-    using Contracts;
-    using Kernel;
-    using Kernel.Contracts;
-    using Localization.Properties;
-    using Models;
-
-    [CLSCompliant(false)]
-    public class VoucherSettingsPageViewModel : OperatorMenuPageViewModelBase
-    {
-        private bool _allowNonCashVoucherOut;
-        private bool _allowVoucherOut;
-        private bool _allowVoucherOutIsEnabled;
-        private bool _allowVoucherIn;
-        private int _nonCashVoucherExpirationDays;
-        private bool _printHandpayReceipt;
-        private bool _handpayReceiptEditable;
-        private string _propertyAddress1;
-        private string _propertyAddress2;
-        private string _propertyName;
-        private BarcodeTypeData _selectedBarcodeType;
-        private string _selectedLayoutType;
-        private string _selectedValidationLength;
-        private int _voucherExpirationDays;
-        private decimal _voucherInLimit;
-        private bool _voucherInLimitEnabledChecked;
-        private bool _voucherInLimitCheckboxEnabled;
-        private decimal _voucherOutLimit;
-        private bool _voucherOutLimitEnabledChecked;
-        private bool _voucherOutLimitCheckboxEnabled;
-        private bool _voucherExpirationEditable;
-        private bool _isNonCashableVoucherOutVisible;
-        private bool _isCashableVoucherExpirationVisible;
-        private bool _arePropertyFieldsEnabled;
-        private bool _printerEnabled;
-
-        public VoucherSettingsPageViewModel()
-        {
-            LoadLocalizedLists();
-
-            VoucherInLimitEditable = (bool)PropertiesManager.GetProperty(AccountingConstants.VoucherInLimitEditable, true);
-            VoucherOutLimitEditable = (bool)PropertiesManager.GetProperty(AccountingConstants.VoucherOutLimitEditable, true);
-        }
-
-        public bool AllowVoucherIn
-        {
-            get => _allowVoucherIn;
-            set
-            {
-                _allowVoucherIn = value;
-                OnPropertyChanged(nameof(AllowVoucherIn));
-            }
-        }
-
-        [CustomValidation(typeof(VoucherSettingsPageViewModel), nameof(ValidateVoucherInLimit))]
-        public decimal VoucherInLimit
-        {
-            get => _voucherInLimit;
-            set
-            {
-                if (PreviousVoucherInLimit != value)
-                {
-                    PreviousVoucherInLimit = _voucherInLimit;
-                }
-
-                SetProperty(ref _voucherInLimit, value, nameof(VoucherInLimit));
-            }
-        }
-
-        public decimal PreviousVoucherInLimit { get; set; }
-
-        public bool VoucherInLimitCheckboxEnabled
-        {
-            get => _voucherInLimitCheckboxEnabled;
-            set
-            {
-                _voucherInLimitCheckboxEnabled = value;
-                OnPropertyChanged(nameof(VoucherInLimitCheckboxEnabled));
-            }
-        }
-
-        public bool VoucherInLimitEnabledChecked
-        {
-            get => _voucherInLimitEnabledChecked;
-            set
-            {
-                _voucherInLimitEnabledChecked = value;
-
-                var voucherInLimit = ((long)PropertiesManager.GetProperty(AccountingConstants.VoucherInLimit, 0))
-                    .MillicentsToDollars();
-                if (_voucherInLimitEnabledChecked && voucherInLimit == MaxVoucherInAllowed.MillicentsToDollars())
-                {
-                    voucherInLimit = PreviousVoucherInLimit;
-                }
-
-                VoucherInLimit = _voucherInLimitEnabledChecked && voucherInLimit <= MaxVoucherInAllowed
-                    ? voucherInLimit
-                    : MaxVoucherInAllowed.MillicentsToDollars();
-
-                OnPropertyChanged(nameof(VoucherInLimitEnabledChecked));
-                PropertiesManager.SetProperty(AccountingConstants.VoucherInLimitEnabled, value);
-            }
-        }
-
-        public bool VoucherInLimitEditable { get; }
-
-        public bool AllowVoucherOutIsEnabled
-        {
-            get => _allowVoucherOutIsEnabled;
-            set => SetProperty(ref _allowVoucherOutIsEnabled, value, nameof(AllowVoucherOutIsEnabled));
-        }
-
-        public bool AllowVoucherOut
-        {
-            get => _allowVoucherOut;
-            set
-            {
-                _allowVoucherOut = value;
-                if (!_allowVoucherOut)
-                {
-                    AllowNonCashVoucherOut = false;
-                }
-
-                OnPropertyChanged(nameof(AllowVoucherOut));
-            }
-        }
-
-        public bool PrinterEnabled
-        {
-            get => _printerEnabled;
-            set
-            {
-                _printerEnabled = value;
-                if (!_printerEnabled)
-                {
-                    AllowVoucherOut = false;
-                    PrintHandpayReceipt = false;
-                }
-
-                OnPropertyChanged(nameof(PrinterEnabled));
-            }
-        }
-
-        public string PrinterDisabledWarningText => Localizer.For(CultureFor.Operator).GetString(ResourceKeys.Printer_Disabled);
-
-        public bool IsCashableVoucherExpirationVisible
-        {
-            get => _isCashableVoucherExpirationVisible;
-            set
-            {
-                _isCashableVoucherExpirationVisible = value;
-                OnPropertyChanged(nameof(IsCashableVoucherExpirationVisible));
-            }
-        }
-
-        public bool IsNonCashableVoucherOutVisible
-        {
-            get => _isNonCashableVoucherOutVisible;
-            set
-            {
-                _isNonCashableVoucherOutVisible = value;
-                OnPropertyChanged(nameof(IsNonCashableVoucherOutVisible));
-            }
-        }
-
-        public bool ArePropertyFieldsEnabled
-        {
-            get => _arePropertyFieldsEnabled;
-            set
-            {
-                _arePropertyFieldsEnabled = value;
-                OnPropertyChanged(nameof(ArePropertyFieldsEnabled));
-            }
-        }
-
-        [CustomValidation(typeof(VoucherSettingsPageViewModel), nameof(ValidateVoucherOutLimit))]
-        public decimal VoucherOutLimit
-        {
-            get => _voucherOutLimit;
-            set
-            {
-                if (value != Math.Min(MaxCreditMeterMaxAllowed, long.MaxValue).MillicentsToDollars() &&
-                    PreviousVoucherOutLimit != value)
-                {
-                    PreviousVoucherOutLimit = _voucherOutLimit;
-                }
-
-                SetProperty(ref _voucherOutLimit, value, nameof(VoucherOutLimit));
-            }
-        }
-
-        public decimal PreviousVoucherOutLimit { get; set; }
-
-        public bool VoucherOutLimitCheckboxEnabled
-        {
-            get => _voucherOutLimitCheckboxEnabled;
-            set
-            {
-                _voucherOutLimitCheckboxEnabled = value;
-                OnPropertyChanged(nameof(VoucherOutLimitCheckboxEnabled));
-            }
-        }
-
-        public bool VoucherOutLimitEnabledChecked
-        {
-            get => _voucherOutLimitEnabledChecked;
-            set
-            {
-                _voucherOutLimitEnabledChecked = value;
-
-
-                var voucherOutLimit = ((long)PropertiesManager.GetProperty(AccountingConstants.VoucherOutLimit, 0))
-                    .MillicentsToDollars();
-                if (_voucherOutLimitEnabledChecked && voucherOutLimit == MaxVoucherOutAllowed.MillicentsToDollars())
-                {
-                    voucherOutLimit = PreviousVoucherOutLimit;
-                }
-
-                VoucherOutLimit = _voucherOutLimitEnabledChecked && voucherOutLimit <= MaxVoucherOutAllowed
-                    ? voucherOutLimit
-                    : MaxVoucherOutAllowed.MillicentsToDollars();
-
-                OnPropertyChanged(nameof(VoucherOutLimitEnabledChecked));
-                PropertiesManager.SetProperty(AccountingConstants.VoucherOutLimitEnabled, value);
-            }
-        }
-
-        public bool VoucherOutLimitEditable { get; }
-
-        public bool AllowNonCashVoucherOut
-        {
-            get => _allowNonCashVoucherOut;
-            set
-            {
-                _allowNonCashVoucherOut = value;
-                OnPropertyChanged(nameof(AllowNonCashVoucherOut));
-            }
-        }
-
-        public bool HandpayReceiptEditable
-        {
-            get => _handpayReceiptEditable;
-            set
-            {
-                _handpayReceiptEditable = value;
-                OnPropertyChanged(nameof(HandpayReceiptEditable));
-            }
-        }
-
-        public bool PrintHandpayReceipt
-        {
-            get => _printHandpayReceipt;
-            set
-            {
-                _printHandpayReceipt = value;
-                OnPropertyChanged(nameof(PrintHandpayReceipt));
-            }
-        }
-
-        public ObservableCollection<BarcodeTypeData> BarcodeTypes { get; } =
-            new ObservableCollection<BarcodeTypeData>();
-
-        public BarcodeTypeData SelectedBarcodeType
-        {
-            get => _selectedBarcodeType;
-            set
-            {
-                if (SetProperty(ref _selectedBarcodeType, value))
-                {
-                    PropertiesManager.SetProperty(ApplicationConstants.BarCodeType, value.Value);
-                }
-            }
-        }
-
-        public ObservableCollection<string> ValidationLengths { get; } = new ObservableCollection<string>();
-
-        public string SelectedValidationLength
-        {
-            get => _selectedValidationLength;
-            set
-            {
-                _selectedValidationLength = value;
-                OnPropertyChanged(nameof(SelectedValidationLength));
-            }
-        }
-
-        public ObservableCollection<string> LayoutTypes { get; } = new ObservableCollection<string>();
-
-        public string SelectedLayoutType
-        {
-            get => _selectedLayoutType;
-            set
-            {
-                _selectedLayoutType = value;
-                OnPropertyChanged(nameof(SelectedLayoutType));
-            }
-        }
-
-        public int VoucherExpirationDays
-        {
-            get => _voucherExpirationDays;
-            set
-            {
-                _voucherExpirationDays = value;
-                OnPropertyChanged(nameof(VoucherExpirationDays));
-            }
-        }
-
-        public int NonCashVoucherExpirationDays
-        {
-            get => _nonCashVoucherExpirationDays;
-            set
-            {
-                _nonCashVoucherExpirationDays = value;
-                OnPropertyChanged(nameof(NonCashVoucherExpirationDays));
-            }
-        }
-
-        public string PropertyName
-        {
-            get => _propertyName;
-            set
-            {
-                _propertyName = value;
-                OnPropertyChanged(nameof(PropertyName));
-            }
-        }
-
-        public string PropertyAddress1
-        {
-            get => _propertyAddress1;
-            set
-            {
-                _propertyAddress1 = value;
-                OnPropertyChanged(nameof(PropertyAddress1));
-            }
-        }
-
-        public string PropertyAddress2
-        {
-            get => _propertyAddress2;
-            set
-            {
-                _propertyAddress2 = value;
-                OnPropertyChanged(nameof(PropertyAddress2));
-            }
-        }
-
-        public bool VoucherExpirationEditable
-        {
-            get => _voucherExpirationEditable;
-            set
-            {
-                _voucherExpirationEditable = value;
-                OnPropertyChanged(nameof(VoucherExpirationEditable));
-            }
-        }
-
-        private decimal CreditLimit { get; set; }
-
-        public long MaxCreditMeterMaxAllowed { get; set; }
-
-        private long MaxVoucherInAllowed { get; set; }
-
-        private long MaxVoucherOutAllowed { get; set; }
-
-        protected override void OnFieldAccessRestrictionChange()
-        {
-            switch (FieldAccessRestriction)
-            {
-                case OperatorMenuAccessRestriction.LogicDoor:
-                    FieldAccessStatusText = Localizer.For(CultureFor.Operator).GetString(ResourceKeys.OpenLogicDoorOptionsText);
-                    break;
-                case OperatorMenuAccessRestriction.MainDoor:
-                case OperatorMenuAccessRestriction.MainOpticDoor:
-                    FieldAccessStatusText = Localizer.For(CultureFor.Operator).GetString(ResourceKeys.OpenMainDoorOptionsText);
-                    break;
-            }
-        }
-
-        protected override void OnLoaded()
-        {
-            UpdateUI();
-            ClearValidationOnUnload = true;
-
-            MaxCreditMeterMaxAllowed = (long)PropertiesManager.GetProperty(AccountingConstants.MaxCreditMeterMaxAllowed, long.MaxValue);
-            MaxVoucherInAllowed = Math.Min(MaxCreditMeterMaxAllowed, (long)PropertiesManager.GetProperty(
-                AccountingConstants.VoucherInMaxAllowed, long.MaxValue));
-            MaxVoucherOutAllowed = Math.Min(MaxCreditMeterMaxAllowed, (long)PropertiesManager.GetProperty(
-                AccountingConstants.VoucherOutMaxAllowed, long.MaxValue));
-
-            CreditLimit = ((long)PropertiesManager.GetProperty(AccountingConstants.MaxCreditMeter, long.MaxValue))
-                .MillicentsToDollars();
-
-            AllowVoucherIn = (bool)PropertiesManager.GetProperty(PropertyKey.VoucherIn, false);
-            var voucherInLimit = Math.Min((long)PropertiesManager.GetProperty(AccountingConstants.VoucherInLimit, 0), MaxVoucherInAllowed)
-                .MillicentsToDollars();
-            PreviousVoucherInLimit = voucherInLimit;
-            VoucherInLimitEnabledChecked = (bool)PropertiesManager.GetProperty(AccountingConstants.VoucherInLimitEnabled, true);
-            VoucherInLimitCheckboxEnabled = PropertiesManager.GetValue(AccountingConstants.VoucherInMaxAllowed, long.MaxValue) == long.MaxValue;
-
-            AllowVoucherOut = PropertiesManager.GetValue(AccountingConstants.VoucherOut, false);
-            var voucherOutLimit = Math.Min((long)PropertiesManager.GetProperty(AccountingConstants.VoucherOutLimit, 0), MaxVoucherOutAllowed)
-                .MillicentsToDollars();
-            PreviousVoucherOutLimit = voucherOutLimit;
-            VoucherOutLimitEnabledChecked = (bool)PropertiesManager.GetProperty(AccountingConstants.VoucherOutLimitEnabled, true);
-            VoucherOutLimitCheckboxEnabled = PropertiesManager.GetValue(AccountingConstants.VoucherOutMaxAllowed, long.MaxValue) == long.MaxValue;
-
-            AllowVoucherOutIsEnabled = GetConfigSetting(OperatorMenuSetting.EnableAllowVoucherOut, true);
-            IsCashableVoucherExpirationVisible = GetConfigSetting(OperatorMenuSetting.ShowCashableVoucherExpiration, true);
-            IsNonCashableVoucherOutVisible = GetConfigSetting(OperatorMenuSetting.ShowNonCashableVoucherOut, true);
-            ArePropertyFieldsEnabled = GetConfigSetting(OperatorMenuSetting.EnablePropertyFields, true);
-
-            VoucherExpirationDays = (int)PropertiesManager.GetProperty(
-                AccountingConstants.VoucherOutExpirationDays,
-                AccountingConstants.DefaultVoucherExpirationDays);
-
-            NonCashVoucherExpirationDays = (int)PropertiesManager.GetProperty(
-                AccountingConstants.VoucherOutNonCashExpirationDays,
-                AccountingConstants.DefaultVoucherExpirationDays);
-
-            PropertyName = (string)PropertiesManager.GetProperty(PropertyKey.TicketTextLine1, string.Empty);
-            PropertyAddress1 = (string)PropertiesManager.GetProperty(PropertyKey.TicketTextLine2, string.Empty);
-            PropertyAddress2 = (string)PropertiesManager.GetProperty(PropertyKey.TicketTextLine3, string.Empty);
-            HandpayReceiptEditable = PropertiesManager.GetValue(AccountingConstants.ValidateHandpays, false) &&
-                PropertiesManager.GetValue(AccountingConstants.EditableReceipts, true);
-            PrintHandpayReceipt = PropertiesManager.GetValue(AccountingConstants.EnableReceipts, false);
-            AllowNonCashVoucherOut = AllowVoucherOut && PropertiesManager.GetValue(
-                                         AccountingConstants.VoucherOutNonCash,
-                                         false);
-
-            VoucherExpirationEditable = PropertiesManager.GetValue(AccountingConstants.EditableExpiration, true);
-
-            PrinterEnabled = PropertiesManager.GetValue(ApplicationConstants.PrinterEnabled, false);
-
-            EventBus?.Subscribe<PropertyChangedEvent>(this, HandleEvent);
-        }
-
-        protected override void OnUnloaded()
-        {
-            var hasChanges = HasChanges();
-
-            PropertiesManager.SetProperty(PropertyKey.VoucherIn, AllowVoucherIn);
-
-            if (AllowVoucherOut != PropertiesManager.GetValue(AccountingConstants.VoucherOut, false))
-            {
-                PropertiesManager.SetProperty(AccountingConstants.VoucherOut, AllowVoucherOut);
-            }
-
-            PropertiesManager.SetProperty(AccountingConstants.EnableReceipts, PrintHandpayReceipt);
-            PropertiesManager.SetProperty(AccountingConstants.VoucherOutNonCash, AllowNonCashVoucherOut);
-
-            if (VoucherInLimit.Validate(true, MaxVoucherInAllowed) is null &&
-                PropertiesManager.GetValue(AccountingConstants.VoucherInLimit, 0L).MillicentsToDollars() !=
-                VoucherInLimit)
-            {
-                PropertiesManager.SetProperty(AccountingConstants.VoucherInLimit, VoucherInLimit.DollarsToMillicents());
-            }
-
-            if (VoucherOutLimit.Validate(false, MaxVoucherOutAllowed) is null &&
-                PropertiesManager.GetValue(AccountingConstants.VoucherOutLimit, 0L).MillicentsToDollars() !=
-                VoucherOutLimit)
-            {
-                PropertiesManager.SetProperty(AccountingConstants.VoucherOutLimit, VoucherOutLimit.DollarsToMillicents());
-            }
-
-            if ((int)PropertiesManager.GetProperty(AccountingConstants.VoucherOutExpirationDays, AccountingConstants.DefaultVoucherExpirationDays) != VoucherExpirationDays)
-            {
-                PropertiesManager.SetProperty(AccountingConstants.VoucherOutExpirationDays, VoucherExpirationDays);
-            }
-
-            if ((int)PropertiesManager.GetProperty(AccountingConstants.VoucherOutNonCashExpirationDays, AccountingConstants.DefaultVoucherExpirationDays) != NonCashVoucherExpirationDays)
-            {
-                PropertiesManager.SetProperty(AccountingConstants.VoucherOutNonCashExpirationDays, NonCashVoucherExpirationDays);
-            }
-
-            PropertiesManager.SetProperty(PropertyKey.TicketTextLine1, PropertyName);
-            PropertiesManager.SetProperty(PropertyKey.TicketTextLine2, PropertyAddress1);
-            PropertiesManager.SetProperty(PropertyKey.TicketTextLine3, PropertyAddress2);
-
-            if (hasChanges)
-            {
-                EventBus.Publish(new OperatorMenuSettingsChangedEvent());
-            }
-
-            EventBus?.Unsubscribe<PropertyChangedEvent>(this);
-        }
-
-        private void LoadLocalizedLists()
-        {
-            BarcodeTypes.Clear();
-            BarcodeTypes.Add(
-                new BarcodeTypeData(
-                    BarcodeTypeOptions.Interleave2of5,
-                    Localizer.For(CultureFor.Operator).GetString(ResourceKeys.BarcodeInterleave2Of5)));
-            var barcodeType = PropertiesManager.GetValue(ApplicationConstants.BarCodeType, BarcodeTypeOptions.Interleave2of5);
-            _selectedBarcodeType = BarcodeTypes.FirstOrDefault(b => b.Value == barcodeType);
-
-            ValidationLengths.Clear();
-            ValidationLengths.Add(Localizer.For(CultureFor.Operator).GetString(ResourceKeys.System));
-            _selectedValidationLength = ValidationLengths.FirstOrDefault();
-
-            LayoutTypes.Clear();
-            LayoutTypes.Add(Localizer.For(CultureFor.Operator).GetString(ResourceKeys.ExtendedLayout));
-            _selectedLayoutType = LayoutTypes.FirstOrDefault();
-        }
-
-        protected override void OnOperatorCultureChanged(OperatorCultureChangedEvent evt)
-        {
-<<<<<<< HEAD
-            Execute.OnUIThread(() =>
-            {
-                LoadLocalizedLists();
-                OnPropertyChanged(nameof(SelectedBarcodeType), nameof(SelectedValidationLength), nameof(SelectedLayoutType), nameof(PrinterDisabledWarningText));
-            });
-
-            if (UseOperatorCultureForCurrencyFormatting)
-            {
-                OnPropertyChanged(nameof(CurrencyDisplayCulture));
-            }
-
-            OnPropertyChanged(nameof(VoucherInLimit));
-            OnPropertyChanged(nameof(VoucherOutLimit));
-
-=======
-            UpdateUI();
->>>>>>> f1ef0a8f
-            base.OnOperatorCultureChanged(evt);
-        }
-
-        private void HandleEvent(PropertyChangedEvent @event)
-        {
-            switch (@event.PropertyName)
-            {
-                case AccountingConstants.MaxCreditMeterMaxAllowed:
-                    MaxCreditMeterMaxAllowed = (long)PropertiesManager.GetProperty(AccountingConstants.MaxCreditMeterMaxAllowed, long.MaxValue);
-                    VoucherInLimitCheckboxEnabled = CreditLimit == MaxCreditMeterMaxAllowed.MillicentsToDollars();
-                    VoucherOutLimitCheckboxEnabled = PropertiesManager.GetValue(AccountingConstants.VoucherOutMaxAllowed, long.MaxValue) == long.MaxValue;
-                    break;
-                case AccountingConstants.MaxCreditMeter:
-                    CreditLimit = ((long)PropertiesManager.GetProperty(AccountingConstants.MaxCreditMeter, long.MaxValue))
-                        .MillicentsToDollars();
-                    VoucherInLimitCheckboxEnabled = CreditLimit == MaxCreditMeterMaxAllowed.MillicentsToDollars();
-                    VoucherOutLimitCheckboxEnabled = PropertiesManager.GetValue(AccountingConstants.VoucherOutMaxAllowed, long.MaxValue) == long.MaxValue;
-                    break;
-                case PropertyKey.VoucherIn:
-                    AllowVoucherIn = (bool)PropertiesManager.GetProperty(PropertyKey.VoucherIn, false);
-                    break;
-                case AccountingConstants.VoucherInLimit:
-                    var voucherInLimit = Math.Min((long)PropertiesManager.GetProperty(AccountingConstants.VoucherInLimit, 0), MaxVoucherInAllowed)
-                        .MillicentsToDollars();
-                    PreviousVoucherInLimit = voucherInLimit;
-                    VoucherInLimitEnabledChecked = (bool)PropertiesManager.GetProperty(AccountingConstants.VoucherInLimitEnabled, true);
-                    break;
-                case AccountingConstants.VoucherOut:
-                    AllowVoucherOut = PropertiesManager.GetValue(AccountingConstants.VoucherOut, false);
-                    break;
-                case AccountingConstants.VoucherOutLimit:
-                    var voucherOutLimit = Math.Min((long)PropertiesManager.GetProperty(AccountingConstants.VoucherOutLimit, 0), MaxVoucherOutAllowed)
-                        .MillicentsToDollars();
-                    PreviousVoucherOutLimit = voucherOutLimit;
-                    VoucherOutLimitEnabledChecked = (bool)PropertiesManager.GetProperty(AccountingConstants.VoucherOutLimitEnabled, true);
-                    break;
-                case AccountingConstants.VoucherOutExpirationDays:
-                    VoucherExpirationDays = (int)PropertiesManager.GetProperty(
-                        AccountingConstants.VoucherOutExpirationDays,
-                        AccountingConstants.DefaultVoucherExpirationDays);
-                    break;
-                case AccountingConstants.VoucherOutNonCashExpirationDays:
-                    NonCashVoucherExpirationDays = (int)PropertiesManager.GetProperty(
-                        AccountingConstants.VoucherOutNonCashExpirationDays,
-                        AccountingConstants.DefaultVoucherExpirationDays);
-                    break;
-                case PropertyKey.TicketTextLine1:
-                    PropertyName = (string)PropertiesManager.GetProperty(PropertyKey.TicketTextLine1, string.Empty);
-                    break;
-                case PropertyKey.TicketTextLine2:
-                    PropertyAddress1 = (string)PropertiesManager.GetProperty(PropertyKey.TicketTextLine2, string.Empty);
-                    break;
-                case PropertyKey.TicketTextLine3:
-                    PropertyAddress2 = (string)PropertiesManager.GetProperty(PropertyKey.TicketTextLine3, string.Empty);
-                    break;
-                case AccountingConstants.ValidateHandpays:
-                    HandpayReceiptEditable = PropertiesManager.GetValue(AccountingConstants.ValidateHandpays, false);
-                    break;
-                case AccountingConstants.EnableReceipts:
-                    PrintHandpayReceipt = PropertiesManager.GetValue(AccountingConstants.EnableReceipts, false);
-                    break;
-                case AccountingConstants.VoucherOutNonCash:
-                    AllowNonCashVoucherOut = AllowVoucherOut && PropertiesManager.GetValue(
-                                                 AccountingConstants.VoucherOutNonCash,
-                                                 false);
-                    break;
-                case AccountingConstants.EditableExpiration:
-                    VoucherExpirationEditable = PropertiesManager.GetValue(AccountingConstants.EditableExpiration, true);
-                    break;
-            }
-        }
-
-        private void UpdateUI()
-        {
-            MvvmHelper.ExecuteOnUI(() =>
-            {
-                LoadLocalizedLists();
-                RaisePropertyChanged(nameof(SelectedBarcodeType), nameof(SelectedValidationLength), nameof(SelectedLayoutType), nameof(PrinterDisabledWarningText));
-            });
-
-            if (UseOperatorCultureForCurrencyFormatting)
-            {
-                RaisePropertyChanged(nameof(CurrencyDisplayCulture));
-            }
-
-            RaisePropertyChanged(nameof(VoucherInLimit));
-            RaisePropertyChanged(nameof(VoucherOutLimit));
-        }
-
-        private bool HasChanges()
-        {
-            if (PropertiesManager.GetValue(PropertyKey.VoucherIn, false) != AllowVoucherIn)
-            {
-                return true;
-            }
-
-            if (PropertiesManager.GetValue(AccountingConstants.VoucherOut, false) != AllowVoucherOut)
-            {
-                return true;
-            }
-
-            if (PropertiesManager.GetValue(AccountingConstants.EnableReceipts, false) != PrintHandpayReceipt)
-            {
-                return true;
-            }
-
-            if (PropertiesManager.GetValue(AccountingConstants.VoucherOutNonCash, false) != AllowNonCashVoucherOut)
-            {
-                return true;
-            }
-
-
-            if (VoucherInLimit.Validate(true, MaxVoucherInAllowed) is null &&
-                PropertiesManager.GetValue(AccountingConstants.VoucherInLimit, 0L).MillicentsToDollars() !=
-                VoucherInLimit)
-            {
-                return true;
-            }
-
-            if (VoucherOutLimit.Validate(true, MaxVoucherOutAllowed) is null &&
-                PropertiesManager.GetValue(AccountingConstants.VoucherOutLimit, 0L).MillicentsToDollars() !=
-                VoucherOutLimit)
-            {
-                return true;
-            }
-
-            if (VoucherExpirationDays > 0 && PropertiesManager.GetValue(
-                    AccountingConstants.VoucherOutExpirationDays,
-                    AccountingConstants.DefaultVoucherExpirationDays) != VoucherExpirationDays)
-            {
-                return true;
-            }
-
-            if (NonCashVoucherExpirationDays > 0 && PropertiesManager.GetValue(
-                    AccountingConstants.VoucherOutNonCashExpirationDays,
-                    AccountingConstants.DefaultVoucherExpirationDays) != NonCashVoucherExpirationDays)
-            {
-                return true;
-            }
-
-            if (PropertiesManager.GetValue(PropertyKey.TicketTextLine1, string.Empty) != PropertyName ||
-                PropertiesManager.GetValue(PropertyKey.TicketTextLine2, string.Empty) != PropertyAddress1 ||
-                PropertiesManager.GetValue(PropertyKey.TicketTextLine3, string.Empty) != PropertyAddress2)
-            {
-                return true;
-            }
-
-            return false;
-        }
-
-        public static ValidationResult ValidateVoucherInLimit(decimal voucherInLimit, ValidationContext context)
-        {
-            VoucherSettingsPageViewModel instance = (VoucherSettingsPageViewModel)context.ObjectInstance;
-            var errors = voucherInLimit.Validate(true, instance.MaxVoucherInAllowed);
-
-            if (errors == null)
-            {
-                return ValidationResult.Success;
-            }
-
-            return new(errors);
-        }
-
-        public static ValidationResult ValidateVoucherOutLimit(decimal voucherOutLimit, ValidationContext context)
-        {
-            VoucherSettingsPageViewModel instance = (VoucherSettingsPageViewModel)context.ObjectInstance;
-            var errors = voucherOutLimit.Validate(maximum: instance.MaxVoucherOutAllowed);
-
-            if (errors == null)
-            {
-                return ValidationResult.Success;
-            }
-
-            return new(errors);
-        }
-    }
-}
+namespace Aristocrat.Monaco.Accounting.UI.ViewModels
+{
+    using System;
+    using System.Collections.ObjectModel;
+    using System.ComponentModel.DataAnnotations;
+    using System.Linq;
+    using Application.Contracts;
+    using Application.Contracts.Extensions;
+    using Application.Contracts.Localization;
+    using Application.Contracts.OperatorMenu;
+    using Application.UI.OperatorMenu;
+    using Aristocrat.Toolkit.Mvvm.Extensions;
+    using Contracts;
+    using Kernel;
+    using Kernel.Contracts;
+    using Localization.Properties;
+    using Models;
+
+    [CLSCompliant(false)]
+    public class VoucherSettingsPageViewModel : OperatorMenuPageViewModelBase
+    {
+        private bool _allowNonCashVoucherOut;
+        private bool _allowVoucherOut;
+        private bool _allowVoucherOutIsEnabled;
+        private bool _allowVoucherIn;
+        private int _nonCashVoucherExpirationDays;
+        private bool _printHandpayReceipt;
+        private bool _handpayReceiptEditable;
+        private string _propertyAddress1;
+        private string _propertyAddress2;
+        private string _propertyName;
+        private BarcodeTypeData _selectedBarcodeType;
+        private string _selectedLayoutType;
+        private string _selectedValidationLength;
+        private int _voucherExpirationDays;
+        private decimal _voucherInLimit;
+        private bool _voucherInLimitEnabledChecked;
+        private bool _voucherInLimitCheckboxEnabled;
+        private decimal _voucherOutLimit;
+        private bool _voucherOutLimitEnabledChecked;
+        private bool _voucherOutLimitCheckboxEnabled;
+        private bool _voucherExpirationEditable;
+        private bool _isNonCashableVoucherOutVisible;
+        private bool _isCashableVoucherExpirationVisible;
+        private bool _arePropertyFieldsEnabled;
+        private bool _printerEnabled;
+
+        public VoucherSettingsPageViewModel()
+        {
+            LoadLocalizedLists();
+
+            VoucherInLimitEditable = (bool)PropertiesManager.GetProperty(AccountingConstants.VoucherInLimitEditable, true);
+            VoucherOutLimitEditable = (bool)PropertiesManager.GetProperty(AccountingConstants.VoucherOutLimitEditable, true);
+        }
+
+        public bool AllowVoucherIn
+        {
+            get => _allowVoucherIn;
+            set
+            {
+                _allowVoucherIn = value;
+                OnPropertyChanged(nameof(AllowVoucherIn));
+            }
+        }
+
+        [CustomValidation(typeof(VoucherSettingsPageViewModel), nameof(ValidateVoucherInLimit))]
+        public decimal VoucherInLimit
+        {
+            get => _voucherInLimit;
+            set
+            {
+                if (PreviousVoucherInLimit != value)
+                {
+                    PreviousVoucherInLimit = _voucherInLimit;
+                }
+
+                SetProperty(ref _voucherInLimit, value, nameof(VoucherInLimit));
+            }
+        }
+
+        public decimal PreviousVoucherInLimit { get; set; }
+
+        public bool VoucherInLimitCheckboxEnabled
+        {
+            get => _voucherInLimitCheckboxEnabled;
+            set
+            {
+                _voucherInLimitCheckboxEnabled = value;
+                OnPropertyChanged(nameof(VoucherInLimitCheckboxEnabled));
+            }
+        }
+
+        public bool VoucherInLimitEnabledChecked
+        {
+            get => _voucherInLimitEnabledChecked;
+            set
+            {
+                _voucherInLimitEnabledChecked = value;
+
+                var voucherInLimit = ((long)PropertiesManager.GetProperty(AccountingConstants.VoucherInLimit, 0))
+                    .MillicentsToDollars();
+                if (_voucherInLimitEnabledChecked && voucherInLimit == MaxVoucherInAllowed.MillicentsToDollars())
+                {
+                    voucherInLimit = PreviousVoucherInLimit;
+                }
+
+                VoucherInLimit = _voucherInLimitEnabledChecked && voucherInLimit <= MaxVoucherInAllowed
+                    ? voucherInLimit
+                    : MaxVoucherInAllowed.MillicentsToDollars();
+
+                OnPropertyChanged(nameof(VoucherInLimitEnabledChecked));
+                PropertiesManager.SetProperty(AccountingConstants.VoucherInLimitEnabled, value);
+            }
+        }
+
+        public bool VoucherInLimitEditable { get; }
+
+        public bool AllowVoucherOutIsEnabled
+        {
+            get => _allowVoucherOutIsEnabled;
+            set => SetProperty(ref _allowVoucherOutIsEnabled, value, nameof(AllowVoucherOutIsEnabled));
+        }
+
+        public bool AllowVoucherOut
+        {
+            get => _allowVoucherOut;
+            set
+            {
+                _allowVoucherOut = value;
+                if (!_allowVoucherOut)
+                {
+                    AllowNonCashVoucherOut = false;
+                }
+
+                OnPropertyChanged(nameof(AllowVoucherOut));
+            }
+        }
+
+        public bool PrinterEnabled
+        {
+            get => _printerEnabled;
+            set
+            {
+                _printerEnabled = value;
+                if (!_printerEnabled)
+                {
+                    AllowVoucherOut = false;
+                    PrintHandpayReceipt = false;
+                }
+
+                OnPropertyChanged(nameof(PrinterEnabled));
+            }
+        }
+
+        public string PrinterDisabledWarningText => Localizer.For(CultureFor.Operator).GetString(ResourceKeys.Printer_Disabled);
+
+        public bool IsCashableVoucherExpirationVisible
+        {
+            get => _isCashableVoucherExpirationVisible;
+            set
+            {
+                _isCashableVoucherExpirationVisible = value;
+                OnPropertyChanged(nameof(IsCashableVoucherExpirationVisible));
+            }
+        }
+
+        public bool IsNonCashableVoucherOutVisible
+        {
+            get => _isNonCashableVoucherOutVisible;
+            set
+            {
+                _isNonCashableVoucherOutVisible = value;
+                OnPropertyChanged(nameof(IsNonCashableVoucherOutVisible));
+            }
+        }
+
+        public bool ArePropertyFieldsEnabled
+        {
+            get => _arePropertyFieldsEnabled;
+            set
+            {
+                _arePropertyFieldsEnabled = value;
+                OnPropertyChanged(nameof(ArePropertyFieldsEnabled));
+            }
+        }
+
+        [CustomValidation(typeof(VoucherSettingsPageViewModel), nameof(ValidateVoucherOutLimit))]
+        public decimal VoucherOutLimit
+        {
+            get => _voucherOutLimit;
+            set
+            {
+                if (value != Math.Min(MaxCreditMeterMaxAllowed, long.MaxValue).MillicentsToDollars() &&
+                    PreviousVoucherOutLimit != value)
+                {
+                    PreviousVoucherOutLimit = _voucherOutLimit;
+                }
+
+                SetProperty(ref _voucherOutLimit, value, nameof(VoucherOutLimit));
+            }
+        }
+
+        public decimal PreviousVoucherOutLimit { get; set; }
+
+        public bool VoucherOutLimitCheckboxEnabled
+        {
+            get => _voucherOutLimitCheckboxEnabled;
+            set
+            {
+                _voucherOutLimitCheckboxEnabled = value;
+                OnPropertyChanged(nameof(VoucherOutLimitCheckboxEnabled));
+            }
+        }
+
+        public bool VoucherOutLimitEnabledChecked
+        {
+            get => _voucherOutLimitEnabledChecked;
+            set
+            {
+                _voucherOutLimitEnabledChecked = value;
+
+
+                var voucherOutLimit = ((long)PropertiesManager.GetProperty(AccountingConstants.VoucherOutLimit, 0))
+                    .MillicentsToDollars();
+                if (_voucherOutLimitEnabledChecked && voucherOutLimit == MaxVoucherOutAllowed.MillicentsToDollars())
+                {
+                    voucherOutLimit = PreviousVoucherOutLimit;
+                }
+
+                VoucherOutLimit = _voucherOutLimitEnabledChecked && voucherOutLimit <= MaxVoucherOutAllowed
+                    ? voucherOutLimit
+                    : MaxVoucherOutAllowed.MillicentsToDollars();
+
+                OnPropertyChanged(nameof(VoucherOutLimitEnabledChecked));
+                PropertiesManager.SetProperty(AccountingConstants.VoucherOutLimitEnabled, value);
+            }
+        }
+
+        public bool VoucherOutLimitEditable { get; }
+
+        public bool AllowNonCashVoucherOut
+        {
+            get => _allowNonCashVoucherOut;
+            set
+            {
+                _allowNonCashVoucherOut = value;
+                OnPropertyChanged(nameof(AllowNonCashVoucherOut));
+            }
+        }
+
+        public bool HandpayReceiptEditable
+        {
+            get => _handpayReceiptEditable;
+            set
+            {
+                _handpayReceiptEditable = value;
+                OnPropertyChanged(nameof(HandpayReceiptEditable));
+            }
+        }
+
+        public bool PrintHandpayReceipt
+        {
+            get => _printHandpayReceipt;
+            set
+            {
+                _printHandpayReceipt = value;
+                OnPropertyChanged(nameof(PrintHandpayReceipt));
+            }
+        }
+
+        public ObservableCollection<BarcodeTypeData> BarcodeTypes { get; } =
+            new ObservableCollection<BarcodeTypeData>();
+
+        public BarcodeTypeData SelectedBarcodeType
+        {
+            get => _selectedBarcodeType;
+            set
+            {
+                if (SetProperty(ref _selectedBarcodeType, value))
+                {
+                    PropertiesManager.SetProperty(ApplicationConstants.BarCodeType, value.Value);
+                }
+            }
+        }
+
+        public ObservableCollection<string> ValidationLengths { get; } = new ObservableCollection<string>();
+
+        public string SelectedValidationLength
+        {
+            get => _selectedValidationLength;
+            set
+            {
+                _selectedValidationLength = value;
+                OnPropertyChanged(nameof(SelectedValidationLength));
+            }
+        }
+
+        public ObservableCollection<string> LayoutTypes { get; } = new ObservableCollection<string>();
+
+        public string SelectedLayoutType
+        {
+            get => _selectedLayoutType;
+            set
+            {
+                _selectedLayoutType = value;
+                OnPropertyChanged(nameof(SelectedLayoutType));
+            }
+        }
+
+        public int VoucherExpirationDays
+        {
+            get => _voucherExpirationDays;
+            set
+            {
+                _voucherExpirationDays = value;
+                OnPropertyChanged(nameof(VoucherExpirationDays));
+            }
+        }
+
+        public int NonCashVoucherExpirationDays
+        {
+            get => _nonCashVoucherExpirationDays;
+            set
+            {
+                _nonCashVoucherExpirationDays = value;
+                OnPropertyChanged(nameof(NonCashVoucherExpirationDays));
+            }
+        }
+
+        public string PropertyName
+        {
+            get => _propertyName;
+            set
+            {
+                _propertyName = value;
+                OnPropertyChanged(nameof(PropertyName));
+            }
+        }
+
+        public string PropertyAddress1
+        {
+            get => _propertyAddress1;
+            set
+            {
+                _propertyAddress1 = value;
+                OnPropertyChanged(nameof(PropertyAddress1));
+            }
+        }
+
+        public string PropertyAddress2
+        {
+            get => _propertyAddress2;
+            set
+            {
+                _propertyAddress2 = value;
+                OnPropertyChanged(nameof(PropertyAddress2));
+            }
+        }
+
+        public bool VoucherExpirationEditable
+        {
+            get => _voucherExpirationEditable;
+            set
+            {
+                _voucherExpirationEditable = value;
+                OnPropertyChanged(nameof(VoucherExpirationEditable));
+            }
+        }
+
+        private decimal CreditLimit { get; set; }
+
+        public long MaxCreditMeterMaxAllowed { get; set; }
+
+        private long MaxVoucherInAllowed { get; set; }
+
+        private long MaxVoucherOutAllowed { get; set; }
+
+        protected override void OnFieldAccessRestrictionChange()
+        {
+            switch (FieldAccessRestriction)
+            {
+                case OperatorMenuAccessRestriction.LogicDoor:
+                    FieldAccessStatusText = Localizer.For(CultureFor.Operator).GetString(ResourceKeys.OpenLogicDoorOptionsText);
+                    break;
+                case OperatorMenuAccessRestriction.MainDoor:
+                case OperatorMenuAccessRestriction.MainOpticDoor:
+                    FieldAccessStatusText = Localizer.For(CultureFor.Operator).GetString(ResourceKeys.OpenMainDoorOptionsText);
+                    break;
+            }
+        }
+
+        protected override void OnLoaded()
+        {
+            UpdateUI();
+            ClearValidationOnUnload = true;
+
+            MaxCreditMeterMaxAllowed = (long)PropertiesManager.GetProperty(AccountingConstants.MaxCreditMeterMaxAllowed, long.MaxValue);
+            MaxVoucherInAllowed = Math.Min(MaxCreditMeterMaxAllowed, (long)PropertiesManager.GetProperty(
+                AccountingConstants.VoucherInMaxAllowed, long.MaxValue));
+            MaxVoucherOutAllowed = Math.Min(MaxCreditMeterMaxAllowed, (long)PropertiesManager.GetProperty(
+                AccountingConstants.VoucherOutMaxAllowed, long.MaxValue));
+
+            CreditLimit = ((long)PropertiesManager.GetProperty(AccountingConstants.MaxCreditMeter, long.MaxValue))
+                .MillicentsToDollars();
+
+            AllowVoucherIn = (bool)PropertiesManager.GetProperty(PropertyKey.VoucherIn, false);
+            var voucherInLimit = Math.Min((long)PropertiesManager.GetProperty(AccountingConstants.VoucherInLimit, 0), MaxVoucherInAllowed)
+                .MillicentsToDollars();
+            PreviousVoucherInLimit = voucherInLimit;
+            VoucherInLimitEnabledChecked = (bool)PropertiesManager.GetProperty(AccountingConstants.VoucherInLimitEnabled, true);
+            VoucherInLimitCheckboxEnabled = PropertiesManager.GetValue(AccountingConstants.VoucherInMaxAllowed, long.MaxValue) == long.MaxValue;
+
+            AllowVoucherOut = PropertiesManager.GetValue(AccountingConstants.VoucherOut, false);
+            var voucherOutLimit = Math.Min((long)PropertiesManager.GetProperty(AccountingConstants.VoucherOutLimit, 0), MaxVoucherOutAllowed)
+                .MillicentsToDollars();
+            PreviousVoucherOutLimit = voucherOutLimit;
+            VoucherOutLimitEnabledChecked = (bool)PropertiesManager.GetProperty(AccountingConstants.VoucherOutLimitEnabled, true);
+            VoucherOutLimitCheckboxEnabled = PropertiesManager.GetValue(AccountingConstants.VoucherOutMaxAllowed, long.MaxValue) == long.MaxValue;
+
+            AllowVoucherOutIsEnabled = GetConfigSetting(OperatorMenuSetting.EnableAllowVoucherOut, true);
+            IsCashableVoucherExpirationVisible = GetConfigSetting(OperatorMenuSetting.ShowCashableVoucherExpiration, true);
+            IsNonCashableVoucherOutVisible = GetConfigSetting(OperatorMenuSetting.ShowNonCashableVoucherOut, true);
+            ArePropertyFieldsEnabled = GetConfigSetting(OperatorMenuSetting.EnablePropertyFields, true);
+
+            VoucherExpirationDays = (int)PropertiesManager.GetProperty(
+                AccountingConstants.VoucherOutExpirationDays,
+                AccountingConstants.DefaultVoucherExpirationDays);
+
+            NonCashVoucherExpirationDays = (int)PropertiesManager.GetProperty(
+                AccountingConstants.VoucherOutNonCashExpirationDays,
+                AccountingConstants.DefaultVoucherExpirationDays);
+
+            PropertyName = (string)PropertiesManager.GetProperty(PropertyKey.TicketTextLine1, string.Empty);
+            PropertyAddress1 = (string)PropertiesManager.GetProperty(PropertyKey.TicketTextLine2, string.Empty);
+            PropertyAddress2 = (string)PropertiesManager.GetProperty(PropertyKey.TicketTextLine3, string.Empty);
+            HandpayReceiptEditable = PropertiesManager.GetValue(AccountingConstants.ValidateHandpays, false) &&
+                PropertiesManager.GetValue(AccountingConstants.EditableReceipts, true);
+            PrintHandpayReceipt = PropertiesManager.GetValue(AccountingConstants.EnableReceipts, false);
+            AllowNonCashVoucherOut = AllowVoucherOut && PropertiesManager.GetValue(
+                                         AccountingConstants.VoucherOutNonCash,
+                                         false);
+
+            VoucherExpirationEditable = PropertiesManager.GetValue(AccountingConstants.EditableExpiration, true);
+
+            PrinterEnabled = PropertiesManager.GetValue(ApplicationConstants.PrinterEnabled, false);
+
+            EventBus?.Subscribe<PropertyChangedEvent>(this, HandleEvent);
+        }
+
+        protected override void OnUnloaded()
+        {
+            var hasChanges = HasChanges();
+
+            PropertiesManager.SetProperty(PropertyKey.VoucherIn, AllowVoucherIn);
+
+            if (AllowVoucherOut != PropertiesManager.GetValue(AccountingConstants.VoucherOut, false))
+            {
+                PropertiesManager.SetProperty(AccountingConstants.VoucherOut, AllowVoucherOut);
+            }
+
+            PropertiesManager.SetProperty(AccountingConstants.EnableReceipts, PrintHandpayReceipt);
+            PropertiesManager.SetProperty(AccountingConstants.VoucherOutNonCash, AllowNonCashVoucherOut);
+
+            if (VoucherInLimit.Validate(true, MaxVoucherInAllowed) is null &&
+                PropertiesManager.GetValue(AccountingConstants.VoucherInLimit, 0L).MillicentsToDollars() !=
+                VoucherInLimit)
+            {
+                PropertiesManager.SetProperty(AccountingConstants.VoucherInLimit, VoucherInLimit.DollarsToMillicents());
+            }
+
+            if (VoucherOutLimit.Validate(false, MaxVoucherOutAllowed) is null &&
+                PropertiesManager.GetValue(AccountingConstants.VoucherOutLimit, 0L).MillicentsToDollars() !=
+                VoucherOutLimit)
+            {
+                PropertiesManager.SetProperty(AccountingConstants.VoucherOutLimit, VoucherOutLimit.DollarsToMillicents());
+            }
+
+            if ((int)PropertiesManager.GetProperty(AccountingConstants.VoucherOutExpirationDays, AccountingConstants.DefaultVoucherExpirationDays) != VoucherExpirationDays)
+            {
+                PropertiesManager.SetProperty(AccountingConstants.VoucherOutExpirationDays, VoucherExpirationDays);
+            }
+
+            if ((int)PropertiesManager.GetProperty(AccountingConstants.VoucherOutNonCashExpirationDays, AccountingConstants.DefaultVoucherExpirationDays) != NonCashVoucherExpirationDays)
+            {
+                PropertiesManager.SetProperty(AccountingConstants.VoucherOutNonCashExpirationDays, NonCashVoucherExpirationDays);
+            }
+
+            PropertiesManager.SetProperty(PropertyKey.TicketTextLine1, PropertyName);
+            PropertiesManager.SetProperty(PropertyKey.TicketTextLine2, PropertyAddress1);
+            PropertiesManager.SetProperty(PropertyKey.TicketTextLine3, PropertyAddress2);
+
+            if (hasChanges)
+            {
+                EventBus.Publish(new OperatorMenuSettingsChangedEvent());
+            }
+
+            EventBus?.Unsubscribe<PropertyChangedEvent>(this);
+        }
+
+        private void LoadLocalizedLists()
+        {
+            BarcodeTypes.Clear();
+            BarcodeTypes.Add(
+                new BarcodeTypeData(
+                    BarcodeTypeOptions.Interleave2of5,
+                    Localizer.For(CultureFor.Operator).GetString(ResourceKeys.BarcodeInterleave2Of5)));
+            var barcodeType = PropertiesManager.GetValue(ApplicationConstants.BarCodeType, BarcodeTypeOptions.Interleave2of5);
+            _selectedBarcodeType = BarcodeTypes.FirstOrDefault(b => b.Value == barcodeType);
+
+            ValidationLengths.Clear();
+            ValidationLengths.Add(Localizer.For(CultureFor.Operator).GetString(ResourceKeys.System));
+            _selectedValidationLength = ValidationLengths.FirstOrDefault();
+
+            LayoutTypes.Clear();
+            LayoutTypes.Add(Localizer.For(CultureFor.Operator).GetString(ResourceKeys.ExtendedLayout));
+            _selectedLayoutType = LayoutTypes.FirstOrDefault();
+        }
+
+        protected override void OnOperatorCultureChanged(OperatorCultureChangedEvent evt)
+        {
+            UpdateUI();
+            base.OnOperatorCultureChanged(evt);
+        }
+
+        private void HandleEvent(PropertyChangedEvent @event)
+        {
+            switch (@event.PropertyName)
+            {
+                case AccountingConstants.MaxCreditMeterMaxAllowed:
+                    MaxCreditMeterMaxAllowed = (long)PropertiesManager.GetProperty(AccountingConstants.MaxCreditMeterMaxAllowed, long.MaxValue);
+                    VoucherInLimitCheckboxEnabled = CreditLimit == MaxCreditMeterMaxAllowed.MillicentsToDollars();
+                    VoucherOutLimitCheckboxEnabled = PropertiesManager.GetValue(AccountingConstants.VoucherOutMaxAllowed, long.MaxValue) == long.MaxValue;
+                    break;
+                case AccountingConstants.MaxCreditMeter:
+                    CreditLimit = ((long)PropertiesManager.GetProperty(AccountingConstants.MaxCreditMeter, long.MaxValue))
+                        .MillicentsToDollars();
+                    VoucherInLimitCheckboxEnabled = CreditLimit == MaxCreditMeterMaxAllowed.MillicentsToDollars();
+                    VoucherOutLimitCheckboxEnabled = PropertiesManager.GetValue(AccountingConstants.VoucherOutMaxAllowed, long.MaxValue) == long.MaxValue;
+                    break;
+                case PropertyKey.VoucherIn:
+                    AllowVoucherIn = (bool)PropertiesManager.GetProperty(PropertyKey.VoucherIn, false);
+                    break;
+                case AccountingConstants.VoucherInLimit:
+                    var voucherInLimit = Math.Min((long)PropertiesManager.GetProperty(AccountingConstants.VoucherInLimit, 0), MaxVoucherInAllowed)
+                        .MillicentsToDollars();
+                    PreviousVoucherInLimit = voucherInLimit;
+                    VoucherInLimitEnabledChecked = (bool)PropertiesManager.GetProperty(AccountingConstants.VoucherInLimitEnabled, true);
+                    break;
+                case AccountingConstants.VoucherOut:
+                    AllowVoucherOut = PropertiesManager.GetValue(AccountingConstants.VoucherOut, false);
+                    break;
+                case AccountingConstants.VoucherOutLimit:
+                    var voucherOutLimit = Math.Min((long)PropertiesManager.GetProperty(AccountingConstants.VoucherOutLimit, 0), MaxVoucherOutAllowed)
+                        .MillicentsToDollars();
+                    PreviousVoucherOutLimit = voucherOutLimit;
+                    VoucherOutLimitEnabledChecked = (bool)PropertiesManager.GetProperty(AccountingConstants.VoucherOutLimitEnabled, true);
+                    break;
+                case AccountingConstants.VoucherOutExpirationDays:
+                    VoucherExpirationDays = (int)PropertiesManager.GetProperty(
+                        AccountingConstants.VoucherOutExpirationDays,
+                        AccountingConstants.DefaultVoucherExpirationDays);
+                    break;
+                case AccountingConstants.VoucherOutNonCashExpirationDays:
+                    NonCashVoucherExpirationDays = (int)PropertiesManager.GetProperty(
+                        AccountingConstants.VoucherOutNonCashExpirationDays,
+                        AccountingConstants.DefaultVoucherExpirationDays);
+                    break;
+                case PropertyKey.TicketTextLine1:
+                    PropertyName = (string)PropertiesManager.GetProperty(PropertyKey.TicketTextLine1, string.Empty);
+                    break;
+                case PropertyKey.TicketTextLine2:
+                    PropertyAddress1 = (string)PropertiesManager.GetProperty(PropertyKey.TicketTextLine2, string.Empty);
+                    break;
+                case PropertyKey.TicketTextLine3:
+                    PropertyAddress2 = (string)PropertiesManager.GetProperty(PropertyKey.TicketTextLine3, string.Empty);
+                    break;
+                case AccountingConstants.ValidateHandpays:
+                    HandpayReceiptEditable = PropertiesManager.GetValue(AccountingConstants.ValidateHandpays, false);
+                    break;
+                case AccountingConstants.EnableReceipts:
+                    PrintHandpayReceipt = PropertiesManager.GetValue(AccountingConstants.EnableReceipts, false);
+                    break;
+                case AccountingConstants.VoucherOutNonCash:
+                    AllowNonCashVoucherOut = AllowVoucherOut && PropertiesManager.GetValue(
+                                                 AccountingConstants.VoucherOutNonCash,
+                                                 false);
+                    break;
+                case AccountingConstants.EditableExpiration:
+                    VoucherExpirationEditable = PropertiesManager.GetValue(AccountingConstants.EditableExpiration, true);
+                    break;
+            }
+        }
+
+        private void UpdateUI()
+        {
+            Execute.OnUIThread(() =>
+            {
+                LoadLocalizedLists();
+                OnPropertyChanged(nameof(SelectedBarcodeType), nameof(SelectedValidationLength), nameof(SelectedLayoutType), nameof(PrinterDisabledWarningText));
+            });
+
+            if (UseOperatorCultureForCurrencyFormatting)
+            {
+                OnPropertyChanged(nameof(CurrencyDisplayCulture));
+            }
+
+            OnPropertyChanged(nameof(VoucherInLimit));
+            OnPropertyChanged(nameof(VoucherOutLimit));
+        }
+
+        private bool HasChanges()
+        {
+            if (PropertiesManager.GetValue(PropertyKey.VoucherIn, false) != AllowVoucherIn)
+            {
+                return true;
+            }
+
+            if (PropertiesManager.GetValue(AccountingConstants.VoucherOut, false) != AllowVoucherOut)
+            {
+                return true;
+            }
+
+            if (PropertiesManager.GetValue(AccountingConstants.EnableReceipts, false) != PrintHandpayReceipt)
+            {
+                return true;
+            }
+
+            if (PropertiesManager.GetValue(AccountingConstants.VoucherOutNonCash, false) != AllowNonCashVoucherOut)
+            {
+                return true;
+            }
+
+
+            if (VoucherInLimit.Validate(true, MaxVoucherInAllowed) is null &&
+                PropertiesManager.GetValue(AccountingConstants.VoucherInLimit, 0L).MillicentsToDollars() !=
+                VoucherInLimit)
+            {
+                return true;
+            }
+
+            if (VoucherOutLimit.Validate(true, MaxVoucherOutAllowed) is null &&
+                PropertiesManager.GetValue(AccountingConstants.VoucherOutLimit, 0L).MillicentsToDollars() !=
+                VoucherOutLimit)
+            {
+                return true;
+            }
+
+            if (VoucherExpirationDays > 0 && PropertiesManager.GetValue(
+                    AccountingConstants.VoucherOutExpirationDays,
+                    AccountingConstants.DefaultVoucherExpirationDays) != VoucherExpirationDays)
+            {
+                return true;
+            }
+
+            if (NonCashVoucherExpirationDays > 0 && PropertiesManager.GetValue(
+                    AccountingConstants.VoucherOutNonCashExpirationDays,
+                    AccountingConstants.DefaultVoucherExpirationDays) != NonCashVoucherExpirationDays)
+            {
+                return true;
+            }
+
+            if (PropertiesManager.GetValue(PropertyKey.TicketTextLine1, string.Empty) != PropertyName ||
+                PropertiesManager.GetValue(PropertyKey.TicketTextLine2, string.Empty) != PropertyAddress1 ||
+                PropertiesManager.GetValue(PropertyKey.TicketTextLine3, string.Empty) != PropertyAddress2)
+            {
+                return true;
+            }
+
+            return false;
+        }
+
+        public static ValidationResult ValidateVoucherInLimit(decimal voucherInLimit, ValidationContext context)
+        {
+            VoucherSettingsPageViewModel instance = (VoucherSettingsPageViewModel)context.ObjectInstance;
+            var errors = voucherInLimit.Validate(true, instance.MaxVoucherInAllowed);
+
+            if (errors == null)
+            {
+                return ValidationResult.Success;
+            }
+
+            return new(errors);
+        }
+
+        public static ValidationResult ValidateVoucherOutLimit(decimal voucherOutLimit, ValidationContext context)
+        {
+            VoucherSettingsPageViewModel instance = (VoucherSettingsPageViewModel)context.ObjectInstance;
+            var errors = voucherOutLimit.Validate(maximum: instance.MaxVoucherOutAllowed);
+
+            if (errors == null)
+            {
+                return ValidationResult.Success;
+            }
+
+            return new(errors);
+        }
+    }
+}