--- conflicted
+++ resolved
@@ -1,52 +1,36 @@
-<!-- 
-*NOTE* When adding or removing elements to this file, you will need to 
-change the corresponding xsd schema file and generate a new class definition
-as follows:
-
-1.  Open a VS2015 command prompt and change to the directory:
-    Application\Monaco.Application.Contracts
-2.  Enter "xsd LocaleConfiguration.xsd /c".  This will generate
-    the corresponding class definition in csharp (LocaleConfiguration.cs).
---> 
-<LocaleConfiguration xmlns:xsi="http://www.w3.org/2001/XMLSchema-instance" xmlns:xsd="http://www.w3.org/2001/XMLSchema">
-  <PlayerTicket Locale="fr-CA">
-<<<<<<< HEAD
-    <Selectable>
-      <Entry Locale="fr-CA" CurrencyValueLocale="fr-CA" CurrencyWordsLocale="fr-CA" />
-    </Selectable>
-    <LanguageSetting Visible="true" OperatorOverride="false" ShowCheckBox="true"/>
-  </PlayerTicket>
-  <OperatorTicket Locale="en-US" DateFormat="yyyy-MM-dd">
-    <LanguageSetting OperatorOverride="true"/>
-  </OperatorTicket>
-  <Operator Default="fr-CA">
-      <Available>
-          <string>en-CA</string>
-          <string>fr-CA</string>
-      </Available>
-  </Operator>
-  <Player Primary="fr-CA">
-      <Available>
-          <string>en-CA</string>
-          <string>fr-CA</string>
-      </Available>
-=======
-    <LanguageSetting Visible="true" OperatorOverride="false" ShowCheckBox="true" />
-  </PlayerTicket>
-  <OperatorTicket Locale="en-US" />
-  <Operator Default="en-CA">
-    <Available>
-      <string>en-CA</string>
-    </Available>
-  </Operator>
-  <Player Primary="en-CA">
-    <Available>
-      <string>en-CA</string>
-      <string>fr-CA</string>
-    </Available>
->>>>>>> 82e4897c
-  </Player>
-  <Overrides>
-    <string>VLT</string>
-  </Overrides>
+<!-- 
+*NOTE* When adding or removing elements to this file, you will need to 
+change the corresponding xsd schema file and generate a new class definition
+as follows:
+
+1.  Open a VS2015 command prompt and change to the directory:
+    Application\Monaco.Application.Contracts
+2.  Enter "xsd LocaleConfiguration.xsd /c".  This will generate
+    the corresponding class definition in csharp (LocaleConfiguration.cs).
+--> 
+<LocaleConfiguration xmlns:xsi="http://www.w3.org/2001/XMLSchema-instance" xmlns:xsd="http://www.w3.org/2001/XMLSchema">
+  <PlayerTicket Locale="fr-CA">
+    <Selectable>
+      <Entry Locale="fr-CA" CurrencyValueLocale="fr-CA" CurrencyWordsLocale="fr-CA" />
+    </Selectable>
+    <LanguageSetting Visible="true" OperatorOverride="false" ShowCheckBox="true"/>
+  </PlayerTicket>
+  <OperatorTicket Locale="en-US" DateFormat="yyyy-MM-dd">
+    <LanguageSetting OperatorOverride="true"/>
+  </OperatorTicket>
+  <Operator Default="fr-CA">
+      <Available>
+          <string>en-CA</string>
+          <string>fr-CA</string>
+      </Available>
+  </Operator>
+  <Player Primary="fr-CA">
+      <Available>
+          <string>en-CA</string>
+          <string>fr-CA</string>
+      </Available>
+  </Player>
+  <Overrides>
+    <string>VLT</string>
+  </Overrides>
 </LocaleConfiguration>