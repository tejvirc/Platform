﻿namespace Aristocrat.Monaco.Sas.UI.Settings
{
    using System.Collections.ObjectModel;
<<<<<<< HEAD
    using CommunityToolkit.Mvvm.ComponentModel;
    using Gaming.Contracts;
=======
    using Gaming.Contracts;
    using MVVM.Model;
>>>>>>> 379a95ed

    /// <summary>
    ///     SAS machine settings.
    /// </summary>
    public class MachineSettings : ObservableObject
    {
        private PortAssignmentSetting _portAssignmentSetting;
        private SasFeaturesSettings _sasFeaturesSettings;
        private CashableLockupStrategy _hostDisableCashoutAction;

        /// <summary>
        ///     Gets or sets the SAS Host settings.
        /// </summary>
        public ObservableCollection<SasHostSetting> SasHostSettings { get; set; }

        /// <summary>
        ///     Gets or sets the port assignment settings
        /// </summary>
        public PortAssignmentSetting PortAssignmentSetting
        {
            get => _portAssignmentSetting;
            set => SetProperty(ref _portAssignmentSetting, value);
        }

        /// <summary>
        ///     Gets or sets the sas features settings
        /// </summary>
        public SasFeaturesSettings SasFeaturesSettings
        {
            get => _sasFeaturesSettings;
            set => SetProperty(ref _sasFeaturesSettings, value);
        }

        /// <summary>
        ///     Gets or sets the host disable cashout action.
        /// </summary>
        public CashableLockupStrategy HostDisableCashoutAction
        {
            get => _hostDisableCashoutAction;

            set => SetProperty(ref _hostDisableCashoutAction, value);
        }
    }
}
<|MERGE_RESOLUTION|>--- conflicted
+++ resolved
@@ -1,54 +1,49 @@
-﻿namespace Aristocrat.Monaco.Sas.UI.Settings
-{
-    using System.Collections.ObjectModel;
-<<<<<<< HEAD
-    using CommunityToolkit.Mvvm.ComponentModel;
-    using Gaming.Contracts;
-=======
-    using Gaming.Contracts;
-    using MVVM.Model;
->>>>>>> 379a95ed
-
-    /// <summary>
-    ///     SAS machine settings.
-    /// </summary>
-    public class MachineSettings : ObservableObject
-    {
-        private PortAssignmentSetting _portAssignmentSetting;
-        private SasFeaturesSettings _sasFeaturesSettings;
-        private CashableLockupStrategy _hostDisableCashoutAction;
-
-        /// <summary>
-        ///     Gets or sets the SAS Host settings.
-        /// </summary>
-        public ObservableCollection<SasHostSetting> SasHostSettings { get; set; }
-
-        /// <summary>
-        ///     Gets or sets the port assignment settings
-        /// </summary>
-        public PortAssignmentSetting PortAssignmentSetting
-        {
-            get => _portAssignmentSetting;
-            set => SetProperty(ref _portAssignmentSetting, value);
-        }
-
-        /// <summary>
-        ///     Gets or sets the sas features settings
-        /// </summary>
-        public SasFeaturesSettings SasFeaturesSettings
-        {
-            get => _sasFeaturesSettings;
-            set => SetProperty(ref _sasFeaturesSettings, value);
-        }
-
-        /// <summary>
-        ///     Gets or sets the host disable cashout action.
-        /// </summary>
-        public CashableLockupStrategy HostDisableCashoutAction
-        {
-            get => _hostDisableCashoutAction;
-
-            set => SetProperty(ref _hostDisableCashoutAction, value);
-        }
-    }
-}
+namespace Aristocrat.Monaco.Sas.UI.Settings
+{
+    using System.Collections.ObjectModel;
+    using CommunityToolkit.Mvvm.ComponentModel;
+    using Gaming.Contracts;
+
+    /// <summary>
+    ///     SAS machine settings.
+    /// </summary>
+    public class MachineSettings : ObservableObject
+    {
+        private PortAssignmentSetting _portAssignmentSetting;
+        private SasFeaturesSettings _sasFeaturesSettings;
+        private CashableLockupStrategy _hostDisableCashoutAction;
+
+        /// <summary>
+        ///     Gets or sets the SAS Host settings.
+        /// </summary>
+        public ObservableCollection<SasHostSetting> SasHostSettings { get; set; }
+
+        /// <summary>
+        ///     Gets or sets the port assignment settings
+        /// </summary>
+        public PortAssignmentSetting PortAssignmentSetting
+        {
+            get => _portAssignmentSetting;
+            set => SetProperty(ref _portAssignmentSetting, value);
+        }
+
+        /// <summary>
+        ///     Gets or sets the sas features settings
+        /// </summary>
+        public SasFeaturesSettings SasFeaturesSettings
+        {
+            get => _sasFeaturesSettings;
+            set => SetProperty(ref _sasFeaturesSettings, value);
+        }
+
+        /// <summary>
+        ///     Gets or sets the host disable cashout action.
+        /// </summary>
+        public CashableLockupStrategy HostDisableCashoutAction
+        {
+            get => _hostDisableCashoutAction;
+
+            set => SetProperty(ref _hostDisableCashoutAction, value);
+        }
+    }
+}