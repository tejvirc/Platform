﻿namespace Aristocrat.Monaco.Bingo.Services.GamePlay
{
    using System;
    using System.Collections.Concurrent;
    using System.Collections.Generic;
    using System.Linq;
    using System.Reflection;
    using Application.Contracts;
    using Application.Contracts.Extensions;
    using Aristocrat.Bingo.Client.Messages;
    using Common;
    using Common.Data.Models;
    using Common.Events;
    using Gaming.Contracts;
    using Gaming.Contracts.Progressives;
    using Gaming.Contracts.Progressives.Linked;
    using Kernel;
    using log4net;
    using Newtonsoft.Json;
    using Protocol.Common.Storage.Entity;

    /// <summary>
    ///     Implements <see cref="IProgressiveController" />.
    /// </summary>
    public sealed class ProgressiveController : IProgressiveController, IDisposable, IProtocolProgressiveEventHandler
    {
        private static readonly ILog Logger = LogManager.GetLogger(MethodBase.GetCurrentMethod()!.DeclaringType);

        private readonly IEventBus _eventBus;
        private readonly IGameProvider _gameProvider;
        private readonly IProtocolLinkedProgressiveAdapter _protocolLinkedProgressiveAdapter;
        private readonly IProtocolProgressiveEventsRegistry _multiProtocolEventBusRegistry;
        private readonly IGameHistory _gameHistory;
        private readonly IProgressiveContributionService _progressiveContributionService;
        private readonly IProgressiveClaimService _progressiveClaimService;
        private readonly IProgressiveAwardService _progressiveAwardService;
        private readonly IPropertiesManager _propertiesManager;
        private readonly IUnitOfWorkFactory _unitOfWorkFactory;
        private readonly IBingoGameOutcomeHandler _bingoGameOutcomeHandler;

        private readonly ConcurrentDictionary<string, IList<ProgressiveInfo>> _progressives = new();
        private readonly IList<ProgressiveInfo> _activeProgressiveInfos = new List<ProgressiveInfo>();
        private readonly object _pendingAwardsLock = new();
        private IList<(string poolName, long progressiveLevelId, long amountInPennies, int awardId)> _pendingAwards = new List<(string, long, long, int)>();
        private bool _disposed;

        /// <summary>
        ///     Initializes a new instance of the <see cref="ProgressiveController" /> class.
        /// </summary>
        /// <param name="eventBus"><see cref="IEventBus" />.</param>
        /// <param name="gameProvider"><see cref="IGameProvider" />.</param>
        /// <param name="protocolLinkedProgressiveAdapter">.</param>
        /// <param name="gameHistory"><see cref="IGameHistory" />.</param>
        /// <param name="multiProtocolEventBusRegistry"><see cref="IProtocolProgressiveEventsRegistry" />.</param>
<<<<<<< HEAD
        /// <param name="progressiveContributionService"><see cref="IProgressiveContributionService" />.</param>
=======
        /// <param name="unitOfWorkFactory"><see cref="IUnitOfWorkFactory" />.</param>
>>>>>>> 4f71ffd5
        /// <param name="progressiveClaimService"><see cref="IProgressiveClaimService" />.</param>
        /// <param name="progressiveAwardService"><see cref="IProgressiveAwardService" />.</param>
        /// <param name="propertiesManager"><see cref="IPropertiesManager" />.</param>
        /// <param name="bingoGameOutcomeHandler"><see cref="IBingoGameOutcomeHandler" />.</param>
        public ProgressiveController(
            IEventBus eventBus,
            IGameProvider gameProvider,
            IProtocolLinkedProgressiveAdapter protocolLinkedProgressiveAdapter,
            IGameHistory gameHistory,
            IProtocolProgressiveEventsRegistry multiProtocolEventBusRegistry,
<<<<<<< HEAD
            IProgressiveContributionService progressiveContributionService,
=======
            IUnitOfWorkFactory unitOfWorkFactory,
>>>>>>> 4f71ffd5
            IProgressiveClaimService progressiveClaimService,
            IProgressiveAwardService progressiveAwardService,
            IPropertiesManager propertiesManager,
            IBingoGameOutcomeHandler bingoGameOutcomeHandler
            )
        {
            _eventBus = eventBus ?? throw new ArgumentNullException(nameof(eventBus));
            _gameProvider = gameProvider ?? throw new ArgumentNullException(nameof(gameProvider));
            _protocolLinkedProgressiveAdapter = protocolLinkedProgressiveAdapter ?? throw new ArgumentNullException(nameof(protocolLinkedProgressiveAdapter));
            _gameHistory = gameHistory ?? throw new ArgumentNullException(nameof(gameHistory));
            _multiProtocolEventBusRegistry = multiProtocolEventBusRegistry ?? throw new ArgumentNullException(nameof(multiProtocolEventBusRegistry));
<<<<<<< HEAD
            _progressiveContributionService = progressiveContributionService ?? throw new ArgumentNullException(nameof(progressiveContributionService));
=======
            _unitOfWorkFactory = unitOfWorkFactory ?? throw new ArgumentNullException(nameof(unitOfWorkFactory));
>>>>>>> 4f71ffd5
            _progressiveClaimService = progressiveClaimService ?? throw new ArgumentNullException(nameof(progressiveClaimService));
            _progressiveAwardService = progressiveAwardService ?? throw new ArgumentNullException(nameof(progressiveAwardService));
            _propertiesManager = propertiesManager ?? throw new ArgumentNullException(nameof(propertiesManager));
            _bingoGameOutcomeHandler = bingoGameOutcomeHandler ?? throw new ArgumentNullException(nameof(bingoGameOutcomeHandler));

            SubscribeToEvents();
        }

        /// <inheritdoc />
        public void HandleProgressiveEvent<T>(T @event)
        {
            Handle(@event as LinkedProgressiveHitEvent);
        }

        /// <inheritdoc />
        public void AwardJackpot(string poolName, long amountInPennies)
        {
            if (_gameHistory?.CurrentLog.PlayState == PlayState.Idle)
            {
                return;
            }

            if (string.IsNullOrEmpty(poolName) || amountInPennies <= 0)
            {
                return;
            }

            var level = _protocolLinkedProgressiveAdapter.ViewConfiguredProgressiveLevels().FirstOrDefault(n => n.LevelName == poolName);
            if (level is null)
            {
                throw new InvalidOperationException($"No progressive levels found matching '{poolName}'");
            }

            var levelId = level.LevelId;
            var progressiveId = level.ProgressiveId;
            lock (_pendingAwardsLock)
            {
                // add to pending if another level is hit
                if (_pendingAwards.All(x => x.progressiveLevelId != levelId))
                {
                    Logger.Info($"Adding pending linked level for {poolName} amount={amountInPennies} LevelId={levelId} awardId={progressiveId}");
                    _pendingAwards!.Add((poolName, levelId, amountInPennies, progressiveId));

                    UpdatePendingAwards();

                    return;
                }

                var machineSerial = _propertiesManager.GetValue(ApplicationConstants.SerialNumber, string.Empty);

                var request = new ProgressiveAwardRequestMessage(
                    machineSerial,
                    progressiveId,
                    levelId,
                    amountInPennies,
                    true);
                _progressiveAwardService.AwardProgressive(request);
            }
        }

        /// <inheritdoc />
        public void Configure()
        {
            Logger.Debug("ProgressiveController Configure");

            _progressives.Clear();
            _activeProgressiveInfos.Clear();

            // handle if there are pending awards
            lock (_pendingAwardsLock)
            {
                if (_pendingAwards is null)
                {
                    using var unitOfWork = _unitOfWorkFactory.Create();
                    var pendingJackpots = unitOfWork.Repository<PendingJackpotAwards>().Queryable().SingleOrDefault();
                    _pendingAwards = pendingJackpots?.Awards is null
                        ? new List<(string, long, long, int)>()
                        : JsonConvert.DeserializeObject<IList<(string, long, long, int)>>(pendingJackpots.Awards);
                }
            }

            var pools =
                (from level in _protocolLinkedProgressiveAdapter.ViewProgressiveLevels()
                        .Where(
                            x => x.LevelType == ProgressiveLevelType.LP)
                    group level by new
                    {
                        level.GameId,
                        PackName = level.ProgressivePackName,
                        ProgId = level.ProgressiveId,
                        level.LevelId,
                        level.LevelName
                    }
                    into pool
                    orderby pool.Key.GameId, pool.Key.PackName, pool.Key.ProgId, pool.Key.LevelId
                    select pool).ToArray();

            foreach (var pool in pools)
            {
                var game = _gameProvider.GetGame(pool.Key.GameId);
                if (game is null)
                {
                    continue;
                }

                var resetValue = pool.First().ResetValue;

                // These are the naming conventions for NYL but it should be ok to re-use for bingo
                var poolName = $"{pool.Key.PackName}_{resetValue.MillicentsToDollars()}_{pool.Key.LevelName}";
                var valueAttributeName = $"ins{poolName}_Value";
                var messageAttributeName = $"ins{poolName}_Message";

                var progressive = new ProgressiveInfo(
                    pool.Key.PackName,
                    pool.Key.ProgId,
                    pool.Key.LevelId,
                    pool.Key.LevelName,
                    poolName,
                    valueAttributeName,
                    messageAttributeName);

                if (!_progressives.ContainsKey(valueAttributeName))
                {
                    _progressives.TryAdd(valueAttributeName, new List<ProgressiveInfo>());
                }

                if (game.EgmEnabled &&
                    !_activeProgressiveInfos.Any(p => p.ValueAttributeName.Equals(progressive.ValueAttributeName, StringComparison.OrdinalIgnoreCase)))
                {
                    _activeProgressiveInfos.Add(progressive);
                }

                _progressives[valueAttributeName].Add(progressive);

                var linkedLevel = UpdateLinkedProgressiveLevels(
                    pool.Key.ProgId,
                    pool.Key.LevelId,
                    resetValue.MillicentsToCents(),
                    true);

                _protocolLinkedProgressiveAdapter.AssignLevelsToGame(
                    pool.Select(
                        level => new ProgressiveLevelAssignment(
                            game,
                            level.Denomination.First(),
                            level,
                            new AssignableProgressiveId(AssignableProgressiveType.Linked, linkedLevel.LevelName),
                            level.ResetValue)).ToList(),
                    ProtocolNames.Bingo);
            }
        }

        /// <inheritdoc />
        public void Dispose()
        {
            if (_disposed)
            {
                return;
            }

            _eventBus.UnsubscribeAll(this);

            _disposed = true;
        }

        private void SubscribeToEvents()
        {
            _multiProtocolEventBusRegistry.SubscribeProgressiveEvent<LinkedProgressiveHitEvent>(ProtocolNames.Bingo, this);
            _eventBus.Subscribe<PendingLinkedProgressivesHitEvent>(this, Handle);
            _eventBus.Subscribe<PaytablesInstalledEvent>(this, Handle);
            _eventBus.Subscribe<ProtocolInitialized>(this, Handle);
            _eventBus.Subscribe<ProgressiveContributionEvent>(this, Handle);
        }

        private void Handle(ProgressiveContributionEvent evt)
        {
            var machineSerial = _propertiesManager.GetValue(ApplicationConstants.SerialNumber, string.Empty);

            if (string.IsNullOrEmpty(machineSerial))
            {
                Logger.Error($"Unable to get {ApplicationConstants.SerialNumber} from properties manager");
                return;
            }

            int levelId = 0;
            foreach (var wager in evt.Wagers)
            {
                var gamesUsingProgressive = _progressiveContributionService.GetGamesUsingProgressive(levelId);
                foreach (var game in gamesUsingProgressive.Result)
                {
                    var gameTitleId = game.Item1;
                    var denomination = game.Item2;
                    var message = new ProgressiveContributionRequestMessage(
                        wager,
                        machineSerial,
                        gameTitleId,
                        false, // Not used with server 11
                        false, // Not used with server 11
                        (int)denomination);
                    _progressiveContributionService.Contribute(message);

                    Logger.Debug($"Game [GameTitleId={gameTitleId}, Denom={denomination}] is contributing to progressive {levelId} a wager amount of {wager}");

                    ++levelId;
                }
            }
        }

        private void Handle(PaytablesInstalledEvent evt)
        {
            // On an initial boot must configure after paytables are installed. This event is only sent on initial boot.
            Configure();
        }

        private void Handle(ProtocolInitialized evt)
        {
            // On normal boot configure when the protocol is initialized
            Configure();
        }

        private void Handle(PendingLinkedProgressivesHitEvent evt)
        {
            Logger.Info($"Received PendingLinkedProgressivesHitEvent with {evt.LinkedProgressiveLevels.ToList().Count} progressive levels");

            if (evt.LinkedProgressiveLevels.ToList().Count > 0)
            {
                Logger.Debug("Progressive levels hit:");
                foreach (var level in evt.LinkedProgressiveLevels.ToList())
                {
                    Logger.Debug($"Progressive Level: name={level.LevelName} levelId={level.LevelId} amount={level.Amount}");
                }
            }

            var machineSerial = _propertiesManager.GetValue(ApplicationConstants.SerialNumber, string.Empty);

            if (string.IsNullOrEmpty(machineSerial))
            {
                Logger.Error($"Unable to get {ApplicationConstants.SerialNumber} from properties manager");
                return;
            }

            lock (_pendingAwardsLock)
            {
                foreach (var level in evt.LinkedProgressiveLevels)
                {
                    // Calls to progressive server to claim each progressive level.
                    Logger.Debug($"Calling ProgressiveClaimService.ClaimProgressive, MachineSerial={machineSerial}, ProgLevelId={level.LevelId}, Amount={level.Amount}");
                    var response = _progressiveClaimService.ClaimProgressive(new ProgressiveClaimRequestMessage(machineSerial, level.LevelId, level.Amount));
                    Logger.Debug($"ProgressiveClaimResponse received, ResponseCode={response.Result.ResponseCode} ProgressiveLevelId={response.Result.ProgressiveLevelId}, ProgressiveWinAmount={response.Result.ProgressiveWinAmount}, ProgressiveAwardId={response.Result.ProgressiveAwardId}");

                    _bingoGameOutcomeHandler.ProcessProgressiveClaimWin(response.Result.ProgressiveWinAmount.CentsToMillicents());

                    // TODO copied code does not allow for multiple pending awards with the same pool name. For Bingo we allow hitting the same progressive multiple times. How to handle?
                    var poolName = GetPoolName(level.LevelName);
                    if (!string.IsNullOrEmpty(poolName) &&
                        !_pendingAwards.Any(a => a.poolName.Equals(poolName, StringComparison.OrdinalIgnoreCase)))
                    {
                        _pendingAwards.Add((poolName, response.Result.ProgressiveLevelId, response.Result.ProgressiveWinAmount, response.Result.ProgressiveAwardId));
                    }

                    // TODO will need to persist the _pending award value in persistent storage
                }
            }
        }

        private void Handle(LinkedProgressiveHitEvent evt)
        {
            Logger.Debug($"LinkedProgressiveHitEvent Handler with level Id {evt.Level.LevelId}");
            var linkedLevel = evt.LinkedProgressiveLevels.FirstOrDefault();

            if (linkedLevel is null)
            {
                Logger.Error($"Cannot find linkedLevel for level Id {evt.Level.LevelId} with wager credits {evt.Level.WagerCredits}");
                return;
            }

            Logger.Debug(
                $"AwardJackpot progressiveLevel = {evt.Level.LevelName} " +
                $"linkedLevel = {linkedLevel.LevelName} " +
                $"amountInPennies = {linkedLevel.ClaimStatus.WinAmount} " +
                $"CurrentValue = {evt.Level.CurrentValue}");

            _protocolLinkedProgressiveAdapter.ClaimLinkedProgressiveLevel(ProtocolNames.Bingo, linkedLevel.LevelName);
            var poolName = GetPoolName(linkedLevel.LevelName);
            AwardJackpot(poolName, linkedLevel.ClaimStatus.WinAmount);
            _protocolLinkedProgressiveAdapter.AwardLinkedProgressiveLevel(linkedLevel.LevelName, linkedLevel.ClaimStatus.WinAmount, ProtocolNames.Bingo);
        }

        private LinkedProgressiveLevel UpdateLinkedProgressiveLevels(
            int progId,
            int levelId,
            long valueInCents,
            bool initialize = false)
        {
            var linkedLevel = LinkedProgressiveLevel(progId, levelId, valueInCents);

            if (initialize && _gameHistory.IsRecoveryNeeded)
            {
                return linkedLevel;
            }

            if (!initialize || !_protocolLinkedProgressiveAdapter.ViewLinkedProgressiveLevels()
                .Any(l => l.LevelName.Equals(linkedLevel.LevelName, StringComparison.OrdinalIgnoreCase)))
            {
                _protocolLinkedProgressiveAdapter.UpdateLinkedProgressiveLevels(
                    new[] { linkedLevel },
                    ProtocolNames.Bingo);
            }

            Logger.Info(
                $"Updated linked progressive level: ProtocolName={linkedLevel.ProtocolName} ProgressiveGroupId={linkedLevel.ProgressiveGroupId} LevelName={linkedLevel.LevelName} LevelId={linkedLevel.LevelId} Amount={linkedLevel.Amount} ClaimStatus={linkedLevel.ClaimStatus} CurrentErrorStatus={linkedLevel.CurrentErrorStatus} Expiration={linkedLevel.Expiration}");

            return linkedLevel;
        }

        private string GetPoolName(string levelName)
        {
            var key = _progressives.FirstOrDefault(p => p.Value.Any(i => LevelName(i).Equals(levelName, StringComparison.OrdinalIgnoreCase))).Key;
            return key ?? string.Empty;
        }

        private void UpdatePendingAwards()
        {
            using var unitOfWork = _unitOfWorkFactory.Create();
            var pendingJackpots = unitOfWork.Repository<PendingJackpotAwards>().Queryable().SingleOrDefault() ??
                                  new PendingJackpotAwards();

            pendingJackpots.Awards = JsonConvert.SerializeObject(_pendingAwards);

            unitOfWork.Repository<PendingJackpotAwards>().AddOrUpdate(pendingJackpots);

            unitOfWork.SaveChanges();
        }

        private static LinkedProgressiveLevel LinkedProgressiveLevel(int progId, int levelId, long valueInCents)
        {
            var linkedLevel = new LinkedProgressiveLevel
            {
                ProtocolName = ProtocolNames.Bingo,
                ProgressiveGroupId = progId,
                LevelId = levelId,
                Amount = valueInCents,
                Expiration = DateTime.UtcNow + TimeSpan.FromDays(365),
                CurrentErrorStatus = ProgressiveErrors.None
            };

            return linkedLevel;
        }

        private static string LevelName(ProgressiveInfo info)
        {
            return $"{ProtocolNames.Bingo}, Level Id: {info.LevelId}, Progressive Group Id: {info.ProgId}";
        }
    }
}<|MERGE_RESOLUTION|>--- conflicted
+++ resolved
@@ -52,11 +52,8 @@
         /// <param name="protocolLinkedProgressiveAdapter">.</param>
         /// <param name="gameHistory"><see cref="IGameHistory" />.</param>
         /// <param name="multiProtocolEventBusRegistry"><see cref="IProtocolProgressiveEventsRegistry" />.</param>
-<<<<<<< HEAD
+        /// <param name="unitOfWorkFactory"><see cref="IUnitOfWorkFactory" />.</param>
         /// <param name="progressiveContributionService"><see cref="IProgressiveContributionService" />.</param>
-=======
-        /// <param name="unitOfWorkFactory"><see cref="IUnitOfWorkFactory" />.</param>
->>>>>>> 4f71ffd5
         /// <param name="progressiveClaimService"><see cref="IProgressiveClaimService" />.</param>
         /// <param name="progressiveAwardService"><see cref="IProgressiveAwardService" />.</param>
         /// <param name="propertiesManager"><see cref="IPropertiesManager" />.</param>
@@ -67,11 +64,8 @@
             IProtocolLinkedProgressiveAdapter protocolLinkedProgressiveAdapter,
             IGameHistory gameHistory,
             IProtocolProgressiveEventsRegistry multiProtocolEventBusRegistry,
-<<<<<<< HEAD
+            IUnitOfWorkFactory unitOfWorkFactory,
             IProgressiveContributionService progressiveContributionService,
-=======
-            IUnitOfWorkFactory unitOfWorkFactory,
->>>>>>> 4f71ffd5
             IProgressiveClaimService progressiveClaimService,
             IProgressiveAwardService progressiveAwardService,
             IPropertiesManager propertiesManager,
@@ -83,11 +77,8 @@
             _protocolLinkedProgressiveAdapter = protocolLinkedProgressiveAdapter ?? throw new ArgumentNullException(nameof(protocolLinkedProgressiveAdapter));
             _gameHistory = gameHistory ?? throw new ArgumentNullException(nameof(gameHistory));
             _multiProtocolEventBusRegistry = multiProtocolEventBusRegistry ?? throw new ArgumentNullException(nameof(multiProtocolEventBusRegistry));
-<<<<<<< HEAD
+            _unitOfWorkFactory = unitOfWorkFactory ?? throw new ArgumentNullException(nameof(unitOfWorkFactory));
             _progressiveContributionService = progressiveContributionService ?? throw new ArgumentNullException(nameof(progressiveContributionService));
-=======
-            _unitOfWorkFactory = unitOfWorkFactory ?? throw new ArgumentNullException(nameof(unitOfWorkFactory));
->>>>>>> 4f71ffd5
             _progressiveClaimService = progressiveClaimService ?? throw new ArgumentNullException(nameof(progressiveClaimService));
             _progressiveAwardService = progressiveAwardService ?? throw new ArgumentNullException(nameof(progressiveAwardService));
             _propertiesManager = propertiesManager ?? throw new ArgumentNullException(nameof(propertiesManager));
