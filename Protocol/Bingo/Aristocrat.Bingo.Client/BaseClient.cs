﻿namespace Aristocrat.Bingo.Client
{
    using System;
<<<<<<< HEAD
    using System.Threading;
=======
    using System.Linq;
    using System.Reflection;
>>>>>>> 8eb716dc
    using System.Threading.Tasks;
    using Configuration;
    using Grpc.Core;
    using Grpc.Core.Interceptors;
    using Grpc.Net.Client;
    using log4net;
    using Messages.Interceptor;

    public abstract class BaseClient<TClientApi> : IClient
    {
        private readonly ILog _logger;
        private readonly BaseClientAuthorizationInterceptor _clientAuthorizationInterceptor;
        private readonly LoggingInterceptor _loggingInterceptor;

        private readonly object _clientLock = new();
        private GrpcChannel _channel;
        private TClientApi _client;
        private RpcConnectionState _state;
        private bool _disposed;

        protected BaseClient(
            IClientConfigurationProvider configurationProvider,
            BaseClientAuthorizationInterceptor authorizationInterceptor,
            LoggingInterceptor loggingInterceptor,
            ILog logger)
        {
            ConfigurationProvider =
                configurationProvider ?? throw new ArgumentNullException(nameof(configurationProvider));
            _clientAuthorizationInterceptor = authorizationInterceptor ?? throw new ArgumentNullException(nameof(authorizationInterceptor));
            _loggingInterceptor = loggingInterceptor ?? throw new ArgumentNullException(nameof(loggingInterceptor));
            _logger = logger ?? throw new ArgumentNullException(nameof(logger));
            _loggingInterceptor.MessageReceived += OnMessageReceived;
        }

        public abstract string FirewallRuleName { get; }

        public event EventHandler<ConnectedEventArgs> Connected;

        public event EventHandler<DisconnectedEventArgs> Disconnected;

        public event EventHandler<EventArgs> MessageReceived;

		public event EventHandler<ConnectionStateChangedEventArgs> ConnectionStateChanged;

        public TClientApi Client
        {
            get
            {
                lock (_clientLock)
                {
                    return _client;
                }
            }
            set
            {
                lock (_clientLock)
                {
                    _client = value;
                }
            }
        }

		public bool IsConnected => StateIsConnected(_channel?.State);
<<<<<<< HEAD

        protected IClientConfigurationProvider ConfigurationProvider { get; }

        public abstract GrpcChannel CreateChannel();
=======
		
        public virtual Channel CreateChannel()
        {
            var configuration = ConfigurationProvider.CreateConfiguration();
            var credentials = configuration.Certificates.Any()
                ? new SslCredentials(
                    string.Join(Environment.NewLine, configuration.Certificates.Select(x => x.ConvertToPem())))
                : ChannelCredentials.Insecure;
            return new Channel(configuration.Address.Host, configuration.Address.Port, credentials);
        }
>>>>>>> 8eb716dc

        public abstract TClientApi CreateClient(CallInvoker callInvoker);

        public async Task<bool> Start()
        {
            try
            {
                await Stop().ConfigureAwait(false);
                _channel = CreateChannel();
                var callInvoker = _channel.Intercept(_clientAuthorizationInterceptor, _loggingInterceptor);
                var configuration = ConfigurationProvider.CreateConfiguration();
                if (configuration.ConnectionTimeout > TimeSpan.Zero)
                {
                    using var source = new CancellationTokenSource(configuration.ConnectionTimeout);
                    await _channel.ConnectAsync(source.Token)
                        .ConfigureAwait(false);
                }

                Client = CreateClient(callInvoker);
                MonitorConnection();
                Connected?.Invoke(this, new ConnectedEventArgs());
                return true;
            }
            catch (RpcException rpcException)
            {
                _logger.Error($"Failed to connect the {GetType().Name}", rpcException);
            }
            catch (OperationCanceledException operationCanceled)
            {
                _logger.Error($"Failed to connect the {GetType().Name}", operationCanceled);
            }
            catch (Exception ex)
            {
                _logger.Error($"Failed to connect to the {GetType().Name}", ex);
            }

            return false;
        }

        public async Task<bool> Stop()
        {
            try
            {
                var channel = _channel;
                _channel = null;
                Client = default;

                if (channel != null)
                {
                    await channel.ShutdownAsync().ConfigureAwait(false);
                    Disconnected?.Invoke(this, new DisconnectedEventArgs());
                }
            }
            catch (RpcException rpcException)
            {
                _logger.Error($"Failed to shutdown the {GetType().Name}", rpcException);
                return false;
            }

            return true;
        }

        public void Dispose()
        {
            Dispose(true);
            GC.SuppressFinalize(this);
        }

        public void OnMessageReceived(object sender, EventArgs e)
        {
            MessageReceived?.Invoke(this, EventArgs.Empty);
        }

        protected static RpcConnectionState GetConnectionState(ConnectivityState state) =>
            state switch
            {
                ConnectivityState.Idle => RpcConnectionState.Disconnected,
                ConnectivityState.Connecting => RpcConnectionState.Connecting,
                ConnectivityState.Ready => RpcConnectionState.Connected,
                ConnectivityState.TransientFailure => RpcConnectionState.Disconnected,
                ConnectivityState.Shutdown => RpcConnectionState.Closed,
                _ => throw new ArgumentOutOfRangeException(nameof(state), state, null)
            };

        protected static bool StateIsConnected(ConnectivityState? state) =>
            state is ConnectivityState.Ready or
                ConnectivityState.Idle or
                ConnectivityState.TransientFailure or
                ConnectivityState.Connecting;

        protected static async Task<ConnectivityState> WaitForStateChanges(GrpcChannel channel, ConnectivityState lastObservedState)
        {
            if (lastObservedState is ConnectivityState.Ready)
            {
                await channel.WaitForStateChangedAsync(lastObservedState).ConfigureAwait(false);
            }
            else
            {
                using var source = new CancellationTokenSource(ClientConstants.StateChangeTimeOut);
                await channel.WaitForStateChangedAsync(lastObservedState, source.Token).ConfigureAwait(false);
            }

            return channel.State;
        }

        protected virtual void Dispose(bool disposing)
        {
            if (_disposed)
            {
                return;
            }

            if (disposing)
            {
                _loggingInterceptor.MessageReceived -= OnMessageReceived;
                Stop().ContinueWith(
                    _ => _logger.Error($"Stopping {GetType().Name} failed while disposing"),
                    TaskContinuationOptions.OnlyOnFaulted);
                _channel?.Dispose();
                _channel = null;
            }

            _disposed = true;
        }

        protected virtual async Task MonitorConnectionAsync(GrpcChannel channel)
        {
            if (channel is null)
            {
                return;
            }

            var lastObservedState = channel.State;
            _logger.Info($"{GetType().Name} Channel last observed state: {lastObservedState}");
            UpdateState(GetConnectionState(lastObservedState));
            while (StateIsConnected(lastObservedState))
            {
                var observedState = await WaitForStateChanges(channel, lastObservedState).ConfigureAwait(false);
                if (lastObservedState is not ConnectivityState.Ready && observedState == lastObservedState)
                {
                    break;
                }

                lastObservedState = observedState;
                UpdateState(GetConnectionState(lastObservedState));
                _logger.Info($"{GetType().Name} Channel connection state changed: {lastObservedState}");
            }

            _logger.Error($"{GetType().Name} Channel connection is no longer connected: {lastObservedState}");
            await Stop().ConfigureAwait(false);
        }

        protected void UpdateState(RpcConnectionState state)
        {
            if (state == _state || _disposed)
            {
                return;
            }

            _state = state;
            ConnectionStateChanged?.Invoke(this, new ConnectionStateChangedEventArgs(state));
        }

        private void MonitorConnection()
        {
            Task.Run(async () => await MonitorConnectionAsync(_channel)).ContinueWith(
                async _ =>
                {
                    _logger.Error($"Monitor Connection Failed for {GetType().Name} failed Forcing a disconnect");
                    await Stop();
                },
                TaskContinuationOptions.OnlyOnFaulted);
        }
    }
}<|MERGE_RESOLUTION|>--- conflicted
+++ resolved
@@ -1,12 +1,8 @@
 ﻿namespace Aristocrat.Bingo.Client
 {
     using System;
-<<<<<<< HEAD
-    using System.Threading;
-=======
     using System.Linq;
     using System.Reflection;
->>>>>>> 8eb716dc
     using System.Threading.Tasks;
     using Configuration;
     using Grpc.Core;
@@ -70,12 +66,6 @@
         }
 
 		public bool IsConnected => StateIsConnected(_channel?.State);
-<<<<<<< HEAD
-
-        protected IClientConfigurationProvider ConfigurationProvider { get; }
-
-        public abstract GrpcChannel CreateChannel();
-=======
 		
         public virtual Channel CreateChannel()
         {
@@ -86,7 +76,8 @@
                 : ChannelCredentials.Insecure;
             return new Channel(configuration.Address.Host, configuration.Address.Port, credentials);
         }
->>>>>>> 8eb716dc
+
+        public abstract GrpcChannel CreateChannel();
 
         public abstract TClientApi CreateClient(CallInvoker callInvoker);
 
