--- conflicted
+++ resolved
@@ -1,266 +1,40 @@
-namespace Aristocrat.Bingo.Client
-{
-    using System;
-<<<<<<< HEAD
-    using System.Reflection;
-    using System.Threading;
-    using System.Threading.Tasks;
-    using Configuration;
-    using Extensions;
-    using Grpc.Core;
-    using Grpc.Core.Interceptors;
-    using Grpc.Net.Client;
-    using log4net;
-=======
-    using System.Linq;
-    using Configuration;
-    using Extensions;
-    using Grpc.Core;
->>>>>>> 7540001c
-    using Messages.Interceptor;
-    using ClientApi = ServerApiGateway.ClientApi.ClientApiClient;
-
-    public class BingoClient : BaseClient<ClientApi>, IClientEndpointProvider<ClientApi>
-    {
-<<<<<<< HEAD
-        private static readonly ILog Logger = LogManager.GetLogger(MethodBase.GetCurrentMethod()!.DeclaringType);
-        private static readonly TimeSpan StateChangeTimeOut = TimeSpan.FromSeconds(3);
-
-        private readonly IClientConfigurationProvider _configurationProvider;
-        private readonly BingoClientInterceptor _communicationInterceptor;
-        private readonly object _clientLock = new();
-
-        private GrpcChannel _channel;
-        private bool _disposed;
-        private ClientApi _client;
-        private RpcConnectionState _state;
-
-        public BingoClient(
-            IClientConfigurationProvider configurationProvider,
-            BingoClientInterceptor communicationInterceptor)
-        {
-            _configurationProvider =
-                configurationProvider ?? throw new ArgumentNullException(nameof(configurationProvider));
-            _communicationInterceptor = communicationInterceptor ??
-                                        throw new ArgumentNullException(nameof(communicationInterceptor));
-
-            _communicationInterceptor.MessageReceived += OnMessageReceived;
-            _communicationInterceptor.AuthorizationFailed += OnAuthorizationFailed;
-        }
-
-        public event EventHandler<ConnectedEventArgs> Connected;
-
-        public event EventHandler<DisconnectedEventArgs> Disconnected;
-
-        public event EventHandler<EventArgs> MessageReceived;
-
-        public event EventHandler<ConnectionStateChangedEventArgs> ConnectionStateChanged;
-
-        public ClientApi Client
-        {
-            get
-            {
-                lock (_clientLock)
-                {
-                    return _client;
-                }
-            }
-            set
-            {
-                lock (_clientLock)
-                {
-                    _client = value;
-                }
-            }
-        }
-
-        public bool IsConnected => StateIsConnected(_channel?.State);
-
-        public async Task<bool> Start()
-        {
-            try
-            {
-                await Stop().ConfigureAwait(false);
-                using var configuration = _configurationProvider.CreateConfiguration();
-                _channel = GrpcChannel.ForAddress(configuration.Address, new GrpcChannelOptions());
-                var callInvoker = _channel.Intercept(_communicationInterceptor);
-                if (configuration.ConnectionTimeout > TimeSpan.Zero)
-                {
-                    using var source = new CancellationTokenSource(configuration.ConnectionTimeout);
-                    await _channel.ConnectAsync(source.Token).ConfigureAwait(false);
-                }
-
-                Client = new ClientApi(callInvoker);
-                MonitorConnection();
-                Connected?.Invoke(this, new ConnectedEventArgs());
-            }
-            catch (RpcException rpcException)
-            {
-                Logger.Error("Failed to connect the bingo client", rpcException);
-                return false;
-            }
-            catch (OperationCanceledException operationCanceled)
-            {
-                Logger.Error("Failed to connect the bingo client", operationCanceled);
-                return false;
-            }
-            catch (Exception ex)
-            {
-                Logger.Error("Failed to connect to the bingo client", ex);
-                return false;
-            }
-
-            return true;
-        }
-
-        public async Task<bool> Stop()
-        {
-            try
-            {
-                var channel = _channel;
-                _channel = null;
-                Client = null;
-
-                if (channel != null)
-                {
-                    await channel.ShutdownAsync().ConfigureAwait(false);
-                    channel.Dispose();
-                    Disconnected?.Invoke(this, new DisconnectedEventArgs());
-                }
-            }
-            catch (RpcException rpcException)
-            {
-                Logger.Error("Failed to shutdown the bingo client", rpcException);
-                return false;
-            }
-
-            return true;
-        }
-
-        public void Dispose()
-        {
-            Dispose(true);
-            GC.SuppressFinalize(this);
-        }
-
-        protected virtual void Dispose(bool disposing)
-        {
-            if (_disposed)
-            {
-                return;
-            }
-
-            if (disposing)
-            {
-                _communicationInterceptor.MessageReceived -= OnMessageReceived;
-                Stop().RunAndForget();
-            }
-
-            _disposed = true;
-        }
-
-        private static bool StateIsConnected(ConnectivityState? state) =>
-            state is ConnectivityState.Ready or
-                ConnectivityState.Idle or
-                ConnectivityState.TransientFailure or
-                ConnectivityState.Connecting;
-
-        private void MonitorConnection()
-        {
-            Task.Run(async () => await MonitorConnectionAsync(_channel)).ContinueWith(
-                async _ =>
-                {
-                    Logger.Error("Monitor Connection Failed Forcing a disconnect");
-                    await Stop();
-                },
-                TaskContinuationOptions.OnlyOnFaulted);
-        }
-
-        private static RpcConnectionState GetConnectionState(ConnectivityState state) =>
-            state switch
-            {
-                ConnectivityState.Idle => RpcConnectionState.Disconnected,
-                ConnectivityState.Connecting => RpcConnectionState.Connecting,
-                ConnectivityState.Ready => RpcConnectionState.Connected,
-                ConnectivityState.TransientFailure => RpcConnectionState.Disconnected,
-                ConnectivityState.Shutdown => RpcConnectionState.Closed,
-                _ => throw new ArgumentOutOfRangeException(nameof(state), state, null)
-            };
-
-        private static async Task<ConnectivityState> WaitForStateChanges(GrpcChannel channel, ConnectivityState lastObservedState)
-        {
-            if (lastObservedState is ConnectivityState.Ready)
-            {
-                await channel.WaitForStateChangedAsync(lastObservedState).ConfigureAwait(false);
-            }
-            else
-            {
-                using var source = new CancellationTokenSource(StateChangeTimeOut);
-                await channel.WaitForStateChangedAsync(lastObservedState, source.Token).ConfigureAwait(false);
-            }
-
-            return channel.State;
-        }
-
-        private void OnMessageReceived(object sender, EventArgs e)
-        {
-            MessageReceived?.Invoke(this, EventArgs.Empty);
-        }
-
-        private void OnAuthorizationFailed(object sender, EventArgs e)
-=======
-        public BingoClient(
-            IClientConfigurationProvider configurationProvider,
-            BingoClientAuthorizationInterceptor authorizationInterceptor,
-            LoggingInterceptor loggingInterceptor)
-            : base(configurationProvider, authorizationInterceptor, loggingInterceptor)
->>>>>>> 7540001c
-        {
-        }
-
-<<<<<<< HEAD
-        private async Task MonitorConnectionAsync(GrpcChannel channel)
-        {
-            if (channel is null)
-            {
-                return;
-            }
-
-            var lastObservedState = channel.State;
-            Logger.Info($"Channel connection state changed: {lastObservedState}");
-            UpdateState(GetConnectionState(lastObservedState));
-            while (StateIsConnected(lastObservedState))
-            {
-                var observedState = await WaitForStateChanges(channel, lastObservedState).ConfigureAwait(false);
-                if (lastObservedState is not ConnectivityState.Ready && observedState == lastObservedState)
-                {
-                    break;
-                }
-
-                lastObservedState = observedState;
-                UpdateState(GetConnectionState(lastObservedState));
-                Logger.Info($"Channel connection state changed: {lastObservedState}");
-            }
-
-            Logger.Error($"Channel connection is no longer connected: {lastObservedState}");
-            await Stop().ConfigureAwait(false);
-=======
-        public override string FirewallRuleName => "Platform.Bingo.Server";
-
-        public override Channel CreateChannel()
-        {
-            var configuration = ConfigurationProvider.CreateConfiguration();
-            var credentials = configuration.Certificates.Any()
-                ? new SslCredentials(
-                    string.Join(Environment.NewLine, configuration.Certificates.Select(x => x.ConvertToPem())))
-                : ChannelCredentials.Insecure;
-            return new Channel(configuration.Address.Host, configuration.Address.Port, credentials);
->>>>>>> 7540001c
-        }
-
-        public override ClientApi CreateClient(CallInvoker callInvoker)
-        {
-            return new (callInvoker);
-        }
-    }
+﻿namespace Aristocrat.Bingo.Client
+{
+    using System.Reflection;
+    using Configuration;
+    using Grpc.Core;
+    using Grpc.Net.Client;
+    using log4net;
+    using Messages.Interceptor;
+    using ClientApi = ServerApiGateway.ClientApi.ClientApiClient;
+
+    public class BingoClient : BaseClient<ClientApi>, IClientEndpointProvider<ClientApi>
+    {
+        private static readonly ILog Logger = LogManager.GetLogger(MethodBase.GetCurrentMethod()!.DeclaringType);
+
+        public BingoClient(
+            IClientConfigurationProvider configurationProvider,
+            BingoClientAuthorizationInterceptor authorizationInterceptor,
+            LoggingInterceptor loggingInterceptor)
+            : base(
+                configurationProvider,
+                authorizationInterceptor,
+                loggingInterceptor,
+                Logger)
+        {
+        }
+
+        public override string FirewallRuleName => "Platform.Bingo.Server";
+
+        public override GrpcChannel CreateChannel()
+        {
+            var configuration = ConfigurationProvider.CreateConfiguration();
+            return GrpcChannel.ForAddress(configuration.Address, new GrpcChannelOptions());
+        }
+
+        public override ClientApi CreateClient(CallInvoker callInvoker)
+        {
+            return new (callInvoker);
+        }
+    }
 }