--- conflicted
+++ resolved
@@ -1,46 +1,33 @@
-﻿namespace Aristocrat.Bingo.Client
-{
-    using System.Reflection;
-    using Configuration;
-    using Grpc.Core;
-    using Grpc.Net.Client;
-    using log4net;
-    using Messages.Interceptor;
-    using BingoClientApi = ServerApiGateway.ClientApi.ClientApiClient;
-
-    public class BingoClient : BaseClient<BingoClientApi>, IClientEndpointProvider<BingoClientApi>
-    {
-<<<<<<< HEAD
-        private static readonly ILog Logger = LogManager.GetLogger(MethodBase.GetCurrentMethod()!.DeclaringType);
-=======
->>>>>>> bff55fc4
-
-        public BingoClient(
-            IClientConfigurationProvider configurationProvider,
-            BingoClientAuthorizationInterceptor authorizationInterceptor,
-<<<<<<< HEAD
-            LoggingInterceptor loggingInterceptor)
-            : base(
-                configurationProvider,
-                authorizationInterceptor,
-                loggingInterceptor,
-                Logger)
-=======
-            LoggingInterceptor loggingInterceptor,
-            ILog logger)
-            : base(
-                configurationProvider,
-                authorizationInterceptor,
-                loggingInterceptor, logger)
->>>>>>> bff55fc4
-        {
-        }
-
-        public override string FirewallRuleName => "Platform.Bingo.Server";
-
-        public override BingoClientApi CreateClient(CallInvoker callInvoker)
-        {
-            return new (callInvoker);
-        }
-    }
+﻿namespace Aristocrat.Bingo.Client
+{
+    using System.Reflection;
+    using Configuration;
+    using Grpc.Core;
+    using Grpc.Net.Client;
+    using log4net;
+    using Messages.Interceptor;
+    using BingoClientApi = ServerApiGateway.ClientApi.ClientApiClient;
+
+    public class BingoClient : BaseClient<BingoClientApi>, IClientEndpointProvider<BingoClientApi>
+    {
+
+        public BingoClient(
+            IClientConfigurationProvider configurationProvider,
+            BingoClientAuthorizationInterceptor authorizationInterceptor,
+            LoggingInterceptor loggingInterceptor,
+            ILog logger)
+            : base(
+                configurationProvider,
+                authorizationInterceptor,
+                loggingInterceptor, logger)
+        {
+        }
+
+        public override string FirewallRuleName => "Platform.Bingo.Server";
+
+        public override BingoClientApi CreateClient(CallInvoker callInvoker)
+        {
+            return new (callInvoker);
+        }
+    }
 }