--- conflicted
+++ resolved
@@ -1,47 +1,33 @@
-﻿namespace Aristocrat.Bingo.Client
-{
-<<<<<<< HEAD
-    using System.Reflection;
-=======
->>>>>>> 8eb716dc
-    using Configuration;
-    using Grpc.Core;
-    using Grpc.Net.Client;
-    using log4net;
-    using Messages.Interceptor;
-    using BingoClientApi = ServerApiGateway.ClientApi.ClientApiClient;
-
-    public class BingoClient : BaseClient<BingoClientApi>, IClientEndpointProvider<BingoClientApi>
-    {
-        private static readonly ILog Logger = LogManager.GetLogger(MethodBase.GetCurrentMethod()!.DeclaringType);
-
-        public BingoClient(
-            IClientConfigurationProvider configurationProvider,
-            BingoClientAuthorizationInterceptor authorizationInterceptor,
-            LoggingInterceptor loggingInterceptor)
-            : base(
-                configurationProvider,
-                authorizationInterceptor,
-                loggingInterceptor,
-                Logger)
-        {
-        }
-
-        public override string FirewallRuleName => "Platform.Bingo.Server";
-
-<<<<<<< HEAD
-        public override GrpcChannel CreateChannel()
-        {
-            var configuration = ConfigurationProvider.CreateConfiguration();
-            return GrpcChannel.ForAddress(configuration.Address, new GrpcChannelOptions());
-        }
-
-        public override ClientApi CreateClient(CallInvoker callInvoker)
-=======
-        public override BingoClientApi CreateClient(CallInvoker callInvoker)
->>>>>>> 8eb716dc
-        {
-            return new (callInvoker);
-        }
-    }
+﻿namespace Aristocrat.Bingo.Client
+{
+    using Configuration;
+    using Grpc.Core;
+    using Grpc.Net.Client;
+    using log4net;
+    using Messages.Interceptor;
+    using BingoClientApi = ServerApiGateway.ClientApi.ClientApiClient;
+
+    public class BingoClient : BaseClient<BingoClientApi>, IClientEndpointProvider<BingoClientApi>
+    {
+        private static readonly ILog Logger = LogManager.GetLogger(MethodBase.GetCurrentMethod()!.DeclaringType);
+
+        public BingoClient(
+            IClientConfigurationProvider configurationProvider,
+            BingoClientAuthorizationInterceptor authorizationInterceptor,
+            LoggingInterceptor loggingInterceptor)
+            : base(
+                configurationProvider,
+                authorizationInterceptor,
+                loggingInterceptor,
+                Logger)
+        {
+        }
+
+        public override string FirewallRuleName => "Platform.Bingo.Server";
+
+        public override BingoClientApi CreateClient(CallInvoker callInvoker)
+        {
+            return new (callInvoker);
+        }
+    }
 }