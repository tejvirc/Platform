--- conflicted
+++ resolved
@@ -1,180 +1,177 @@
-﻿namespace Aristocrat.Bingo.Client
-{
-    using System;
-    using System.Linq;
-    using Configuration;
-    using Grpc.Core;
-    using Messages.Interceptor;
-    using ClientApi = ServerApiGateway.ClientApi.ClientApiClient;
-
-    public class BingoClient : BaseClient<ClientApi>, IClientEndpointProvider<ClientApi>
-    {
-<<<<<<< HEAD
-=======
-        private static readonly ILog Logger = LogManager.GetLogger(MethodBase.GetCurrentMethod()!.DeclaringType);
-
-        private readonly IClientConfigurationProvider _configurationProvider;
-        private readonly BingoClientInterceptor _communicationInterceptor;
-        private readonly object _clientLock = new();
-
-        private Channel _channel;
-        private bool _disposed;
-        private ClientApi _client;
-
->>>>>>> 85b61ab2
-        public BingoClient(
-            IClientConfigurationProvider configurationProvider,
-            BingoClientInterceptor communicationInterceptor)
-            : base(configurationProvider, communicationInterceptor)
-        {
-        }
-
-        public override string FirewallRuleName => "Platform.Bingo.Server";
-
-        public override Channel CreateChannel()
-        {
-            var configuration = ConfigurationProvider.Configuration;
-            var credentials = configuration.Certificates.Any()
-                ? new SslCredentials(
-                    string.Join(Environment.NewLine, configuration.Certificates.Select(x => x.ConvertToPem())))
-                : ChannelCredentials.Insecure;
-            return new Channel(configuration.Address.Host, configuration.Address.Port, credentials);
-        }
-
-<<<<<<< HEAD
-        public override ClientApi CreateClient(CallInvoker callInvoker)
-        {
-            return new (callInvoker);
-=======
-        public bool IsConnected => StateIsConnected(_channel?.State);
-
-        public ClientConfigurationOptions Configuration => _configurationProvider.Configuration;
-
-        public async Task<bool> Start()
-        {
-            try
-            {
-                await Stop().ConfigureAwait(false);
-                var configuration = _configurationProvider.Configuration;
-                var credentials = configuration.Certificates.Any()
-                    ? new SslCredentials(
-                        string.Join(Environment.NewLine, configuration.Certificates.Select(x => x.ConvertToPem())))
-                    : ChannelCredentials.Insecure;
-                _channel = new Channel(configuration.Address.Host, configuration.Address.Port, credentials);
-                var callInvoker = _channel.Intercept(_communicationInterceptor);
-                if (configuration.ConnectionTimeout > TimeSpan.Zero)
-                {
-                    await _channel.ConnectAsync(DateTime.UtcNow + configuration.ConnectionTimeout)
-                        .ConfigureAwait(false);
-                }
-
-                Client = new ClientApi(callInvoker);
-                MonitorConnection();
-                Connected?.Invoke(this, new ConnectedEventArgs());
-            }
-            catch (RpcException rpcException)
-            {
-                Logger.Error("Failed to connect the bingo client", rpcException);
-                return false;
-            }
-            catch (OperationCanceledException operationCanceled)
-            {
-                Logger.Error("Failed to connect the bingo client", operationCanceled);
-                return false;
-            }
-            catch (Exception ex)
-            {
-                Logger.Error("Failed to connect to the bingo client", ex);
-                return false;
-            }
-
-            return true;
-        }
-
-        public async Task<bool> Stop()
-        {
-            try
-            {
-                var channel = _channel;
-                _channel = null;
-                Client = null;
-
-                if (channel != null)
-                {
-                    await channel.ShutdownAsync().ConfigureAwait(false);
-                    Disconnected?.Invoke(this, new DisconnectedEventArgs());
-                }
-            }
-            catch (RpcException rpcException)
-            {
-                Logger.Error("Failed to shutdown the bingo client", rpcException);
-                return false;
-            }
-
-            return true;
-        }
-
-        public void OnMessageReceived(object sender, EventArgs e)
-        {
-            MessageReceived?.Invoke(this, EventArgs.Empty);
-        }
-
-        public void Dispose()
-        {
-            Dispose(true);
-            GC.SuppressFinalize(this);
-        }
-
-        protected virtual void Dispose(bool disposing)
-        {
-            if (_disposed)
-            {
-                return;
-            }
-
-            if (disposing)
-            {
-                _communicationInterceptor.MessageReceived -= OnMessageReceived;
-                Stop().ContinueWith(
-                    _ => Logger.Error("Stopping client failed while disposing"),
-                    TaskContinuationOptions.OnlyOnFaulted);
-            }
-
-            _disposed = true;
-        }
-
-        private static bool StateIsConnected(ChannelState? state) =>
-            state is ChannelState.Ready or ChannelState.Idle or ChannelState.TransientFailure;
-
-        private void MonitorConnection()
-        {
-            Task.Run(async () => await MonitorConnectionAsync(_channel)).ContinueWith(
-                async _ =>
-                {
-                    Logger.Error("Monitor Connection Failed Forcing a disconnect");
-                    await Stop();
-                },
-                TaskContinuationOptions.OnlyOnFaulted);
-        }
-
-        private async Task MonitorConnectionAsync(Channel channel)
-        {
-            if (channel is null)
-            {
-                return;
-            }
-
-            var lastObservedState = channel.State;
-            while (StateIsConnected(lastObservedState))
-            {
-                await channel.WaitForStateChangedAsync(lastObservedState).ConfigureAwait(false);
-                lastObservedState = channel.State;
-                Logger.Info($"Channel connection state changed: {lastObservedState}");
-            }
-
-            Logger.Error($"Channel connection is no longer connected: {lastObservedState}");
-            await Stop().ConfigureAwait(false);
->>>>>>> 85b61ab2
-        }
-    }
+﻿namespace Aristocrat.Bingo.Client
+{
+    using System;
+    using System.Linq;
+    using Configuration;
+    using Grpc.Core;
+    using Messages.Interceptor;
+    using ClientApi = ServerApiGateway.ClientApi.ClientApiClient;
+
+    public class BingoClient : BaseClient<ClientApi>, IClientEndpointProvider<ClientApi>
+    {
+        private static readonly ILog Logger = LogManager.GetLogger(MethodBase.GetCurrentMethod()!.DeclaringType);
+
+        private readonly IClientConfigurationProvider _configurationProvider;
+        private readonly BingoClientInterceptor _communicationInterceptor;
+        private readonly object _clientLock = new();
+
+        private Channel _channel;
+        private bool _disposed;
+        private ClientApi _client;
+
+        public BingoClient(
+            IClientConfigurationProvider configurationProvider,
+            BingoClientInterceptor communicationInterceptor)
+            : base(configurationProvider, communicationInterceptor)
+        {
+        }
+
+        public override string FirewallRuleName => "Platform.Bingo.Server";
+
+        public override Channel CreateChannel()
+        {
+            var configuration = ConfigurationProvider.Configuration;
+            var credentials = configuration.Certificates.Any()
+                ? new SslCredentials(
+                    string.Join(Environment.NewLine, configuration.Certificates.Select(x => x.ConvertToPem())))
+                : ChannelCredentials.Insecure;
+            return new Channel(configuration.Address.Host, configuration.Address.Port, credentials);
+        }
+        public ClientApi Client
+        {
+            get
+            {
+                lock (_clientLock)
+                {
+                    return _client;
+                }
+            }
+            set
+            {
+                lock (_clientLock)
+                {
+                    _client = value;
+                }
+            }
+        }
+
+        public bool IsConnected => StateIsConnected(_channel?.State);
+
+        public ClientConfigurationOptions Configuration => _configurationProvider.Configuration;
+
+        public async Task<bool> Start()
+        {
+            try
+            {
+                await Stop().ConfigureAwait(false);
+                var configuration = _configurationProvider.Configuration;
+                var credentials = configuration.Certificates.Any()
+                    ? new SslCredentials(
+                        string.Join(Environment.NewLine, configuration.Certificates.Select(x => x.ConvertToPem())))
+                    : ChannelCredentials.Insecure;
+                _channel = new Channel(configuration.Address.Host, configuration.Address.Port, credentials);
+                var callInvoker = _channel.Intercept(_communicationInterceptor);
+                if (configuration.ConnectionTimeout > TimeSpan.Zero)
+                {
+                    await _channel.ConnectAsync(DateTime.UtcNow + configuration.ConnectionTimeout)
+                        .ConfigureAwait(false);
+                }
+
+                Client = new ClientApi(callInvoker);
+                MonitorConnection();
+                Connected?.Invoke(this, new ConnectedEventArgs());
+            }
+            catch (RpcException rpcException)
+            {
+                Logger.Error("Failed to connect the bingo client", rpcException);
+                return false;
+            }
+            catch (OperationCanceledException operationCanceled)
+            {
+                Logger.Error("Failed to connect the bingo client", operationCanceled);
+                return false;
+            }
+            catch (Exception ex)
+            {
+                Logger.Error("Failed to connect to the bingo client", ex);
+                return false;
+            }
+
+            return true;
+        }
+
+        public async Task<bool> Stop()
+        {
+            try
+            {
+                var channel = _channel;
+                _channel = null;
+                Client = null;
+
+                if (channel != null)
+                {
+                    await channel.ShutdownAsync();
+                    Disconnected?.Invoke(this, new DisconnectedEventArgs());
+                }
+            }
+            catch (RpcException rpcException)
+            {
+                Logger.Error("Failed to shutdown the bingo client", rpcException);
+                return false;
+            }
+
+            return true;
+        }
+
+        public void OnMessageReceived(object sender, EventArgs e)
+        {
+            MessageReceived?.Invoke(this, EventArgs.Empty);
+        }
+
+        public void Dispose()
+        {
+            Dispose(true);
+            GC.SuppressFinalize(this);
+        }
+
+        protected virtual void Dispose(bool disposing)
+        {
+            if (_disposed)
+            {
+                return;
+            }
+
+            if (disposing)
+            {
+                _communicationInterceptor.MessageReceived -= OnMessageReceived;
+                Stop().ContinueWith(
+                    _ => Logger.Error("Stopping client failed while disposing"),
+                    TaskContinuationOptions.OnlyOnFaulted);
+            }
+
+            _disposed = true;
+        }
+
+        private void MonitorConnection()
+        {
+            Task.Run(async () => await MonitorConnectionAsync()).ContinueWith(
+                async _ =>
+                {
+                    Logger.Error("Monitor Connection Failed Forcing a disconnect");
+                    await Stop();
+                },
+                TaskContinuationOptions.OnlyOnFaulted);
+        }
+
+        private async Task MonitorConnectionAsync()
+        {
+            if (_channel is null)
+            {
+                return;
+            }
+
+            await _channel.WaitForStateChangedAsync(ChannelState.Ready);
+            await Stop();
+        }
+    }
 }