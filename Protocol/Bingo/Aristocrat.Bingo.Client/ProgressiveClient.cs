﻿namespace Aristocrat.Bingo.Client
{
    using System.Reflection;
    using System.Threading.Tasks;
    using Configuration;
    using Grpc.Core;
    using Grpc.Net.Client;
    using log4net;
    using Messages.Interceptor;
    using ProgressiveClientApi = ServerApiGateway.ProgressiveApi.ProgressiveApiClient;

    public class ProgressiveClient : BaseClient<ProgressiveClientApi>, IClientEndpointProvider<ProgressiveClientApi>
    {
<<<<<<< HEAD
        private static readonly ILog Logger = LogManager.GetLogger(MethodBase.GetCurrentMethod()!.DeclaringType);
=======
        private new static readonly ILog Logger = LogManager.GetLogger(MethodBase.GetCurrentMethod()!.DeclaringType);
>>>>>>> bff55fc4

        public ProgressiveClient(
            IClientConfigurationProvider configurationProvider,
            ProgressiveClientAuthorizationInterceptor authorizationInterceptor,
            LoggingInterceptor loggingInterceptor)
            : base(configurationProvider, authorizationInterceptor, loggingInterceptor, Logger)
        {
        }

        public override string FirewallRuleName => "Platform.Bingo.ProgressiveServer";

        public override ProgressiveClientApi CreateClient(CallInvoker callInvoker)
        {
            return new (callInvoker);
        }

        protected override async Task MonitorConnectionAsync(GrpcChannel channel)
        {
            if (channel is null)
            {
                return;
            }

            var lastObservedState = channel.State;
            Logger.Info($"{GetType().Name} Channel last observed state: {lastObservedState}");
            UpdateState(GetConnectionState(lastObservedState));
            while (StateIsConnected(lastObservedState))
            {
                var observedState = await WaitForStateChanges(channel, lastObservedState).ConfigureAwait(false);

                // The progressive client does not send regular messages on the channel so it will go idle. Do not disconnect in this situation.
                if (lastObservedState is not ConnectivityState.Ready && lastObservedState is not ConnectivityState.Idle && observedState == lastObservedState)
                {
                    break;
                }

                lastObservedState = observedState;
                UpdateState(GetConnectionState(lastObservedState));
                Logger.Info($"{GetType().Name} Channel connection state changed: {lastObservedState}");
            }

            Logger.Error($"{GetType().Name} Channel connection is no longer connected: {lastObservedState}");
            await Stop().ConfigureAwait(false);
        }
    }
}<|MERGE_RESOLUTION|>--- conflicted
+++ resolved
@@ -11,11 +11,7 @@
 
     public class ProgressiveClient : BaseClient<ProgressiveClientApi>, IClientEndpointProvider<ProgressiveClientApi>
     {
-<<<<<<< HEAD
-        private static readonly ILog Logger = LogManager.GetLogger(MethodBase.GetCurrentMethod()!.DeclaringType);
-=======
         private new static readonly ILog Logger = LogManager.GetLogger(MethodBase.GetCurrentMethod()!.DeclaringType);
->>>>>>> bff55fc4
 
         public ProgressiveClient(
             IClientConfigurationProvider configurationProvider,
