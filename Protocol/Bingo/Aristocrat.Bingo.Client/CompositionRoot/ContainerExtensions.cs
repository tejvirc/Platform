--- conflicted
+++ resolved
@@ -1,171 +1,158 @@
-﻿namespace Aristocrat.Bingo.Client.CompositionRoot
-{
-    using System;
-    using System.Collections;
-    using System.Collections.Generic;
-    using System.Linq;
-    using System.Reflection;
-    using Messages;
-    using Messages.Commands;
-    using Messages.Interceptor;
-    using ServerApiGateway;
-    using SimpleInjector;
-
-    public static class ContainerExtensions
-    {
-        public static Container RegisterClient(this Container container, bool isBingoProgressiveEnabled, params Assembly[] assemblies)
-        {
-<<<<<<< HEAD
-            return container.RegisterClient()
-                .AddCommandProcessors()
-                .RegisterMessageHandlers(assemblies.Append(Assembly.GetExecutingAssembly()).ToArray());
-=======
-            /*
-             * Set the DNS Resolution to native the default does not always resolve host names correctly.
-             * Unfortunately GRPC does not offer a way to set these outside of environment variables.
-             * So set them here before anything is loaded
-             */
-            Environment.SetEnvironmentVariable(GrpcConstants.GrpcDnsResolver, GrpcConstants.GrpcDefaultDnsResolver);
-
-            return container.RegisterClient(isBingoProgressiveEnabled)
-                .AddCommandProcessors(isBingoProgressiveEnabled)
-                .RegisterMessageHandlers(isBingoProgressiveEnabled, assemblies.Append(Assembly.GetExecutingAssembly()).ToArray());
->>>>>>> 7540001c
-        }
-
-        public static Container WithGrpcLogging(this Container container, bool enabled)
-        {
-            if (!enabled)
-            {
-                return container;
-            }
-
-            return container;
-        }
-
-        private static Container RegisterClient(this Container container, bool isBingoProgressiveEnabled)
-        {
-            var clientRegistration = Lifestyle.Singleton.CreateRegistration<BingoClient>(container);
-
-            if (isBingoProgressiveEnabled)
-            {
-                var progressiveClientRegistration = Lifestyle.Singleton.CreateRegistration<ProgressiveClient>(container);
-                container.Collection.Register<IClient>(
-                    new Registration[] { clientRegistration, progressiveClientRegistration });
-
-                container.AddRegistration<IClientEndpointProvider<ProgressiveApi.ProgressiveApiClient>>(progressiveClientRegistration);
-                container.RegisterSingleton<IProgressiveAuthorizationProvider, ProgressiveAuthorizationProvider>();
-                container.RegisterSingleton<ProgressiveClientAuthorizationInterceptor>();
-                container.RegisterSingleton<IProgressiveRegistrationService, ProgressiveRegistrationService>();
-                container.RegisterSingleton<IProgressiveClaimService, ProgressiveClaimService>();
-                container.RegisterSingleton<IProgressiveAwardService, ProgressiveAwardService>();
-                var progressiveCommand = Lifestyle.Singleton.CreateRegistration<ProgressiveCommandService>(container);
-                container.AddRegistration<IProgressiveCommandService>(progressiveCommand);
-            }
-            else
-            {
-                container.Collection.Register<IClient>(
-                    new Registration[] { clientRegistration });
-            }
-
-            container.AddRegistration<IClientEndpointProvider<ClientApi.ClientApiClient>>(clientRegistration);
-
-            container.RegisterSingleton<IBingoAuthorizationProvider, BingoAuthorizationProvider>();
-            container.RegisterSingleton<BingoClientAuthorizationInterceptor>();
-            container.RegisterSingleton<LoggingInterceptor>();
-            container.RegisterSingleton<IRegistrationService, RegistrationService>();
-            container.RegisterSingleton<IReportTransactionService, ReportTransactionService>();
-            container.RegisterSingleton<IReportEventService, ReportEventService>();
-            container.RegisterSingleton<IActivityReportService, ActivityReportService>();
-            container.RegisterSingleton<IStatusReportingService, StatusReportingService>();
-
-            var command = Lifestyle.Singleton.CreateRegistration<CommandService>(container);
-            container.AddRegistration<ICommandService>(command);
-
-            var gamePlay = Lifestyle.Singleton.CreateRegistration<GameOutcomeService>(container);
-            container.AddRegistration<IGameOutcomeService>(gamePlay);
-
-            var configuration = Lifestyle.Singleton.CreateRegistration<ConfigurationService>(container);
-            container.AddRegistration<IConfigurationService>(configuration);
-
-            return container;
-        }
-
-        private static Container RegisterCommunicationServices(this Container container)
-        {
-            var communicationServices = Assembly.GetExecutingAssembly().GetExportedTypes()
-                .Where(x => x.IsSubclassOf(typeof(BaseClientCommunicationService<ClientApi.ClientApiClient>)) ||
-                                 x.IsSubclassOf(typeof(BaseClientCommunicationService<ProgressiveApi.ProgressiveApiClient>)) && !x.IsAbstract);
-            foreach (var service in communicationServices)
-            {
-                container.RegisterAllInterfaces(service);
-            }
-
-            return container;
-        }
-
-        private static Container RegisterAllInterfaces<TType>(this Container container, Func<Type, bool> filter = null)
-        {
-            return container.RegisterAllInterfaces(typeof(TType), filter);
-        }
-
-        private static Container RegisterAllInterfaces(
-            this Container container,
-            Type type,
-            Func<Type, bool> filter = null)
-        {
-            filter ??= t => t != typeof(IDisposable) && t != typeof(IEnumerable<>) && t != typeof(IEnumerable);
-            var registration = Lifestyle.Singleton.CreateRegistration(type, container);
-            foreach (var @interface in type.GetInterfaces())
-            {
-                if (!filter(@interface))
-                {
-                    continue;
-                }
-
-                container.AddRegistration(@interface, registration);
-            }
-
-            return container;
-        }
-
-        private static Container RegisterMessageHandlers(this Container container, bool isBingoProgressiveEnabled, params Assembly[] assemblies)
-        {
-            container.RegisterSingleton<IMessageHandlerFactory, MessageHandlerFactory>();
-            container.Register(typeof(IMessageHandler<,>), assemblies, Lifestyle.Transient);
-
-            if (isBingoProgressiveEnabled)
-            {
-                container.RegisterSingleton<IProgressiveMessageHandlerFactory, ProgressiveMessageHandlerFactory>();
-                container.Register(typeof(IProgressiveMessageHandler<,>), assemblies, Lifestyle.Transient);
-            }
-
-            return container;
-        }
-
-        private static Container AddCommandProcessors(this Container container, bool isBingoProgressiveEnabled)
-        {
-            var factory = new CommandProcessorFactory(container);
-            factory.Register<EnableCommandProcessor>(EnableCommand.Descriptor, Lifestyle.Transient);
-            factory.Register<DisableCommandProcessor>(DisableCommand.Descriptor, Lifestyle.Transient);
-            container.RegisterInstance<ICommandProcessorFactory>(factory);
-
-            if (isBingoProgressiveEnabled)
-            {
-                var progressiveFactory = new ProgressiveCommandProcessorFactory(container);
-                progressiveFactory.Register<ProgressiveUpdateCommandProcessor>(
-                    ProgressiveLevelUpdate.Descriptor,
-                    Lifestyle.Transient);
-                progressiveFactory.Register<EnableByProgressiveCommandProcessor>(
-                    EnableByProgressive.Descriptor,
-                    Lifestyle.Transient);
-                progressiveFactory.Register<DisableByProgressiveCommandProcessor>(
-                    DisableByProgressive.Descriptor,
-                    Lifestyle.Transient);
-                container.RegisterInstance<IProgressiveCommandProcessorFactory>(progressiveFactory);
-            }
-
-            return container;
-        }
-    }
-}
+﻿namespace Aristocrat.Bingo.Client.CompositionRoot
+{
+    using System;
+    using System.Collections;
+    using System.Collections.Generic;
+    using System.Linq;
+    using System.Reflection;
+    using Messages;
+    using Messages.Commands;
+    using Messages.Interceptor;
+    using ServerApiGateway;
+    using SimpleInjector;
+
+    public static class ContainerExtensions
+    {
+        public static Container RegisterClient(this Container container, bool isBingoProgressiveEnabled, params Assembly[] assemblies)
+        {
+            return container.RegisterClient(isBingoProgressiveEnabled)
+                .AddCommandProcessors(isBingoProgressiveEnabled)
+                .RegisterMessageHandlers(isBingoProgressiveEnabled, assemblies.Append(Assembly.GetExecutingAssembly()).ToArray());
+        }
+
+        public static Container WithGrpcLogging(this Container container, bool enabled)
+        {
+            if (!enabled)
+            {
+                return container;
+            }
+
+            return container;
+        }
+
+        private static Container RegisterClient(this Container container, bool isBingoProgressiveEnabled)
+        {
+            var clientRegistration = Lifestyle.Singleton.CreateRegistration<BingoClient>(container);
+
+            if (isBingoProgressiveEnabled)
+            {
+                var progressiveClientRegistration = Lifestyle.Singleton.CreateRegistration<ProgressiveClient>(container);
+                container.Collection.Register<IClient>(
+                    new Registration[] { clientRegistration, progressiveClientRegistration });
+
+                container.AddRegistration<IClientEndpointProvider<ProgressiveApi.ProgressiveApiClient>>(progressiveClientRegistration);
+                container.RegisterSingleton<IProgressiveAuthorizationProvider, ProgressiveAuthorizationProvider>();
+                container.RegisterSingleton<ProgressiveClientAuthorizationInterceptor>();
+                container.RegisterSingleton<IProgressiveRegistrationService, ProgressiveRegistrationService>();
+                container.RegisterSingleton<IProgressiveClaimService, ProgressiveClaimService>();
+                container.RegisterSingleton<IProgressiveAwardService, ProgressiveAwardService>();
+                var progressiveCommand = Lifestyle.Singleton.CreateRegistration<ProgressiveCommandService>(container);
+                container.AddRegistration<IProgressiveCommandService>(progressiveCommand);
+            }
+            else
+            {
+                container.Collection.Register<IClient>(
+                    new Registration[] { clientRegistration });
+            }
+
+            container.AddRegistration<IClientEndpointProvider<ClientApi.ClientApiClient>>(clientRegistration);
+
+            container.RegisterSingleton<IBingoAuthorizationProvider, BingoAuthorizationProvider>();
+            container.RegisterSingleton<BingoClientAuthorizationInterceptor>();
+            container.RegisterSingleton<LoggingInterceptor>();
+            container.RegisterSingleton<IRegistrationService, RegistrationService>();
+            container.RegisterSingleton<IReportTransactionService, ReportTransactionService>();
+            container.RegisterSingleton<IReportEventService, ReportEventService>();
+            container.RegisterSingleton<IActivityReportService, ActivityReportService>();
+            container.RegisterSingleton<IStatusReportingService, StatusReportingService>();
+
+            var command = Lifestyle.Singleton.CreateRegistration<CommandService>(container);
+            container.AddRegistration<ICommandService>(command);
+
+            var gamePlay = Lifestyle.Singleton.CreateRegistration<GameOutcomeService>(container);
+            container.AddRegistration<IGameOutcomeService>(gamePlay);
+
+            var configuration = Lifestyle.Singleton.CreateRegistration<ConfigurationService>(container);
+            container.AddRegistration<IConfigurationService>(configuration);
+
+            return container;
+        }
+
+        private static Container RegisterCommunicationServices(this Container container)
+        {
+            var communicationServices = Assembly.GetExecutingAssembly().GetExportedTypes()
+                .Where(x => x.IsSubclassOf(typeof(BaseClientCommunicationService<ClientApi.ClientApiClient>)) ||
+                                 x.IsSubclassOf(typeof(BaseClientCommunicationService<ProgressiveApi.ProgressiveApiClient>)) && !x.IsAbstract);
+            foreach (var service in communicationServices)
+            {
+                container.RegisterAllInterfaces(service);
+            }
+
+            return container;
+        }
+
+        private static Container RegisterAllInterfaces<TType>(this Container container, Func<Type, bool> filter = null)
+        {
+            return container.RegisterAllInterfaces(typeof(TType), filter);
+        }
+
+        private static Container RegisterAllInterfaces(
+            this Container container,
+            Type type,
+            Func<Type, bool> filter = null)
+        {
+            filter ??= t => t != typeof(IDisposable) && t != typeof(IEnumerable<>) && t != typeof(IEnumerable);
+            var registration = Lifestyle.Singleton.CreateRegistration(type, container);
+            foreach (var @interface in type.GetInterfaces())
+            {
+                if (!filter(@interface))
+                {
+                    continue;
+                }
+
+                container.AddRegistration(@interface, registration);
+            }
+
+            return container;
+        }
+
+        private static Container RegisterMessageHandlers(this Container container, bool isBingoProgressiveEnabled, params Assembly[] assemblies)
+        {
+            container.RegisterSingleton<IMessageHandlerFactory, MessageHandlerFactory>();
+            container.Register(typeof(IMessageHandler<,>), assemblies, Lifestyle.Transient);
+
+            if (isBingoProgressiveEnabled)
+            {
+                container.RegisterSingleton<IProgressiveMessageHandlerFactory, ProgressiveMessageHandlerFactory>();
+                container.Register(typeof(IProgressiveMessageHandler<,>), assemblies, Lifestyle.Transient);
+            }
+
+            return container;
+        }
+
+        private static Container AddCommandProcessors(this Container container, bool isBingoProgressiveEnabled)
+        {
+            var factory = new CommandProcessorFactory(container);
+            factory.Register<EnableCommandProcessor>(EnableCommand.Descriptor, Lifestyle.Transient);
+            factory.Register<DisableCommandProcessor>(DisableCommand.Descriptor, Lifestyle.Transient);
+            container.RegisterInstance<ICommandProcessorFactory>(factory);
+
+            if (isBingoProgressiveEnabled)
+            {
+                var progressiveFactory = new ProgressiveCommandProcessorFactory(container);
+                progressiveFactory.Register<ProgressiveUpdateCommandProcessor>(
+                    ProgressiveLevelUpdate.Descriptor,
+                    Lifestyle.Transient);
+                progressiveFactory.Register<EnableByProgressiveCommandProcessor>(
+                    EnableByProgressive.Descriptor,
+                    Lifestyle.Transient);
+                progressiveFactory.Register<DisableByProgressiveCommandProcessor>(
+                    DisableByProgressive.Descriptor,
+                    Lifestyle.Transient);
+                container.RegisterInstance<IProgressiveCommandProcessorFactory>(progressiveFactory);
+            }
+
+            return container;
+        }
+    }
+}