--- conflicted
+++ resolved
@@ -1,49 +1,34 @@
-﻿namespace Aristocrat.Monaco.Bingo.Common.Storage.Model
-{
-    using Microsoft.EntityFrameworkCore;
-    using Protocol.Common.Storage;
-
-    public class BingoContext : DbContext
-    {
-        private readonly string _connectionString;
-
-        /// <summary>
-        ///     Gets a set of <see cref="Certificate"/> items.
-        /// </summary>
-        public DbSet<Certificate> Certificates { get; set; }
-
-        public BingoContext(IConnectionStringResolver connectionStringResolver)
-        {
-            _connectionString = connectionStringResolver.Resolve();
-        }
-
-        protected override void OnConfiguring(DbContextOptionsBuilder optionsBuilder)
-        {
-            optionsBuilder.UseSqlite(_connectionString);
-        }
-
-        protected override void OnModelCreating(ModelBuilder modelBuilder)
-        {
-<<<<<<< HEAD
-            modelBuilder.ApplyConfiguration(new BingoServerSettingsModelConfiguration());
-            modelBuilder.ApplyConfiguration(new HostConfiguration());
-            modelBuilder.ApplyConfiguration(new ReportTransactionModelConfiguration());
-            modelBuilder.ApplyConfiguration(new ReportEventModelConfiguration());
-            modelBuilder.ApplyConfiguration(new WinResultModelConfiguration());
-            modelBuilder.ApplyConfiguration(new CertificateConfiguration());
-            modelBuilder.ApplyConfiguration(new BingoDaubsModelConfiguration());
-=======
-            base.OnModelCreating(modelBuilder);
-            modelBuilder.Configurations.Add(new BingoServerSettingsModelConfiguration());
-            modelBuilder.Configurations.Add(new HostConfiguration());
-            modelBuilder.Configurations.Add(new ReportTransactionModelConfiguration());
-            modelBuilder.Configurations.Add(new ReportEventModelConfiguration());
-            modelBuilder.Configurations.Add(new WinResultModelConfiguration());
-            modelBuilder.Configurations.Add(new CertificateConfiguration());
-            modelBuilder.Configurations.Add(new BingoDaubsModelConfiguration());
-            modelBuilder.Configurations.Add(new PendingJackpotAwardsConfiguration());
-            Database.SetInitializer(new BingoContextInitializer(modelBuilder));
->>>>>>> 8eb716dc
-        }
-    }
-}
+﻿namespace Aristocrat.Monaco.Bingo.Common.Storage.Model
+{
+    using Microsoft.EntityFrameworkCore;
+    using Protocol.Common.Storage;
+
+    public class BingoContext : DbContext
+    {
+        private readonly string _connectionString;
+
+        /// <summary>
+        ///     Gets a set of <see cref="Certificate"/> items.
+        /// </summary>
+        public DbSet<Certificate> Certificates { get; set; }
+
+        public BingoContext(IConnectionStringResolver connectionStringResolver)
+        {
+            _connectionString = connectionStringResolver.Resolve();
+        }
+
+        protected override void OnConfiguring(DbContextOptionsBuilder optionsBuilder)
+        {
+            base.OnModelCreating(modelBuilder);
+            modelBuilder.Configurations.Add(new BingoServerSettingsModelConfiguration());
+            modelBuilder.Configurations.Add(new HostConfiguration());
+            modelBuilder.Configurations.Add(new ReportTransactionModelConfiguration());
+            modelBuilder.Configurations.Add(new ReportEventModelConfiguration());
+            modelBuilder.Configurations.Add(new WinResultModelConfiguration());
+            modelBuilder.Configurations.Add(new CertificateConfiguration());
+            modelBuilder.Configurations.Add(new BingoDaubsModelConfiguration());
+            modelBuilder.Configurations.Add(new PendingJackpotAwardsConfiguration());
+            Database.SetInitializer(new BingoContextInitializer(modelBuilder));
+        }
+    }
+}