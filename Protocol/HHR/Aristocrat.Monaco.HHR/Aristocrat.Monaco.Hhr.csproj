﻿<Project Sdk="Microsoft.NET.Sdk">
  <Import Project="$(MSBuildThisFileDirectory)..\..\..\Build\shared.props" />
  <PropertyGroup>
    <TargetFramework>net472</TargetFramework>
    <RuntimeIdentifier>win-x64</RuntimeIdentifier>
    <RootNamespace>Aristocrat.Monaco.HHR</RootNamespace>
    <AssemblyName>Aristocrat.Monaco.HHR</AssemblyName>
    <AssemblyTitle>Aristocrat.Monaco.Hhr</AssemblyTitle>
    <Configurations>Debug;Release;Retail</Configurations>
  </PropertyGroup>
  <PropertyGroup Condition=" '$(Configuration)|$(Platform)' == 'Debug|AnyCPU' ">
    <DefineConstants>DEBUG;TRACE;CODE_ANALYSIS</DefineConstants>
    <DebugType>full</DebugType>
  </PropertyGroup>
  <PropertyGroup Condition=" '$(Configuration)|$(Platform)' == 'Release|AnyCPU' ">
    <DefineConstants>TRACE;CODE_ANALYSIS</DefineConstants>
    <DebugType>pdbonly</DebugType>
    <Optimize>true</Optimize>
  </PropertyGroup>
  <PropertyGroup Condition=" '$(Configuration)|$(Platform)' == 'Retail|AnyCPU' ">
    <DefineConstants>TRACE;CODE_ANALYSIS;RETAIL</DefineConstants>
    <DebugType>pdbonly</DebugType>
    <Optimize>true</Optimize>
  </PropertyGroup>
  <ItemGroup>
    <Reference Include="System.Security" />
    <Reference Include="System.Windows" />
    <Reference Include="System.Windows.Forms" />
    <Reference Include="System.Data.DataSetExtensions" />
    <Reference Include="Microsoft.CSharp" />
    <Reference Include="System.Net.Http" />
    <Reference Include="WindowsBase" />
  </ItemGroup>
  <ItemGroup>
    <Compile Update="Storage\Models\PendingRequestEntity.Configuration.cs">
      <DependentUpon>PendingRequestEntity.cs</DependentUpon>
    </Compile>
    <Compile Update="Storage\Models\PrizeInformationEntity.Configuration.cs">
      <DependentUpon>PrizeInformationEntity.cs</DependentUpon>
    </Compile>
    <Compile Update="Storage\Models\GamePlayEntity.Configuration.cs">
      <DependentUpon>GamePlayEntity.cs</DependentUpon>
    </Compile>
    <Compile Update="Storage\Models\ManualHandicapEntity.Configuration.cs">
      <DependentUpon>ManualHandicapEntity.cs</DependentUpon>
    </Compile>
    <Compile Update="Storage\Models\ProgressiveUpdateEntity.Configuration.cs">
      <DependentUpon>ProgressiveUpdateEntity.cs</DependentUpon>
    </Compile>
  </ItemGroup>
  <ItemGroup>
    <ProjectReference Include="..\..\..\Accounting\Monaco.Accounting.Contracts\Monaco.Accounting.Contracts.csproj" />
    <ProjectReference Include="..\..\..\Application\Monaco.Application.Contracts\Aristocrat.Monaco.Application.Contracts.csproj" />
    <ProjectReference Include="..\..\..\Gaming\Aristocrat.Monaco.Gaming.Contracts\Aristocrat.Monaco.Gaming.Contracts.csproj" />
    <ProjectReference Include="..\..\..\Gaming\Aristocrat.Monaco.Gaming\Aristocrat.Monaco.Gaming.csproj" />
    <ProjectReference Include="..\..\..\Hardware\Aristocrat.Monaco.Hardware.Contracts\Aristocrat.Monaco.Hardware.Contracts.csproj" />
    <ProjectReference Include="..\..\..\Kernel\Aristocrat.Monaco.Kernel.Contracts\Aristocrat.Monaco.Kernel.Contracts.csproj" />
    <ProjectReference Include="..\..\..\Kernel\Aristocrat.Monaco.Kernel\Aristocrat.Monaco.Kernel.csproj" />
    <ProjectReference Include="..\..\..\Shared\Aristocrat.Monaco.Common\Aristocrat.Monaco.Common.csproj" />
    <ProjectReference Include="..\..\..\Shared\Aristocrat.Monaco.Localization\Aristocrat.Monaco.Localization.csproj" />
    <ProjectReference Include="..\..\Aristocrat.Monaco.Protocol.Common\Aristocrat.Monaco.Protocol.Common.csproj" />
    <ProjectReference Include="..\Aristocrat.Monaco.HHR.Client\Aristocrat.Monaco.HHR.Client.csproj" />
  </ItemGroup>
  <ItemGroup>
    <Content Include="Aristocrat.Monaco.HHR.HHRPropertyProvider.xml">
      <CopyToOutputDirectory>PreserveNewest</CopyToOutputDirectory>
    </Content>
  </ItemGroup>
  <ItemGroup>
<<<<<<< HEAD
    <PackageReference Include="Aristocrat.Cabinet" Version="1.0.16" />
=======
    <PackageReference Include="Aristocrat.Cabinet" Version="1.0.17" />
>>>>>>> 1552310d
    <PackageReference Include="Aristocrat.System.Data.SQLite.Core" Version="1.0.110" />
    <PackageReference Include="log4net" Version="2.0.8" />
    <PackageReference Include="Newtonsoft.Json" Version="12.0.3" />
    <PackageReference Include="Polly" Version="7.2.1" />
    <PackageReference Include="SimpleInjector" Version="4.9.2" />
    <PackageReference Include="SQLite.CodeFirst" Version="1.6.0.30" />
    <PackageReference Include="Stateless" Version="4.0.0" />
    <PackageReference Include="System.Data.SQLite.EF6" Version="1.0.110" />
    <PackageReference Include="System.Reactive" Version="5.0.0" />
    <PackageReference Include="System.Runtime.CompilerServices.Unsafe" Version="4.7.1" />
    <PackageReference Include="System.Threading.Tasks.Extensions" Version="4.5.4" />
  </ItemGroup>
</Project><|MERGE_RESOLUTION|>--- conflicted
+++ resolved
@@ -1,87 +1,83 @@
-﻿<Project Sdk="Microsoft.NET.Sdk">
-  <Import Project="$(MSBuildThisFileDirectory)..\..\..\Build\shared.props" />
-  <PropertyGroup>
-    <TargetFramework>net472</TargetFramework>
-    <RuntimeIdentifier>win-x64</RuntimeIdentifier>
-    <RootNamespace>Aristocrat.Monaco.HHR</RootNamespace>
-    <AssemblyName>Aristocrat.Monaco.HHR</AssemblyName>
-    <AssemblyTitle>Aristocrat.Monaco.Hhr</AssemblyTitle>
-    <Configurations>Debug;Release;Retail</Configurations>
-  </PropertyGroup>
-  <PropertyGroup Condition=" '$(Configuration)|$(Platform)' == 'Debug|AnyCPU' ">
-    <DefineConstants>DEBUG;TRACE;CODE_ANALYSIS</DefineConstants>
-    <DebugType>full</DebugType>
-  </PropertyGroup>
-  <PropertyGroup Condition=" '$(Configuration)|$(Platform)' == 'Release|AnyCPU' ">
-    <DefineConstants>TRACE;CODE_ANALYSIS</DefineConstants>
-    <DebugType>pdbonly</DebugType>
-    <Optimize>true</Optimize>
-  </PropertyGroup>
-  <PropertyGroup Condition=" '$(Configuration)|$(Platform)' == 'Retail|AnyCPU' ">
-    <DefineConstants>TRACE;CODE_ANALYSIS;RETAIL</DefineConstants>
-    <DebugType>pdbonly</DebugType>
-    <Optimize>true</Optimize>
-  </PropertyGroup>
-  <ItemGroup>
-    <Reference Include="System.Security" />
-    <Reference Include="System.Windows" />
-    <Reference Include="System.Windows.Forms" />
-    <Reference Include="System.Data.DataSetExtensions" />
-    <Reference Include="Microsoft.CSharp" />
-    <Reference Include="System.Net.Http" />
-    <Reference Include="WindowsBase" />
-  </ItemGroup>
-  <ItemGroup>
-    <Compile Update="Storage\Models\PendingRequestEntity.Configuration.cs">
-      <DependentUpon>PendingRequestEntity.cs</DependentUpon>
-    </Compile>
-    <Compile Update="Storage\Models\PrizeInformationEntity.Configuration.cs">
-      <DependentUpon>PrizeInformationEntity.cs</DependentUpon>
-    </Compile>
-    <Compile Update="Storage\Models\GamePlayEntity.Configuration.cs">
-      <DependentUpon>GamePlayEntity.cs</DependentUpon>
-    </Compile>
-    <Compile Update="Storage\Models\ManualHandicapEntity.Configuration.cs">
-      <DependentUpon>ManualHandicapEntity.cs</DependentUpon>
-    </Compile>
-    <Compile Update="Storage\Models\ProgressiveUpdateEntity.Configuration.cs">
-      <DependentUpon>ProgressiveUpdateEntity.cs</DependentUpon>
-    </Compile>
-  </ItemGroup>
-  <ItemGroup>
-    <ProjectReference Include="..\..\..\Accounting\Monaco.Accounting.Contracts\Monaco.Accounting.Contracts.csproj" />
-    <ProjectReference Include="..\..\..\Application\Monaco.Application.Contracts\Aristocrat.Monaco.Application.Contracts.csproj" />
-    <ProjectReference Include="..\..\..\Gaming\Aristocrat.Monaco.Gaming.Contracts\Aristocrat.Monaco.Gaming.Contracts.csproj" />
-    <ProjectReference Include="..\..\..\Gaming\Aristocrat.Monaco.Gaming\Aristocrat.Monaco.Gaming.csproj" />
-    <ProjectReference Include="..\..\..\Hardware\Aristocrat.Monaco.Hardware.Contracts\Aristocrat.Monaco.Hardware.Contracts.csproj" />
-    <ProjectReference Include="..\..\..\Kernel\Aristocrat.Monaco.Kernel.Contracts\Aristocrat.Monaco.Kernel.Contracts.csproj" />
-    <ProjectReference Include="..\..\..\Kernel\Aristocrat.Monaco.Kernel\Aristocrat.Monaco.Kernel.csproj" />
-    <ProjectReference Include="..\..\..\Shared\Aristocrat.Monaco.Common\Aristocrat.Monaco.Common.csproj" />
-    <ProjectReference Include="..\..\..\Shared\Aristocrat.Monaco.Localization\Aristocrat.Monaco.Localization.csproj" />
-    <ProjectReference Include="..\..\Aristocrat.Monaco.Protocol.Common\Aristocrat.Monaco.Protocol.Common.csproj" />
-    <ProjectReference Include="..\Aristocrat.Monaco.HHR.Client\Aristocrat.Monaco.HHR.Client.csproj" />
-  </ItemGroup>
-  <ItemGroup>
-    <Content Include="Aristocrat.Monaco.HHR.HHRPropertyProvider.xml">
-      <CopyToOutputDirectory>PreserveNewest</CopyToOutputDirectory>
-    </Content>
-  </ItemGroup>
-  <ItemGroup>
-<<<<<<< HEAD
-    <PackageReference Include="Aristocrat.Cabinet" Version="1.0.16" />
-=======
-    <PackageReference Include="Aristocrat.Cabinet" Version="1.0.17" />
->>>>>>> 1552310d
-    <PackageReference Include="Aristocrat.System.Data.SQLite.Core" Version="1.0.110" />
-    <PackageReference Include="log4net" Version="2.0.8" />
-    <PackageReference Include="Newtonsoft.Json" Version="12.0.3" />
-    <PackageReference Include="Polly" Version="7.2.1" />
-    <PackageReference Include="SimpleInjector" Version="4.9.2" />
-    <PackageReference Include="SQLite.CodeFirst" Version="1.6.0.30" />
-    <PackageReference Include="Stateless" Version="4.0.0" />
-    <PackageReference Include="System.Data.SQLite.EF6" Version="1.0.110" />
-    <PackageReference Include="System.Reactive" Version="5.0.0" />
-    <PackageReference Include="System.Runtime.CompilerServices.Unsafe" Version="4.7.1" />
-    <PackageReference Include="System.Threading.Tasks.Extensions" Version="4.5.4" />
-  </ItemGroup>
+<Project Sdk="Microsoft.NET.Sdk">
+  <Import Project="$(MSBuildThisFileDirectory)..\..\..\Build\shared.props" />
+  <PropertyGroup>
+    <TargetFramework>net472</TargetFramework>
+    <RuntimeIdentifier>win-x64</RuntimeIdentifier>
+    <RootNamespace>Aristocrat.Monaco.HHR</RootNamespace>
+    <AssemblyName>Aristocrat.Monaco.HHR</AssemblyName>
+    <AssemblyTitle>Aristocrat.Monaco.Hhr</AssemblyTitle>
+    <Configurations>Debug;Release;Retail</Configurations>
+  </PropertyGroup>
+  <PropertyGroup Condition=" '$(Configuration)|$(Platform)' == 'Debug|AnyCPU' ">
+    <DefineConstants>DEBUG;TRACE;CODE_ANALYSIS</DefineConstants>
+    <DebugType>full</DebugType>
+  </PropertyGroup>
+  <PropertyGroup Condition=" '$(Configuration)|$(Platform)' == 'Release|AnyCPU' ">
+    <DefineConstants>TRACE;CODE_ANALYSIS</DefineConstants>
+    <DebugType>pdbonly</DebugType>
+    <Optimize>true</Optimize>
+  </PropertyGroup>
+  <PropertyGroup Condition=" '$(Configuration)|$(Platform)' == 'Retail|AnyCPU' ">
+    <DefineConstants>TRACE;CODE_ANALYSIS;RETAIL</DefineConstants>
+    <DebugType>pdbonly</DebugType>
+    <Optimize>true</Optimize>
+  </PropertyGroup>
+  <ItemGroup>
+    <Reference Include="System.Security" />
+    <Reference Include="System.Windows" />
+    <Reference Include="System.Windows.Forms" />
+    <Reference Include="System.Data.DataSetExtensions" />
+    <Reference Include="Microsoft.CSharp" />
+    <Reference Include="System.Net.Http" />
+    <Reference Include="WindowsBase" />
+  </ItemGroup>
+  <ItemGroup>
+    <Compile Update="Storage\Models\PendingRequestEntity.Configuration.cs">
+      <DependentUpon>PendingRequestEntity.cs</DependentUpon>
+    </Compile>
+    <Compile Update="Storage\Models\PrizeInformationEntity.Configuration.cs">
+      <DependentUpon>PrizeInformationEntity.cs</DependentUpon>
+    </Compile>
+    <Compile Update="Storage\Models\GamePlayEntity.Configuration.cs">
+      <DependentUpon>GamePlayEntity.cs</DependentUpon>
+    </Compile>
+    <Compile Update="Storage\Models\ManualHandicapEntity.Configuration.cs">
+      <DependentUpon>ManualHandicapEntity.cs</DependentUpon>
+    </Compile>
+    <Compile Update="Storage\Models\ProgressiveUpdateEntity.Configuration.cs">
+      <DependentUpon>ProgressiveUpdateEntity.cs</DependentUpon>
+    </Compile>
+  </ItemGroup>
+  <ItemGroup>
+    <ProjectReference Include="..\..\..\Accounting\Monaco.Accounting.Contracts\Monaco.Accounting.Contracts.csproj" />
+    <ProjectReference Include="..\..\..\Application\Monaco.Application.Contracts\Aristocrat.Monaco.Application.Contracts.csproj" />
+    <ProjectReference Include="..\..\..\Gaming\Aristocrat.Monaco.Gaming.Contracts\Aristocrat.Monaco.Gaming.Contracts.csproj" />
+    <ProjectReference Include="..\..\..\Gaming\Aristocrat.Monaco.Gaming\Aristocrat.Monaco.Gaming.csproj" />
+    <ProjectReference Include="..\..\..\Hardware\Aristocrat.Monaco.Hardware.Contracts\Aristocrat.Monaco.Hardware.Contracts.csproj" />
+    <ProjectReference Include="..\..\..\Kernel\Aristocrat.Monaco.Kernel.Contracts\Aristocrat.Monaco.Kernel.Contracts.csproj" />
+    <ProjectReference Include="..\..\..\Kernel\Aristocrat.Monaco.Kernel\Aristocrat.Monaco.Kernel.csproj" />
+    <ProjectReference Include="..\..\..\Shared\Aristocrat.Monaco.Common\Aristocrat.Monaco.Common.csproj" />
+    <ProjectReference Include="..\..\..\Shared\Aristocrat.Monaco.Localization\Aristocrat.Monaco.Localization.csproj" />
+    <ProjectReference Include="..\..\Aristocrat.Monaco.Protocol.Common\Aristocrat.Monaco.Protocol.Common.csproj" />
+    <ProjectReference Include="..\Aristocrat.Monaco.HHR.Client\Aristocrat.Monaco.HHR.Client.csproj" />
+  </ItemGroup>
+  <ItemGroup>
+    <Content Include="Aristocrat.Monaco.HHR.HHRPropertyProvider.xml">
+      <CopyToOutputDirectory>PreserveNewest</CopyToOutputDirectory>
+    </Content>
+  </ItemGroup>
+  <ItemGroup>
+    <PackageReference Include="Aristocrat.Cabinet" Version="1.0.17" />
+    <PackageReference Include="Aristocrat.System.Data.SQLite.Core" Version="1.0.110" />
+    <PackageReference Include="log4net" Version="2.0.8" />
+    <PackageReference Include="Newtonsoft.Json" Version="12.0.3" />
+    <PackageReference Include="Polly" Version="7.2.1" />
+    <PackageReference Include="SimpleInjector" Version="4.9.2" />
+    <PackageReference Include="SQLite.CodeFirst" Version="1.6.0.30" />
+    <PackageReference Include="Stateless" Version="4.0.0" />
+    <PackageReference Include="System.Data.SQLite.EF6" Version="1.0.110" />
+    <PackageReference Include="System.Reactive" Version="5.0.0" />
+    <PackageReference Include="System.Runtime.CompilerServices.Unsafe" Version="4.7.1" />
+    <PackageReference Include="System.Threading.Tasks.Extensions" Version="4.5.4" />
+  </ItemGroup>
 </Project>