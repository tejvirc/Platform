--- conflicted
+++ resolved
@@ -1,365 +1,360 @@
-﻿<Project Sdk="Microsoft.NET.Sdk.WindowsDesktop">
-  <Import Project="$(MSBuildThisFileDirectory)..\..\..\Build\shared.props" />
-  <PropertyGroup>
-    <TargetFramework>net472</TargetFramework>
-    <RuntimeIdentifier>win-x64</RuntimeIdentifier>
-    <AutoGenerateBindingRedirects>true</AutoGenerateBindingRedirects>
-    <AssemblyTitle>Aristocrat.Monaco.Hhr.UI</AssemblyTitle>
-    <Configurations>Debug;Release;Retail</Configurations>
-    <UseWPF>true</UseWPF>
-  </PropertyGroup>
-  <PropertyGroup Condition=" '$(Configuration)|$(Platform)' == 'Debug|AnyCPU' ">
-    <DefineConstants>DEBUG;TRACE;CODE_ANALYSIS</DefineConstants>
-    <DebugType>full</DebugType>
-  </PropertyGroup>
-  <PropertyGroup Condition=" '$(Configuration)|$(Platform)' == 'Release|AnyCPU' ">
-    <DefineConstants>TRACE;CODE_ANALYSIS</DefineConstants>
-    <DebugType>pdbonly</DebugType>
-    <Optimize>true</Optimize>
-  </PropertyGroup>
-  <PropertyGroup Condition=" '$(Configuration)|$(Platform)' == 'Retail|AnyCPU' ">
-    <DefineConstants>TRACE;CODE_ANALYSIS;RETAIL</DefineConstants>
-    <DebugType>pdbonly</DebugType>
-    <Optimize>true</Optimize>
-  </PropertyGroup>
-  <ItemGroup>
-    <Reference Include="System.Web.Extensions" />
-    <Reference Include="System.Web" />
-    <Reference Include="System.Data.DataSetExtensions" />
-    <Reference Include="System.Net.Http" />
-  </ItemGroup>
-  <ItemGroup>
-    <Compile Update="HHRTimer.cs" />
-  </ItemGroup>
-  <ItemGroup>
-    <Resource Include="Resources\Help\BetHelp.png" />
-    <Resource Include="Resources\Help\CombinationPrize.png" />
-    <Resource Include="Resources\Help\EmptyPattern.png" />
-    <Resource Include="Resources\Help\PatternTile.png" />
-    <Resource Include="Resources\Help\Place1.png" />
-    <Resource Include="Resources\Help\RaceSet.png" />
-    <Resource Include="Resources\Help\WinningCombinationLabel.png" />
-    <Resource Include="Resources\Help\Race2.png" />
-    <Resource Include="Resources\Help\Race3.png" />
-    <Resource Include="Resources\Help\Race4.png" />
-    <Resource Include="Resources\Help\Race5.png" />
-    <Resource Include="Resources\Help\Race1.png" />
-    <Resource Include="Resources\Help\Place2.png" />
-    <Resource Include="Resources\Help\Place3.png" />
-    <Resource Include="Resources\Help\Place5.png" />
-    <Resource Include="Resources\Help\Place6.png" />
-    <Resource Include="Resources\Help\Place7.png" />
-    <Resource Include="Resources\Help\Place8.png" />
-    <Resource Include="Resources\Help\Place4.png" />
-    <Resource Include="Resources\Help\HelpBKGD.png" />
-    <Resource Include="Resources\Help\HelpBKGD2.png" />
-    <Resource Include="Resources\ShaderSL.png" />
-    <Resource Include="Resources\Progressive\Bet.png" />
-    <Resource Include="Resources\Progressive\CurrentProgressiveByBet.png" />
-    <Resource Include="Resources\Progressive\GridStack_1.png" />
-    <Resource Include="Resources\RaceStats\RaceStatsBKGD.png" />
-    <Resource Include="Resources\RaceStats\RaceStatsHeader.png" />
-    <Content Include="Aristocrat.Monaco.HHR.UI.addin.xml">
-      <CopyToOutputDirectory>PreserveNewest</CopyToOutputDirectory>
-    </Content>
-    <Content Include="Aristocrat.Monaco.HHR.UI.Configuration.addin.xml">
-      <SubType>Designer</SubType>
-      <CopyToOutputDirectory>PreserveNewest</CopyToOutputDirectory>
-    </Content>
-    <Content Include="Aristocrat.Monaco.HHR.UI.OperatorMenu.addin.xml">
-      <CopyToOutputDirectory>PreserveNewest</CopyToOutputDirectory>
-    </Content>
-    <Resource Include="Resources\ButtAutoPick.png" />
-    <Resource Include="Resources\ExpireAutoPick.png" />
-    <Resource Include="Resources\ExpireQuickPick.png" />
-    <Resource Include="Resources\Placards\Placard.png" />
-    <Resource Include="Resources\Placards\Placard3Auto.png" />
-    <Resource Include="Resources\Placards\Placard3Quick.png" />
-    <Content Include="Resources\Timer.bk2">
-      <CopyToOutputDirectory>PreserveNewest</CopyToOutputDirectory>
-    </Content>
-  </ItemGroup>
-  <ItemGroup>
-    <ProjectReference Include="..\..\..\Application\Aristocrat.Monaco.Application.UI\Aristocrat.Monaco.Application.UI.csproj" />
-    <ProjectReference Include="..\..\..\Accounting\Monaco.Accounting.Contracts\Monaco.Accounting.Contracts.csproj" />
-    <ProjectReference Include="..\..\..\Application\Monaco.Application.Contracts\Aristocrat.Monaco.Application.Contracts.csproj" />
-    <ProjectReference Include="..\..\..\Gaming\Aristocrat.Monaco.Gaming.Contracts\Aristocrat.Monaco.Gaming.Contracts.csproj" />
-    <ProjectReference Include="..\..\..\Gaming\Aristocrat.Monaco.Gaming\Aristocrat.Monaco.Gaming.csproj" />
-    <ProjectReference Include="..\..\..\Hardware\Aristocrat.Monaco.Hardware.Contracts\Aristocrat.Monaco.Hardware.Contracts.csproj" />
-    <ProjectReference Include="..\..\..\Kernel\Aristocrat.Monaco.Kernel.Contracts\Aristocrat.Monaco.Kernel.Contracts.csproj" />
-    <ProjectReference Include="..\..\..\Kernel\Aristocrat.Monaco.Kernel\Aristocrat.Monaco.Kernel.csproj" />
-    <ProjectReference Include="..\..\..\Shared\Aristocrat.Monaco.Common\Aristocrat.Monaco.Common.csproj" />
-    <ProjectReference Include="..\..\..\Shared\Aristocrat.Monaco.Localization\Aristocrat.Monaco.Localization.csproj" />
-    <ProjectReference Include="..\..\..\Shared\Aristocrat.Monaco.UI.Common\Aristocrat.Monaco.UI.Common.csproj" />
-    <ProjectReference Include="..\..\Aristocrat.Monaco.Protocol.Common\Aristocrat.Monaco.Protocol.Common.csproj" />
-    <ProjectReference Include="..\Aristocrat.Monaco.HHR.Client\Aristocrat.Monaco.HHR.Client.csproj" />
-    <ProjectReference Include="..\Aristocrat.Monaco.HHR\Aristocrat.Monaco.HHR.csproj" />
-  </ItemGroup>
-  <ItemGroup>
-<<<<<<< HEAD
-    <PackageReference Include="Aristocrat.Cabinet" Version="1.0.22" />
-    <PackageReference Include="CommunityToolkit.Mvvm" Version="7.0.1" />
-    <PackageReference Include="Aristocrat.Toolkit.Mvvm.Extensions" Version="0.1.6" />
-=======
-    <PackageReference Include="Aristocrat.Cabinet" Version="1.0.24" />
-    <PackageReference Include="Aristocrat.MVVM" Version="2.0.16" />
->>>>>>> 43a7eeb2
-    <PackageReference Include="BinkWpf" Version="1.1.13" />
-    <PackageReference Include="log4net" Version="2.0.8" />
-    <PackageReference Include="SimpleInjector" Version="4.9.2" />
-    <PackageReference Include="WpfAnimatedGif" Version="2.0.0" />
-  </ItemGroup>
-  <ItemGroup>
-    <Resource Include="Resources\ButtBack.png" />
-    <Resource Include="Resources\ButtBet.png" />
-    <Resource Include="Resources\ButtDimmer.png" />
-    <Resource Include="Resources\ButtExitHelp.png" />
-    <Resource Include="Resources\ButtHelp.png" />
-    <Resource Include="Resources\ButtHiLite.png" />
-    <Resource Include="Resources\ButtManHan.png" />
-    <Resource Include="Resources\ButtNext.png" />
-    <Resource Include="Resources\ButtNext2.png" />
-    <Resource Include="Resources\ButtPlayNow!.png" />
-    <Resource Include="Resources\ButtQuickPick.png" />
-    <Resource Include="Resources\ButtRace.png" />
-    <Resource Include="Resources\ButtReset.png" />
-    <Resource Include="Resources\ButtReturn.png" />
-    <Resource Include="Resources\ButtStats.png" />
-    <Resource Include="Resources\footerInfo.png" />
-    <Resource Include="Resources\header.png" />
-  </ItemGroup>
-  <ItemGroup>
-    <Content Include="Resources\horses\horse-1.gif">
-      <CopyToOutputDirectory>PreserveNewest</CopyToOutputDirectory>
-    </Content>
-    <Content Include="Resources\horses\horse-10.gif">
-      <CopyToOutputDirectory>PreserveNewest</CopyToOutputDirectory>
-    </Content>
-    <Content Include="Resources\horses\horse-11.gif">
-      <CopyToOutputDirectory>PreserveNewest</CopyToOutputDirectory>
-    </Content>
-    <Content Include="Resources\horses\horse-12.gif">
-      <CopyToOutputDirectory>PreserveNewest</CopyToOutputDirectory>
-    </Content>
-    <Content Include="Resources\horses\horse-2.gif">
-      <CopyToOutputDirectory>PreserveNewest</CopyToOutputDirectory>
-    </Content>
-    <Content Include="Resources\horses\horse-3.gif">
-      <CopyToOutputDirectory>PreserveNewest</CopyToOutputDirectory>
-    </Content>
-    <Content Include="Resources\horses\horse-4.gif">
-      <CopyToOutputDirectory>PreserveNewest</CopyToOutputDirectory>
-    </Content>
-    <Content Include="Resources\horses\horse-5.gif">
-      <CopyToOutputDirectory>PreserveNewest</CopyToOutputDirectory>
-    </Content>
-    <Content Include="Resources\horses\horse-6.gif">
-      <CopyToOutputDirectory>PreserveNewest</CopyToOutputDirectory>
-    </Content>
-    <Content Include="Resources\horses\horse-7.gif">
-      <CopyToOutputDirectory>PreserveNewest</CopyToOutputDirectory>
-    </Content>
-    <Content Include="Resources\horses\horse-8.gif">
-      <CopyToOutputDirectory>PreserveNewest</CopyToOutputDirectory>
-    </Content>
-    <Content Include="Resources\horses\horse-9.gif">
-      <CopyToOutputDirectory>PreserveNewest</CopyToOutputDirectory>
-    </Content>
-    <Content Include="Resources\Picks\Pick1.png">
-      <CopyToOutputDirectory>PreserveNewest</CopyToOutputDirectory>
-    </Content>
-    <Content Include="Resources\Picks\Pick2.png">
-      <CopyToOutputDirectory>PreserveNewest</CopyToOutputDirectory>
-    </Content>
-    <Content Include="Resources\Picks\Pick3.png">
-      <CopyToOutputDirectory>PreserveNewest</CopyToOutputDirectory>
-    </Content>
-    <Content Include="Resources\Picks\Pick4.png">
-      <CopyToOutputDirectory>PreserveNewest</CopyToOutputDirectory>
-    </Content>
-    <Content Include="Resources\Picks\Pick5.png">
-      <CopyToOutputDirectory>PreserveNewest</CopyToOutputDirectory>
-    </Content>
-    <Content Include="Resources\Picks\Pick6.png">
-      <CopyToOutputDirectory>PreserveNewest</CopyToOutputDirectory>
-    </Content>
-    <Content Include="Resources\Picks\Pick7.png">
-      <CopyToOutputDirectory>PreserveNewest</CopyToOutputDirectory>
-    </Content>
-    <Content Include="Resources\Picks\Pick8.png">
-      <CopyToOutputDirectory>PreserveNewest</CopyToOutputDirectory>
-    </Content>
-    <Content Include="Resources\Tiles\TileA_01.png">
-      <CopyToOutputDirectory>PreserveNewest</CopyToOutputDirectory>
-    </Content>
-    <Content Include="Resources\Tiles\TileA_02.png">
-      <CopyToOutputDirectory>PreserveNewest</CopyToOutputDirectory>
-    </Content>
-    <Content Include="Resources\Tiles\TileA_03.png">
-      <CopyToOutputDirectory>PreserveNewest</CopyToOutputDirectory>
-    </Content>
-    <Content Include="Resources\Tiles\TileA_04.png">
-      <CopyToOutputDirectory>PreserveNewest</CopyToOutputDirectory>
-    </Content>
-    <Content Include="Resources\Tiles\TileA_05.png">
-      <CopyToOutputDirectory>PreserveNewest</CopyToOutputDirectory>
-    </Content>
-    <Content Include="Resources\Tiles\TileA_06.png">
-      <CopyToOutputDirectory>PreserveNewest</CopyToOutputDirectory>
-    </Content>
-    <Content Include="Resources\Tiles\TileA_07.png">
-      <CopyToOutputDirectory>PreserveNewest</CopyToOutputDirectory>
-    </Content>
-    <Content Include="Resources\Tiles\TileA_08.png">
-      <CopyToOutputDirectory>PreserveNewest</CopyToOutputDirectory>
-    </Content>
-    <Content Include="Resources\Tiles\TileA_09.png">
-      <CopyToOutputDirectory>PreserveNewest</CopyToOutputDirectory>
-    </Content>
-    <Content Include="Resources\Tiles\TileA_10.png">
-      <CopyToOutputDirectory>PreserveNewest</CopyToOutputDirectory>
-    </Content>
-    <Content Include="Resources\Tiles\TileA_11.png">
-      <CopyToOutputDirectory>PreserveNewest</CopyToOutputDirectory>
-    </Content>
-    <Content Include="Resources\Tiles\TileA_12.png">
-      <CopyToOutputDirectory>PreserveNewest</CopyToOutputDirectory>
-    </Content>
-    <Content Include="Resources\Tiles\TileA_Dimmer.png">
-      <CopyToOutputDirectory>PreserveNewest</CopyToOutputDirectory>
-    </Content>
-    <Content Include="Resources\Tiles\TileA_HiLite.png">
-      <CopyToOutputDirectory>PreserveNewest</CopyToOutputDirectory>
-    </Content>
-    <Content Include="Resources\Tiles\TileB_01.png">
-      <CopyToOutputDirectory>PreserveNewest</CopyToOutputDirectory>
-    </Content>
-    <Content Include="Resources\Tiles\TileB_02.png">
-      <CopyToOutputDirectory>PreserveNewest</CopyToOutputDirectory>
-    </Content>
-    <Content Include="Resources\Tiles\TileB_03.png">
-      <CopyToOutputDirectory>PreserveNewest</CopyToOutputDirectory>
-    </Content>
-    <Content Include="Resources\Tiles\TileB_04.png">
-      <CopyToOutputDirectory>PreserveNewest</CopyToOutputDirectory>
-    </Content>
-    <Content Include="Resources\Tiles\TileB_05.png">
-      <CopyToOutputDirectory>PreserveNewest</CopyToOutputDirectory>
-    </Content>
-    <Content Include="Resources\Tiles\TileB_06.png">
-      <CopyToOutputDirectory>PreserveNewest</CopyToOutputDirectory>
-    </Content>
-    <Content Include="Resources\Tiles\TileB_07.png">
-      <CopyToOutputDirectory>PreserveNewest</CopyToOutputDirectory>
-    </Content>
-    <Content Include="Resources\Tiles\TileB_08.png">
-      <CopyToOutputDirectory>PreserveNewest</CopyToOutputDirectory>
-    </Content>
-    <Content Include="Resources\Tiles\TileB_09.png">
-      <CopyToOutputDirectory>PreserveNewest</CopyToOutputDirectory>
-    </Content>
-    <Content Include="Resources\Tiles\TileB_10.png">
-      <CopyToOutputDirectory>PreserveNewest</CopyToOutputDirectory>
-    </Content>
-    <Content Include="Resources\Tiles\TileB_11.png">
-      <CopyToOutputDirectory>PreserveNewest</CopyToOutputDirectory>
-    </Content>
-    <Content Include="Resources\Tiles\TileB_12.png">
-      <CopyToOutputDirectory>PreserveNewest</CopyToOutputDirectory>
-    </Content>
-    <Content Include="Resources\Tiles\TileB_Dimmer.png">
-      <CopyToOutputDirectory>PreserveNewest</CopyToOutputDirectory>
-    </Content>
-    <Content Include="Resources\Tiles\TileB_HiLite.png">
-      <CopyToOutputDirectory>PreserveNewest</CopyToOutputDirectory>
-    </Content>
-    <Content Include="Resources\Tiles\TileC_01.png">
-      <CopyToOutputDirectory>PreserveNewest</CopyToOutputDirectory>
-    </Content>
-    <Content Include="Resources\Tiles\TileC_02.png">
-      <CopyToOutputDirectory>PreserveNewest</CopyToOutputDirectory>
-    </Content>
-    <Content Include="Resources\Tiles\TileC_03.png">
-      <CopyToOutputDirectory>PreserveNewest</CopyToOutputDirectory>
-    </Content>
-    <Content Include="Resources\Tiles\TileC_04.png">
-      <CopyToOutputDirectory>PreserveNewest</CopyToOutputDirectory>
-    </Content>
-    <Content Include="Resources\Tiles\TileC_05.png">
-      <CopyToOutputDirectory>PreserveNewest</CopyToOutputDirectory>
-    </Content>
-    <Content Include="Resources\Tiles\TileC_06.png">
-      <CopyToOutputDirectory>PreserveNewest</CopyToOutputDirectory>
-    </Content>
-    <Content Include="Resources\Tiles\TileC_07.png">
-      <CopyToOutputDirectory>PreserveNewest</CopyToOutputDirectory>
-    </Content>
-    <Content Include="Resources\Tiles\TileC_08.png">
-      <CopyToOutputDirectory>PreserveNewest</CopyToOutputDirectory>
-    </Content>
-    <Content Include="Resources\Tiles\TileC_09.png">
-      <CopyToOutputDirectory>PreserveNewest</CopyToOutputDirectory>
-    </Content>
-    <Content Include="Resources\Tiles\TileC_10.png">
-      <CopyToOutputDirectory>PreserveNewest</CopyToOutputDirectory>
-    </Content>
-    <Content Include="Resources\Tiles\TileC_11.png">
-      <CopyToOutputDirectory>PreserveNewest</CopyToOutputDirectory>
-    </Content>
-    <Content Include="Resources\Tiles\TileC_12.png">
-      <CopyToOutputDirectory>PreserveNewest</CopyToOutputDirectory>
-    </Content>
-    <Content Include="Resources\Tiles\TileC_Dimmer.png">
-      <CopyToOutputDirectory>PreserveNewest</CopyToOutputDirectory>
-    </Content>
-    <Content Include="Resources\Tiles\TileC_HiLite.png">
-      <CopyToOutputDirectory>PreserveNewest</CopyToOutputDirectory>
-    </Content>
-    <Content Include="Resources\Tiles\TileStats_01.png">
-      <CopyToOutputDirectory>PreserveNewest</CopyToOutputDirectory>
-    </Content>
-    <Content Include="Resources\Tiles\TileStats_02.png">
-      <CopyToOutputDirectory>PreserveNewest</CopyToOutputDirectory>
-    </Content>
-    <Content Include="Resources\Tiles\TileStats_03.png">
-      <CopyToOutputDirectory>PreserveNewest</CopyToOutputDirectory>
-    </Content>
-    <Content Include="Resources\Tiles\TileStats_04.png">
-      <CopyToOutputDirectory>PreserveNewest</CopyToOutputDirectory>
-    </Content>
-    <Content Include="Resources\Tiles\TileStats_05.png">
-      <CopyToOutputDirectory>PreserveNewest</CopyToOutputDirectory>
-    </Content>
-    <Content Include="Resources\Tiles\TileStats_06.png">
-      <CopyToOutputDirectory>PreserveNewest</CopyToOutputDirectory>
-    </Content>
-    <Content Include="Resources\Tiles\TileStats_07.png">
-      <CopyToOutputDirectory>PreserveNewest</CopyToOutputDirectory>
-    </Content>
-    <Content Include="Resources\Tiles\TileStats_08.png">
-      <CopyToOutputDirectory>PreserveNewest</CopyToOutputDirectory>
-    </Content>
-    <Content Include="Resources\Tiles\TileStats_09.png">
-      <CopyToOutputDirectory>PreserveNewest</CopyToOutputDirectory>
-    </Content>
-    <Content Include="Resources\Tiles\TileStats_10.png">
-      <CopyToOutputDirectory>PreserveNewest</CopyToOutputDirectory>
-    </Content>
-    <Content Include="Resources\Tiles\TileStats_11.png">
-      <CopyToOutputDirectory>PreserveNewest</CopyToOutputDirectory>
-    </Content>
-    <Content Include="Resources\Tiles\TileStats_12.png">
-      <CopyToOutputDirectory>PreserveNewest</CopyToOutputDirectory>
-    </Content>
-    <Resource Include="Resources\ToManHanBKGD.png" />
-    <Content Include="Resources\VenueRaceTrackBackground_Bottom.PNG">
-      <CopyToOutputDirectory>PreserveNewest</CopyToOutputDirectory>
-    </Content>
-    <Content Include="Resources\VenueRaceTrackBackground_Middle.PNG">
-      <CopyToOutputDirectory>PreserveNewest</CopyToOutputDirectory>
-    </Content>
-    <Content Include="Resources\VenueRaceTrackBackground_Top.PNG">
-      <CopyToOutputDirectory>PreserveNewest</CopyToOutputDirectory>
-    </Content>
-  </ItemGroup>
+﻿<Project Sdk="Microsoft.NET.Sdk.WindowsDesktop">
+  <Import Project="$(MSBuildThisFileDirectory)..\..\..\Build\shared.props" />
+  <PropertyGroup>
+    <TargetFramework>net472</TargetFramework>
+    <RuntimeIdentifier>win-x64</RuntimeIdentifier>
+    <AutoGenerateBindingRedirects>true</AutoGenerateBindingRedirects>
+    <AssemblyTitle>Aristocrat.Monaco.Hhr.UI</AssemblyTitle>
+    <Configurations>Debug;Release;Retail</Configurations>
+    <UseWPF>true</UseWPF>
+  </PropertyGroup>
+  <PropertyGroup Condition=" '$(Configuration)|$(Platform)' == 'Debug|AnyCPU' ">
+    <DefineConstants>DEBUG;TRACE;CODE_ANALYSIS</DefineConstants>
+    <DebugType>full</DebugType>
+  </PropertyGroup>
+  <PropertyGroup Condition=" '$(Configuration)|$(Platform)' == 'Release|AnyCPU' ">
+    <DefineConstants>TRACE;CODE_ANALYSIS</DefineConstants>
+    <DebugType>pdbonly</DebugType>
+    <Optimize>true</Optimize>
+  </PropertyGroup>
+  <PropertyGroup Condition=" '$(Configuration)|$(Platform)' == 'Retail|AnyCPU' ">
+    <DefineConstants>TRACE;CODE_ANALYSIS;RETAIL</DefineConstants>
+    <DebugType>pdbonly</DebugType>
+    <Optimize>true</Optimize>
+  </PropertyGroup>
+  <ItemGroup>
+    <Reference Include="System.Web.Extensions" />
+    <Reference Include="System.Web" />
+    <Reference Include="System.Data.DataSetExtensions" />
+    <Reference Include="System.Net.Http" />
+  </ItemGroup>
+  <ItemGroup>
+    <Compile Update="HHRTimer.cs" />
+  </ItemGroup>
+  <ItemGroup>
+    <Resource Include="Resources\Help\BetHelp.png" />
+    <Resource Include="Resources\Help\CombinationPrize.png" />
+    <Resource Include="Resources\Help\EmptyPattern.png" />
+    <Resource Include="Resources\Help\PatternTile.png" />
+    <Resource Include="Resources\Help\Place1.png" />
+    <Resource Include="Resources\Help\RaceSet.png" />
+    <Resource Include="Resources\Help\WinningCombinationLabel.png" />
+    <Resource Include="Resources\Help\Race2.png" />
+    <Resource Include="Resources\Help\Race3.png" />
+    <Resource Include="Resources\Help\Race4.png" />
+    <Resource Include="Resources\Help\Race5.png" />
+    <Resource Include="Resources\Help\Race1.png" />
+    <Resource Include="Resources\Help\Place2.png" />
+    <Resource Include="Resources\Help\Place3.png" />
+    <Resource Include="Resources\Help\Place5.png" />
+    <Resource Include="Resources\Help\Place6.png" />
+    <Resource Include="Resources\Help\Place7.png" />
+    <Resource Include="Resources\Help\Place8.png" />
+    <Resource Include="Resources\Help\Place4.png" />
+    <Resource Include="Resources\Help\HelpBKGD.png" />
+    <Resource Include="Resources\Help\HelpBKGD2.png" />
+    <Resource Include="Resources\ShaderSL.png" />
+    <Resource Include="Resources\Progressive\Bet.png" />
+    <Resource Include="Resources\Progressive\CurrentProgressiveByBet.png" />
+    <Resource Include="Resources\Progressive\GridStack_1.png" />
+    <Resource Include="Resources\RaceStats\RaceStatsBKGD.png" />
+    <Resource Include="Resources\RaceStats\RaceStatsHeader.png" />
+    <Content Include="Aristocrat.Monaco.HHR.UI.addin.xml">
+      <CopyToOutputDirectory>PreserveNewest</CopyToOutputDirectory>
+    </Content>
+    <Content Include="Aristocrat.Monaco.HHR.UI.Configuration.addin.xml">
+      <SubType>Designer</SubType>
+      <CopyToOutputDirectory>PreserveNewest</CopyToOutputDirectory>
+    </Content>
+    <Content Include="Aristocrat.Monaco.HHR.UI.OperatorMenu.addin.xml">
+      <CopyToOutputDirectory>PreserveNewest</CopyToOutputDirectory>
+    </Content>
+    <Resource Include="Resources\ButtAutoPick.png" />
+    <Resource Include="Resources\ExpireAutoPick.png" />
+    <Resource Include="Resources\ExpireQuickPick.png" />
+    <Resource Include="Resources\Placards\Placard.png" />
+    <Resource Include="Resources\Placards\Placard3Auto.png" />
+    <Resource Include="Resources\Placards\Placard3Quick.png" />
+    <Content Include="Resources\Timer.bk2">
+      <CopyToOutputDirectory>PreserveNewest</CopyToOutputDirectory>
+    </Content>
+  </ItemGroup>
+  <ItemGroup>
+    <ProjectReference Include="..\..\..\Application\Aristocrat.Monaco.Application.UI\Aristocrat.Monaco.Application.UI.csproj" />
+    <ProjectReference Include="..\..\..\Accounting\Monaco.Accounting.Contracts\Monaco.Accounting.Contracts.csproj" />
+    <ProjectReference Include="..\..\..\Application\Monaco.Application.Contracts\Aristocrat.Monaco.Application.Contracts.csproj" />
+    <ProjectReference Include="..\..\..\Gaming\Aristocrat.Monaco.Gaming.Contracts\Aristocrat.Monaco.Gaming.Contracts.csproj" />
+    <ProjectReference Include="..\..\..\Gaming\Aristocrat.Monaco.Gaming\Aristocrat.Monaco.Gaming.csproj" />
+    <ProjectReference Include="..\..\..\Hardware\Aristocrat.Monaco.Hardware.Contracts\Aristocrat.Monaco.Hardware.Contracts.csproj" />
+    <ProjectReference Include="..\..\..\Kernel\Aristocrat.Monaco.Kernel.Contracts\Aristocrat.Monaco.Kernel.Contracts.csproj" />
+    <ProjectReference Include="..\..\..\Kernel\Aristocrat.Monaco.Kernel\Aristocrat.Monaco.Kernel.csproj" />
+    <ProjectReference Include="..\..\..\Shared\Aristocrat.Monaco.Common\Aristocrat.Monaco.Common.csproj" />
+    <ProjectReference Include="..\..\..\Shared\Aristocrat.Monaco.Localization\Aristocrat.Monaco.Localization.csproj" />
+    <ProjectReference Include="..\..\..\Shared\Aristocrat.Monaco.UI.Common\Aristocrat.Monaco.UI.Common.csproj" />
+    <ProjectReference Include="..\..\Aristocrat.Monaco.Protocol.Common\Aristocrat.Monaco.Protocol.Common.csproj" />
+    <ProjectReference Include="..\Aristocrat.Monaco.HHR.Client\Aristocrat.Monaco.HHR.Client.csproj" />
+    <ProjectReference Include="..\Aristocrat.Monaco.HHR\Aristocrat.Monaco.HHR.csproj" />
+  </ItemGroup>
+  <ItemGroup>
+    <PackageReference Include="Aristocrat.Cabinet" Version="1.0.24" />
+    <PackageReference Include="CommunityToolkit.Mvvm" Version="7.0.1" />
+    <PackageReference Include="Aristocrat.Toolkit.Mvvm.Extensions" Version="0.1.6" />
+    <PackageReference Include="BinkWpf" Version="1.1.13" />
+    <PackageReference Include="log4net" Version="2.0.8" />
+    <PackageReference Include="SimpleInjector" Version="4.9.2" />
+    <PackageReference Include="WpfAnimatedGif" Version="2.0.0" />
+  </ItemGroup>
+  <ItemGroup>
+    <Resource Include="Resources\ButtBack.png" />
+    <Resource Include="Resources\ButtBet.png" />
+    <Resource Include="Resources\ButtDimmer.png" />
+    <Resource Include="Resources\ButtExitHelp.png" />
+    <Resource Include="Resources\ButtHelp.png" />
+    <Resource Include="Resources\ButtHiLite.png" />
+    <Resource Include="Resources\ButtManHan.png" />
+    <Resource Include="Resources\ButtNext.png" />
+    <Resource Include="Resources\ButtNext2.png" />
+    <Resource Include="Resources\ButtPlayNow!.png" />
+    <Resource Include="Resources\ButtQuickPick.png" />
+    <Resource Include="Resources\ButtRace.png" />
+    <Resource Include="Resources\ButtReset.png" />
+    <Resource Include="Resources\ButtReturn.png" />
+    <Resource Include="Resources\ButtStats.png" />
+    <Resource Include="Resources\footerInfo.png" />
+    <Resource Include="Resources\header.png" />
+  </ItemGroup>
+  <ItemGroup>
+    <Content Include="Resources\horses\horse-1.gif">
+      <CopyToOutputDirectory>PreserveNewest</CopyToOutputDirectory>
+    </Content>
+    <Content Include="Resources\horses\horse-10.gif">
+      <CopyToOutputDirectory>PreserveNewest</CopyToOutputDirectory>
+    </Content>
+    <Content Include="Resources\horses\horse-11.gif">
+      <CopyToOutputDirectory>PreserveNewest</CopyToOutputDirectory>
+    </Content>
+    <Content Include="Resources\horses\horse-12.gif">
+      <CopyToOutputDirectory>PreserveNewest</CopyToOutputDirectory>
+    </Content>
+    <Content Include="Resources\horses\horse-2.gif">
+      <CopyToOutputDirectory>PreserveNewest</CopyToOutputDirectory>
+    </Content>
+    <Content Include="Resources\horses\horse-3.gif">
+      <CopyToOutputDirectory>PreserveNewest</CopyToOutputDirectory>
+    </Content>
+    <Content Include="Resources\horses\horse-4.gif">
+      <CopyToOutputDirectory>PreserveNewest</CopyToOutputDirectory>
+    </Content>
+    <Content Include="Resources\horses\horse-5.gif">
+      <CopyToOutputDirectory>PreserveNewest</CopyToOutputDirectory>
+    </Content>
+    <Content Include="Resources\horses\horse-6.gif">
+      <CopyToOutputDirectory>PreserveNewest</CopyToOutputDirectory>
+    </Content>
+    <Content Include="Resources\horses\horse-7.gif">
+      <CopyToOutputDirectory>PreserveNewest</CopyToOutputDirectory>
+    </Content>
+    <Content Include="Resources\horses\horse-8.gif">
+      <CopyToOutputDirectory>PreserveNewest</CopyToOutputDirectory>
+    </Content>
+    <Content Include="Resources\horses\horse-9.gif">
+      <CopyToOutputDirectory>PreserveNewest</CopyToOutputDirectory>
+    </Content>
+    <Content Include="Resources\Picks\Pick1.png">
+      <CopyToOutputDirectory>PreserveNewest</CopyToOutputDirectory>
+    </Content>
+    <Content Include="Resources\Picks\Pick2.png">
+      <CopyToOutputDirectory>PreserveNewest</CopyToOutputDirectory>
+    </Content>
+    <Content Include="Resources\Picks\Pick3.png">
+      <CopyToOutputDirectory>PreserveNewest</CopyToOutputDirectory>
+    </Content>
+    <Content Include="Resources\Picks\Pick4.png">
+      <CopyToOutputDirectory>PreserveNewest</CopyToOutputDirectory>
+    </Content>
+    <Content Include="Resources\Picks\Pick5.png">
+      <CopyToOutputDirectory>PreserveNewest</CopyToOutputDirectory>
+    </Content>
+    <Content Include="Resources\Picks\Pick6.png">
+      <CopyToOutputDirectory>PreserveNewest</CopyToOutputDirectory>
+    </Content>
+    <Content Include="Resources\Picks\Pick7.png">
+      <CopyToOutputDirectory>PreserveNewest</CopyToOutputDirectory>
+    </Content>
+    <Content Include="Resources\Picks\Pick8.png">
+      <CopyToOutputDirectory>PreserveNewest</CopyToOutputDirectory>
+    </Content>
+    <Content Include="Resources\Tiles\TileA_01.png">
+      <CopyToOutputDirectory>PreserveNewest</CopyToOutputDirectory>
+    </Content>
+    <Content Include="Resources\Tiles\TileA_02.png">
+      <CopyToOutputDirectory>PreserveNewest</CopyToOutputDirectory>
+    </Content>
+    <Content Include="Resources\Tiles\TileA_03.png">
+      <CopyToOutputDirectory>PreserveNewest</CopyToOutputDirectory>
+    </Content>
+    <Content Include="Resources\Tiles\TileA_04.png">
+      <CopyToOutputDirectory>PreserveNewest</CopyToOutputDirectory>
+    </Content>
+    <Content Include="Resources\Tiles\TileA_05.png">
+      <CopyToOutputDirectory>PreserveNewest</CopyToOutputDirectory>
+    </Content>
+    <Content Include="Resources\Tiles\TileA_06.png">
+      <CopyToOutputDirectory>PreserveNewest</CopyToOutputDirectory>
+    </Content>
+    <Content Include="Resources\Tiles\TileA_07.png">
+      <CopyToOutputDirectory>PreserveNewest</CopyToOutputDirectory>
+    </Content>
+    <Content Include="Resources\Tiles\TileA_08.png">
+      <CopyToOutputDirectory>PreserveNewest</CopyToOutputDirectory>
+    </Content>
+    <Content Include="Resources\Tiles\TileA_09.png">
+      <CopyToOutputDirectory>PreserveNewest</CopyToOutputDirectory>
+    </Content>
+    <Content Include="Resources\Tiles\TileA_10.png">
+      <CopyToOutputDirectory>PreserveNewest</CopyToOutputDirectory>
+    </Content>
+    <Content Include="Resources\Tiles\TileA_11.png">
+      <CopyToOutputDirectory>PreserveNewest</CopyToOutputDirectory>
+    </Content>
+    <Content Include="Resources\Tiles\TileA_12.png">
+      <CopyToOutputDirectory>PreserveNewest</CopyToOutputDirectory>
+    </Content>
+    <Content Include="Resources\Tiles\TileA_Dimmer.png">
+      <CopyToOutputDirectory>PreserveNewest</CopyToOutputDirectory>
+    </Content>
+    <Content Include="Resources\Tiles\TileA_HiLite.png">
+      <CopyToOutputDirectory>PreserveNewest</CopyToOutputDirectory>
+    </Content>
+    <Content Include="Resources\Tiles\TileB_01.png">
+      <CopyToOutputDirectory>PreserveNewest</CopyToOutputDirectory>
+    </Content>
+    <Content Include="Resources\Tiles\TileB_02.png">
+      <CopyToOutputDirectory>PreserveNewest</CopyToOutputDirectory>
+    </Content>
+    <Content Include="Resources\Tiles\TileB_03.png">
+      <CopyToOutputDirectory>PreserveNewest</CopyToOutputDirectory>
+    </Content>
+    <Content Include="Resources\Tiles\TileB_04.png">
+      <CopyToOutputDirectory>PreserveNewest</CopyToOutputDirectory>
+    </Content>
+    <Content Include="Resources\Tiles\TileB_05.png">
+      <CopyToOutputDirectory>PreserveNewest</CopyToOutputDirectory>
+    </Content>
+    <Content Include="Resources\Tiles\TileB_06.png">
+      <CopyToOutputDirectory>PreserveNewest</CopyToOutputDirectory>
+    </Content>
+    <Content Include="Resources\Tiles\TileB_07.png">
+      <CopyToOutputDirectory>PreserveNewest</CopyToOutputDirectory>
+    </Content>
+    <Content Include="Resources\Tiles\TileB_08.png">
+      <CopyToOutputDirectory>PreserveNewest</CopyToOutputDirectory>
+    </Content>
+    <Content Include="Resources\Tiles\TileB_09.png">
+      <CopyToOutputDirectory>PreserveNewest</CopyToOutputDirectory>
+    </Content>
+    <Content Include="Resources\Tiles\TileB_10.png">
+      <CopyToOutputDirectory>PreserveNewest</CopyToOutputDirectory>
+    </Content>
+    <Content Include="Resources\Tiles\TileB_11.png">
+      <CopyToOutputDirectory>PreserveNewest</CopyToOutputDirectory>
+    </Content>
+    <Content Include="Resources\Tiles\TileB_12.png">
+      <CopyToOutputDirectory>PreserveNewest</CopyToOutputDirectory>
+    </Content>
+    <Content Include="Resources\Tiles\TileB_Dimmer.png">
+      <CopyToOutputDirectory>PreserveNewest</CopyToOutputDirectory>
+    </Content>
+    <Content Include="Resources\Tiles\TileB_HiLite.png">
+      <CopyToOutputDirectory>PreserveNewest</CopyToOutputDirectory>
+    </Content>
+    <Content Include="Resources\Tiles\TileC_01.png">
+      <CopyToOutputDirectory>PreserveNewest</CopyToOutputDirectory>
+    </Content>
+    <Content Include="Resources\Tiles\TileC_02.png">
+      <CopyToOutputDirectory>PreserveNewest</CopyToOutputDirectory>
+    </Content>
+    <Content Include="Resources\Tiles\TileC_03.png">
+      <CopyToOutputDirectory>PreserveNewest</CopyToOutputDirectory>
+    </Content>
+    <Content Include="Resources\Tiles\TileC_04.png">
+      <CopyToOutputDirectory>PreserveNewest</CopyToOutputDirectory>
+    </Content>
+    <Content Include="Resources\Tiles\TileC_05.png">
+      <CopyToOutputDirectory>PreserveNewest</CopyToOutputDirectory>
+    </Content>
+    <Content Include="Resources\Tiles\TileC_06.png">
+      <CopyToOutputDirectory>PreserveNewest</CopyToOutputDirectory>
+    </Content>
+    <Content Include="Resources\Tiles\TileC_07.png">
+      <CopyToOutputDirectory>PreserveNewest</CopyToOutputDirectory>
+    </Content>
+    <Content Include="Resources\Tiles\TileC_08.png">
+      <CopyToOutputDirectory>PreserveNewest</CopyToOutputDirectory>
+    </Content>
+    <Content Include="Resources\Tiles\TileC_09.png">
+      <CopyToOutputDirectory>PreserveNewest</CopyToOutputDirectory>
+    </Content>
+    <Content Include="Resources\Tiles\TileC_10.png">
+      <CopyToOutputDirectory>PreserveNewest</CopyToOutputDirectory>
+    </Content>
+    <Content Include="Resources\Tiles\TileC_11.png">
+      <CopyToOutputDirectory>PreserveNewest</CopyToOutputDirectory>
+    </Content>
+    <Content Include="Resources\Tiles\TileC_12.png">
+      <CopyToOutputDirectory>PreserveNewest</CopyToOutputDirectory>
+    </Content>
+    <Content Include="Resources\Tiles\TileC_Dimmer.png">
+      <CopyToOutputDirectory>PreserveNewest</CopyToOutputDirectory>
+    </Content>
+    <Content Include="Resources\Tiles\TileC_HiLite.png">
+      <CopyToOutputDirectory>PreserveNewest</CopyToOutputDirectory>
+    </Content>
+    <Content Include="Resources\Tiles\TileStats_01.png">
+      <CopyToOutputDirectory>PreserveNewest</CopyToOutputDirectory>
+    </Content>
+    <Content Include="Resources\Tiles\TileStats_02.png">
+      <CopyToOutputDirectory>PreserveNewest</CopyToOutputDirectory>
+    </Content>
+    <Content Include="Resources\Tiles\TileStats_03.png">
+      <CopyToOutputDirectory>PreserveNewest</CopyToOutputDirectory>
+    </Content>
+    <Content Include="Resources\Tiles\TileStats_04.png">
+      <CopyToOutputDirectory>PreserveNewest</CopyToOutputDirectory>
+    </Content>
+    <Content Include="Resources\Tiles\TileStats_05.png">
+      <CopyToOutputDirectory>PreserveNewest</CopyToOutputDirectory>
+    </Content>
+    <Content Include="Resources\Tiles\TileStats_06.png">
+      <CopyToOutputDirectory>PreserveNewest</CopyToOutputDirectory>
+    </Content>
+    <Content Include="Resources\Tiles\TileStats_07.png">
+      <CopyToOutputDirectory>PreserveNewest</CopyToOutputDirectory>
+    </Content>
+    <Content Include="Resources\Tiles\TileStats_08.png">
+      <CopyToOutputDirectory>PreserveNewest</CopyToOutputDirectory>
+    </Content>
+    <Content Include="Resources\Tiles\TileStats_09.png">
+      <CopyToOutputDirectory>PreserveNewest</CopyToOutputDirectory>
+    </Content>
+    <Content Include="Resources\Tiles\TileStats_10.png">
+      <CopyToOutputDirectory>PreserveNewest</CopyToOutputDirectory>
+    </Content>
+    <Content Include="Resources\Tiles\TileStats_11.png">
+      <CopyToOutputDirectory>PreserveNewest</CopyToOutputDirectory>
+    </Content>
+    <Content Include="Resources\Tiles\TileStats_12.png">
+      <CopyToOutputDirectory>PreserveNewest</CopyToOutputDirectory>
+    </Content>
+    <Resource Include="Resources\ToManHanBKGD.png" />
+    <Content Include="Resources\VenueRaceTrackBackground_Bottom.PNG">
+      <CopyToOutputDirectory>PreserveNewest</CopyToOutputDirectory>
+    </Content>
+    <Content Include="Resources\VenueRaceTrackBackground_Middle.PNG">
+      <CopyToOutputDirectory>PreserveNewest</CopyToOutputDirectory>
+    </Content>
+    <Content Include="Resources\VenueRaceTrackBackground_Top.PNG">
+      <CopyToOutputDirectory>PreserveNewest</CopyToOutputDirectory>
+    </Content>
+  </ItemGroup>
 </Project>