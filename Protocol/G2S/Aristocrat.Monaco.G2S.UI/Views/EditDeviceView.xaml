--- conflicted
+++ resolved
@@ -1,112 +1,107 @@
-﻿<operatorMenu:OperatorMenuPage x:Class="Aristocrat.Monaco.G2S.UI.Views.EditDeviceView"
-                               xmlns="http://schemas.microsoft.com/winfx/2006/xaml/presentation"
-                               xmlns:x="http://schemas.microsoft.com/winfx/2006/xaml"
-                               xmlns:mc="http://schemas.openxmlformats.org/markup-compatibility/2006"
-                               xmlns:d="http://schemas.microsoft.com/expression/blend/2008"
-                               xmlns:viewModels="clr-namespace:Aristocrat.Monaco.G2S.UI.ViewModels"
-                               xmlns:lex="http://wpflocalizeextension.codeplex.com"
-                               lex:ResxLocalizationProvider.DefaultAssembly="Aristocrat.Monaco.Localization"
-                               lex:ResxLocalizationProvider.DefaultDictionary="Resources" 
-                               xmlns:loc="http://monaco.aristocrat.com/localization"
-                               xmlns:operatorMenu="clr-namespace:Aristocrat.Monaco.Application.UI.OperatorMenu;assembly=Aristocrat.Monaco.Application.UI"
-                               xmlns:common="http://monaco.aristocrat.com/common"
-                               mc:Ignorable="d"
-                               d:DataContext="{d:DesignInstance {x:Type viewModels:EditDeviceViewModel}, IsDesignTimeCreatable=True}"
-                               Width="600">
-    <UserControl.Resources>
-        <ResourceDictionary>
-            <ResourceDictionary.MergedDictionaries>
-                <ResourceDictionary Source="/Aristocrat.Monaco.UI.Common;component/Skins/OperatorMenu.xaml" />
-            </ResourceDictionary.MergedDictionaries>
-        </ResourceDictionary>
-    </UserControl.Resources>
-    <Grid AutomationProperties.AutomationId="Grid0_CC526D56">
-        <Grid.RowDefinitions>
-            <RowDefinition Height="Auto"
-                           AutomationProperties.AutomationId="RowDefinition1_CC526D56" />
-            <RowDefinition Height="Auto"
-                           AutomationProperties.AutomationId="RowDefinition2_CC526D56" />
-            <RowDefinition Height="Auto"
-                           AutomationProperties.AutomationId="RowDefinition3_CC526D56" />
-            <RowDefinition Height="Auto"
-                           AutomationProperties.AutomationId="RowDefinition4_CC526D56" />
-            <RowDefinition Height="Auto"
-                           AutomationProperties.AutomationId="RowDefinition5_CC526D56" />
-            <RowDefinition Height="Auto"
-                           AutomationProperties.AutomationId="RowDefinition6_CC526D56" />
-            <RowDefinition Height="Auto"
-                           AutomationProperties.AutomationId="RowDefinition7_CC526D56" />
-            <RowDefinition Height="Auto"
-                           AutomationProperties.AutomationId="RowDefinition8_CC526D56" />
-            <RowDefinition Height="Auto"
-                           AutomationProperties.AutomationId="RowDefinition9_CC526D56" />
-        </Grid.RowDefinitions>
-        <Label Grid.Row="0"
-               Content="{lex:Loc DeviceManagerEditDeviceViewDeviceCaption}"
-               VerticalAlignment="Stretch"
-               AutomationProperties.AutomationId="Label10_CC526D56" />
-        <common:TouchTextBox Grid.Row="1"
-                             Text="{Binding DeviceName}"
-                             IsEnabled="False"
-                             VerticalAlignment="Stretch"
-                             Width="Auto"
-                             AutomationProperties.AutomationId="TextBox11_CC526D56" />
-        <Label Margin="0 15 0 0"
-               Grid.Row="2"
-               Content="{lex:Loc DeviceManagerEditDeviceViewDeviceIdCaption}"
-               VerticalAlignment="Stretch"
-               AutomationProperties.AutomationId="Label12_CC526D56" />
-        <common:TouchTextBox Grid.Row="3"
-                             Text="{Binding DeviceId}"
-                             IsEnabled="False"
-                             VerticalAlignment="Stretch"
-                             Width="Auto"
-                             AutomationProperties.AutomationId="TextBox13_CC526D56" />
-        <Label Margin="0 15 0 0"
-               Grid.Row="4"
-               Content="{lex:Loc DeviceManagerEditDeviceViewOwnerIdCaption}"
-               VerticalAlignment="Stretch"
-               AutomationProperties.AutomationId="Label14_CC526D56" />
-        <ComboBox Grid.Row="5"
-                  ItemsSource="{Binding Path=HostIds, UpdateSourceTrigger=PropertyChanged}"
-                  SelectedItem="{Binding Path=OwnerId, Mode=TwoWay, UpdateSourceTrigger=PropertyChanged}"
-                  AutomationProperties.AutomationId="ComboBox15_CC526D56" />
-        <CheckBox Grid.Row="6"
-                  Margin="0 15 0 0"
-                  HorizontalAlignment="Left"
-                  IsEnabled="False"
-<<<<<<< HEAD
-                  IsChecked="{Binding Enabled, Mode=TwoWay , UpdateSourceTrigger=PropertyChanged}"
-                  Content="{lex:Loc DeviceManagerEditDeviceViewEnabledCaption}"
-=======
-                  IsChecked="{Binding Enabled, Mode=TwoWay, UpdateSourceTrigger=PropertyChanged}"
-                  Content="{lex:Loc Key={x:Static loc:ResourceKeys.DeviceManagerEditDeviceViewEnabledCaption}}"
->>>>>>> c3baa3cd
-                  AutomationProperties.AutomationId="CheckBox16_CC526D56" />
-        <CheckBox Grid.Row="7"
-                  Margin="0 15 0 0"
-                  HorizontalAlignment="Left"
-                  IsChecked="{Binding Active}"
-                  Content="{lex:Loc DeviceManagerEditDeviceViewActiveCaption}"
-                  AutomationProperties.AutomationId="CheckBox17_CC526D56" />
-        <Label Grid.Row="8"
-               Margin="10 0 0 0"
-               AutomationProperties.AutomationId="Label18_CC526D56">
-            <Label.Style>
-                <Style BasedOn="{StaticResource MonacoWarningLabel}"
-                       TargetType="Label">
-                    <Style.Triggers>
-                        <DataTrigger Binding="{Binding FieldAccessStatusText, TargetNullValue=''}"
-                                     Value=""
-                                     AutomationProperties.AutomationId="DataTrigger19_CC526D56">
-                            <Setter Property="Content"
-                                    Value="{Binding InputStatusText}" />
-                        </DataTrigger>
-                    </Style.Triggers>
-                    <Setter Property="Content"
-                            Value="{Binding FieldAccessStatusText}" />
-                </Style>
-            </Label.Style>
-        </Label>
-    </Grid>
+﻿<operatorMenu:OperatorMenuPage x:Class="Aristocrat.Monaco.G2S.UI.Views.EditDeviceView"
+                               xmlns="http://schemas.microsoft.com/winfx/2006/xaml/presentation"
+                               xmlns:x="http://schemas.microsoft.com/winfx/2006/xaml"
+                               xmlns:mc="http://schemas.openxmlformats.org/markup-compatibility/2006"
+                               xmlns:d="http://schemas.microsoft.com/expression/blend/2008"
+                               xmlns:viewModels="clr-namespace:Aristocrat.Monaco.G2S.UI.ViewModels"
+                               xmlns:lex="http://wpflocalizeextension.codeplex.com"
+                               lex:ResxLocalizationProvider.DefaultAssembly="Aristocrat.Monaco.Localization"
+                               lex:ResxLocalizationProvider.DefaultDictionary="Resources" 
+                               xmlns:loc="http://monaco.aristocrat.com/localization"
+                               xmlns:operatorMenu="clr-namespace:Aristocrat.Monaco.Application.UI.OperatorMenu;assembly=Aristocrat.Monaco.Application.UI"
+                               xmlns:common="http://monaco.aristocrat.com/common"
+                               mc:Ignorable="d"
+                               d:DataContext="{d:DesignInstance {x:Type viewModels:EditDeviceViewModel}, IsDesignTimeCreatable=True}"
+                               Width="600">
+    <UserControl.Resources>
+        <ResourceDictionary>
+            <ResourceDictionary.MergedDictionaries>
+                <ResourceDictionary Source="/Aristocrat.Monaco.UI.Common;component/Skins/OperatorMenu.xaml" />
+            </ResourceDictionary.MergedDictionaries>
+        </ResourceDictionary>
+    </UserControl.Resources>
+    <Grid AutomationProperties.AutomationId="Grid0_CC526D56">
+        <Grid.RowDefinitions>
+            <RowDefinition Height="Auto"
+                           AutomationProperties.AutomationId="RowDefinition1_CC526D56" />
+            <RowDefinition Height="Auto"
+                           AutomationProperties.AutomationId="RowDefinition2_CC526D56" />
+            <RowDefinition Height="Auto"
+                           AutomationProperties.AutomationId="RowDefinition3_CC526D56" />
+            <RowDefinition Height="Auto"
+                           AutomationProperties.AutomationId="RowDefinition4_CC526D56" />
+            <RowDefinition Height="Auto"
+                           AutomationProperties.AutomationId="RowDefinition5_CC526D56" />
+            <RowDefinition Height="Auto"
+                           AutomationProperties.AutomationId="RowDefinition6_CC526D56" />
+            <RowDefinition Height="Auto"
+                           AutomationProperties.AutomationId="RowDefinition7_CC526D56" />
+            <RowDefinition Height="Auto"
+                           AutomationProperties.AutomationId="RowDefinition8_CC526D56" />
+            <RowDefinition Height="Auto"
+                           AutomationProperties.AutomationId="RowDefinition9_CC526D56" />
+        </Grid.RowDefinitions>
+        <Label Grid.Row="0"
+               Content="{lex:Loc DeviceManagerEditDeviceViewDeviceCaption}"
+               VerticalAlignment="Stretch"
+               AutomationProperties.AutomationId="Label10_CC526D56" />
+        <common:TouchTextBox Grid.Row="1"
+                             Text="{Binding DeviceName}"
+                             IsEnabled="False"
+                             VerticalAlignment="Stretch"
+                             Width="Auto"
+                             AutomationProperties.AutomationId="TextBox11_CC526D56" />
+        <Label Margin="0 15 0 0"
+               Grid.Row="2"
+               Content="{lex:Loc DeviceManagerEditDeviceViewDeviceIdCaption}"
+               VerticalAlignment="Stretch"
+               AutomationProperties.AutomationId="Label12_CC526D56" />
+        <common:TouchTextBox Grid.Row="3"
+                             Text="{Binding DeviceId}"
+                             IsEnabled="False"
+                             VerticalAlignment="Stretch"
+                             Width="Auto"
+                             AutomationProperties.AutomationId="TextBox13_CC526D56" />
+        <Label Margin="0 15 0 0"
+               Grid.Row="4"
+               Content="{lex:Loc DeviceManagerEditDeviceViewOwnerIdCaption}"
+               VerticalAlignment="Stretch"
+               AutomationProperties.AutomationId="Label14_CC526D56" />
+        <ComboBox Grid.Row="5"
+                  ItemsSource="{Binding Path=HostIds, UpdateSourceTrigger=PropertyChanged}"
+                  SelectedItem="{Binding Path=OwnerId, Mode=TwoWay, UpdateSourceTrigger=PropertyChanged}"
+                  AutomationProperties.AutomationId="ComboBox15_CC526D56" />
+        <CheckBox Grid.Row="6"
+                  Margin="0 15 0 0"
+                  HorizontalAlignment="Left"
+                  IsEnabled="False"
+                  IsChecked="{Binding Enabled, Mode=TwoWay, UpdateSourceTrigger=PropertyChanged}"
+                  Content="{lex:Loc DeviceManagerEditDeviceViewEnabledCaption}"
+                  AutomationProperties.AutomationId="CheckBox16_CC526D56" />
+        <CheckBox Grid.Row="7"
+                  Margin="0 15 0 0"
+                  HorizontalAlignment="Left"
+                  IsChecked="{Binding Active}"
+                  Content="{lex:Loc DeviceManagerEditDeviceViewActiveCaption}"
+                  AutomationProperties.AutomationId="CheckBox17_CC526D56" />
+        <Label Grid.Row="8"
+               Margin="10 0 0 0"
+               AutomationProperties.AutomationId="Label18_CC526D56">
+            <Label.Style>
+                <Style BasedOn="{StaticResource MonacoWarningLabel}"
+                       TargetType="Label">
+                    <Style.Triggers>
+                        <DataTrigger Binding="{Binding FieldAccessStatusText, TargetNullValue=''}"
+                                     Value=""
+                                     AutomationProperties.AutomationId="DataTrigger19_CC526D56">
+                            <Setter Property="Content"
+                                    Value="{Binding InputStatusText}" />
+                        </DataTrigger>
+                    </Style.Triggers>
+                    <Setter Property="Content"
+                            Value="{Binding FieldAccessStatusText}" />
+                </Style>
+            </Label.Style>
+        </Label>
+    </Grid>
 </operatorMenu:OperatorMenuPage>