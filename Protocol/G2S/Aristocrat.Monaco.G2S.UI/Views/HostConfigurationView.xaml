--- conflicted
+++ resolved
@@ -1,225 +1,216 @@
-﻿<operatorMenu:OperatorMenuPage x:Class="Aristocrat.Monaco.G2S.UI.Views.HostConfigurationView"
-                               xmlns="http://schemas.microsoft.com/winfx/2006/xaml/presentation"
-                               xmlns:x="http://schemas.microsoft.com/winfx/2006/xaml"
-                               xmlns:mc="http://schemas.openxmlformats.org/markup-compatibility/2006"
-                               xmlns:d="http://schemas.microsoft.com/expression/blend/2008"
-                               xmlns:lex="http://wpflocalizeextension.codeplex.com"
-                               lex:ResxLocalizationProvider.DefaultAssembly="Aristocrat.Monaco.Localization"
-                               lex:ResxLocalizationProvider.DefaultDictionary="Resources" 
-                               xmlns:loc="http://monaco.aristocrat.com/localization"
-                               xmlns:viewModels="clr-namespace:Aristocrat.Monaco.G2S.UI.ViewModels"
-                               xmlns:models="clr-namespace:Aristocrat.Monaco.G2S.UI.Models"
-                               xmlns:dialog="clr-namespace:Aristocrat.Monaco.UI.Common;assembly=Aristocrat.Monaco.UI.Common"
-                               xmlns:operatorMenu="clr-namespace:Aristocrat.Monaco.Application.UI.OperatorMenu;assembly=Aristocrat.Monaco.Application.UI"
-                               xmlns:controls="http://metro.mahapps.com/winfx/xaml/controls"
-                               xmlns:views="clr-namespace:Aristocrat.Monaco.G2S.UI.Views"
-                               xmlns:common="http://monaco.aristocrat.com/common"
-                               d:DesignHeight="600"
-                               d:DesignWidth="1500"
-                               dialog:DialogParticipation.Register="{Binding}"
-                               mc:Ignorable="d"
-                               d:DataContext="{d:DesignInstance {x:Type viewModels:HostConfigurationViewModel}, IsDesignTimeCreatable=True}">
-    <UserControl.Resources>
-        <ResourceDictionary>
-            <ResourceDictionary.MergedDictionaries>
-                <ResourceDictionary Source="/Aristocrat.Monaco.UI.Common;component/Skins/OperatorMenu.xaml" />
-            </ResourceDictionary.MergedDictionaries>
-            <Style x:Key="LocalColumnHiderStyle"
-                   TargetType="{x:Type GridViewColumnHeader}"
-                   BasedOn="{StaticResource MonacoGridViewColumnHeader}">
-                <Style.Triggers>
-                    <DataTrigger Binding="{Binding IsWizardPage}"
-                                 Value="True"
-                                 AutomationProperties.AutomationId="DataTrigger0_303FCCD8">
-                        <Setter Property="Visibility"
-                                Value="Collapsed" />
-                    </DataTrigger>
-                </Style.Triggers>
-            </Style>
-            <Style x:Key="LocalColumnHiderStyle2"
-                   TargetType="{x:Type GridViewColumnHeader}"
-                   BasedOn="{StaticResource MonacoGridViewColumnHeader}">
-                <Style.Triggers>
-                    <DataTrigger Binding="{Binding ConfigurableProgressiveHost}"
-                                 Value="True"
-                                 AutomationProperties.AutomationId="DataTrigger1_303FCCD8">
-                        <Setter Property="Visibility" Value="Collapsed"/>
-                    </DataTrigger>
-                </Style.Triggers>
-            </Style>
-
-        </ResourceDictionary>
-    </UserControl.Resources>
-    <Grid AutomationProperties.AutomationId="Grid1_303FCCD8">
-        <Grid.RowDefinitions>
-            <RowDefinition Height="Auto"
-                           AutomationProperties.AutomationId="RowDefinition2_303FCCD8" />
-            <RowDefinition Height="Auto"
-                           AutomationProperties.AutomationId="RowDefinition3_303FCCD8" />
-            <RowDefinition Height="Auto"
-                           AutomationProperties.AutomationId="RowDefinition4_303FCCD8" />
-            <RowDefinition Height="Auto"
-                           AutomationProperties.AutomationId="RowDefinition5_303FCCD8" />
-            <RowDefinition Height="*"
-                           AutomationProperties.AutomationId="RowDefinition6_303FCCD8" />
-        </Grid.RowDefinitions>
-        <Grid.ColumnDefinitions>
-            <ColumnDefinition Width="Auto"
-                              AutomationProperties.AutomationId="ColumnDefinition7_303FCCD8" />
-            <ColumnDefinition Width="15"
-                              AutomationProperties.AutomationId="ColumnDefinition8_303FCCD8" />
-            <ColumnDefinition Width="*"
-                              AutomationProperties.AutomationId="ColumnDefinition9_303FCCD8" />
-        </Grid.ColumnDefinitions>
-        <Label Grid.Row="0"
-               Grid.Column="0"
-               Content="{lex:Loc EgmId}"
-               VerticalAlignment="Center"
-               AutomationProperties.AutomationId="Label10_303FCCD8" />
-        <TextBlock Grid.Row="0"
-                   Grid.Column="2"
-                   Margin="0 10"
-                   VerticalAlignment="Center"
-                   Text="{Binding EgmId}"
-                   AutomationProperties.AutomationId="TextBlock11_303FCCD8" />
-        <Label Grid.Row="1"
-               Grid.Column="0"
-               Content="{lex:Loc MacAddressLabel}"
-               VerticalAlignment="Center"
-               AutomationProperties.AutomationId="Label12_303FCCD8" />
-        <TextBlock Grid.Row="1"
-                   Grid.Column="2"
-                   Margin="0 10"
-                   VerticalAlignment="Center"
-                   Text="{Binding MacAddress}"
-                   AutomationProperties.AutomationId="TextBlock13_303FCCD8" />
-        <Label Grid.Row="2"
-               Grid.Column="0"
-               Content="{lex:Loc Port}"
-               VerticalAlignment="Center"
-               AutomationProperties.AutomationId="Label14_303FCCD8" />
-        <common:TouchTextBox Grid.Row="2"
-                             Grid.Column="2"
-                             Width="200"
-                             InputScope="Number"
-                             VerticalAlignment="Center"
-                             HorizontalAlignment="Left"
-                             Text="{Binding Port, 
-                                 Mode=TwoWay,
-                                 NotifyOnValidationError=True,
-                                 UpdateSourceTrigger=PropertyChanged,
-                                 ValidatesOnDataErrors=True}"
-                             AutomationProperties.AutomationId="TextBox15_303FCCD8" />
-        <Border Grid.Row="4"
-                Grid.Column="0"
-                Grid.ColumnSpan="3"
-                Margin="0 30 0 0"
-                HorizontalAlignment="Left"
-                VerticalAlignment="Top"
-                Style="{StaticResource MonacoBorder}"
-                AutomationProperties.AutomationId="Border16_303FCCD8">
-            <StackPanel Orientation="Vertical"
-                        AutomationProperties.AutomationId="StackPanel17_303FCCD8">
-                <ListView ItemsSource="{Binding Path=RegisteredHosts.View}"
-                          IsEnabled="{Binding RegisteredHostsEnabled}"
-                          AutomationProperties.AutomationId="ListView18_303FCCD8">
-                    <ListView.Resources>
-                        <dialog:BindingProxy x:Key="Proxy"
-                                             Data="{Binding}" />
-                    </ListView.Resources>
-                    <ListView.View>
-                        <views:AutoSizedGridView AllowsColumnReorder="False">
-                            <GridViewColumn DisplayMemberBinding="{Binding Path=(models:Host.Id)}"
-                                            loc:Localizer.For="Operator"
-                                            Header="{lex:Loc HostConfigurationIdHeader}"
-                                            AutomationProperties.AutomationId="GridViewColumn19_303FCCD8" />
-                            <GridViewColumn
-                                    Header="{lex:Loc HostConfigurationUrlHeader}"
-                                            Width="400"
-                                            loc:Localizer.For="Operator"
-                                            DisplayMemberBinding="{Binding Path=(models:Host.Address), TargetNullValue='localhost'}"
-                                            AutomationProperties.AutomationId="GridViewColumn20_303FCCD8" />
-                            <GridViewColumn
-                                    Header="{lex:Loc HostConfigurationRegisteredHeader}"
-                                            DisplayMemberBinding="{Binding Path=(models:Host.Registered)}"
-                                            loc:Localizer.For="Operator"
-                                            AutomationProperties.AutomationId="GridViewColumn21_303FCCD8" />
-                            <GridViewColumn Header="{lex:Loc RequiredForPlay}"
-                                            HeaderContainerStyle="{StaticResource LocalColumnHiderStyle}"
-                                            loc:Localizer.For="Operator"
-                                            AutomationProperties.AutomationId="GridViewColumn22_303FCCD8">
-                                <GridViewColumn.CellTemplate>
-                                    <DataTemplate>
-                                        <TextBlock Text="{Binding Path=(models:Host.RequiredForPlayDisplayText), Mode=OneWay}"
-                                                   Visibility="{Binding Path=Data.IsWizardPage,
-                                                       Source={StaticResource Proxy},
-                                                       Converter={StaticResource TrueCollapsedFalseVisible}}"
-                                                   AutomationProperties.AutomationId="TextBlock23_303FCCD8" />
-                                    </DataTemplate>
-                                </GridViewColumn.CellTemplate>
-                            </GridViewColumn>
-                            <GridViewColumn Header="Progressive Host"
-                                            HeaderContainerStyle="{StaticResource LocalColumnHiderStyle2}"
-                                            AutomationProperties.AutomationId="GridViewColumn23_303FCCD8">
-                                <GridViewColumn.CellTemplate>
-                                    <DataTemplate>
-                                        <TextBlock Text="{Binding Path=(models:Host.IsProgressiveHost), Mode=OneWay}" 
-                                                   Visibility="{Binding Path=Data.HideProgressiveHostColumn,
-                                                        Source={StaticResource Proxy},
-                                                        Converter={StaticResource TrueCollapsedFalseVisible}}"
-                                                   AutomationProperties.AutomationId="TextBlock24_303FCCD8" />
-                                    </DataTemplate>
-                                </GridViewColumn.CellTemplate>
-                            </GridViewColumn>
-                            <GridViewColumn AutomationProperties.AutomationId="GridViewColumn24_303FCCD8">
-                                <GridViewColumn.CellTemplate>
-                                    <DataTemplate>
-<<<<<<< HEAD
-                                        <Button Content="{lex:Loc HostConfigurationButtonEdit}" 
-=======
-                                        <Button Content="{lex:Loc Key={x:Static loc:ResourceKeys.HostConfigurationButtonEdit}}"
->>>>>>> c3baa3cd
-                                                VerticalAlignment="Center"
-                                                Command="{Binding Path=DataContext.EditCommand,
-                                                    RelativeSource={RelativeSource FindAncestor, AncestorType={x:Type ItemsControl}}}"
-                                                CommandParameter="{Binding}"
-                                                AutomationProperties.AutomationId="Button25_303FCCD8" />
-                                    </DataTemplate>
-                                </GridViewColumn.CellTemplate>
-                            </GridViewColumn>
-                            <GridViewColumn HeaderContainerStyle="{DynamicResource MonacoGridViewColumnHeader}"
-                                            AutomationProperties.AutomationId="GridViewColumn26_303FCCD8">
-                                <GridViewColumn.CellTemplate>
-                                    <DataTemplate>
-<<<<<<< HEAD
-                                        <Button Content="{lex:Loc HostConfigurationButtonDelete}" 
-=======
-                                        <Button Content="{lex:Loc Key={x:Static loc:ResourceKeys.HostConfigurationButtonDelete}}"
->>>>>>> c3baa3cd
-                                                VerticalAlignment="Center"
-                                                Command="{Binding Path=DataContext.DeleteCommand, RelativeSource={RelativeSource FindAncestor, AncestorType={x:Type ItemsControl}}}"
-                                                CommandParameter="{Binding}"
-                                                AutomationProperties.AutomationId="Button27_303FCCD8" />
-                                    </DataTemplate>
-                                </GridViewColumn.CellTemplate>
-                            </GridViewColumn>
-                        </views:AutoSizedGridView>
-                    </ListView.View>
-                </ListView>
-                <StackPanel Orientation="Horizontal"
-                            AutomationProperties.AutomationId="StackPanel28_303FCCD8">
-                    <Button MinWidth="150"
-                            HorizontalAlignment="Left"
-                            VerticalAlignment="Bottom"
-                            Margin="10"
-                            Content="{lex:Loc HostConfigurationAddNewHostTitle}" 
-                            Command="{Binding NewCommand, Mode=OneWay}"
-                            IsEnabled="{Binding RegisteredHostsEnabled}"
-                            AutomationProperties.AutomationId="Button29_303FCCD8" />
-                    <controls:ProgressRing Margin="200 0 0 0"
-                                           IsActive="{Binding ProgressRingIsActive}" />
-                </StackPanel>
-            </StackPanel>
-        </Border>
-    </Grid>
+﻿<operatorMenu:OperatorMenuPage x:Class="Aristocrat.Monaco.G2S.UI.Views.HostConfigurationView"
+                               xmlns="http://schemas.microsoft.com/winfx/2006/xaml/presentation"
+                               xmlns:x="http://schemas.microsoft.com/winfx/2006/xaml"
+                               xmlns:mc="http://schemas.openxmlformats.org/markup-compatibility/2006"
+                               xmlns:d="http://schemas.microsoft.com/expression/blend/2008"
+                               xmlns:lex="http://wpflocalizeextension.codeplex.com"
+                               lex:ResxLocalizationProvider.DefaultAssembly="Aristocrat.Monaco.Localization"
+                               lex:ResxLocalizationProvider.DefaultDictionary="Resources" 
+                               xmlns:loc="http://monaco.aristocrat.com/localization"
+                               xmlns:viewModels="clr-namespace:Aristocrat.Monaco.G2S.UI.ViewModels"
+                               xmlns:models="clr-namespace:Aristocrat.Monaco.G2S.UI.Models"
+                               xmlns:dialog="clr-namespace:Aristocrat.Monaco.UI.Common;assembly=Aristocrat.Monaco.UI.Common"
+                               xmlns:operatorMenu="clr-namespace:Aristocrat.Monaco.Application.UI.OperatorMenu;assembly=Aristocrat.Monaco.Application.UI"
+                               xmlns:controls="http://metro.mahapps.com/winfx/xaml/controls"
+                               xmlns:views="clr-namespace:Aristocrat.Monaco.G2S.UI.Views"
+                               xmlns:common="http://monaco.aristocrat.com/common"
+                               d:DesignHeight="600"
+                               d:DesignWidth="1500"
+                               dialog:DialogParticipation.Register="{Binding}"
+                               mc:Ignorable="d"
+                               d:DataContext="{d:DesignInstance {x:Type viewModels:HostConfigurationViewModel}, IsDesignTimeCreatable=True}">
+    <UserControl.Resources>
+        <ResourceDictionary>
+            <ResourceDictionary.MergedDictionaries>
+                <ResourceDictionary Source="/Aristocrat.Monaco.UI.Common;component/Skins/OperatorMenu.xaml" />
+            </ResourceDictionary.MergedDictionaries>
+            <Style x:Key="LocalColumnHiderStyle"
+                   TargetType="{x:Type GridViewColumnHeader}"
+                   BasedOn="{StaticResource MonacoGridViewColumnHeader}">
+                <Style.Triggers>
+                    <DataTrigger Binding="{Binding IsWizardPage}"
+                                 Value="True"
+                                 AutomationProperties.AutomationId="DataTrigger0_303FCCD8">
+                        <Setter Property="Visibility"
+                                Value="Collapsed" />
+                    </DataTrigger>
+                </Style.Triggers>
+            </Style>
+            <Style x:Key="LocalColumnHiderStyle2"
+                   TargetType="{x:Type GridViewColumnHeader}"
+                   BasedOn="{StaticResource MonacoGridViewColumnHeader}">
+                <Style.Triggers>
+                    <DataTrigger Binding="{Binding ConfigurableProgressiveHost}"
+                                 Value="True"
+                                 AutomationProperties.AutomationId="DataTrigger1_303FCCD8">
+                        <Setter Property="Visibility" Value="Collapsed"/>
+                    </DataTrigger>
+                </Style.Triggers>
+            </Style>
+
+        </ResourceDictionary>
+    </UserControl.Resources>
+    <Grid AutomationProperties.AutomationId="Grid1_303FCCD8">
+        <Grid.RowDefinitions>
+            <RowDefinition Height="Auto"
+                           AutomationProperties.AutomationId="RowDefinition2_303FCCD8" />
+            <RowDefinition Height="Auto"
+                           AutomationProperties.AutomationId="RowDefinition3_303FCCD8" />
+            <RowDefinition Height="Auto"
+                           AutomationProperties.AutomationId="RowDefinition4_303FCCD8" />
+            <RowDefinition Height="Auto"
+                           AutomationProperties.AutomationId="RowDefinition5_303FCCD8" />
+            <RowDefinition Height="*"
+                           AutomationProperties.AutomationId="RowDefinition6_303FCCD8" />
+        </Grid.RowDefinitions>
+        <Grid.ColumnDefinitions>
+            <ColumnDefinition Width="Auto"
+                              AutomationProperties.AutomationId="ColumnDefinition7_303FCCD8" />
+            <ColumnDefinition Width="15"
+                              AutomationProperties.AutomationId="ColumnDefinition8_303FCCD8" />
+            <ColumnDefinition Width="*"
+                              AutomationProperties.AutomationId="ColumnDefinition9_303FCCD8" />
+        </Grid.ColumnDefinitions>
+        <Label Grid.Row="0"
+               Grid.Column="0"
+               Content="{lex:Loc EgmId}"
+               VerticalAlignment="Center"
+               AutomationProperties.AutomationId="Label10_303FCCD8" />
+        <TextBlock Grid.Row="0"
+                   Grid.Column="2"
+                   Margin="0 10"
+                   VerticalAlignment="Center"
+                   Text="{Binding EgmId}"
+                   AutomationProperties.AutomationId="TextBlock11_303FCCD8" />
+        <Label Grid.Row="1"
+               Grid.Column="0"
+               Content="{lex:Loc MacAddressLabel}"
+               VerticalAlignment="Center"
+               AutomationProperties.AutomationId="Label12_303FCCD8" />
+        <TextBlock Grid.Row="1"
+                   Grid.Column="2"
+                   Margin="0 10"
+                   VerticalAlignment="Center"
+                   Text="{Binding MacAddress}"
+                   AutomationProperties.AutomationId="TextBlock13_303FCCD8" />
+        <Label Grid.Row="2"
+               Grid.Column="0"
+               Content="{lex:Loc Port}"
+               VerticalAlignment="Center"
+               AutomationProperties.AutomationId="Label14_303FCCD8" />
+        <common:TouchTextBox Grid.Row="2"
+                             Grid.Column="2"
+                             Width="200"
+                             InputScope="Number"
+                             VerticalAlignment="Center"
+                             HorizontalAlignment="Left"
+                             Text="{Binding Port, 
+                                 Mode=TwoWay,
+                                 NotifyOnValidationError=True,
+                                 UpdateSourceTrigger=PropertyChanged,
+                                 ValidatesOnDataErrors=True}"
+                             AutomationProperties.AutomationId="TextBox15_303FCCD8" />
+        <Border Grid.Row="4"
+                Grid.Column="0"
+                Grid.ColumnSpan="3"
+                Margin="0 30 0 0"
+                HorizontalAlignment="Left"
+                VerticalAlignment="Top"
+                Style="{StaticResource MonacoBorder}"
+                AutomationProperties.AutomationId="Border16_303FCCD8">
+            <StackPanel Orientation="Vertical"
+                        AutomationProperties.AutomationId="StackPanel17_303FCCD8">
+                <ListView ItemsSource="{Binding Path=RegisteredHosts.View}"
+                          IsEnabled="{Binding RegisteredHostsEnabled}"
+                          AutomationProperties.AutomationId="ListView18_303FCCD8">
+                    <ListView.Resources>
+                        <dialog:BindingProxy x:Key="Proxy"
+                                             Data="{Binding}" />
+                    </ListView.Resources>
+                    <ListView.View>
+                        <views:AutoSizedGridView AllowsColumnReorder="False">
+                            <GridViewColumn DisplayMemberBinding="{Binding Path=(models:Host.Id)}"
+                                            loc:Localizer.For="Operator"
+                                            Header="{lex:Loc HostConfigurationIdHeader}"
+                                            AutomationProperties.AutomationId="GridViewColumn19_303FCCD8" />
+                            <GridViewColumn
+                                    Header="{lex:Loc HostConfigurationUrlHeader}"
+                                            Width="400"
+                                            loc:Localizer.For="Operator"
+                                            DisplayMemberBinding="{Binding Path=(models:Host.Address), TargetNullValue='localhost'}"
+                                            AutomationProperties.AutomationId="GridViewColumn20_303FCCD8" />
+                            <GridViewColumn
+                                    Header="{lex:Loc HostConfigurationRegisteredHeader}"
+                                            DisplayMemberBinding="{Binding Path=(models:Host.Registered)}"
+                                            loc:Localizer.For="Operator"
+                                            AutomationProperties.AutomationId="GridViewColumn21_303FCCD8" />
+                            <GridViewColumn Header="{lex:Loc RequiredForPlay}"
+                                            HeaderContainerStyle="{StaticResource LocalColumnHiderStyle}"
+                                            loc:Localizer.For="Operator"
+                                            AutomationProperties.AutomationId="GridViewColumn22_303FCCD8">
+                                <GridViewColumn.CellTemplate>
+                                    <DataTemplate>
+                                        <TextBlock Text="{Binding Path=(models:Host.RequiredForPlayDisplayText), Mode=OneWay}"
+                                                   Visibility="{Binding Path=Data.IsWizardPage,
+                                                       Source={StaticResource Proxy},
+                                                       Converter={StaticResource TrueCollapsedFalseVisible}}"
+                                                   AutomationProperties.AutomationId="TextBlock23_303FCCD8" />
+                                    </DataTemplate>
+                                </GridViewColumn.CellTemplate>
+                            </GridViewColumn>
+                            <GridViewColumn Header="Progressive Host"
+                                            HeaderContainerStyle="{StaticResource LocalColumnHiderStyle2}"
+                                            AutomationProperties.AutomationId="GridViewColumn23_303FCCD8">
+                                <GridViewColumn.CellTemplate>
+                                    <DataTemplate>
+                                        <TextBlock Text="{Binding Path=(models:Host.IsProgressiveHost), Mode=OneWay}" 
+                                                   Visibility="{Binding Path=Data.HideProgressiveHostColumn,
+                                                        Source={StaticResource Proxy},
+                                                        Converter={StaticResource TrueCollapsedFalseVisible}}"
+                                                   AutomationProperties.AutomationId="TextBlock24_303FCCD8" />
+                                    </DataTemplate>
+                                </GridViewColumn.CellTemplate>
+                            </GridViewColumn>
+                            <GridViewColumn AutomationProperties.AutomationId="GridViewColumn24_303FCCD8">
+                                <GridViewColumn.CellTemplate>
+                                    <DataTemplate>
+                                        <Button Content="{lex:Loc HostConfigurationButtonEdit}" 
+                                                VerticalAlignment="Center"
+                                                Command="{Binding Path=DataContext.EditCommand,
+                                                    RelativeSource={RelativeSource FindAncestor, AncestorType={x:Type ItemsControl}}}"
+                                                CommandParameter="{Binding}"
+                                                AutomationProperties.AutomationId="Button25_303FCCD8" />
+                                    </DataTemplate>
+                                </GridViewColumn.CellTemplate>
+                            </GridViewColumn>
+                            <GridViewColumn HeaderContainerStyle="{DynamicResource MonacoGridViewColumnHeader}"
+                                            AutomationProperties.AutomationId="GridViewColumn26_303FCCD8">
+                                <GridViewColumn.CellTemplate>
+                                        <Button Content="{lex:Loc HostConfigurationButtonDelete}" 
+                                                VerticalAlignment="Center"
+                                                Command="{Binding Path=DataContext.DeleteCommand, RelativeSource={RelativeSource FindAncestor, AncestorType={x:Type ItemsControl}}}"
+                                                CommandParameter="{Binding}"
+                                                AutomationProperties.AutomationId="Button27_303FCCD8" />
+                                    </DataTemplate>
+                                </GridViewColumn.CellTemplate>
+                            </GridViewColumn>
+                        </views:AutoSizedGridView>
+                    </ListView.View>
+                </ListView>
+                <StackPanel Orientation="Horizontal"
+                            AutomationProperties.AutomationId="StackPanel28_303FCCD8">
+                    <Button MinWidth="150"
+                            HorizontalAlignment="Left"
+                            VerticalAlignment="Bottom"
+                            Margin="10"
+                            Content="{lex:Loc HostConfigurationAddNewHostTitle}" 
+                            Command="{Binding NewCommand, Mode=OneWay}"
+                            IsEnabled="{Binding RegisteredHostsEnabled}"
+                            AutomationProperties.AutomationId="Button29_303FCCD8" />
+                    <controls:ProgressRing Margin="200 0 0 0"
+                                           IsActive="{Binding ProgressRingIsActive}" />
+                </StackPanel>
+            </StackPanel>
+        </Border>
+    </Grid>
 </operatorMenu:OperatorMenuPage>