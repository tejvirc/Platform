--- conflicted
+++ resolved
@@ -1,53 +1,50 @@
-﻿<Project Sdk="Microsoft.NET.Sdk">
-  <Import Project="$(MSBuildThisFileDirectory)..\..\..\Build\shared.props" />
-  <PropertyGroup>
-    <TargetFramework>net472</TargetFramework>
-    <AssemblyTitle>Aristocrat.G2S.Client</AssemblyTitle>
-    <Configurations>Debug;Release;Retail</Configurations>
-  </PropertyGroup>
-  <PropertyGroup Condition=" '$(Configuration)|$(Platform)' == 'Debug|AnyCPU' ">
-    <DefineConstants>TRACE;DEBUG;CODE_ANALYSIS</DefineConstants>
-    <DebugType>full</DebugType>
-    <DocumentationFile>..\..\..\bin\$(Configuration)\Platform\bin\Aristocrat.G2S.Client.XML</DocumentationFile>
-  </PropertyGroup>
-  <PropertyGroup Condition=" '$(Configuration)|$(Platform)' == 'Release|AnyCPU' ">
-    <DefineConstants>TRACE;CODE_ANALYSIS</DefineConstants>
-    <DebugType>pdbonly</DebugType>
-    <Optimize>true</Optimize>
-    <DocumentationFile>..\..\..\bin\$(Configuration)\Platform\bin\Aristocrat.G2S.Client.XML</DocumentationFile>
-  </PropertyGroup>
-  <PropertyGroup Condition="'$(Configuration)|$(Platform)' == 'Retail|AnyCPU'">
-    <DefineConstants>CODE_ANALYSIS;TRACE;RETAIL</DefineConstants>
-    <DebugType>pdbonly</DebugType>
-    <Optimize>true</Optimize>
-  </PropertyGroup>
-  <ItemGroup>
-    <Reference Include="System.ComponentModel.DataAnnotations" />
-    <Reference Include="System.Configuration" />
-    <Reference Include="System.IdentityModel" />
-    <Reference Include="System.ServiceModel" />
-    <Reference Include="Microsoft.CSharp" />
-  </ItemGroup>
-  <ItemGroup>
-    <AdditionalFiles Include="..\..\..\stylecop.json">
-      <Link>stylecop.json</Link>
-    </AdditionalFiles>
-  </ItemGroup>
-  <ItemGroup>
-    <CodeAnalysisDictionary Include="..\..\..\CustomDictionary.xml">
-      <Link>CustomDictionary.xml</Link>
-    </CodeAnalysisDictionary>
-  </ItemGroup>
-  <ItemGroup>
-    <PackageReference Include="Aristocrat.G2S" Version="4.1.44" />
-    <PackageReference Include="Newtonsoft.Json" Version="12.0.3" />
-    <PackageReference Include="Stateless" Version="4.0.0" />
-  </ItemGroup>
-  <ItemGroup>
-<<<<<<< HEAD
-    <ProjectReference Include="..\..\Aristocrat.Monaco.Protocol.Common\Aristocrat.Monaco.Protocol.Common.csproj" />
-=======
-    <ProjectReference Include="..\..\..\Kernel\Aristocrat.Monaco.Kernel\Aristocrat.Monaco.Kernel.csproj" />
->>>>>>> 97db755a
-  </ItemGroup>
+﻿<Project Sdk="Microsoft.NET.Sdk">
+  <Import Project="$(MSBuildThisFileDirectory)..\..\..\Build\shared.props" />
+  <PropertyGroup>
+    <TargetFramework>net472</TargetFramework>
+    <AssemblyTitle>Aristocrat.G2S.Client</AssemblyTitle>
+    <Configurations>Debug;Release;Retail</Configurations>
+  </PropertyGroup>
+  <PropertyGroup Condition=" '$(Configuration)|$(Platform)' == 'Debug|AnyCPU' ">
+    <DefineConstants>TRACE;DEBUG;CODE_ANALYSIS</DefineConstants>
+    <DebugType>full</DebugType>
+    <DocumentationFile>..\..\..\bin\$(Configuration)\Platform\bin\Aristocrat.G2S.Client.XML</DocumentationFile>
+  </PropertyGroup>
+  <PropertyGroup Condition=" '$(Configuration)|$(Platform)' == 'Release|AnyCPU' ">
+    <DefineConstants>TRACE;CODE_ANALYSIS</DefineConstants>
+    <DebugType>pdbonly</DebugType>
+    <Optimize>true</Optimize>
+    <DocumentationFile>..\..\..\bin\$(Configuration)\Platform\bin\Aristocrat.G2S.Client.XML</DocumentationFile>
+  </PropertyGroup>
+  <PropertyGroup Condition="'$(Configuration)|$(Platform)' == 'Retail|AnyCPU'">
+    <DefineConstants>CODE_ANALYSIS;TRACE;RETAIL</DefineConstants>
+    <DebugType>pdbonly</DebugType>
+    <Optimize>true</Optimize>
+  </PropertyGroup>
+  <ItemGroup>
+    <Reference Include="System.ComponentModel.DataAnnotations" />
+    <Reference Include="System.Configuration" />
+    <Reference Include="System.IdentityModel" />
+    <Reference Include="System.ServiceModel" />
+    <Reference Include="Microsoft.CSharp" />
+  </ItemGroup>
+  <ItemGroup>
+    <AdditionalFiles Include="..\..\..\stylecop.json">
+      <Link>stylecop.json</Link>
+    </AdditionalFiles>
+  </ItemGroup>
+  <ItemGroup>
+    <CodeAnalysisDictionary Include="..\..\..\CustomDictionary.xml">
+      <Link>CustomDictionary.xml</Link>
+    </CodeAnalysisDictionary>
+  </ItemGroup>
+  <ItemGroup>
+    <PackageReference Include="Aristocrat.G2S" Version="4.1.44" />
+    <PackageReference Include="Newtonsoft.Json" Version="12.0.3" />
+    <PackageReference Include="Stateless" Version="4.0.0" />
+  </ItemGroup>
+  <ItemGroup>
+    <ProjectReference Include="..\..\..\Kernel\Aristocrat.Monaco.Kernel\Aristocrat.Monaco.Kernel.csproj" />
+    <ProjectReference Include="..\..\Aristocrat.Monaco.Protocol.Common\Aristocrat.Monaco.Protocol.Common.csproj" />
+  </ItemGroup>
 </Project>