--- conflicted
+++ resolved
@@ -1,577 +1,569 @@
-﻿namespace Aristocrat.G2S.Client.Devices.v21
-{
-    using System;
-    using System.Collections.Generic;
-    using System.Data.Common;
-    using System.Linq;
-    using System.Threading;
-    using System.Threading.Tasks;
-    using Aristocrat.Monaco.Accounting.Contracts;
-    using Aristocrat.Monaco.Application.Contracts.Localization;
-    using Aristocrat.Monaco.Gaming.Contracts.Progressives;
-    using Aristocrat.Monaco.Kernel;
-    using Diagnostics;
-    using Monaco.Localization.Properties;
-    using Protocol.v21;
-    using Timers = System.Timers;
-
-    /// <summary>
-    ///     create class ProgressiveDevice
-    /// </summary>
-    public class ProgressiveDevice : ClientDeviceBase<progressive>, IProgressiveDevice
-    {
-        private const int EgmTimeoutException = 1;
-        private const int HostRejectedException = 2;
-
-<<<<<<< HEAD
-        private readonly int _defaultNoProgInfoTimeout;
-=======
-        private readonly IEventLift _eventLift;
->>>>>>> 97db755a
-
-        private bool _deviceCommunicationClosed;
-        private bool _hasEverBeenEnabledByHost;
-        private bool _disposed;
-        private int _noProgInfo;
-        private Timers.Timer _noProgInfoTimer = new();
-
-        private CancellationTokenSource _getProgressiveHostInfoCancellationToken;
-        private CancellationTokenSource _progressiveCommitCancellationToken;
-        private CancellationTokenSource _progressiveHitCancellationToken;
-
-        /// <summary>
-        ///     ProgressiveDevice constructor
-        /// </summary>
-        /// <param name="deviceId">the device id of this progressive instance</param>
-        /// <param name="deviceStateObserver">deviceStateObserver instance</param>
-<<<<<<< HEAD
-        /// <param name="defaultNoProgInfoTimeout">default value for the progressive updates timer length in milliseconds. This can be modified by a configuration server</param>
-        public ProgressiveDevice(int deviceId, IProgressiveDeviceObserver deviceStateObserver, int defaultNoProgInfoTimeout)
-            : base(deviceId, deviceStateObserver, false)
-        {
-            _noProgInfoTimer.Elapsed += NoProgInfoTimerElapsed;
-            _defaultNoProgInfoTimeout = defaultNoProgInfoTimeout;
-=======
-        /// <param name="eventLift">The event lift</param>
-        public ProgressiveDevice(int deviceId, IDeviceObserver deviceStateObserver, IEventLift eventLift)
-            : base(deviceId, deviceStateObserver, false)
-        {
-            _eventLift = eventLift;
->>>>>>> 97db755a
-            SetDefaults();
-        }
-
-        /// <summary>
-        ///     ProgressiveId
-        /// </summary>
-        public int ProgressiveId { get; set; }
-
-        /// <summary>
-        ///     NoProgressiveInfo
-        /// </summary>
-        public int NoProgressiveInfo
-        {
-            get => _noProgInfo;
-            set
-            {
-                if (_disposed) return;
-                if (value == 0) value = _defaultNoProgInfoTimeout;
-                _noProgInfo = value;
-                _noProgInfoTimer.Interval = value;
-            }
-        }
-
-        /// <summary>
-        ///     Whether progressive values are valid and updated
-        /// </summary>
-        public bool ProgressiveInfoValid { get; private set; }
-
-        /// <summary>
-        ///     TimeToLive
-        /// </summary>
-        public int TimeToLive { get; set; }
-
-        /// <summary>
-        ///     RestartStatus
-        /// </summary>
-        public bool RestartStatus { get; set; }
-
-        /// <summary>
-        ///     NoResponseTimer
-        /// </summary>
-        public TimeSpan NoResponseTimer { get; set; }
-
-        /// <inheritdoc />
-        public override void Close()
-        {
-            _deviceCommunicationClosed = true;
-        }
-
-        /// <inheritdoc />
-        public override void ApplyOptions(DeviceOptionConfigValues optionConfigValues)
-        {
-            base.ApplyOptions(optionConfigValues);
-
-            SetDeviceValue(
-                G2SParametersNames.RestartStatusParameterName,
-                optionConfigValues,
-                parameterId => { RestartStatus = optionConfigValues.BooleanValue(parameterId); });
-
-            SetDeviceValue(
-                G2SParametersNames.UseDefaultConfigParameterName,
-                optionConfigValues,
-                parameterId => { UseDefaultConfig = optionConfigValues.BooleanValue(parameterId); });
-
-            SetDeviceValue(
-                G2SParametersNames.RequiredForPlayParameterName,
-                optionConfigValues,
-                parameterId => { RequiredForPlay = optionConfigValues.BooleanValue(parameterId); });
-
-            SetDeviceValue(
-                G2SParametersNames.TimeToLiveParameterName,
-                optionConfigValues,
-                parameterId => { TimeToLive = optionConfigValues.Int32Value(parameterId); });
-
-            SetDeviceValue(
-                G2SParametersNames.NoResponseTimerParameterName,
-                optionConfigValues,
-                parameterId => { NoResponseTimer = optionConfigValues.TimeSpanValue(parameterId); });
-
-            SetDeviceValue(
-                G2SParametersNames.ProgressiveDevice.NoProgInfoParameterName,
-                optionConfigValues,
-                parameterId => { NoProgressiveInfo = optionConfigValues.Int32Value(parameterId); });
-
-            SetDeviceValue(
-                G2SParametersNames.ProgressiveDevice.ProgIdParameterName,
-                optionConfigValues,
-                parameterId => { ProgressiveId = optionConfigValues.Int32Value(parameterId); });
-        }
-
-        /// <inheritdoc />
-        public override void RegisterEvents()
-        {
-            var deviceClass = this.PrefixedDeviceClass();
-
-            EventHandlerDevice.RegisterEvent(deviceClass, Id, EventCode.G2S_PGE001);
-            EventHandlerDevice.RegisterEvent(deviceClass, Id, EventCode.G2S_PGE002);
-            EventHandlerDevice.RegisterEvent(deviceClass, Id, EventCode.G2S_PGE003);
-            EventHandlerDevice.RegisterEvent(deviceClass, Id, EventCode.G2S_PGE004);
-            EventHandlerDevice.RegisterEvent(deviceClass, Id, EventCode.G2S_PGE005);
-            EventHandlerDevice.RegisterEvent(deviceClass, Id, EventCode.G2S_PGE006);
-            EventHandlerDevice.RegisterEvent(deviceClass, Id, EventCode.G2S_PGE009);
-            EventHandlerDevice.RegisterEvent(deviceClass, Id, EventCode.G2S_PGE010);
-            EventHandlerDevice.RegisterEvent(deviceClass, Id, EventCode.G2S_PGE101);
-            EventHandlerDevice.RegisterEvent(deviceClass, Id, EventCode.G2S_PGE102);
-            EventHandlerDevice.RegisterEvent(deviceClass, Id, EventCode.G2S_PGE103);
-            EventHandlerDevice.RegisterEvent(deviceClass, Id, EventCode.G2S_PGE104);
-            EventHandlerDevice.RegisterEvent(deviceClass, Id, EventCode.G2S_PGE105);
-            EventHandlerDevice.RegisterEvent(deviceClass, Id, EventCode.G2S_PGE106);
-        }
-
-        /// <inheritdoc />
-        public override void Open(IStartupContext context)
-        {
-            _deviceCommunicationClosed = false;
-        }
-
-        /// <inheritdoc />
-        public progressiveHostInfo GetProgressiveHostInfo(getProgressiveHostInfo command, TimeSpan timeout)
-        {
-            if (!HostEnabled
-                || !Queue.CanSend && !_deviceCommunicationClosed
-                || _getProgressiveHostInfoCancellationToken != null && _getProgressiveHostInfoCancellationToken.IsCancellationRequested)
-            {
-                _getProgressiveHostInfoCancellationToken?.Cancel(false);
-                _getProgressiveHostInfoCancellationToken?.Dispose();
-                _getProgressiveHostInfoCancellationToken = null;
-                return null;
-            }
-
-            // Check to see if this request to G2S Host has expired.
-            if (timeout < TimeSpan.Zero)
-            {
-                return null;
-            }
-
-            // Update the expiry time to complete.
-            if (timeout != TimeSpan.MaxValue)
-            {
-                timeout = timeout.Subtract(TimeSpan.FromMilliseconds(TimeToLive));
-            }
-
-            var request = InternalCreateClass();
-            request.Item = command;
-            var session = SendRequest(request);
-            session.WaitForCompletion();
-
-            var response = session.Responses.FirstOrDefault();
-
-            // Process a successful and adequate response.
-            if (session.SessionState == SessionStatus.Success && response != null)
-            {
-                _getProgressiveHostInfoCancellationToken?.Cancel(false);
-                _getProgressiveHostInfoCancellationToken?.Dispose();
-                _getProgressiveHostInfoCancellationToken = null;
-
-                return response.IClass.Item as progressiveHostInfo;
-            }
-
-            if (_getProgressiveHostInfoCancellationToken == null)
-            {
-                _getProgressiveHostInfoCancellationToken = new CancellationTokenSource();
-            }
-
-            if (session.SessionState == SessionStatus.TimedOut)
-            {
-                SourceTrace.TraceInformation(G2STrace.Source, @"ProgressiveDevice.GetProgressiveHostInfo : c_baseCommand Timed Out.  Will try again
-                                             Device Id : {0}", Id);
-
-                return Task.Run(
-                        () => GetProgressiveHostInfo(command, timeout),
-                        _getProgressiveHostInfoCancellationToken.Token)
-                    .Result;
-            }
-
-            SourceTrace.TraceInformation(G2STrace.Source, @"ProgressiveDevice.GetProgressiveHostInfo : c_baseCommand Failed.  Will try again
-                                         Device Id : {0}", Id);
-
-            progressiveHostInfo result = null;
-            Task.Delay(TimeToLive, _getProgressiveHostInfoCancellationToken.Token)
-                .ContinueWith(
-                    task =>
-                    {
-                        if (!task.IsCanceled)
-                        {
-                            result = GetProgressiveHostInfo(command, timeout);
-                        }
-                    });
-
-            return result;
-        }
-
-        /// <inheritdoc />
-        public async Task<progressiveCommitAck> ProgressiveCommit(
-            progressiveCommit command,
-            progressiveLog progressiveLog,
-            t_progStates progressiveStates)
-        {
-            if (!HostEnabled
-                || (!Queue.CanSend && !_deviceCommunicationClosed)
-                || progressiveStates != t_progStates.G2S_progCommit
-                || _progressiveCommitCancellationToken?.IsCancellationRequested == true)
-            {
-                _progressiveCommitCancellationToken?.Cancel(false);
-                _progressiveCommitCancellationToken?.Dispose();
-                _progressiveCommitCancellationToken = null;
-                return null;
-            }
-
-            var request = InternalCreateClass();
-            request.Item = command;
-            var session = SendRequest(request);
-            session.WaitForCompletion();
-
-            var response = session.Responses.FirstOrDefault();
-
-            if (session.SessionState == SessionStatus.Success && response != null)
-            {
-                _progressiveCommitCancellationToken?.Cancel(false);
-                _progressiveCommitCancellationToken?.Dispose();
-                _progressiveCommitCancellationToken = null;
-                return response.IClass.Item as progressiveCommitAck;
-            }
-
-            if (_progressiveCommitCancellationToken == null)
-            {
-                _progressiveCommitCancellationToken = new CancellationTokenSource();
-            }
-
-            if (session.SessionState == SessionStatus.TimedOut)
-            {
-                SourceTrace.TraceInformation(G2STrace.Source, @"ProgressiveDevice.progressiveCommit : c_baseCommand Timed Out.  Will try again
-                                             Device Id : {0}", Id);
-
-                return await Task.Run(
-                    async () => await ProgressiveCommit(command, progressiveLog, progressiveStates),
-                    _progressiveCommitCancellationToken.Token);
-            }
-
-            SourceTrace.TraceInformation(G2STrace.Source, @"ProgressiveDevice.progressiveCommit : c_baseCommand Failed.  Will try again
-                                         Device Id : {0}", Id);
-
-            progressiveCommitAck result = null;
-            await Task.Delay(TimeToLive, _progressiveCommitCancellationToken.Token)
-                .ContinueWith(
-                    async task =>
-                    {
-                        if (!task.IsCanceled)
-                        {
-                            result = await ProgressiveCommit(command, progressiveLog, progressiveStates);
-                        }
-                    });
-
-            return result;
-        }
-
-        /// <inheritdoc />
-        public async Task<setProgressiveWin> ProgressiveHit(
-            progressiveHit command,
-            t_progStates progressiveStates,
-            progressiveLog progressiveLog,
-            TimeSpan timeout)
-        {
-            if (!HostEnabled
-                || !Queue.CanSend && !_deviceCommunicationClosed
-                || progressiveStates != t_progStates.G2S_progHit
-                || _progressiveHitCancellationToken != null && _progressiveHitCancellationToken.IsCancellationRequested)
-            {
-                _progressiveCommitCancellationToken?.Cancel(false);
-                _progressiveCommitCancellationToken?.Dispose();
-                _progressiveCommitCancellationToken = null;
-                return null;
-            }
-
-            if (timeout < TimeSpan.Zero)
-            {
-                return null;
-            }
-
-            // Update the expiry time to complete.
-            if (timeout != TimeSpan.MaxValue)
-            {
-                timeout = timeout.Subtract(TimeSpan.FromMilliseconds(TimeToLive));
-            }
-
-            setProgressiveWin result = null;
-
-            var request = InternalCreateClass();
-            request.Item = command;
-
-            var session = SendRequest(request);
-            session.WaitForCompletion();
-
-            var response = session.Responses.FirstOrDefault();
-
-            if (session.SessionState == SessionStatus.Success && response != null)
-            {
-                _progressiveHitCancellationToken?.Cancel(false);
-                _progressiveHitCancellationToken?.Dispose();
-                _progressiveHitCancellationToken = null;
-
-                result = response.IClass.Item as setProgressiveWin;
-                return result;
-            }
-
-            if (session.SessionState == SessionStatus.ResponseError && response != null
-                && response.IClass.errorCode == ErrorCode.G2S_PGX006)
-            {
-                SourceTrace.TraceInformation(
-                    G2STrace.Source,
-                    @"ProgressiveDevice.ProgressiveHit : ProgressiveHit Rejected by host for Device Id : {0}",
-                    Id);
-
-                await OnProgressiveHitFailure(command, HostRejectedException, progressiveLog);
-                return result;
-            }
-
-            if (_progressiveHitCancellationToken == null)
-            {
-                _progressiveHitCancellationToken = new CancellationTokenSource();
-            }
-
-            if (session.SessionState == SessionStatus.TimedOut)
-            {
-                SourceTrace.TraceInformation(G2STrace.Source, @"ProgressiveDevice.ProgressiveHit : c_baseCommand Timed Out.  Will try again
-                                             Device Id : {0}", Id);
-
-                await OnProgressiveHitFailure(command, EgmTimeoutException, progressiveLog);
-
-                return await Task.Run(
-                    async () => await ProgressiveHit(command, progressiveStates, progressiveLog, timeout),
-                    _progressiveHitCancellationToken.Token);
-            }
-
-            SourceTrace.TraceInformation(G2STrace.Source, @"ProgressiveDevice.ProgressiveHit : c_baseCommand Failed.  Will try again
-                                         Device Id : {0}", Id);
-
-            await Task.Delay(TimeToLive, _progressiveHitCancellationToken.Token)
-                .ContinueWith(
-                    async task =>
-                    {
-                        if (!task.IsCanceled)
-                        {
-                            result = await ProgressiveHit(command, progressiveStates, progressiveLog, timeout);
-                        }
-                    });
-
-            return result;
-        }
-
-        /// <summary>
-        /// Restarts the timer monitoring for frequent progressive value updates.
-        /// </summary>
-        public void ResetProgressiveInfoTimer()
-        {
-            _noProgInfoTimer.Stop();
-            _noProgInfoTimer.Start();
-            ProgressiveInfoValid = true;
-            Enabled = true;
-        }
-
-        /// <summary>
-        /// Processes an update to this device's state from the owner host
-        /// </summary>
-        /// <param name="progressiveState">the received message from the host</param>
-        public void SetProgressiveState(setProgressiveState progressiveState)
-        {
-            if (progressiveState.enable)
-            {
-                _noProgInfoTimer.Start();
-                DisableText = string.Empty;
-                HostEnabled = progressiveState.enable;
-                
-                _hasEverBeenEnabledByHost = true;
-            }
-            else
-            {
-                _noProgInfoTimer.Stop();
-                DisableText = progressiveState.disableText;
-                HostEnabled = progressiveState.enable;
-
-                //devices start in a disabled state, and wont notify observer unless the value is actually changed
-                //however, upon startup, we can received detailed information why the device isn't being enabled
-                //This extra notify gets those messages on screen as a tilt
-                if (!_hasEverBeenEnabledByHost)
-                {
-                    NotifyStateChanged(nameof(HostEnabled));
-                }
-            }
-        }
-
-        /// <inheritdoc />
-        /// <summary>
-        ///     Dispose to free resources
-        /// </summary>
-        /// <param name="disposing">bool</param>
-        protected override void Dispose(bool disposing)
-        {
-            base.Dispose(disposing);
-
-            if (_disposed)
-            {
-                return;
-            }
-
-            if (_getProgressiveHostInfoCancellationToken != null)
-            {
-                _getProgressiveHostInfoCancellationToken.Cancel(false);
-                _getProgressiveHostInfoCancellationToken.Dispose();
-                _getProgressiveHostInfoCancellationToken = null;
-            }
-
-            if (_progressiveCommitCancellationToken != null)
-            {
-                _progressiveCommitCancellationToken.Cancel(false);
-                _progressiveCommitCancellationToken.Dispose();
-                _progressiveCommitCancellationToken = null;
-            }
-
-            if (_progressiveHitCancellationToken != null)
-            {
-                _progressiveHitCancellationToken.Cancel(false);
-                _progressiveHitCancellationToken.Dispose();
-                _progressiveHitCancellationToken = null;
-            }
-
-            if (_noProgInfoTimer != null)
-            {
-                _noProgInfoTimer.Stop();
-                _noProgInfoTimer.Dispose();
-                _noProgInfoTimer = null;
-            }
-
-            _disposed = true;
-        }
-
-        /// <inheritdoc />
-        protected override void ConfigureDefaults()
-        {
-            base.ConfigureDefaults();
-
-            SetDefaults();
-        }
-
-        /// <summary>
-        ///     Handles progressive hit failure
-        /// </summary>
-        /// <param name="command">progressiveHit command</param>
-        /// <param name="progException">progressive exception number</param>
-        /// <param name="progressiveLog">progressiveLog data</param>
-        private async Task OnProgressiveHitFailure(
-            progressiveHit command,
-            int progException,
-            progressiveLog progressiveLog)
-        {
-            progressiveLog.progPaidAmt = 0;
-            progressiveLog.progState = t_progStates.G2S_progFailed;
-            progressiveLog.progException = progException;
-            progressiveLog.payMethod = t_progPayMethods.G2S_payHandpay;
-
-            // Send Event to host
-            _eventLift.Report(
-                this,
-                EventCode.G2S_PGE106,
-                command.transactionId,
-                new transactionList
-                {
-                    transactionInfo = new[]
-                    {
-                        new transactionInfo
-                        {
-                            deviceId = Id,
-                            deviceClass = this.PrefixedDeviceClass(),
-                            Item = progressiveLog
-                        }
-                    }
-                });
-
-            // calling Progressive commit handler when Progressive exception occurs 1 or 2
-            await ProgressiveCommit(
-                new progressiveCommit
-                {
-                    progException = progException,
-                    progPaidAmt = 0,
-                    progWinAmt = 0,
-                    progWinSeq = 0,
-                    progWinText = string.Empty,
-                    levelId = command.levelId,
-                    progId = command.progId,
-                    transactionId = command.transactionId,
-                    paidDateTime = DateTime.UtcNow,
-                    payMethod = t_progPayMethods.G2S_payHandpay
-                },
-                progressiveLog,
-                progressiveLog.progState);
-        }
-
-        private void SetDefaults()
-        {
-            RequiredForPlay = true;
-            RestartStatus = true;
-            Enabled = false;
-            ProgressiveId = Id;
-            NoProgressiveInfo = _defaultNoProgInfoTimeout;
-            TimeToLive = (int)Constants.DefaultTimeout.TotalMilliseconds;
-            NoResponseTimer = Constants.NoResponseTimer;
-            _hasEverBeenEnabledByHost = false;
-        }
-
-        private void NoProgInfoTimerElapsed(object sender, Timers.ElapsedEventArgs e)
-        {
-            _noProgInfoTimer.Stop();
-            ProgressiveInfoValid = false;
-            Enabled = false;
-        }
-    }
+﻿namespace Aristocrat.G2S.Client.Devices.v21
+{
+    using System;
+    using System.Collections.Generic;
+    using System.Data.Common;
+    using System.Linq;
+    using System.Threading;
+    using System.Threading.Tasks;
+    using Aristocrat.Monaco.Accounting.Contracts;
+    using Aristocrat.Monaco.Application.Contracts.Localization;
+    using Aristocrat.Monaco.Gaming.Contracts.Progressives;
+    using Aristocrat.Monaco.Kernel;
+    using Diagnostics;
+    using Monaco.Localization.Properties;
+    using Protocol.v21;
+    using Timers = System.Timers;
+
+    /// <summary>
+    ///     create class ProgressiveDevice
+    /// </summary>
+    public class ProgressiveDevice : ClientDeviceBase<progressive>, IProgressiveDevice
+    {
+        private const int EgmTimeoutException = 1;
+        private const int HostRejectedException = 2;
+
+        private readonly IEventLift _eventLift;
+        private readonly int _defaultNoProgInfoTimeout;
+
+        private bool _deviceCommunicationClosed;
+        private bool _hasEverBeenEnabledByHost;
+        private bool _disposed;
+        private int _noProgInfo;
+        private Timers.Timer _noProgInfoTimer = new();
+
+        private CancellationTokenSource _getProgressiveHostInfoCancellationToken;
+        private CancellationTokenSource _progressiveCommitCancellationToken;
+        private CancellationTokenSource _progressiveHitCancellationToken;
+
+        /// <summary>
+        ///     ProgressiveDevice constructor
+        /// </summary>
+        /// <param name="deviceId">the device id of this progressive instance</param>
+        /// <param name="deviceStateObserver">deviceStateObserver instance</param>
+        /// <param name="eventLift">The event lift</param>
+        /// <param name="defaultNoProgInfoTimeout">default value for the progressive updates timer length in milliseconds. This can be modified by a configuration server</param>
+        public ProgressiveDevice(int deviceId, IProgressiveDeviceObserver deviceStateObserver, IEventLift eventLift, int defaultNoProgInfoTimeout)
+            : base(deviceId, deviceStateObserver, false)
+        {
+            _noProgInfoTimer.Elapsed += NoProgInfoTimerElapsed;
+            _eventLift = eventLift;
+            _defaultNoProgInfoTimeout = defaultNoProgInfoTimeout;
+            SetDefaults();
+        }
+
+        /// <summary>
+        ///     ProgressiveId
+        /// </summary>
+        public int ProgressiveId { get; set; }
+
+        /// <summary>
+        ///     NoProgressiveInfo
+        /// </summary>
+        public int NoProgressiveInfo
+        {
+            get => _noProgInfo;
+            set
+            {
+                if (_disposed) return;
+                if (value == 0) value = _defaultNoProgInfoTimeout;
+                _noProgInfo = value;
+                _noProgInfoTimer.Interval = value;
+            }
+        }
+
+        /// <summary>
+        ///     Whether progressive values are valid and updated
+        /// </summary>
+        public bool ProgressiveInfoValid { get; private set; }
+
+        /// <summary>
+        ///     TimeToLive
+        /// </summary>
+        public int TimeToLive { get; set; }
+
+        /// <summary>
+        ///     RestartStatus
+        /// </summary>
+        public bool RestartStatus { get; set; }
+
+        /// <summary>
+        ///     NoResponseTimer
+        /// </summary>
+        public TimeSpan NoResponseTimer { get; set; }
+
+        /// <inheritdoc />
+        public override void Close()
+        {
+            _deviceCommunicationClosed = true;
+        }
+
+        /// <inheritdoc />
+        public override void ApplyOptions(DeviceOptionConfigValues optionConfigValues)
+        {
+            base.ApplyOptions(optionConfigValues);
+
+            SetDeviceValue(
+                G2SParametersNames.RestartStatusParameterName,
+                optionConfigValues,
+                parameterId => { RestartStatus = optionConfigValues.BooleanValue(parameterId); });
+
+            SetDeviceValue(
+                G2SParametersNames.UseDefaultConfigParameterName,
+                optionConfigValues,
+                parameterId => { UseDefaultConfig = optionConfigValues.BooleanValue(parameterId); });
+
+            SetDeviceValue(
+                G2SParametersNames.RequiredForPlayParameterName,
+                optionConfigValues,
+                parameterId => { RequiredForPlay = optionConfigValues.BooleanValue(parameterId); });
+
+            SetDeviceValue(
+                G2SParametersNames.TimeToLiveParameterName,
+                optionConfigValues,
+                parameterId => { TimeToLive = optionConfigValues.Int32Value(parameterId); });
+
+            SetDeviceValue(
+                G2SParametersNames.NoResponseTimerParameterName,
+                optionConfigValues,
+                parameterId => { NoResponseTimer = optionConfigValues.TimeSpanValue(parameterId); });
+
+            SetDeviceValue(
+                G2SParametersNames.ProgressiveDevice.NoProgInfoParameterName,
+                optionConfigValues,
+                parameterId => { NoProgressiveInfo = optionConfigValues.Int32Value(parameterId); });
+
+            SetDeviceValue(
+                G2SParametersNames.ProgressiveDevice.ProgIdParameterName,
+                optionConfigValues,
+                parameterId => { ProgressiveId = optionConfigValues.Int32Value(parameterId); });
+        }
+
+        /// <inheritdoc />
+        public override void RegisterEvents()
+        {
+            var deviceClass = this.PrefixedDeviceClass();
+
+            EventHandlerDevice.RegisterEvent(deviceClass, Id, EventCode.G2S_PGE001);
+            EventHandlerDevice.RegisterEvent(deviceClass, Id, EventCode.G2S_PGE002);
+            EventHandlerDevice.RegisterEvent(deviceClass, Id, EventCode.G2S_PGE003);
+            EventHandlerDevice.RegisterEvent(deviceClass, Id, EventCode.G2S_PGE004);
+            EventHandlerDevice.RegisterEvent(deviceClass, Id, EventCode.G2S_PGE005);
+            EventHandlerDevice.RegisterEvent(deviceClass, Id, EventCode.G2S_PGE006);
+            EventHandlerDevice.RegisterEvent(deviceClass, Id, EventCode.G2S_PGE009);
+            EventHandlerDevice.RegisterEvent(deviceClass, Id, EventCode.G2S_PGE010);
+            EventHandlerDevice.RegisterEvent(deviceClass, Id, EventCode.G2S_PGE101);
+            EventHandlerDevice.RegisterEvent(deviceClass, Id, EventCode.G2S_PGE102);
+            EventHandlerDevice.RegisterEvent(deviceClass, Id, EventCode.G2S_PGE103);
+            EventHandlerDevice.RegisterEvent(deviceClass, Id, EventCode.G2S_PGE104);
+            EventHandlerDevice.RegisterEvent(deviceClass, Id, EventCode.G2S_PGE105);
+            EventHandlerDevice.RegisterEvent(deviceClass, Id, EventCode.G2S_PGE106);
+        }
+
+        /// <inheritdoc />
+        public override void Open(IStartupContext context)
+        {
+            _deviceCommunicationClosed = false;
+        }
+
+        /// <inheritdoc />
+        public progressiveHostInfo GetProgressiveHostInfo(getProgressiveHostInfo command, TimeSpan timeout)
+        {
+            if (!HostEnabled
+                || !Queue.CanSend && !_deviceCommunicationClosed
+                || _getProgressiveHostInfoCancellationToken != null && _getProgressiveHostInfoCancellationToken.IsCancellationRequested)
+            {
+                _getProgressiveHostInfoCancellationToken?.Cancel(false);
+                _getProgressiveHostInfoCancellationToken?.Dispose();
+                _getProgressiveHostInfoCancellationToken = null;
+                return null;
+            }
+
+            // Check to see if this request to G2S Host has expired.
+            if (timeout < TimeSpan.Zero)
+            {
+                return null;
+            }
+
+            // Update the expiry time to complete.
+            if (timeout != TimeSpan.MaxValue)
+            {
+                timeout = timeout.Subtract(TimeSpan.FromMilliseconds(TimeToLive));
+            }
+
+            var request = InternalCreateClass();
+            request.Item = command;
+            var session = SendRequest(request);
+            session.WaitForCompletion();
+
+            var response = session.Responses.FirstOrDefault();
+
+            // Process a successful and adequate response.
+            if (session.SessionState == SessionStatus.Success && response != null)
+            {
+                _getProgressiveHostInfoCancellationToken?.Cancel(false);
+                _getProgressiveHostInfoCancellationToken?.Dispose();
+                _getProgressiveHostInfoCancellationToken = null;
+
+                return response.IClass.Item as progressiveHostInfo;
+            }
+
+            if (_getProgressiveHostInfoCancellationToken == null)
+            {
+                _getProgressiveHostInfoCancellationToken = new CancellationTokenSource();
+            }
+
+            if (session.SessionState == SessionStatus.TimedOut)
+            {
+                SourceTrace.TraceInformation(G2STrace.Source, @"ProgressiveDevice.GetProgressiveHostInfo : c_baseCommand Timed Out.  Will try again
+                                             Device Id : {0}", Id);
+
+                return Task.Run(
+                        () => GetProgressiveHostInfo(command, timeout),
+                        _getProgressiveHostInfoCancellationToken.Token)
+                    .Result;
+            }
+
+            SourceTrace.TraceInformation(G2STrace.Source, @"ProgressiveDevice.GetProgressiveHostInfo : c_baseCommand Failed.  Will try again
+                                         Device Id : {0}", Id);
+
+            progressiveHostInfo result = null;
+            Task.Delay(TimeToLive, _getProgressiveHostInfoCancellationToken.Token)
+                .ContinueWith(
+                    task =>
+                    {
+                        if (!task.IsCanceled)
+                        {
+                            result = GetProgressiveHostInfo(command, timeout);
+                        }
+                    });
+
+            return result;
+        }
+
+        /// <inheritdoc />
+        public async Task<progressiveCommitAck> ProgressiveCommit(
+            progressiveCommit command,
+            progressiveLog progressiveLog,
+            t_progStates progressiveStates)
+        {
+            if (!HostEnabled
+                || (!Queue.CanSend && !_deviceCommunicationClosed)
+                || progressiveStates != t_progStates.G2S_progCommit
+                || _progressiveCommitCancellationToken?.IsCancellationRequested == true)
+            {
+                _progressiveCommitCancellationToken?.Cancel(false);
+                _progressiveCommitCancellationToken?.Dispose();
+                _progressiveCommitCancellationToken = null;
+                return null;
+            }
+
+            var request = InternalCreateClass();
+            request.Item = command;
+            var session = SendRequest(request);
+            session.WaitForCompletion();
+
+            var response = session.Responses.FirstOrDefault();
+
+            if (session.SessionState == SessionStatus.Success && response != null)
+            {
+                _progressiveCommitCancellationToken?.Cancel(false);
+                _progressiveCommitCancellationToken?.Dispose();
+                _progressiveCommitCancellationToken = null;
+                return response.IClass.Item as progressiveCommitAck;
+            }
+
+            if (_progressiveCommitCancellationToken == null)
+            {
+                _progressiveCommitCancellationToken = new CancellationTokenSource();
+            }
+
+            if (session.SessionState == SessionStatus.TimedOut)
+            {
+                SourceTrace.TraceInformation(G2STrace.Source, @"ProgressiveDevice.progressiveCommit : c_baseCommand Timed Out.  Will try again
+                                             Device Id : {0}", Id);
+
+                return await Task.Run(
+                    async () => await ProgressiveCommit(command, progressiveLog, progressiveStates),
+                    _progressiveCommitCancellationToken.Token);
+            }
+
+            SourceTrace.TraceInformation(G2STrace.Source, @"ProgressiveDevice.progressiveCommit : c_baseCommand Failed.  Will try again
+                                         Device Id : {0}", Id);
+
+            progressiveCommitAck result = null;
+            await Task.Delay(TimeToLive, _progressiveCommitCancellationToken.Token)
+                .ContinueWith(
+                    async task =>
+                    {
+                        if (!task.IsCanceled)
+                        {
+                            result = await ProgressiveCommit(command, progressiveLog, progressiveStates);
+                        }
+                    });
+
+            return result;
+        }
+
+        /// <inheritdoc />
+        public async Task<setProgressiveWin> ProgressiveHit(
+            progressiveHit command,
+            t_progStates progressiveStates,
+            progressiveLog progressiveLog,
+            TimeSpan timeout)
+        {
+            if (!HostEnabled
+                || !Queue.CanSend && !_deviceCommunicationClosed
+                || progressiveStates != t_progStates.G2S_progHit
+                || _progressiveHitCancellationToken != null && _progressiveHitCancellationToken.IsCancellationRequested)
+            {
+                _progressiveCommitCancellationToken?.Cancel(false);
+                _progressiveCommitCancellationToken?.Dispose();
+                _progressiveCommitCancellationToken = null;
+                return null;
+            }
+
+            if (timeout < TimeSpan.Zero)
+            {
+                return null;
+            }
+
+            // Update the expiry time to complete.
+            if (timeout != TimeSpan.MaxValue)
+            {
+                timeout = timeout.Subtract(TimeSpan.FromMilliseconds(TimeToLive));
+            }
+
+            setProgressiveWin result = null;
+
+            var request = InternalCreateClass();
+            request.Item = command;
+
+            var session = SendRequest(request);
+            session.WaitForCompletion();
+
+            var response = session.Responses.FirstOrDefault();
+
+            if (session.SessionState == SessionStatus.Success && response != null)
+            {
+                _progressiveHitCancellationToken?.Cancel(false);
+                _progressiveHitCancellationToken?.Dispose();
+                _progressiveHitCancellationToken = null;
+
+                result = response.IClass.Item as setProgressiveWin;
+                return result;
+            }
+
+            if (session.SessionState == SessionStatus.ResponseError && response != null
+                && response.IClass.errorCode == ErrorCode.G2S_PGX006)
+            {
+                SourceTrace.TraceInformation(
+                    G2STrace.Source,
+                    @"ProgressiveDevice.ProgressiveHit : ProgressiveHit Rejected by host for Device Id : {0}",
+                    Id);
+
+                await OnProgressiveHitFailure(command, HostRejectedException, progressiveLog);
+                return result;
+            }
+
+            if (_progressiveHitCancellationToken == null)
+            {
+                _progressiveHitCancellationToken = new CancellationTokenSource();
+            }
+
+            if (session.SessionState == SessionStatus.TimedOut)
+            {
+                SourceTrace.TraceInformation(G2STrace.Source, @"ProgressiveDevice.ProgressiveHit : c_baseCommand Timed Out.  Will try again
+                                             Device Id : {0}", Id);
+
+                await OnProgressiveHitFailure(command, EgmTimeoutException, progressiveLog);
+
+                return await Task.Run(
+                    async () => await ProgressiveHit(command, progressiveStates, progressiveLog, timeout),
+                    _progressiveHitCancellationToken.Token);
+            }
+
+            SourceTrace.TraceInformation(G2STrace.Source, @"ProgressiveDevice.ProgressiveHit : c_baseCommand Failed.  Will try again
+                                         Device Id : {0}", Id);
+
+            await Task.Delay(TimeToLive, _progressiveHitCancellationToken.Token)
+                .ContinueWith(
+                    async task =>
+                    {
+                        if (!task.IsCanceled)
+                        {
+                            result = await ProgressiveHit(command, progressiveStates, progressiveLog, timeout);
+                        }
+                    });
+
+            return result;
+        }
+
+        /// <summary>
+        /// Restarts the timer monitoring for frequent progressive value updates.
+        /// </summary>
+        public void ResetProgressiveInfoTimer()
+        {
+            _noProgInfoTimer.Stop();
+            _noProgInfoTimer.Start();
+            ProgressiveInfoValid = true;
+            Enabled = true;
+        }
+
+        /// <summary>
+        /// Processes an update to this device's state from the owner host
+        /// </summary>
+        /// <param name="progressiveState">the received message from the host</param>
+        public void SetProgressiveState(setProgressiveState progressiveState)
+        {
+            if (progressiveState.enable)
+            {
+                _noProgInfoTimer.Start();
+                DisableText = string.Empty;
+                HostEnabled = progressiveState.enable;
+                
+                _hasEverBeenEnabledByHost = true;
+            }
+            else
+            {
+                _noProgInfoTimer.Stop();
+                DisableText = progressiveState.disableText;
+                HostEnabled = progressiveState.enable;
+
+                //devices start in a disabled state, and wont notify observer unless the value is actually changed
+                //however, upon startup, we can received detailed information why the device isn't being enabled
+                //This extra notify gets those messages on screen as a tilt
+                if (!_hasEverBeenEnabledByHost)
+                {
+                    NotifyStateChanged(nameof(HostEnabled));
+                }
+            }
+        }
+
+        /// <inheritdoc />
+        /// <summary>
+        ///     Dispose to free resources
+        /// </summary>
+        /// <param name="disposing">bool</param>
+        protected override void Dispose(bool disposing)
+        {
+            base.Dispose(disposing);
+
+            if (_disposed)
+            {
+                return;
+            }
+
+            if (_getProgressiveHostInfoCancellationToken != null)
+            {
+                _getProgressiveHostInfoCancellationToken.Cancel(false);
+                _getProgressiveHostInfoCancellationToken.Dispose();
+                _getProgressiveHostInfoCancellationToken = null;
+            }
+
+            if (_progressiveCommitCancellationToken != null)
+            {
+                _progressiveCommitCancellationToken.Cancel(false);
+                _progressiveCommitCancellationToken.Dispose();
+                _progressiveCommitCancellationToken = null;
+            }
+
+            if (_progressiveHitCancellationToken != null)
+            {
+                _progressiveHitCancellationToken.Cancel(false);
+                _progressiveHitCancellationToken.Dispose();
+                _progressiveHitCancellationToken = null;
+            }
+
+            if (_noProgInfoTimer != null)
+            {
+                _noProgInfoTimer.Stop();
+                _noProgInfoTimer.Dispose();
+                _noProgInfoTimer = null;
+            }
+
+            _disposed = true;
+        }
+
+        /// <inheritdoc />
+        protected override void ConfigureDefaults()
+        {
+            base.ConfigureDefaults();
+
+            SetDefaults();
+        }
+
+        /// <summary>
+        ///     Handles progressive hit failure
+        /// </summary>
+        /// <param name="command">progressiveHit command</param>
+        /// <param name="progException">progressive exception number</param>
+        /// <param name="progressiveLog">progressiveLog data</param>
+        private async Task OnProgressiveHitFailure(
+            progressiveHit command,
+            int progException,
+            progressiveLog progressiveLog)
+        {
+            progressiveLog.progPaidAmt = 0;
+            progressiveLog.progState = t_progStates.G2S_progFailed;
+            progressiveLog.progException = progException;
+            progressiveLog.payMethod = t_progPayMethods.G2S_payHandpay;
+
+            // Send Event to host
+            EventHandlerDevice.EventReport(
+                this.PrefixedDeviceClass(),
+                Id,
+                EventCode.G2S_PGE106,
+                transactionId: command.transactionId,
+                transactionList: new transactionList
+                {
+                    transactionInfo = new[]
+                    {
+                        new transactionInfo
+                        {
+                            deviceId = Id,
+                            deviceClass = this.PrefixedDeviceClass(),
+                            Item = progressiveLog
+                        }
+                    }
+                });
+
+            // calling Progressive commit handler when Progressive exception occurs 1 or 2
+            await ProgressiveCommit(
+                new progressiveCommit
+                {
+                    progException = progException,
+                    progPaidAmt = 0,
+                    progWinAmt = 0,
+                    progWinSeq = 0,
+                    progWinText = string.Empty,
+                    levelId = command.levelId,
+                    progId = command.progId,
+                    transactionId = command.transactionId,
+                    paidDateTime = DateTime.UtcNow,
+                    payMethod = t_progPayMethods.G2S_payHandpay
+                },
+                progressiveLog,
+                progressiveLog.progState);
+        }
+
+        private void SetDefaults()
+        {
+            RequiredForPlay = true;
+            RestartStatus = true;
+            Enabled = false;
+            ProgressiveId = Id;
+            NoProgressiveInfo = _defaultNoProgInfoTimeout;
+            TimeToLive = (int)Constants.DefaultTimeout.TotalMilliseconds;
+            NoResponseTimer = Constants.NoResponseTimer;
+            _hasEverBeenEnabledByHost = false;
+        }
+
+        private void NoProgInfoTimerElapsed(object sender, Timers.ElapsedEventArgs e)
+        {
+            _noProgInfoTimer.Stop();
+            ProgressiveInfoValid = false;
+            Enabled = false;
+        }
+    }
 }