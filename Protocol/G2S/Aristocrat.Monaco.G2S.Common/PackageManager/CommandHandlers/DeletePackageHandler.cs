--- conflicted
+++ resolved
@@ -1,84 +1,78 @@
-﻿namespace Aristocrat.Monaco.G2S.Common.PackageManager.CommandHandlers
-{
-    using System;
-    using Monaco.Common.CommandHandlers;
-    using Monaco.Common.Exceptions;
-    using Monaco.Common.Storage;
-    using Protocol.Common.Installer;
-    using Storage;
-<<<<<<< HEAD
-    using Data.Model;
-    using Data.Packages;
-    using Microsoft.EntityFrameworkCore;
-=======
-    using G2S.Data.Model;
-    using G2S.Data.Packages;
-    using System.Data.Entity;
->>>>>>> b299ebbd
-
-    /// <summary>
-    ///     Delete package command handler implementation.
-    /// </summary>
-    public class DeletePackageHandler : BasePackageCommandHandler, IParametersActionHandler<DeletePackageArgs>
-    {
-        private readonly IPackageLogRepository _packageLogs;
-        private readonly IPackageRepository _packageRepository;
-        private readonly Action<PackageLog, DbContext> _updatePackageLogCallback;
-        private readonly IInstallerService _installerService;
-
-        /// <summary>
-        ///     Initializes a new instance of the <see cref="DeletePackageHandler" /> class.
-        /// </summary>
-        /// <param name="contextFactory">An <see cref="IMonacoContextFactory" /> instance.</param>
-        /// <param name="packageErrorRepository">Package errors repository.</param>
-        /// <param name="packageLogs">Package logs.</param>
-        /// <param name="packageRepository">Packages.</param>
-        /// <param name="installerService">Software installer service.</param>
-        /// <param name="updatePackageLogCallback">Update package log callback.</param>
-        public DeletePackageHandler(
-            IMonacoContextFactory contextFactory,
-            IPackageErrorRepository packageErrorRepository,
-            IPackageLogRepository packageLogs,
-            IPackageRepository packageRepository,
-            IInstallerService installerService,
-            Action<PackageLog, DbContext> updatePackageLogCallback)
-            : base(contextFactory, packageErrorRepository)
-        {
-            _packageLogs = packageLogs ?? throw new ArgumentNullException(nameof(packageLogs));
-            _packageRepository = packageRepository ?? throw new ArgumentNullException(nameof(packageRepository));
-            _installerService = installerService ?? throw new ArgumentNullException(nameof(installerService));
-            _updatePackageLogCallback = updatePackageLogCallback ?? throw new ArgumentNullException(nameof(updatePackageLogCallback));
-        }
-
-        /// <inheritdoc />
-        public void Execute(DeletePackageArgs parameter)
-        {
-            using (var context = ContextFactory.CreateDbContext())
-            {
-                if (parameter == null)
-                {
-                    throw new ArgumentNullException(nameof(parameter));
-                }
-
-                var package = _packageRepository.GetPackageByPackageId(context, parameter.PackageId);
-                
-                var packageLog = _packageLogs.GetLastPackageLogeByPackageId(context, parameter.PackageId);
-
-                if (package?.State == PackageState.InUse)
-                {
-                    throw new CommandException("Package Entity InUse");
-                }
-
-                packageLog.State = PackageState.Deleted;
-
-                _installerService.DeleteSoftwarePackage(parameter.PackageId);
-
-                _updatePackageLogCallback(packageLog, context);
-
-                parameter.PackageResult = packageLog;
-
-                parameter.DeletePackageCallback?.Invoke(parameter);
-            }
-        }
-    }
-}
+﻿namespace Aristocrat.Monaco.G2S.Common.PackageManager.CommandHandlers
+{
+    using System;
+    using Monaco.Common.CommandHandlers;
+    using Monaco.Common.Exceptions;
+    using Monaco.Common.Storage;
+    using Protocol.Common.Installer;
+    using Storage;
+    using G2S.Data.Model;
+    using G2S.Data.Packages;
+    using Microsoft.EntityFrameworkCore;
+
+    /// <summary>
+    ///     Delete package command handler implementation.
+    /// </summary>
+    public class DeletePackageHandler : BasePackageCommandHandler, IParametersActionHandler<DeletePackageArgs>
+    {
+        private readonly IPackageLogRepository _packageLogs;
+        private readonly IPackageRepository _packageRepository;
+        private readonly Action<PackageLog, DbContext> _updatePackageLogCallback;
+        private readonly IInstallerService _installerService;
+
+        /// <summary>
+        ///     Initializes a new instance of the <see cref="DeletePackageHandler" /> class.
+        /// </summary>
+        /// <param name="contextFactory">An <see cref="IMonacoContextFactory" /> instance.</param>
+        /// <param name="packageErrorRepository">Package errors repository.</param>
+        /// <param name="packageLogs">Package logs.</param>
+        /// <param name="packageRepository">Packages.</param>
+        /// <param name="installerService">Software installer service.</param>
+        /// <param name="updatePackageLogCallback">Update package log callback.</param>
+        public DeletePackageHandler(
+            IMonacoContextFactory contextFactory,
+            IPackageErrorRepository packageErrorRepository,
+            IPackageLogRepository packageLogs,
+            IPackageRepository packageRepository,
+            IInstallerService installerService,
+            Action<PackageLog, DbContext> updatePackageLogCallback)
+            : base(contextFactory, packageErrorRepository)
+        {
+            _packageLogs = packageLogs ?? throw new ArgumentNullException(nameof(packageLogs));
+            _packageRepository = packageRepository ?? throw new ArgumentNullException(nameof(packageRepository));
+            _installerService = installerService ?? throw new ArgumentNullException(nameof(installerService));
+            _updatePackageLogCallback = updatePackageLogCallback ?? throw new ArgumentNullException(nameof(updatePackageLogCallback));
+        }
+
+        /// <inheritdoc />
+        public void Execute(DeletePackageArgs parameter)
+        {
+            using (var context = ContextFactory.CreateDbContext())
+            {
+                if (parameter == null)
+                {
+                    throw new ArgumentNullException(nameof(parameter));
+                }
+
+                var package = _packageRepository.GetPackageByPackageId(context, parameter.PackageId);
+                
+                var packageLog = _packageLogs.GetLastPackageLogeByPackageId(context, parameter.PackageId);
+
+                if (package?.State == PackageState.InUse)
+                {
+                    throw new CommandException("Package Entity InUse");
+                }
+
+                packageLog.State = PackageState.Deleted;
+
+                _installerService.DeleteSoftwarePackage(parameter.PackageId);
+
+                _updatePackageLogCallback(packageLog, context);
+
+                parameter.PackageResult = packageLog;
+
+                parameter.DeletePackageCallback?.Invoke(parameter);
+            }
+        }
+    }
+}