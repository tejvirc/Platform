﻿<Project Sdk="Microsoft.NET.Sdk">
  <Import Project="$(MSBuildThisFileDirectory)..\..\..\Build\shared.props" />
  <PropertyGroup>
    <TargetFramework>net472</TargetFramework>
    <RuntimeIdentifier>win-x64</RuntimeIdentifier>
    <AssemblyTitle>G2SBase</AssemblyTitle>
    <Configurations>Debug;Release;Retail</Configurations>
  </PropertyGroup>
  <PropertyGroup Condition=" '$(Configuration)|$(Platform)' == 'Debug|AnyCPU' ">
    <DefineConstants>CODE_ANALYSIS;TRACE;DEBUG</DefineConstants>
    <DebugType>full</DebugType>
  </PropertyGroup>
  <PropertyGroup Condition=" '$(Configuration)|$(Platform)' == 'Release|AnyCPU' ">
    <DefineConstants>CODE_ANALYSIS;TRACE</DefineConstants>
    <DebugType>pdbonly</DebugType>
    <Optimize>true</Optimize>
  </PropertyGroup>
  <PropertyGroup Condition="'$(Configuration)|$(Platform)' == 'Retail|AnyCPU'">
    <DefineConstants>CODE_ANALYSIS;TRACE</DefineConstants>
    <DebugType>pdbonly</DebugType>
    <Optimize>true</Optimize>
  </PropertyGroup>
  <ItemGroup>
    <None Remove="Aristocrat.Monaco.G2S.G2SEventLogger.Index.xml" />
    <None Remove="Aristocrat.Monaco.G2S.G2SEventLogger.Log.xml" />
  </ItemGroup>
  <ItemGroup>
    <Reference Include="Microsoft.CSharp" />
    <Reference Include="System.ComponentModel.DataAnnotations" />
    <Reference Include="System.IdentityModel" />
  </ItemGroup>
  <ItemGroup>
    <CodeAnalysisDictionary Include="..\..\..\CustomDictionary.xml">
      <Link>CustomDictionary.xml</Link>
    </CodeAnalysisDictionary>
    <Content Include="Aristocrat.Monaco.G2S.G2SEventLogger.Index.xml">
      <CopyToOutputDirectory>PreserveNewest</CopyToOutputDirectory>
    </Content>
    <Content Include="Aristocrat.Monaco.G2S.G2SEventLogger.Log.xml">
      <CopyToOutputDirectory>PreserveNewest</CopyToOutputDirectory>
    </Content>
    <Content Include="Aristocrat.Monaco.G2S.addin.xml">
      <CopyToOutputDirectory>PreserveNewest</CopyToOutputDirectory>
      <SubType>Designer</SubType>
    </Content>
    <Content Include="Aristocrat.Monaco.G2S.Configuration.addin.xml">
      <CopyToOutputDirectory>PreserveNewest</CopyToOutputDirectory>
      <SubType>Designer</SubType>
    </Content>
    <Content Include="Aristocrat.Monaco.G2S.G2SPropertyProvider.xml">
      <CopyToOutputDirectory>PreserveNewest</CopyToOutputDirectory>
    </Content>
    <Content Include="Aristocrat.Monaco.G2S.Services.DisableConditionSaga.xml">
      <CopyToOutputDirectory>PreserveNewest</CopyToOutputDirectory>
    </Content>
  </ItemGroup>
  <ItemGroup>
    <ProjectReference Include="..\..\..\Accounting\Monaco.Accounting.Contracts\Monaco.Accounting.Contracts.csproj" />
    <ProjectReference Include="..\..\..\Application\Aristocrat.Monaco.Application\Aristocrat.Monaco.Application.csproj" />
    <ProjectReference Include="..\..\..\Application\Monaco.Application.Contracts\Aristocrat.Monaco.Application.Contracts.csproj" />
    <ProjectReference Include="..\..\..\Gaming\Aristocrat.Monaco.Gaming.Contracts\Aristocrat.Monaco.Gaming.Contracts.csproj" />
    <ProjectReference Include="..\..\..\Gaming\Aristocrat.Monaco.Gaming\Aristocrat.Monaco.Gaming.csproj" />
    <ProjectReference Include="..\..\..\Hardware\Aristocrat.Monaco.Hardware.Contracts\Aristocrat.Monaco.Hardware.Contracts.csproj" />
    <ProjectReference Include="..\..\..\Kernel\Aristocrat.Monaco.Kernel.Contracts\Aristocrat.Monaco.Kernel.Contracts.csproj" />
    <ProjectReference Include="..\..\..\Kernel\Aristocrat.Monaco.Kernel\Aristocrat.Monaco.Kernel.csproj" />
    <ProjectReference Include="..\..\..\Shared\Aristocrat.Monaco.Common\Aristocrat.Monaco.Common.csproj" />
    <ProjectReference Include="..\..\..\Shared\Aristocrat.Monaco.Localization\Aristocrat.Monaco.Localization.csproj" />
    <ProjectReference Include="..\..\..\Shared\Aristocrat.Monaco.PackageManifest\Aristocrat.Monaco.PackageManifest.csproj" />
    <ProjectReference Include="..\..\Aristocrat.Monaco.Protocol.Common\Aristocrat.Monaco.Protocol.Common.csproj" />
    <ProjectReference Include="..\Aristocrat.G2S.Client\Aristocrat.G2S.Client.csproj" />
    <ProjectReference Include="..\Aristocrat.G2S.Emdi\Aristocrat.G2S.Emdi.csproj" />
    <ProjectReference Include="..\Aristocrat.Monaco.G2S.Common\Aristocrat.Monaco.G2S.Common.csproj" />
    <ProjectReference Include="..\Aristocrat.Monaco.G2S.Data\Aristocrat.Monaco.G2S.Data.csproj" />
  </ItemGroup>
  <ItemGroup>
    <Content Include="Aristocrat.Monaco.G2S.Options.NoteAcceptorDeviceOptions.xml">
      <CopyToOutputDirectory>PreserveNewest</CopyToOutputDirectory>
    </Content>
    <Content Include="egm.pfx">
      <CopyToOutputDirectory>PreserveNewest</CopyToOutputDirectory>
    </Content>
  </ItemGroup>
  <ItemGroup>
<<<<<<< HEAD
    <PackageReference Include="Aristocrat.G2S" Version="4.1.35" />
    <PackageReference Include="Aristocrat.Monaco.NativeOS.Services" Version="1.0.9" />
=======
>>>>>>> d5df8e89
    <PackageReference Include="Aristocrat.System.Data.SQLite.Core" Version="1.0.110" />
    <PackageReference Include="Expressmapper" Version="1.9.1" />
    <PackageReference Include="FluentValidation" Version="7.4.0" />
    <PackageReference Include="log4net" Version="2.0.8" />
    <PackageReference Include="Newtonsoft.Json" Version="12.0.3" />
    <PackageReference Include="SimpleInjector" Version="4.9.2" />
    <PackageReference Include="SQLite.CodeFirst" Version="1.6.0.30" />
    <PackageReference Include="Stateless" Version="4.0.0" />
    <PackageReference Include="System.Data.SQLite.EF6" Version="1.0.110" />
    <PackageReference Include="System.Threading.Tasks.Dataflow" Version="4.11.0" />
  </ItemGroup>
</Project><|MERGE_RESOLUTION|>--- conflicted
+++ resolved
@@ -1,100 +1,96 @@
-﻿<Project Sdk="Microsoft.NET.Sdk">
-  <Import Project="$(MSBuildThisFileDirectory)..\..\..\Build\shared.props" />
-  <PropertyGroup>
-    <TargetFramework>net472</TargetFramework>
-    <RuntimeIdentifier>win-x64</RuntimeIdentifier>
-    <AssemblyTitle>G2SBase</AssemblyTitle>
-    <Configurations>Debug;Release;Retail</Configurations>
-  </PropertyGroup>
-  <PropertyGroup Condition=" '$(Configuration)|$(Platform)' == 'Debug|AnyCPU' ">
-    <DefineConstants>CODE_ANALYSIS;TRACE;DEBUG</DefineConstants>
-    <DebugType>full</DebugType>
-  </PropertyGroup>
-  <PropertyGroup Condition=" '$(Configuration)|$(Platform)' == 'Release|AnyCPU' ">
-    <DefineConstants>CODE_ANALYSIS;TRACE</DefineConstants>
-    <DebugType>pdbonly</DebugType>
-    <Optimize>true</Optimize>
-  </PropertyGroup>
-  <PropertyGroup Condition="'$(Configuration)|$(Platform)' == 'Retail|AnyCPU'">
-    <DefineConstants>CODE_ANALYSIS;TRACE</DefineConstants>
-    <DebugType>pdbonly</DebugType>
-    <Optimize>true</Optimize>
-  </PropertyGroup>
-  <ItemGroup>
-    <None Remove="Aristocrat.Monaco.G2S.G2SEventLogger.Index.xml" />
-    <None Remove="Aristocrat.Monaco.G2S.G2SEventLogger.Log.xml" />
-  </ItemGroup>
-  <ItemGroup>
-    <Reference Include="Microsoft.CSharp" />
-    <Reference Include="System.ComponentModel.DataAnnotations" />
-    <Reference Include="System.IdentityModel" />
-  </ItemGroup>
-  <ItemGroup>
-    <CodeAnalysisDictionary Include="..\..\..\CustomDictionary.xml">
-      <Link>CustomDictionary.xml</Link>
-    </CodeAnalysisDictionary>
-    <Content Include="Aristocrat.Monaco.G2S.G2SEventLogger.Index.xml">
-      <CopyToOutputDirectory>PreserveNewest</CopyToOutputDirectory>
-    </Content>
-    <Content Include="Aristocrat.Monaco.G2S.G2SEventLogger.Log.xml">
-      <CopyToOutputDirectory>PreserveNewest</CopyToOutputDirectory>
-    </Content>
-    <Content Include="Aristocrat.Monaco.G2S.addin.xml">
-      <CopyToOutputDirectory>PreserveNewest</CopyToOutputDirectory>
-      <SubType>Designer</SubType>
-    </Content>
-    <Content Include="Aristocrat.Monaco.G2S.Configuration.addin.xml">
-      <CopyToOutputDirectory>PreserveNewest</CopyToOutputDirectory>
-      <SubType>Designer</SubType>
-    </Content>
-    <Content Include="Aristocrat.Monaco.G2S.G2SPropertyProvider.xml">
-      <CopyToOutputDirectory>PreserveNewest</CopyToOutputDirectory>
-    </Content>
-    <Content Include="Aristocrat.Monaco.G2S.Services.DisableConditionSaga.xml">
-      <CopyToOutputDirectory>PreserveNewest</CopyToOutputDirectory>
-    </Content>
-  </ItemGroup>
-  <ItemGroup>
-    <ProjectReference Include="..\..\..\Accounting\Monaco.Accounting.Contracts\Monaco.Accounting.Contracts.csproj" />
-    <ProjectReference Include="..\..\..\Application\Aristocrat.Monaco.Application\Aristocrat.Monaco.Application.csproj" />
-    <ProjectReference Include="..\..\..\Application\Monaco.Application.Contracts\Aristocrat.Monaco.Application.Contracts.csproj" />
-    <ProjectReference Include="..\..\..\Gaming\Aristocrat.Monaco.Gaming.Contracts\Aristocrat.Monaco.Gaming.Contracts.csproj" />
-    <ProjectReference Include="..\..\..\Gaming\Aristocrat.Monaco.Gaming\Aristocrat.Monaco.Gaming.csproj" />
-    <ProjectReference Include="..\..\..\Hardware\Aristocrat.Monaco.Hardware.Contracts\Aristocrat.Monaco.Hardware.Contracts.csproj" />
-    <ProjectReference Include="..\..\..\Kernel\Aristocrat.Monaco.Kernel.Contracts\Aristocrat.Monaco.Kernel.Contracts.csproj" />
-    <ProjectReference Include="..\..\..\Kernel\Aristocrat.Monaco.Kernel\Aristocrat.Monaco.Kernel.csproj" />
-    <ProjectReference Include="..\..\..\Shared\Aristocrat.Monaco.Common\Aristocrat.Monaco.Common.csproj" />
-    <ProjectReference Include="..\..\..\Shared\Aristocrat.Monaco.Localization\Aristocrat.Monaco.Localization.csproj" />
-    <ProjectReference Include="..\..\..\Shared\Aristocrat.Monaco.PackageManifest\Aristocrat.Monaco.PackageManifest.csproj" />
-    <ProjectReference Include="..\..\Aristocrat.Monaco.Protocol.Common\Aristocrat.Monaco.Protocol.Common.csproj" />
-    <ProjectReference Include="..\Aristocrat.G2S.Client\Aristocrat.G2S.Client.csproj" />
-    <ProjectReference Include="..\Aristocrat.G2S.Emdi\Aristocrat.G2S.Emdi.csproj" />
-    <ProjectReference Include="..\Aristocrat.Monaco.G2S.Common\Aristocrat.Monaco.G2S.Common.csproj" />
-    <ProjectReference Include="..\Aristocrat.Monaco.G2S.Data\Aristocrat.Monaco.G2S.Data.csproj" />
-  </ItemGroup>
-  <ItemGroup>
-    <Content Include="Aristocrat.Monaco.G2S.Options.NoteAcceptorDeviceOptions.xml">
-      <CopyToOutputDirectory>PreserveNewest</CopyToOutputDirectory>
-    </Content>
-    <Content Include="egm.pfx">
-      <CopyToOutputDirectory>PreserveNewest</CopyToOutputDirectory>
-    </Content>
-  </ItemGroup>
-  <ItemGroup>
-<<<<<<< HEAD
-    <PackageReference Include="Aristocrat.G2S" Version="4.1.35" />
-    <PackageReference Include="Aristocrat.Monaco.NativeOS.Services" Version="1.0.9" />
-=======
->>>>>>> d5df8e89
-    <PackageReference Include="Aristocrat.System.Data.SQLite.Core" Version="1.0.110" />
-    <PackageReference Include="Expressmapper" Version="1.9.1" />
-    <PackageReference Include="FluentValidation" Version="7.4.0" />
-    <PackageReference Include="log4net" Version="2.0.8" />
-    <PackageReference Include="Newtonsoft.Json" Version="12.0.3" />
-    <PackageReference Include="SimpleInjector" Version="4.9.2" />
-    <PackageReference Include="SQLite.CodeFirst" Version="1.6.0.30" />
-    <PackageReference Include="Stateless" Version="4.0.0" />
-    <PackageReference Include="System.Data.SQLite.EF6" Version="1.0.110" />
-    <PackageReference Include="System.Threading.Tasks.Dataflow" Version="4.11.0" />
-  </ItemGroup>
+﻿<Project Sdk="Microsoft.NET.Sdk">
+  <Import Project="$(MSBuildThisFileDirectory)..\..\..\Build\shared.props" />
+  <PropertyGroup>
+    <TargetFramework>net472</TargetFramework>
+    <RuntimeIdentifier>win-x64</RuntimeIdentifier>
+    <AssemblyTitle>G2SBase</AssemblyTitle>
+    <Configurations>Debug;Release;Retail</Configurations>
+  </PropertyGroup>
+  <PropertyGroup Condition=" '$(Configuration)|$(Platform)' == 'Debug|AnyCPU' ">
+    <DefineConstants>CODE_ANALYSIS;TRACE;DEBUG</DefineConstants>
+    <DebugType>full</DebugType>
+  </PropertyGroup>
+  <PropertyGroup Condition=" '$(Configuration)|$(Platform)' == 'Release|AnyCPU' ">
+    <DefineConstants>CODE_ANALYSIS;TRACE</DefineConstants>
+    <DebugType>pdbonly</DebugType>
+    <Optimize>true</Optimize>
+  </PropertyGroup>
+  <PropertyGroup Condition="'$(Configuration)|$(Platform)' == 'Retail|AnyCPU'">
+    <DefineConstants>CODE_ANALYSIS;TRACE</DefineConstants>
+    <DebugType>pdbonly</DebugType>
+    <Optimize>true</Optimize>
+  </PropertyGroup>
+  <ItemGroup>
+    <None Remove="Aristocrat.Monaco.G2S.G2SEventLogger.Index.xml" />
+    <None Remove="Aristocrat.Monaco.G2S.G2SEventLogger.Log.xml" />
+  </ItemGroup>
+  <ItemGroup>
+    <Reference Include="Microsoft.CSharp" />
+    <Reference Include="System.ComponentModel.DataAnnotations" />
+    <Reference Include="System.IdentityModel" />
+  </ItemGroup>
+  <ItemGroup>
+    <CodeAnalysisDictionary Include="..\..\..\CustomDictionary.xml">
+      <Link>CustomDictionary.xml</Link>
+    </CodeAnalysisDictionary>
+    <Content Include="Aristocrat.Monaco.G2S.G2SEventLogger.Index.xml">
+      <CopyToOutputDirectory>PreserveNewest</CopyToOutputDirectory>
+    </Content>
+    <Content Include="Aristocrat.Monaco.G2S.G2SEventLogger.Log.xml">
+      <CopyToOutputDirectory>PreserveNewest</CopyToOutputDirectory>
+    </Content>
+    <Content Include="Aristocrat.Monaco.G2S.addin.xml">
+      <CopyToOutputDirectory>PreserveNewest</CopyToOutputDirectory>
+      <SubType>Designer</SubType>
+    </Content>
+    <Content Include="Aristocrat.Monaco.G2S.Configuration.addin.xml">
+      <CopyToOutputDirectory>PreserveNewest</CopyToOutputDirectory>
+      <SubType>Designer</SubType>
+    </Content>
+    <Content Include="Aristocrat.Monaco.G2S.G2SPropertyProvider.xml">
+      <CopyToOutputDirectory>PreserveNewest</CopyToOutputDirectory>
+    </Content>
+    <Content Include="Aristocrat.Monaco.G2S.Services.DisableConditionSaga.xml">
+      <CopyToOutputDirectory>PreserveNewest</CopyToOutputDirectory>
+    </Content>
+  </ItemGroup>
+  <ItemGroup>
+    <ProjectReference Include="..\..\..\Accounting\Monaco.Accounting.Contracts\Monaco.Accounting.Contracts.csproj" />
+    <ProjectReference Include="..\..\..\Application\Aristocrat.Monaco.Application\Aristocrat.Monaco.Application.csproj" />
+    <ProjectReference Include="..\..\..\Application\Monaco.Application.Contracts\Aristocrat.Monaco.Application.Contracts.csproj" />
+    <ProjectReference Include="..\..\..\Gaming\Aristocrat.Monaco.Gaming.Contracts\Aristocrat.Monaco.Gaming.Contracts.csproj" />
+    <ProjectReference Include="..\..\..\Gaming\Aristocrat.Monaco.Gaming\Aristocrat.Monaco.Gaming.csproj" />
+    <ProjectReference Include="..\..\..\Hardware\Aristocrat.Monaco.Hardware.Contracts\Aristocrat.Monaco.Hardware.Contracts.csproj" />
+    <ProjectReference Include="..\..\..\Kernel\Aristocrat.Monaco.Kernel.Contracts\Aristocrat.Monaco.Kernel.Contracts.csproj" />
+    <ProjectReference Include="..\..\..\Kernel\Aristocrat.Monaco.Kernel\Aristocrat.Monaco.Kernel.csproj" />
+    <ProjectReference Include="..\..\..\Shared\Aristocrat.Monaco.Common\Aristocrat.Monaco.Common.csproj" />
+    <ProjectReference Include="..\..\..\Shared\Aristocrat.Monaco.Localization\Aristocrat.Monaco.Localization.csproj" />
+    <ProjectReference Include="..\..\..\Shared\Aristocrat.Monaco.PackageManifest\Aristocrat.Monaco.PackageManifest.csproj" />
+    <ProjectReference Include="..\..\Aristocrat.Monaco.Protocol.Common\Aristocrat.Monaco.Protocol.Common.csproj" />
+    <ProjectReference Include="..\Aristocrat.G2S.Client\Aristocrat.G2S.Client.csproj" />
+    <ProjectReference Include="..\Aristocrat.G2S.Emdi\Aristocrat.G2S.Emdi.csproj" />
+    <ProjectReference Include="..\Aristocrat.Monaco.G2S.Common\Aristocrat.Monaco.G2S.Common.csproj" />
+    <ProjectReference Include="..\Aristocrat.Monaco.G2S.Data\Aristocrat.Monaco.G2S.Data.csproj" />
+  </ItemGroup>
+  <ItemGroup>
+    <Content Include="Aristocrat.Monaco.G2S.Options.NoteAcceptorDeviceOptions.xml">
+      <CopyToOutputDirectory>PreserveNewest</CopyToOutputDirectory>
+    </Content>
+    <Content Include="egm.pfx">
+      <CopyToOutputDirectory>PreserveNewest</CopyToOutputDirectory>
+    </Content>
+  </ItemGroup>
+  <ItemGroup>
+    <PackageReference Include="Aristocrat.Monaco.NativeOS.Services" Version="1.0.9" />
+    <PackageReference Include="Aristocrat.System.Data.SQLite.Core" Version="1.0.110" />
+    <PackageReference Include="Expressmapper" Version="1.9.1" />
+    <PackageReference Include="FluentValidation" Version="7.4.0" />
+    <PackageReference Include="log4net" Version="2.0.8" />
+    <PackageReference Include="Newtonsoft.Json" Version="12.0.3" />
+    <PackageReference Include="SimpleInjector" Version="4.9.2" />
+    <PackageReference Include="SQLite.CodeFirst" Version="1.6.0.30" />
+    <PackageReference Include="Stateless" Version="4.0.0" />
+    <PackageReference Include="System.Data.SQLite.EF6" Version="1.0.110" />
+    <PackageReference Include="System.Threading.Tasks.Dataflow" Version="4.11.0" />
+  </ItemGroup>
 </Project>