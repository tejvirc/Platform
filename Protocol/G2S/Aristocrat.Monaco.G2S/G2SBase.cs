﻿namespace Aristocrat.Monaco.G2S
{
    using System.Linq;
    using System.Reflection;
    using System.Threading;
    using Accounting.Contracts;
    using Accounting.Contracts.Handpay;
    using Application.Contracts;
    using Application.Contracts.Localization;
    using Application.Contracts.TiltLogger;
    using Aristocrat.G2S.Client;
    using Aristocrat.G2S.Client.Devices;
    using Aristocrat.G2S.Emdi;
    using Common.Events;
    using Common.G2SEventLogger;
    using Common.PackageManager;
    using CompositionRoot;
    using Consumers;
    using Data.Profile;
    using Gaming.Contracts;
    using Gaming.Contracts.Progressives;
    using Gaming.Contracts.Session;
    using Hardware.Contracts.Communicator;
    using Hardware.Contracts.IdReader;
    using Hardware.Contracts.SharedDevice;
    using Kernel;
    using Localization.Properties;
    using log4net;
    using Logging;
    using Meters;
    using Monaco.Common;
    using Services;
    using SimpleInjector;
    using Aristocrat.Monaco.Application.Contracts.Protocol;
    using System.Collections.Generic;
    using Aristocrat.Monaco.G2S.Services.Progressive;
    using DisableProvider;

    /// <summary>
    ///     Handle the base level G2S communications including meter managements and system events.
    /// </summary>
    [ProtocolCapability(
<<<<<<< HEAD
        protocol:CommsProtocol.G2S,
        isValidationSupported:true,
        isFundTransferSupported:false,
        isProgressivesSupported:true,
        isCentralDeterminationSystemSupported:true)]
=======
        protocol: CommsProtocol.G2S,
        isValidationSupported: true,
        isFundTransferSupported: false,
        isProgressivesSupported: false,
        isCentralDeterminationSystemSupported: true)]
>>>>>>> 97db755a
    public class G2SBase : BaseRunnable
    {
        private static readonly ILog Logger = LogManager.GetLogger(MethodBase.GetCurrentMethod().DeclaringType);

        private static bool _isFirstLoad = true;

        private Container _container;
        private ContainerService _containerService;
        private ServiceWaiter _serviceWaiter = new ServiceWaiter(ServiceManager.GetInstance().GetService<IEventBus>());
        private SharedConsumerContext _sharedConsumerContext;
        private ManualResetEvent _shutdownEvent = new ManualResetEvent(false);

        private bool _g2sProgressivesEnabled = false;

        /// <inheritdoc />
        protected override void OnInitialize()
        {
            Logger.Debug("G2SBase initializing");

            if (_isFirstLoad)
            {
                // This only happens during first load.  We will reload the protocol for a number of reasons, but there's no reason to display this again
                ServiceManager.GetInstance().GetService<ISystemDisableManager>()
                    .Disable(
                        Constants.ProtocolDisabledKey,
                        SystemDisablePriority.Immediate,
                        () => Localizer.ForLockup().GetString(ResourceKeys.DisabledDuringInitialization),
                        false);

                CreateVirtualIdReaders();
            }

            _g2sProgressivesEnabled = (bool)ServiceManager.GetInstance().
                TryGetService<IMultiProtocolConfigurationProvider>().MultiProtocolConfiguration.FirstOrDefault(c => c.Protocol == CommsProtocol.G2S)?.IsProgressiveHandled;
            var propertyProvider = ServiceManager.GetInstance().GetService<IPropertiesManager>();
            propertyProvider.SetProperty(Constants.G2SProgressivesEnabled, _g2sProgressivesEnabled);

            // The G2S Lib uses TraceSource...
            Logger.AddAsTraceSource();
            RegisterLogAdapters();

            _serviceWaiter.AddServiceToWaitFor<ITransactionCoordinator>();
            _serviceWaiter.AddServiceToWaitFor<ICabinetService>();
            _serviceWaiter.AddServiceToWaitFor<IGameHistory>();
            _serviceWaiter.AddServiceToWaitFor<IPlayerBank>();
            _serviceWaiter.AddServiceToWaitFor<IPlayerSessionHistory>();
            _serviceWaiter.AddServiceToWaitFor<IAttendantService>();
            _serviceWaiter.AddServiceToWaitFor<IProtocolLinkedProgressiveAdapter>();

            if (_serviceWaiter.WaitForServices())
            {
                _sharedConsumerContext = new SharedConsumerContext();
                ServiceManager.GetInstance().AddService(_sharedConsumerContext);
                _container = Bootstrapper.InitializeContainer();
                _container.Verify();

                ServiceManager.GetInstance().GetService<IValidationProvider>().Register(
                    ProtocolNames.G2S,
                    _container.GetInstance<IVoucherValidator>());

                ServiceManager.GetInstance().AddService(_container.GetInstance<IVoucherDataService>() as IService);
                if (_g2sProgressivesEnabled)
                {
                    ServiceManager.GetInstance().AddService(_container.GetInstance<IProgressiveService>() as IService);
                }
                ServiceManager.GetInstance().AddService(_container.GetInstance<IMasterResetService>() as IService);
                ServiceManager.GetInstance().AddServiceAndInitialize(_container.GetInstance<IInformedPlayerService>() as IService);
                ServiceManager.GetInstance().AddServiceAndInitialize(_container.GetInstance<IIdReaderValidator>());
                var handPayValidator = _container.GetInstance<IHandpayService>();
                ServiceManager.GetInstance().GetService<IValidationProvider>().Register(
                    ProtocolNames.G2S,
                    _container.GetInstance<IHandpayService>() as IHandpayValidator);
                ((IService)_container.GetInstance<IHandpayService>()).Initialize();

                ServiceManager.GetInstance().AddServiceAndInitialize(_container.GetInstance<IEmdi>());
            }

            _container.GetInstance<IEventBus>().Subscribe<RestartProtocolEvent>(this, _ => OnStop());

            _containerService = new ContainerService(_container);
            ServiceManager.GetInstance().AddService(_containerService);

            ModelMappingRules.Initialize();

            _container.GetInstance<IPackageManager>().VerifyPackages();

            Logger.Debug("G2S Runnable initialized!");
        }

        /// <inheritdoc />
        protected override void OnRun()
        {
            Logger.Debug("Start of OnRun() for G2SBase");

            LogToMessageDisplay(Localizer.For(CultureFor.Operator).GetString(ResourceKeys.LoadingProtocol));

            var engine = _container.GetInstance<IEngine>();
            ResolveHandlers(_container); // We'll want to move this when the registration is cleaned-up

            var startUpContext = new StartupContext();

            var eventListener = ServiceManager.GetInstance().GetService<StartupEventListener>();

            var profiles = _container.GetInstance<IProfileService>().GetAll();
            if (!profiles.Any() || eventListener.HasEvent<PlatformBootedEvent>(e => e.CriticalMemoryCleared))
            {
                // If this is the first time we're adding devices or the persistent storage has been reset we're going to set forcibly set all of these values
                startUpContext.DeviceReset = true;
                startUpContext.DeviceChanged = true;
                startUpContext.SubscriptionLost = true;
                startUpContext.MetersReset = true;
                startUpContext.DeviceStateChanged = true;
                startUpContext.DeviceAccessChanged = true;
            }
            else
            {
                var context = (StartupContext)ServiceManager.GetInstance().GetService<IPropertiesManager>().GetProperty(Constants.StartupContext, null);
                if (context != null)
                {
                    startUpContext = context;
                }
            }

            // don't start the engine if we've already signaled a shutdown or Disposed
            var start = false;

            if (_shutdownEvent != null)
            {
                start = !_shutdownEvent.WaitOne(0);
            }

            LogToMessageDisplay(Localizer.For(CultureFor.Operator).GetString(ResourceKeys.StartingProtocol));

            if (start)
            {
                engine.Start(
                    startUpContext,
                    () =>
                    {
                        if (_isFirstLoad)
                        {
                            ServiceManager.GetInstance().GetService<ISystemDisableManager>().Enable(Constants.ProtocolDisabledKey);
                            _isFirstLoad = false;
                        }
                    });

                var propertiesManager = ServiceManager.GetInstance().GetService<IPropertiesManager>();
                propertiesManager.SetProperty(Constants.StartupContext, null);
                propertiesManager.SetProperty(AccountingConstants.TicketBarcodeLength, AccountingConstants.DefaultTicketBarcodeLength);
                propertiesManager.SetProperty(GamingConstants.ProgressiveConfigurableLinkedLeveId, _g2sProgressivesEnabled);
                if (_g2sProgressivesEnabled)
                {
                    //Populate the levelID fields in the ProgressiveService
                    var progressiveDeviceManager = _container.GetInstance<IProgressiveDeviceManager>();

                    if (progressiveDeviceManager != null)
                    {
                        var vertexLevelIds = (Dictionary<int, (int linkedGroupId, int linkedLevelId)>)propertiesManager.GetProperty(GamingConstants.ProgressiveConfiguredLinkedLevelIds, new Dictionary<int, (int linkedGroupId, int linkedLevelId)>());
                        if (vertexLevelIds.Any())
                        {
                            progressiveDeviceManager?.OnConfiguredProgressives(false, true);
                        }
                        else
                        {
                            progressiveDeviceManager?.OnConfiguredProgressives();
                        }
                    }
                }


                // Handle all saved startup events
                eventListener.HandleStartupEvents(
                    (consumerType) => _container.GetAllInstances(consumerType).FirstOrDefault() as dynamic);
                _container.GetInstance<IMeterManager>().AddProvider(_container.GetInstance<IG2SMeterProvider>());

                // TODO : Move this to a central location after all protocols are initialized when multiple protocols are supported.
                ServiceManager.GetInstance().GetService<IEventBus>().Publish(new ProtocolsInitializedEvent());

                // Keep it running...
                _shutdownEvent.WaitOne();
            }

            ServiceManager.GetInstance().GetService<IEventBus>().UnsubscribeAll(this);

            Logger.Debug("Stopping G2S engine");

            engine.Stop();

            ModelMappingRules.Reset();

            Unload();

            Logger.Debug("End of OnRun() for G2SBase");
        }

        /// <inheritdoc />
        protected override void OnStop()
        {
            LogToMessageDisplay(Localizer.For(CultureFor.Operator).GetString(ResourceKeys.ClosingProtocol));
            _container?.GetInstance<IG2SDisableProvider>().OnG2SReconfigured().Wait();

            // Allow OnRun to exit
            _shutdownEvent?.Set();

            Logger.Debug("End of OnStop() for G2SBase");
        }

        /// <inheritdoc />
        protected override void Dispose(bool disposing)
        {
            if (Disposed)
            {
                return;
            }

            if (disposing)
            {
                ServiceManager.GetInstance().GetService<IEventBus>().UnsubscribeAll(this);

                _container?.Dispose();

                if (_sharedConsumerContext != null)
                {
                    _sharedConsumerContext.Dispose();
                }

                if (_serviceWaiter != null)
                {
                    _serviceWaiter.Dispose();
                }

                if (_shutdownEvent != null)
                {
                    _shutdownEvent.Close();
                }

                ModelMappingRules.Reset();
            }

            _container = null;
            _sharedConsumerContext = null;
            _serviceWaiter = null;
            _shutdownEvent = null;

            base.Dispose(disposing);
        }

        private static void LogToMessageDisplay(string message)
        {
            var display = ServiceManager.GetInstance().GetService<IMessageDisplay>();

            display.DisplayStatus(message);
        }

        private static void ResolveHandlers(Container container)
        {
            var egm = container.GetInstance<IG2SEgm>();
            var serviceType = typeof(ICommandHandler<,>);
            var assemblies = new[] { Assembly.GetExecutingAssembly() };

            var registrations =
                from assembly in assemblies
                where !assembly.IsDynamic
                from type in assembly.GetExportedTypes()
                where type.IsImplementationOf(serviceType)
                where !type.IsAbstract
                select new
                {
                    implementation = type.GetInterfaces()
                        .Single(i => i.IsGenericType && i.GetGenericTypeDefinition() == serviceType),
                    service = type
                };

            foreach (var registration in registrations)
            {
                var handler = container.GetInstance(registration.implementation);

                egm.RegisterHandler(handler as ICommandHandler);
            }
        }

        private static void CreateVirtualIdReaders()
        {
            // TODO: eventually read this from a configuration

            var provider = ServiceManager.GetInstance().TryGetService<IIdReaderProvider>();

            if (provider == null)
            {
                return;
            }

            if (!provider.Adapters.Any())
            {
                Logger.Debug("Adding a second virtual reader as the first reader");
                AddVirtualAdapter(provider, @"Virtual2");
            }

            AddVirtualAdapter(provider, @"Virtual");

            Logger.Debug($"Reader count: {provider.Adapters.Count()}");
        }

        private static void AddVirtualAdapter(IIdReaderProvider provider, string idReaderType)
        {
            if (provider.Adapters.All(a => a.ServiceProtocol != idReaderType))
            {
                var adapter = provider.CreateAdapter(idReaderType);
                adapter.ServiceProtocol = idReaderType;
                adapter.Initialize();
                adapter.Enable(EnabledReasons.Device);

                var comConfiguration = new ComConfiguration
                {
                    Mode = idReaderType
                };

                provider.Inspect(adapter.IdReaderId, comConfiguration, 0);
            }
        }

        private void Unload()
        {
            if (_container != null)
            {
                if (ServiceManager.GetInstance().GetService<IValidationProvider>().UnRegister(
                    ProtocolNames.G2S,
                    _container.GetInstance<IVoucherValidator>()))
                {
                    Logger.Debug("Unregistered G2S IVoucherValidator ");
                }
                ServiceManager.GetInstance().RemoveService(_container.GetInstance<IVoucherDataService>() as IService);
                if (_g2sProgressivesEnabled)
                {
                    ServiceManager.GetInstance().RemoveService(_container.GetInstance<IProgressiveService>() as IService);
                }
                ServiceManager.GetInstance().RemoveService(_container.GetInstance<IMasterResetService>() as IService);
                ServiceManager.GetInstance().RemoveService(_container.GetInstance<IInformedPlayerService>() as IService);
                ServiceManager.GetInstance().RemoveService(_container.GetInstance<IIdReaderValidator>());
                if (ServiceManager.GetInstance().GetService<IValidationProvider>().UnRegister(
                    ProtocolNames.G2S,
                    _container.GetInstance<IHandpayValidator>()))
                {
                    Logger.Debug("Unregistered G2S IVoucherValidator ");
                }
                _container.GetInstance<IEmdi>().Unload();
                ServiceManager.GetInstance().RemoveService(_container.GetInstance<IEmdi>());
            }

            if (_containerService != null)
            {
                ServiceManager.GetInstance().RemoveService(_containerService);
            }

            if (_sharedConsumerContext != null)
            {
                ServiceManager.GetInstance().RemoveService(_sharedConsumerContext);
            }

            UnRegisterLogAdapters();
        }

        private void RegisterLogAdapters()
        {
            if (ServiceManager.GetInstance().IsServiceAvailable<IG2SEventLogger>())
            {
                var logAdapterService = ServiceManager.GetInstance().GetService<ILogAdaptersService>();
                logAdapterService.RegisterLogAdapter(new G2SEventLogAdapter());
            }
        }

        private void UnRegisterLogAdapters()
        {
            if (ServiceManager.GetInstance().IsServiceAvailable<IG2SEventLogger>())
            {
                var logAdapterService = ServiceManager.GetInstance().GetService<ILogAdaptersService>();
                logAdapterService.UnRegisterLogAdapter(EventLogType.Protocol.GetDescription(typeof(EventLogType)));
            }
        }
    }
}<|MERGE_RESOLUTION|>--- conflicted
+++ resolved
@@ -1,436 +1,428 @@
-﻿namespace Aristocrat.Monaco.G2S
-{
-    using System.Linq;
-    using System.Reflection;
-    using System.Threading;
-    using Accounting.Contracts;
-    using Accounting.Contracts.Handpay;
-    using Application.Contracts;
-    using Application.Contracts.Localization;
-    using Application.Contracts.TiltLogger;
-    using Aristocrat.G2S.Client;
-    using Aristocrat.G2S.Client.Devices;
-    using Aristocrat.G2S.Emdi;
-    using Common.Events;
-    using Common.G2SEventLogger;
-    using Common.PackageManager;
-    using CompositionRoot;
-    using Consumers;
-    using Data.Profile;
-    using Gaming.Contracts;
-    using Gaming.Contracts.Progressives;
-    using Gaming.Contracts.Session;
-    using Hardware.Contracts.Communicator;
-    using Hardware.Contracts.IdReader;
-    using Hardware.Contracts.SharedDevice;
-    using Kernel;
-    using Localization.Properties;
-    using log4net;
-    using Logging;
-    using Meters;
-    using Monaco.Common;
-    using Services;
-    using SimpleInjector;
-    using Aristocrat.Monaco.Application.Contracts.Protocol;
-    using System.Collections.Generic;
-    using Aristocrat.Monaco.G2S.Services.Progressive;
-    using DisableProvider;
-
-    /// <summary>
-    ///     Handle the base level G2S communications including meter managements and system events.
-    /// </summary>
-    [ProtocolCapability(
-<<<<<<< HEAD
-        protocol:CommsProtocol.G2S,
-        isValidationSupported:true,
-        isFundTransferSupported:false,
-        isProgressivesSupported:true,
-        isCentralDeterminationSystemSupported:true)]
-=======
-        protocol: CommsProtocol.G2S,
-        isValidationSupported: true,
-        isFundTransferSupported: false,
-        isProgressivesSupported: false,
-        isCentralDeterminationSystemSupported: true)]
->>>>>>> 97db755a
-    public class G2SBase : BaseRunnable
-    {
-        private static readonly ILog Logger = LogManager.GetLogger(MethodBase.GetCurrentMethod().DeclaringType);
-
-        private static bool _isFirstLoad = true;
-
-        private Container _container;
-        private ContainerService _containerService;
-        private ServiceWaiter _serviceWaiter = new ServiceWaiter(ServiceManager.GetInstance().GetService<IEventBus>());
-        private SharedConsumerContext _sharedConsumerContext;
-        private ManualResetEvent _shutdownEvent = new ManualResetEvent(false);
-
-        private bool _g2sProgressivesEnabled = false;
-
-        /// <inheritdoc />
-        protected override void OnInitialize()
-        {
-            Logger.Debug("G2SBase initializing");
-
-            if (_isFirstLoad)
-            {
-                // This only happens during first load.  We will reload the protocol for a number of reasons, but there's no reason to display this again
-                ServiceManager.GetInstance().GetService<ISystemDisableManager>()
-                    .Disable(
-                        Constants.ProtocolDisabledKey,
-                        SystemDisablePriority.Immediate,
-                        () => Localizer.ForLockup().GetString(ResourceKeys.DisabledDuringInitialization),
-                        false);
-
-                CreateVirtualIdReaders();
-            }
-
-            _g2sProgressivesEnabled = (bool)ServiceManager.GetInstance().
-                TryGetService<IMultiProtocolConfigurationProvider>().MultiProtocolConfiguration.FirstOrDefault(c => c.Protocol == CommsProtocol.G2S)?.IsProgressiveHandled;
-            var propertyProvider = ServiceManager.GetInstance().GetService<IPropertiesManager>();
-            propertyProvider.SetProperty(Constants.G2SProgressivesEnabled, _g2sProgressivesEnabled);
-
-            // The G2S Lib uses TraceSource...
-            Logger.AddAsTraceSource();
-            RegisterLogAdapters();
-
-            _serviceWaiter.AddServiceToWaitFor<ITransactionCoordinator>();
-            _serviceWaiter.AddServiceToWaitFor<ICabinetService>();
-            _serviceWaiter.AddServiceToWaitFor<IGameHistory>();
-            _serviceWaiter.AddServiceToWaitFor<IPlayerBank>();
-            _serviceWaiter.AddServiceToWaitFor<IPlayerSessionHistory>();
-            _serviceWaiter.AddServiceToWaitFor<IAttendantService>();
-            _serviceWaiter.AddServiceToWaitFor<IProtocolLinkedProgressiveAdapter>();
-
-            if (_serviceWaiter.WaitForServices())
-            {
-                _sharedConsumerContext = new SharedConsumerContext();
-                ServiceManager.GetInstance().AddService(_sharedConsumerContext);
-                _container = Bootstrapper.InitializeContainer();
-                _container.Verify();
-
-                ServiceManager.GetInstance().GetService<IValidationProvider>().Register(
-                    ProtocolNames.G2S,
-                    _container.GetInstance<IVoucherValidator>());
-
-                ServiceManager.GetInstance().AddService(_container.GetInstance<IVoucherDataService>() as IService);
-                if (_g2sProgressivesEnabled)
-                {
-                    ServiceManager.GetInstance().AddService(_container.GetInstance<IProgressiveService>() as IService);
-                }
-                ServiceManager.GetInstance().AddService(_container.GetInstance<IMasterResetService>() as IService);
-                ServiceManager.GetInstance().AddServiceAndInitialize(_container.GetInstance<IInformedPlayerService>() as IService);
-                ServiceManager.GetInstance().AddServiceAndInitialize(_container.GetInstance<IIdReaderValidator>());
-                var handPayValidator = _container.GetInstance<IHandpayService>();
-                ServiceManager.GetInstance().GetService<IValidationProvider>().Register(
-                    ProtocolNames.G2S,
-                    _container.GetInstance<IHandpayService>() as IHandpayValidator);
-                ((IService)_container.GetInstance<IHandpayService>()).Initialize();
-
-                ServiceManager.GetInstance().AddServiceAndInitialize(_container.GetInstance<IEmdi>());
-            }
-
-            _container.GetInstance<IEventBus>().Subscribe<RestartProtocolEvent>(this, _ => OnStop());
-
-            _containerService = new ContainerService(_container);
-            ServiceManager.GetInstance().AddService(_containerService);
-
-            ModelMappingRules.Initialize();
-
-            _container.GetInstance<IPackageManager>().VerifyPackages();
-
-            Logger.Debug("G2S Runnable initialized!");
-        }
-
-        /// <inheritdoc />
-        protected override void OnRun()
-        {
-            Logger.Debug("Start of OnRun() for G2SBase");
-
-            LogToMessageDisplay(Localizer.For(CultureFor.Operator).GetString(ResourceKeys.LoadingProtocol));
-
-            var engine = _container.GetInstance<IEngine>();
-            ResolveHandlers(_container); // We'll want to move this when the registration is cleaned-up
-
-            var startUpContext = new StartupContext();
-
-            var eventListener = ServiceManager.GetInstance().GetService<StartupEventListener>();
-
-            var profiles = _container.GetInstance<IProfileService>().GetAll();
-            if (!profiles.Any() || eventListener.HasEvent<PlatformBootedEvent>(e => e.CriticalMemoryCleared))
-            {
-                // If this is the first time we're adding devices or the persistent storage has been reset we're going to set forcibly set all of these values
-                startUpContext.DeviceReset = true;
-                startUpContext.DeviceChanged = true;
-                startUpContext.SubscriptionLost = true;
-                startUpContext.MetersReset = true;
-                startUpContext.DeviceStateChanged = true;
-                startUpContext.DeviceAccessChanged = true;
-            }
-            else
-            {
-                var context = (StartupContext)ServiceManager.GetInstance().GetService<IPropertiesManager>().GetProperty(Constants.StartupContext, null);
-                if (context != null)
-                {
-                    startUpContext = context;
-                }
-            }
-
-            // don't start the engine if we've already signaled a shutdown or Disposed
-            var start = false;
-
-            if (_shutdownEvent != null)
-            {
-                start = !_shutdownEvent.WaitOne(0);
-            }
-
-            LogToMessageDisplay(Localizer.For(CultureFor.Operator).GetString(ResourceKeys.StartingProtocol));
-
-            if (start)
-            {
-                engine.Start(
-                    startUpContext,
-                    () =>
-                    {
-                        if (_isFirstLoad)
-                        {
-                            ServiceManager.GetInstance().GetService<ISystemDisableManager>().Enable(Constants.ProtocolDisabledKey);
-                            _isFirstLoad = false;
-                        }
-                    });
-
-                var propertiesManager = ServiceManager.GetInstance().GetService<IPropertiesManager>();
-                propertiesManager.SetProperty(Constants.StartupContext, null);
-                propertiesManager.SetProperty(AccountingConstants.TicketBarcodeLength, AccountingConstants.DefaultTicketBarcodeLength);
-                propertiesManager.SetProperty(GamingConstants.ProgressiveConfigurableLinkedLeveId, _g2sProgressivesEnabled);
-                if (_g2sProgressivesEnabled)
-                {
-                    //Populate the levelID fields in the ProgressiveService
-                    var progressiveDeviceManager = _container.GetInstance<IProgressiveDeviceManager>();
-
-                    if (progressiveDeviceManager != null)
-                    {
-                        var vertexLevelIds = (Dictionary<int, (int linkedGroupId, int linkedLevelId)>)propertiesManager.GetProperty(GamingConstants.ProgressiveConfiguredLinkedLevelIds, new Dictionary<int, (int linkedGroupId, int linkedLevelId)>());
-                        if (vertexLevelIds.Any())
-                        {
-                            progressiveDeviceManager?.OnConfiguredProgressives(false, true);
-                        }
-                        else
-                        {
-                            progressiveDeviceManager?.OnConfiguredProgressives();
-                        }
-                    }
-                }
-
-
-                // Handle all saved startup events
-                eventListener.HandleStartupEvents(
-                    (consumerType) => _container.GetAllInstances(consumerType).FirstOrDefault() as dynamic);
-                _container.GetInstance<IMeterManager>().AddProvider(_container.GetInstance<IG2SMeterProvider>());
-
-                // TODO : Move this to a central location after all protocols are initialized when multiple protocols are supported.
-                ServiceManager.GetInstance().GetService<IEventBus>().Publish(new ProtocolsInitializedEvent());
-
-                // Keep it running...
-                _shutdownEvent.WaitOne();
-            }
-
-            ServiceManager.GetInstance().GetService<IEventBus>().UnsubscribeAll(this);
-
-            Logger.Debug("Stopping G2S engine");
-
-            engine.Stop();
-
-            ModelMappingRules.Reset();
-
-            Unload();
-
-            Logger.Debug("End of OnRun() for G2SBase");
-        }
-
-        /// <inheritdoc />
-        protected override void OnStop()
-        {
-            LogToMessageDisplay(Localizer.For(CultureFor.Operator).GetString(ResourceKeys.ClosingProtocol));
-            _container?.GetInstance<IG2SDisableProvider>().OnG2SReconfigured().Wait();
-
-            // Allow OnRun to exit
-            _shutdownEvent?.Set();
-
-            Logger.Debug("End of OnStop() for G2SBase");
-        }
-
-        /// <inheritdoc />
-        protected override void Dispose(bool disposing)
-        {
-            if (Disposed)
-            {
-                return;
-            }
-
-            if (disposing)
-            {
-                ServiceManager.GetInstance().GetService<IEventBus>().UnsubscribeAll(this);
-
-                _container?.Dispose();
-
-                if (_sharedConsumerContext != null)
-                {
-                    _sharedConsumerContext.Dispose();
-                }
-
-                if (_serviceWaiter != null)
-                {
-                    _serviceWaiter.Dispose();
-                }
-
-                if (_shutdownEvent != null)
-                {
-                    _shutdownEvent.Close();
-                }
-
-                ModelMappingRules.Reset();
-            }
-
-            _container = null;
-            _sharedConsumerContext = null;
-            _serviceWaiter = null;
-            _shutdownEvent = null;
-
-            base.Dispose(disposing);
-        }
-
-        private static void LogToMessageDisplay(string message)
-        {
-            var display = ServiceManager.GetInstance().GetService<IMessageDisplay>();
-
-            display.DisplayStatus(message);
-        }
-
-        private static void ResolveHandlers(Container container)
-        {
-            var egm = container.GetInstance<IG2SEgm>();
-            var serviceType = typeof(ICommandHandler<,>);
-            var assemblies = new[] { Assembly.GetExecutingAssembly() };
-
-            var registrations =
-                from assembly in assemblies
-                where !assembly.IsDynamic
-                from type in assembly.GetExportedTypes()
-                where type.IsImplementationOf(serviceType)
-                where !type.IsAbstract
-                select new
-                {
-                    implementation = type.GetInterfaces()
-                        .Single(i => i.IsGenericType && i.GetGenericTypeDefinition() == serviceType),
-                    service = type
-                };
-
-            foreach (var registration in registrations)
-            {
-                var handler = container.GetInstance(registration.implementation);
-
-                egm.RegisterHandler(handler as ICommandHandler);
-            }
-        }
-
-        private static void CreateVirtualIdReaders()
-        {
-            // TODO: eventually read this from a configuration
-
-            var provider = ServiceManager.GetInstance().TryGetService<IIdReaderProvider>();
-
-            if (provider == null)
-            {
-                return;
-            }
-
-            if (!provider.Adapters.Any())
-            {
-                Logger.Debug("Adding a second virtual reader as the first reader");
-                AddVirtualAdapter(provider, @"Virtual2");
-            }
-
-            AddVirtualAdapter(provider, @"Virtual");
-
-            Logger.Debug($"Reader count: {provider.Adapters.Count()}");
-        }
-
-        private static void AddVirtualAdapter(IIdReaderProvider provider, string idReaderType)
-        {
-            if (provider.Adapters.All(a => a.ServiceProtocol != idReaderType))
-            {
-                var adapter = provider.CreateAdapter(idReaderType);
-                adapter.ServiceProtocol = idReaderType;
-                adapter.Initialize();
-                adapter.Enable(EnabledReasons.Device);
-
-                var comConfiguration = new ComConfiguration
-                {
-                    Mode = idReaderType
-                };
-
-                provider.Inspect(adapter.IdReaderId, comConfiguration, 0);
-            }
-        }
-
-        private void Unload()
-        {
-            if (_container != null)
-            {
-                if (ServiceManager.GetInstance().GetService<IValidationProvider>().UnRegister(
-                    ProtocolNames.G2S,
-                    _container.GetInstance<IVoucherValidator>()))
-                {
-                    Logger.Debug("Unregistered G2S IVoucherValidator ");
-                }
-                ServiceManager.GetInstance().RemoveService(_container.GetInstance<IVoucherDataService>() as IService);
-                if (_g2sProgressivesEnabled)
-                {
-                    ServiceManager.GetInstance().RemoveService(_container.GetInstance<IProgressiveService>() as IService);
-                }
-                ServiceManager.GetInstance().RemoveService(_container.GetInstance<IMasterResetService>() as IService);
-                ServiceManager.GetInstance().RemoveService(_container.GetInstance<IInformedPlayerService>() as IService);
-                ServiceManager.GetInstance().RemoveService(_container.GetInstance<IIdReaderValidator>());
-                if (ServiceManager.GetInstance().GetService<IValidationProvider>().UnRegister(
-                    ProtocolNames.G2S,
-                    _container.GetInstance<IHandpayValidator>()))
-                {
-                    Logger.Debug("Unregistered G2S IVoucherValidator ");
-                }
-                _container.GetInstance<IEmdi>().Unload();
-                ServiceManager.GetInstance().RemoveService(_container.GetInstance<IEmdi>());
-            }
-
-            if (_containerService != null)
-            {
-                ServiceManager.GetInstance().RemoveService(_containerService);
-            }
-
-            if (_sharedConsumerContext != null)
-            {
-                ServiceManager.GetInstance().RemoveService(_sharedConsumerContext);
-            }
-
-            UnRegisterLogAdapters();
-        }
-
-        private void RegisterLogAdapters()
-        {
-            if (ServiceManager.GetInstance().IsServiceAvailable<IG2SEventLogger>())
-            {
-                var logAdapterService = ServiceManager.GetInstance().GetService<ILogAdaptersService>();
-                logAdapterService.RegisterLogAdapter(new G2SEventLogAdapter());
-            }
-        }
-
-        private void UnRegisterLogAdapters()
-        {
-            if (ServiceManager.GetInstance().IsServiceAvailable<IG2SEventLogger>())
-            {
-                var logAdapterService = ServiceManager.GetInstance().GetService<ILogAdaptersService>();
-                logAdapterService.UnRegisterLogAdapter(EventLogType.Protocol.GetDescription(typeof(EventLogType)));
-            }
-        }
-    }
+﻿namespace Aristocrat.Monaco.G2S
+{
+    using System.Linq;
+    using System.Reflection;
+    using System.Threading;
+    using Accounting.Contracts;
+    using Accounting.Contracts.Handpay;
+    using Application.Contracts;
+    using Application.Contracts.Localization;
+    using Application.Contracts.TiltLogger;
+    using Aristocrat.G2S.Client;
+    using Aristocrat.G2S.Client.Devices;
+    using Aristocrat.G2S.Emdi;
+    using Common.Events;
+    using Common.G2SEventLogger;
+    using Common.PackageManager;
+    using CompositionRoot;
+    using Consumers;
+    using Data.Profile;
+    using Gaming.Contracts;
+    using Gaming.Contracts.Progressives;
+    using Gaming.Contracts.Session;
+    using Hardware.Contracts.Communicator;
+    using Hardware.Contracts.IdReader;
+    using Hardware.Contracts.SharedDevice;
+    using Kernel;
+    using Localization.Properties;
+    using log4net;
+    using Logging;
+    using Meters;
+    using Monaco.Common;
+    using Services;
+    using SimpleInjector;
+    using Aristocrat.Monaco.Application.Contracts.Protocol;
+    using System.Collections.Generic;
+    using Aristocrat.Monaco.G2S.Services.Progressive;
+    using DisableProvider;
+
+    /// <summary>
+    ///     Handle the base level G2S communications including meter managements and system events.
+    /// </summary>
+    [ProtocolCapability(
+        protocol: CommsProtocol.G2S,
+        isValidationSupported: true,
+        isFundTransferSupported: false,
+        isProgressivesSupported: true,
+        isCentralDeterminationSystemSupported: true)]
+    public class G2SBase : BaseRunnable
+    {
+        private static readonly ILog Logger = LogManager.GetLogger(MethodBase.GetCurrentMethod().DeclaringType);
+
+        private static bool _isFirstLoad = true;
+
+        private Container _container;
+        private ContainerService _containerService;
+        private ServiceWaiter _serviceWaiter = new ServiceWaiter(ServiceManager.GetInstance().GetService<IEventBus>());
+        private SharedConsumerContext _sharedConsumerContext;
+        private ManualResetEvent _shutdownEvent = new ManualResetEvent(false);
+
+        private bool _g2sProgressivesEnabled = false;
+
+        /// <inheritdoc />
+        protected override void OnInitialize()
+        {
+            Logger.Debug("G2SBase initializing");
+
+            if (_isFirstLoad)
+            {
+                // This only happens during first load.  We will reload the protocol for a number of reasons, but there's no reason to display this again
+                ServiceManager.GetInstance().GetService<ISystemDisableManager>()
+                    .Disable(
+                        Constants.ProtocolDisabledKey,
+                        SystemDisablePriority.Immediate,
+                        () => Localizer.ForLockup().GetString(ResourceKeys.DisabledDuringInitialization),
+                        false);
+
+                CreateVirtualIdReaders();
+            }
+
+            _g2sProgressivesEnabled = (bool)ServiceManager.GetInstance().
+                TryGetService<IMultiProtocolConfigurationProvider>().MultiProtocolConfiguration.FirstOrDefault(c => c.Protocol == CommsProtocol.G2S)?.IsProgressiveHandled;
+            var propertyProvider = ServiceManager.GetInstance().GetService<IPropertiesManager>();
+            propertyProvider.SetProperty(Constants.G2SProgressivesEnabled, _g2sProgressivesEnabled);
+
+            // The G2S Lib uses TraceSource...
+            Logger.AddAsTraceSource();
+            RegisterLogAdapters();
+
+            _serviceWaiter.AddServiceToWaitFor<ITransactionCoordinator>();
+            _serviceWaiter.AddServiceToWaitFor<ICabinetService>();
+            _serviceWaiter.AddServiceToWaitFor<IGameHistory>();
+            _serviceWaiter.AddServiceToWaitFor<IPlayerBank>();
+            _serviceWaiter.AddServiceToWaitFor<IPlayerSessionHistory>();
+            _serviceWaiter.AddServiceToWaitFor<IAttendantService>();
+            _serviceWaiter.AddServiceToWaitFor<IProtocolLinkedProgressiveAdapter>();
+
+            if (_serviceWaiter.WaitForServices())
+            {
+                _sharedConsumerContext = new SharedConsumerContext();
+                ServiceManager.GetInstance().AddService(_sharedConsumerContext);
+                _container = Bootstrapper.InitializeContainer();
+                _container.Verify();
+
+                ServiceManager.GetInstance().GetService<IValidationProvider>().Register(
+                    ProtocolNames.G2S,
+                    _container.GetInstance<IVoucherValidator>());
+
+                ServiceManager.GetInstance().AddService(_container.GetInstance<IVoucherDataService>() as IService);
+                if (_g2sProgressivesEnabled)
+                {
+                    ServiceManager.GetInstance().AddService(_container.GetInstance<IProgressiveService>() as IService);
+                }
+                ServiceManager.GetInstance().AddService(_container.GetInstance<IMasterResetService>() as IService);
+                ServiceManager.GetInstance().AddServiceAndInitialize(_container.GetInstance<IInformedPlayerService>() as IService);
+                ServiceManager.GetInstance().AddServiceAndInitialize(_container.GetInstance<IIdReaderValidator>());
+                var handPayValidator = _container.GetInstance<IHandpayService>();
+                ServiceManager.GetInstance().GetService<IValidationProvider>().Register(
+                    ProtocolNames.G2S,
+                    _container.GetInstance<IHandpayService>() as IHandpayValidator);
+                ((IService)_container.GetInstance<IHandpayService>()).Initialize();
+
+                ServiceManager.GetInstance().AddServiceAndInitialize(_container.GetInstance<IEmdi>());
+            }
+
+            _container.GetInstance<IEventBus>().Subscribe<RestartProtocolEvent>(this, _ => OnStop());
+
+            _containerService = new ContainerService(_container);
+            ServiceManager.GetInstance().AddService(_containerService);
+
+            ModelMappingRules.Initialize();
+
+            _container.GetInstance<IPackageManager>().VerifyPackages();
+
+            Logger.Debug("G2S Runnable initialized!");
+        }
+
+        /// <inheritdoc />
+        protected override void OnRun()
+        {
+            Logger.Debug("Start of OnRun() for G2SBase");
+
+            LogToMessageDisplay(Localizer.For(CultureFor.Operator).GetString(ResourceKeys.LoadingProtocol));
+
+            var engine = _container.GetInstance<IEngine>();
+            ResolveHandlers(_container); // We'll want to move this when the registration is cleaned-up
+
+            var startUpContext = new StartupContext();
+
+            var eventListener = ServiceManager.GetInstance().GetService<StartupEventListener>();
+
+            var profiles = _container.GetInstance<IProfileService>().GetAll();
+            if (!profiles.Any() || eventListener.HasEvent<PlatformBootedEvent>(e => e.CriticalMemoryCleared))
+            {
+                // If this is the first time we're adding devices or the persistent storage has been reset we're going to set forcibly set all of these values
+                startUpContext.DeviceReset = true;
+                startUpContext.DeviceChanged = true;
+                startUpContext.SubscriptionLost = true;
+                startUpContext.MetersReset = true;
+                startUpContext.DeviceStateChanged = true;
+                startUpContext.DeviceAccessChanged = true;
+            }
+            else
+            {
+                var context = (StartupContext)ServiceManager.GetInstance().GetService<IPropertiesManager>().GetProperty(Constants.StartupContext, null);
+                if (context != null)
+                {
+                    startUpContext = context;
+                }
+            }
+
+            // don't start the engine if we've already signaled a shutdown or Disposed
+            var start = false;
+
+            if (_shutdownEvent != null)
+            {
+                start = !_shutdownEvent.WaitOne(0);
+            }
+
+            LogToMessageDisplay(Localizer.For(CultureFor.Operator).GetString(ResourceKeys.StartingProtocol));
+
+            if (start)
+            {
+                engine.Start(
+                    startUpContext,
+                    () =>
+                    {
+                        if (_isFirstLoad)
+                        {
+                            ServiceManager.GetInstance().GetService<ISystemDisableManager>().Enable(Constants.ProtocolDisabledKey);
+                            _isFirstLoad = false;
+                        }
+                    });
+
+                var propertiesManager = ServiceManager.GetInstance().GetService<IPropertiesManager>();
+                propertiesManager.SetProperty(Constants.StartupContext, null);
+                propertiesManager.SetProperty(AccountingConstants.TicketBarcodeLength, AccountingConstants.DefaultTicketBarcodeLength);
+                propertiesManager.SetProperty(GamingConstants.ProgressiveConfigurableLinkedLeveId, _g2sProgressivesEnabled);
+                if (_g2sProgressivesEnabled)
+                {
+                    //Populate the levelID fields in the ProgressiveService
+                    var progressiveDeviceManager = _container.GetInstance<IProgressiveDeviceManager>();
+
+                    if (progressiveDeviceManager != null)
+                    {
+                        var vertexLevelIds = (Dictionary<int, (int linkedGroupId, int linkedLevelId)>)propertiesManager.GetProperty(GamingConstants.ProgressiveConfiguredLinkedLevelIds, new Dictionary<int, (int linkedGroupId, int linkedLevelId)>());
+                        if (vertexLevelIds.Any())
+                        {
+                            progressiveDeviceManager?.OnConfiguredProgressives(false, true);
+                        }
+                        else
+                        {
+                            progressiveDeviceManager?.OnConfiguredProgressives();
+                        }
+                    }
+                }
+
+
+                // Handle all saved startup events
+                eventListener.HandleStartupEvents(
+                    (consumerType) => _container.GetAllInstances(consumerType).FirstOrDefault() as dynamic);
+                _container.GetInstance<IMeterManager>().AddProvider(_container.GetInstance<IG2SMeterProvider>());
+
+                // TODO : Move this to a central location after all protocols are initialized when multiple protocols are supported.
+                ServiceManager.GetInstance().GetService<IEventBus>().Publish(new ProtocolsInitializedEvent());
+
+                // Keep it running...
+                _shutdownEvent.WaitOne();
+            }
+
+            ServiceManager.GetInstance().GetService<IEventBus>().UnsubscribeAll(this);
+
+            Logger.Debug("Stopping G2S engine");
+
+            engine.Stop();
+
+            ModelMappingRules.Reset();
+
+            Unload();
+
+            Logger.Debug("End of OnRun() for G2SBase");
+        }
+
+        /// <inheritdoc />
+        protected override void OnStop()
+        {
+            LogToMessageDisplay(Localizer.For(CultureFor.Operator).GetString(ResourceKeys.ClosingProtocol));
+            _container?.GetInstance<IG2SDisableProvider>().OnG2SReconfigured().Wait();
+
+            // Allow OnRun to exit
+            _shutdownEvent?.Set();
+
+            Logger.Debug("End of OnStop() for G2SBase");
+        }
+
+        /// <inheritdoc />
+        protected override void Dispose(bool disposing)
+        {
+            if (Disposed)
+            {
+                return;
+            }
+
+            if (disposing)
+            {
+                ServiceManager.GetInstance().GetService<IEventBus>().UnsubscribeAll(this);
+
+                _container?.Dispose();
+
+                if (_sharedConsumerContext != null)
+                {
+                    _sharedConsumerContext.Dispose();
+                }
+
+                if (_serviceWaiter != null)
+                {
+                    _serviceWaiter.Dispose();
+                }
+
+                if (_shutdownEvent != null)
+                {
+                    _shutdownEvent.Close();
+                }
+
+                ModelMappingRules.Reset();
+            }
+
+            _container = null;
+            _sharedConsumerContext = null;
+            _serviceWaiter = null;
+            _shutdownEvent = null;
+
+            base.Dispose(disposing);
+        }
+
+        private static void LogToMessageDisplay(string message)
+        {
+            var display = ServiceManager.GetInstance().GetService<IMessageDisplay>();
+
+            display.DisplayStatus(message);
+        }
+
+        private static void ResolveHandlers(Container container)
+        {
+            var egm = container.GetInstance<IG2SEgm>();
+            var serviceType = typeof(ICommandHandler<,>);
+            var assemblies = new[] { Assembly.GetExecutingAssembly() };
+
+            var registrations =
+                from assembly in assemblies
+                where !assembly.IsDynamic
+                from type in assembly.GetExportedTypes()
+                where type.IsImplementationOf(serviceType)
+                where !type.IsAbstract
+                select new
+                {
+                    implementation = type.GetInterfaces()
+                        .Single(i => i.IsGenericType && i.GetGenericTypeDefinition() == serviceType),
+                    service = type
+                };
+
+            foreach (var registration in registrations)
+            {
+                var handler = container.GetInstance(registration.implementation);
+
+                egm.RegisterHandler(handler as ICommandHandler);
+            }
+        }
+
+        private static void CreateVirtualIdReaders()
+        {
+            // TODO: eventually read this from a configuration
+
+            var provider = ServiceManager.GetInstance().TryGetService<IIdReaderProvider>();
+
+            if (provider == null)
+            {
+                return;
+            }
+
+            if (!provider.Adapters.Any())
+            {
+                Logger.Debug("Adding a second virtual reader as the first reader");
+                AddVirtualAdapter(provider, @"Virtual2");
+            }
+
+            AddVirtualAdapter(provider, @"Virtual");
+
+            Logger.Debug($"Reader count: {provider.Adapters.Count()}");
+        }
+
+        private static void AddVirtualAdapter(IIdReaderProvider provider, string idReaderType)
+        {
+            if (provider.Adapters.All(a => a.ServiceProtocol != idReaderType))
+            {
+                var adapter = provider.CreateAdapter(idReaderType);
+                adapter.ServiceProtocol = idReaderType;
+                adapter.Initialize();
+                adapter.Enable(EnabledReasons.Device);
+
+                var comConfiguration = new ComConfiguration
+                {
+                    Mode = idReaderType
+                };
+
+                provider.Inspect(adapter.IdReaderId, comConfiguration, 0);
+            }
+        }
+
+        private void Unload()
+        {
+            if (_container != null)
+            {
+                if (ServiceManager.GetInstance().GetService<IValidationProvider>().UnRegister(
+                    ProtocolNames.G2S,
+                    _container.GetInstance<IVoucherValidator>()))
+                {
+                    Logger.Debug("Unregistered G2S IVoucherValidator ");
+                }
+                ServiceManager.GetInstance().RemoveService(_container.GetInstance<IVoucherDataService>() as IService);
+                if (_g2sProgressivesEnabled)
+                {
+                    ServiceManager.GetInstance().RemoveService(_container.GetInstance<IProgressiveService>() as IService);
+                }
+                ServiceManager.GetInstance().RemoveService(_container.GetInstance<IMasterResetService>() as IService);
+                ServiceManager.GetInstance().RemoveService(_container.GetInstance<IInformedPlayerService>() as IService);
+                ServiceManager.GetInstance().RemoveService(_container.GetInstance<IIdReaderValidator>());
+                if (ServiceManager.GetInstance().GetService<IValidationProvider>().UnRegister(
+                    ProtocolNames.G2S,
+                    _container.GetInstance<IHandpayValidator>()))
+                {
+                    Logger.Debug("Unregistered G2S IVoucherValidator ");
+                }
+                _container.GetInstance<IEmdi>().Unload();
+                ServiceManager.GetInstance().RemoveService(_container.GetInstance<IEmdi>());
+            }
+
+            if (_containerService != null)
+            {
+                ServiceManager.GetInstance().RemoveService(_containerService);
+            }
+
+            if (_sharedConsumerContext != null)
+            {
+                ServiceManager.GetInstance().RemoveService(_sharedConsumerContext);
+            }
+
+            UnRegisterLogAdapters();
+        }
+
+        private void RegisterLogAdapters()
+        {
+            if (ServiceManager.GetInstance().IsServiceAvailable<IG2SEventLogger>())
+            {
+                var logAdapterService = ServiceManager.GetInstance().GetService<ILogAdaptersService>();
+                logAdapterService.RegisterLogAdapter(new G2SEventLogAdapter());
+            }
+        }
+
+        private void UnRegisterLogAdapters()
+        {
+            if (ServiceManager.GetInstance().IsServiceAvailable<IG2SEventLogger>())
+            {
+                var logAdapterService = ServiceManager.GetInstance().GetService<ILogAdaptersService>();
+                logAdapterService.UnRegisterLogAdapter(EventLogType.Protocol.GetDescription(typeof(EventLogType)));
+            }
+        }
+    }
 }