﻿namespace Aristocrat.Monaco.G2S.Consumers
{
    using System;
    using Aristocrat.G2S;
    using Aristocrat.G2S.Client;
    using Aristocrat.G2S.Client.Devices;
    using Gaming.Contracts;
    using Kernel;

    /// <summary>
    ///     Handles the <see cref="CashOutButtonPressedEvent" /> event.
    /// </summary>
    public class CashOutButtonPressedConsumer : Consumes<CashOutButtonPressedEvent>
    {
        private readonly IG2SEgm _egm;
        private readonly IEventLift _eventLift;
        private readonly IPropertiesManager _properties;

        /// <summary>
        ///     Initializes a new instance of the <see cref="CashOutButtonPressedConsumer" /> class.
        /// </summary>
        /// <param name="egm">An <see cref="IG2SEgm" /> instance.</param>
        /// <param name="eventLift">An <see cref="IEventLift" /> instance.</param>
        /// <param name="properties">An <see cref="IPropertiesManager" /> instance</param>
        public CashOutButtonPressedConsumer(IG2SEgm egm, IEventLift eventLift, IPropertiesManager properties)
        {
            _egm = egm ?? throw new ArgumentNullException(nameof(egm));
            _eventLift = eventLift ?? throw new ArgumentNullException(nameof(eventLift));
            _properties = properties ?? throw new ArgumentNullException(nameof(properties));
        }

        /// <inheritdoc />
        public override void Consume(CashOutButtonPressedEvent theEvent)
        {
            var device = _egm.GetDevice<ICabinetDevice>();
            if (device == null)
            {
                return;
            }

<<<<<<< HEAD
            if (!_properties.GetValue("Automation.HandleCashOut", true))
            {
                return;
            }

            _eventLift.Report(device, EventCode.G2S_CBE316);
=======
            _eventLift.Report(device, EventCode.G2S_CBE316, theEvent);
>>>>>>> 97db755a
        }
    }
}<|MERGE_RESOLUTION|>--- conflicted
+++ resolved
@@ -1,53 +1,44 @@
-﻿namespace Aristocrat.Monaco.G2S.Consumers
-{
-    using System;
-    using Aristocrat.G2S;
-    using Aristocrat.G2S.Client;
-    using Aristocrat.G2S.Client.Devices;
-    using Gaming.Contracts;
-    using Kernel;
-
-    /// <summary>
-    ///     Handles the <see cref="CashOutButtonPressedEvent" /> event.
-    /// </summary>
-    public class CashOutButtonPressedConsumer : Consumes<CashOutButtonPressedEvent>
-    {
-        private readonly IG2SEgm _egm;
-        private readonly IEventLift _eventLift;
-        private readonly IPropertiesManager _properties;
-
-        /// <summary>
-        ///     Initializes a new instance of the <see cref="CashOutButtonPressedConsumer" /> class.
-        /// </summary>
-        /// <param name="egm">An <see cref="IG2SEgm" /> instance.</param>
-        /// <param name="eventLift">An <see cref="IEventLift" /> instance.</param>
-        /// <param name="properties">An <see cref="IPropertiesManager" /> instance</param>
-        public CashOutButtonPressedConsumer(IG2SEgm egm, IEventLift eventLift, IPropertiesManager properties)
-        {
-            _egm = egm ?? throw new ArgumentNullException(nameof(egm));
-            _eventLift = eventLift ?? throw new ArgumentNullException(nameof(eventLift));
-            _properties = properties ?? throw new ArgumentNullException(nameof(properties));
-        }
-
-        /// <inheritdoc />
-        public override void Consume(CashOutButtonPressedEvent theEvent)
-        {
-            var device = _egm.GetDevice<ICabinetDevice>();
-            if (device == null)
-            {
-                return;
-            }
-
-<<<<<<< HEAD
-            if (!_properties.GetValue("Automation.HandleCashOut", true))
-            {
-                return;
-            }
-
-            _eventLift.Report(device, EventCode.G2S_CBE316);
-=======
-            _eventLift.Report(device, EventCode.G2S_CBE316, theEvent);
->>>>>>> 97db755a
-        }
-    }
+﻿namespace Aristocrat.Monaco.G2S.Consumers
+{
+    using System;
+    using Aristocrat.G2S;
+    using Aristocrat.G2S.Client;
+    using Aristocrat.G2S.Client.Devices;
+    using Gaming.Contracts;
+    using Kernel;
+
+    /// <summary>
+    ///     Handles the <see cref="CashOutButtonPressedEvent" /> event.
+    /// </summary>
+    public class CashOutButtonPressedConsumer : Consumes<CashOutButtonPressedEvent>
+    {
+        private readonly IG2SEgm _egm;
+        private readonly IEventLift _eventLift;
+        private readonly IPropertiesManager _properties;
+
+        /// <summary>
+        ///     Initializes a new instance of the <see cref="CashOutButtonPressedConsumer" /> class.
+        /// </summary>
+        /// <param name="egm">An <see cref="IG2SEgm" /> instance.</param>
+        /// <param name="eventLift">An <see cref="IEventLift" /> instance.</param>
+        /// <param name="properties">An <see cref="IPropertiesManager" /> instance</param>
+        public CashOutButtonPressedConsumer(IG2SEgm egm, IEventLift eventLift, IPropertiesManager properties)
+        {
+            _egm = egm ?? throw new ArgumentNullException(nameof(egm));
+            _eventLift = eventLift ?? throw new ArgumentNullException(nameof(eventLift));
+            _properties = properties ?? throw new ArgumentNullException(nameof(properties));
+        }
+
+        /// <inheritdoc />
+        public override void Consume(CashOutButtonPressedEvent theEvent)
+        {
+            var device = _egm.GetDevice<ICabinetDevice>();
+            if (device == null)
+            {
+                return;
+            }
+            
+            _eventLift.Report(device, EventCode.G2S_CBE316, theEvent);
+        }
+    }
 }