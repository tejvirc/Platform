﻿<UserControl x:Class="Aristocrat.Monaco.Gaming.UI.Views.Lobby.StandardUpi"
             xmlns="http://schemas.microsoft.com/winfx/2006/xaml/presentation"
             xmlns:x="http://schemas.microsoft.com/winfx/2006/xaml"
             xmlns:mc="http://schemas.openxmlformats.org/markup-compatibility/2006"
             xmlns:d="http://schemas.microsoft.com/expression/blend/2008"
             xmlns:lobby="clr-namespace:Aristocrat.Monaco.Gaming.UI.Views.Lobby"
             mc:Ignorable="d"
             d:DesignHeight="300"
             d:DesignWidth="300"
             AutomationProperties.AutomationId="UserControl0_F9D326A1">
    <UserControl.Resources>
        <ResourceDictionary>
            <!-- Apply MahApps.Metro styles to all controls -->
            <ResourceDictionary.MergedDictionaries>
                <!-- MahApps.Metro resource dictionaries. Make sure that all file names are Case Sensitive! -->
<<<<<<< HEAD
                <ResourceDictionary Source="pack://application:,,,/MahApps.Metro;component/Styles/Controls.xaml" />
                <ResourceDictionary Source="pack://application:,,,/MahApps.Metro;component/Styles/Fonts.xaml" />
                 <!--<ResourceDictionary Source="pack://application:,,,/MahApps.Metro;component/Styles/Colors.xaml" />-->
                <!-- Accent and AppTheme setting -->
                <ResourceDictionary Source="pack://application:,,,/MahApps.Metro;component/Styles/Themes/Light.Blue.xaml" />
                 <!--<ResourceDictionary Source="pack://application:,,,/MahApps.Metro;component/Styles/Accents/BaseLight.xaml" />-->

                <ResourceDictionary Source="../../Skins/Styles.xaml" />
                <ResourceDictionary Source="StandardUpiTemplate.xaml" />
=======
                <ResourceDictionary Source="pack://application:,,,/MahApps.Metro;component/Styles/Controls.xaml"/>
                <ResourceDictionary Source="pack://application:,,,/MahApps.Metro;component/Styles/Fonts.xaml"/>
                <ResourceDictionary Source="pack://application:,,,/MahApps.Metro;component/Styles/Colors.xaml"/>
                <!-- Accent and AppTheme setting -->
                <ResourceDictionary Source="pack://application:,,,/MahApps.Metro;component/Styles/Accents/Blue.xaml"/>
                <ResourceDictionary Source="pack://application:,,,/MahApps.Metro;component/Styles/Accents/BaseLight.xaml"/>
                <ResourceDictionary Source="../../Skins/Styles.xaml"/>
                <ResourceDictionary Source="StandardUpiTemplate.xaml"/>
>>>>>>> bcb39b66
            </ResourceDictionary.MergedDictionaries>
            <lobby:StandardUpiTemplateSelector x:Key="StandardUpiTemplateSelector"/>
        </ResourceDictionary>
    </UserControl.Resources>
    <Grid AutomationProperties.AutomationId="Grid1_F9D326A1">
        <ContentControl Content="{Binding}"
                        ContentTemplateSelector="{StaticResource StandardUpiTemplateSelector}"
                        AutomationProperties.AutomationId="ContentControl2_F9D326A1"/>
    </Grid>
</UserControl><|MERGE_RESOLUTION|>--- conflicted
+++ resolved
@@ -1,45 +1,34 @@
-﻿<UserControl x:Class="Aristocrat.Monaco.Gaming.UI.Views.Lobby.StandardUpi"
-             xmlns="http://schemas.microsoft.com/winfx/2006/xaml/presentation"
-             xmlns:x="http://schemas.microsoft.com/winfx/2006/xaml"
-             xmlns:mc="http://schemas.openxmlformats.org/markup-compatibility/2006"
-             xmlns:d="http://schemas.microsoft.com/expression/blend/2008"
-             xmlns:lobby="clr-namespace:Aristocrat.Monaco.Gaming.UI.Views.Lobby"
-             mc:Ignorable="d"
-             d:DesignHeight="300"
-             d:DesignWidth="300"
-             AutomationProperties.AutomationId="UserControl0_F9D326A1">
-    <UserControl.Resources>
-        <ResourceDictionary>
-            <!-- Apply MahApps.Metro styles to all controls -->
-            <ResourceDictionary.MergedDictionaries>
-                <!-- MahApps.Metro resource dictionaries. Make sure that all file names are Case Sensitive! -->
-<<<<<<< HEAD
-                <ResourceDictionary Source="pack://application:,,,/MahApps.Metro;component/Styles/Controls.xaml" />
-                <ResourceDictionary Source="pack://application:,,,/MahApps.Metro;component/Styles/Fonts.xaml" />
-                 <!--<ResourceDictionary Source="pack://application:,,,/MahApps.Metro;component/Styles/Colors.xaml" />-->
-                <!-- Accent and AppTheme setting -->
-                <ResourceDictionary Source="pack://application:,,,/MahApps.Metro;component/Styles/Themes/Light.Blue.xaml" />
-                 <!--<ResourceDictionary Source="pack://application:,,,/MahApps.Metro;component/Styles/Accents/BaseLight.xaml" />-->
-
-                <ResourceDictionary Source="../../Skins/Styles.xaml" />
-                <ResourceDictionary Source="StandardUpiTemplate.xaml" />
-=======
-                <ResourceDictionary Source="pack://application:,,,/MahApps.Metro;component/Styles/Controls.xaml"/>
-                <ResourceDictionary Source="pack://application:,,,/MahApps.Metro;component/Styles/Fonts.xaml"/>
-                <ResourceDictionary Source="pack://application:,,,/MahApps.Metro;component/Styles/Colors.xaml"/>
-                <!-- Accent and AppTheme setting -->
-                <ResourceDictionary Source="pack://application:,,,/MahApps.Metro;component/Styles/Accents/Blue.xaml"/>
-                <ResourceDictionary Source="pack://application:,,,/MahApps.Metro;component/Styles/Accents/BaseLight.xaml"/>
-                <ResourceDictionary Source="../../Skins/Styles.xaml"/>
-                <ResourceDictionary Source="StandardUpiTemplate.xaml"/>
->>>>>>> bcb39b66
-            </ResourceDictionary.MergedDictionaries>
-            <lobby:StandardUpiTemplateSelector x:Key="StandardUpiTemplateSelector"/>
-        </ResourceDictionary>
-    </UserControl.Resources>
-    <Grid AutomationProperties.AutomationId="Grid1_F9D326A1">
-        <ContentControl Content="{Binding}"
-                        ContentTemplateSelector="{StaticResource StandardUpiTemplateSelector}"
-                        AutomationProperties.AutomationId="ContentControl2_F9D326A1"/>
-    </Grid>
+﻿<UserControl x:Class="Aristocrat.Monaco.Gaming.UI.Views.Lobby.StandardUpi"
+             xmlns="http://schemas.microsoft.com/winfx/2006/xaml/presentation"
+             xmlns:x="http://schemas.microsoft.com/winfx/2006/xaml"
+             xmlns:mc="http://schemas.openxmlformats.org/markup-compatibility/2006"
+             xmlns:d="http://schemas.microsoft.com/expression/blend/2008"
+             xmlns:lobby="clr-namespace:Aristocrat.Monaco.Gaming.UI.Views.Lobby"
+             mc:Ignorable="d"
+             d:DesignHeight="300"
+             d:DesignWidth="300"
+             AutomationProperties.AutomationId="UserControl0_F9D326A1">
+    <UserControl.Resources>
+        <ResourceDictionary>
+            <!-- Apply MahApps.Metro styles to all controls -->
+            <ResourceDictionary.MergedDictionaries>
+                <!-- MahApps.Metro resource dictionaries. Make sure that all file names are Case Sensitive! -->
+                <ResourceDictionary Source="pack://application:,,,/MahApps.Metro;component/Styles/Controls.xaml"/>
+                <ResourceDictionary Source="pack://application:,,,/MahApps.Metro;component/Styles/Fonts.xaml"/>
+                 <!--<ResourceDictionary Source="pack://application:,,,/MahApps.Metro;component/Styles/Colors.xaml" />-->
+                <!-- Accent and AppTheme setting -->
+                <ResourceDictionary Source="pack://application:,,,/MahApps.Metro;component/Styles/Themes/Light.Blue.xaml" />
+                 <!--<ResourceDictionary Source="pack://application:,,,/MahApps.Metro;component/Styles/Accents/BaseLight.xaml" />-->
+
+                <ResourceDictionary Source="../../Skins/Styles.xaml"/>
+                <ResourceDictionary Source="StandardUpiTemplate.xaml"/>
+            </ResourceDictionary.MergedDictionaries>
+            <lobby:StandardUpiTemplateSelector x:Key="StandardUpiTemplateSelector"/>
+        </ResourceDictionary>
+    </UserControl.Resources>
+    <Grid AutomationProperties.AutomationId="Grid1_F9D326A1">
+        <ContentControl Content="{Binding}"
+                        ContentTemplateSelector="{StaticResource StandardUpiTemplateSelector}"
+                        AutomationProperties.AutomationId="ContentControl2_F9D326A1"/>
+    </Grid>
 </UserControl>