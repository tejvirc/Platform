﻿<ResourceDictionary 
    xmlns="http://schemas.microsoft.com/winfx/2006/xaml/presentation"
    xmlns:x="http://schemas.microsoft.com/winfx/2006/xaml"
    xmlns:bink="clr-namespace:ManagedBink;assembly=BinkViewerControl"
    xmlns:converters="clr-namespace:Aristocrat.Monaco.Gaming.UI.Converters"
    xmlns:commonConverters="clr-namespace:Aristocrat.Monaco.UI.Common.Converters;assembly=Aristocrat.Monaco.UI.Common"
    xmlns:viewModels="clr-namespace:Aristocrat.Monaco.Gaming.UI.ViewModels"
    xmlns:i="http://schemas.microsoft.com/expression/2010/interactivity"
    xmlns:models="clr-namespace:Aristocrat.Monaco.Gaming.UI.Models"
    xmlns:lobby="clr-namespace:Aristocrat.Monaco.Gaming.UI.Views.Lobby"
    xmlns:common="http://monaco.aristocrat.com/common"
    xmlns:controls="clr-namespace:Aristocrat.Monaco.Gaming.UI.Views.Controls"
    xmlns:commonControls="clr-namespace:Aristocrat.Monaco.UI.Common.Controls;assembly=Aristocrat.Monaco.UI.Common"
<<<<<<< HEAD
    xmlns:system="clr-namespace:System;assembly=mscorlib"
    xmlns:b="http://schemas.microsoft.com/xaml/behaviors">
  <!-- Apply MahApps.Metro styles to all controls -->
  <ResourceDictionary.MergedDictionaries>
    <!-- MahApps.Metro resource dictionaries. Make sure that all file names are Case Sensitive! -->
    <ResourceDictionary Source="pack://application:,,,/MahApps.Metro;component/Styles/Controls.xaml" />
    <ResourceDictionary Source="pack://application:,,,/MahApps.Metro;component/Styles/Fonts.xaml" />
     <!--<ResourceDictionary Source="pack://application:,,,/MahApps.Metro;component/Styles/Colors.xaml" />-->
    <!-- Accent and AppTheme setting -->
    <ResourceDictionary Source="pack://application:,,,/MahApps.Metro;component/Styles/Themes/Light.Blue.xaml" />
     <!--<ResourceDictionary Source="pack://application:,,,/MahApps.Metro;component/Styles/Accents/BaseLight.xaml" />-->
=======
    xmlns:system="clr-namespace:System;assembly=mscorlib">
    <!-- Apply MahApps.Metro styles to all controls -->
    <ResourceDictionary.MergedDictionaries>
        <!-- MahApps.Metro resource dictionaries. Make sure that all file names are Case Sensitive! -->
        <ResourceDictionary Source="pack://application:,,,/MahApps.Metro;component/Styles/Controls.xaml" />
        <ResourceDictionary Source="pack://application:,,,/MahApps.Metro;component/Styles/Fonts.xaml" />
        <ResourceDictionary Source="pack://application:,,,/MahApps.Metro;component/Styles/Colors.xaml" />
        <!-- Accent and AppTheme setting -->
        <ResourceDictionary Source="pack://application:,,,/MahApps.Metro;component/Styles/Accents/Blue.xaml" />
        <ResourceDictionary Source="pack://application:,,,/MahApps.Metro;component/Styles/Accents/BaseLight.xaml" />
>>>>>>> 5dd0dcf5

        <ResourceDictionary Source="../../Skins/Styles.xaml" />

        <ResourceDictionary Source="/Aristocrat.Monaco.UI.Common;component/Skins/Converters.xaml" />
        <!-- Jurisdiction xaml dictionary is loaded dynamically; see SkinLoader -->
    </ResourceDictionary.MergedDictionaries>

    <converters:AttractActiveToVisibilityConverter x:Key="AttractToVisibilityConv" />
    <converters:ViewFiltersToBoolConverter x:Key="FiltersToBoolConv"/>
    <converters:DecoratorIconVisibilityConverter x:Key="AnimatedIconVisibilityConv"/>
    <converters:DecoratorIconVisibilityConverter x:Key="StaticIconVisibilityConv" InvertEnabledValue="True"/>
    <converters:MarginConverter x:Key="MarginConverter"/>
    <converters:GameIconHeightConverter x:Key="GameIconHeightConverter"/>
    <converters:GridSpacingConverter x:Key="GridSpacingConverter"/>
    <converters:LobbyColumnWidthConverter x:Key="ColumnWidthConverter"/>
    <converters:LobbyColumnMinWidthConverter x:Key="ColumnMinWidthConverter"/>
    <converters:TabIndexToVisibilityConverter x:Key="TabIndexConverter" />
    <commonConverters:CollectionConverter x:Key="CollectionConverter" />

    <system:Boolean x:Key="FalseValue">False</system:Boolean>

    <LinearGradientBrush x:Key="JackpotTextGradient" StartPoint=".5,0" EndPoint=".5,1" Opacity="1">
        <GradientStop Color="#FFF100" Offset=".5"/>
        <GradientStop Color="#FFB000" Offset=".1"/>
        <GradientStop Color="#FFFF00" Offset=".45"/>
        <GradientStop Color="#FFFF00" Offset=".65"/>
        <GradientStop Color="#FFB300" Offset=".70"/>
        <GradientStop Color="#FFD600" Offset=".95"/>

    </LinearGradientBrush>
    <DataTemplate x:Key="LobbyViewPortraitTemplate" DataType="{x:Type viewModels:LobbyViewModel}">

        <Grid>
            <Grid>
                <Grid.RowDefinitions>
                    <RowDefinition Height="0.48*"/>
                    <RowDefinition Height="0.52*"/>
                </Grid.RowDefinitions>
                <!--Background Image
              Using a background image here instead of Grid.Background imagebrush because dynamically altering the brush proved
              to be infeasible. Dynamic resources were not loading using a converter. This code flip flops between the protrait and
              landscape backgrounds.
              -->
                <Grid.Background>
                    <ImageBrush ImageSource="{DynamicResource BottomBackgroundPortrait}"/>
                </Grid.Background>

                <Grid Grid.Row="1">
                    <Grid.RowDefinitions>
                        <RowDefinition Height=".1*"/>
                        <RowDefinition Height=".9*"/>
                    </Grid.RowDefinitions>

                    <Grid Grid.Row="0">
                        <!--**** HEADER ****-->
                        <Grid.ColumnDefinitions>
                            <ColumnDefinition Width="*"></ColumnDefinition>
                            <ColumnDefinition Width=".60*"></ColumnDefinition>
                            <ColumnDefinition Width="*"></ColumnDefinition>
                        </Grid.ColumnDefinitions>
                        <Viewbox Grid.Row="0" Grid.Column="1">
                            <Image Stretch="None" Source="{DynamicResource SelectAGame}"
                      HorizontalAlignment="Center" VerticalAlignment="Top"
                      RenderTransformOrigin="0.5 0.5">
                                <Image.RenderTransform>
                                    <TransformGroup>
                                        <TranslateTransform X="0" Y="{Binding ChooseGameOffsetY}" />
                                    </TransformGroup>
                                </Image.RenderTransform>
                            </Image>
                        </Viewbox>
                    </Grid>
                    <Grid Grid.Row="1">
                        <Grid.RowDefinitions>
                            <RowDefinition Height=".04*"/>
                            <RowDefinition Height=".76*"/>
                            <RowDefinition Height=".06*"/>
                            <RowDefinition Height=".13*"/>
                        </Grid.RowDefinitions>

                        <Grid.ColumnDefinitions>
                            <ColumnDefinition Width="*">
                                <ColumnDefinition.MinWidth>
                                    <MultiBinding Converter="{StaticResource ColumnMinWidthConverter}">
                                        <Binding Path="GameCount"/>
                                        <Binding Path="PreserveGameLayoutSideMargins"/>
                                        <Binding Path="IsExtraLargeGameIconTabActive"/>
                                    </MultiBinding>
                                </ColumnDefinition.MinWidth>
                            </ColumnDefinition>
                            <ColumnDefinition>
                                <ColumnDefinition.Width>
                                    <MultiBinding Converter="{StaticResource ColumnWidthConverter}">
                                        <Binding Path="GameCount"/>
                                        <Binding Path="PreserveGameLayoutSideMargins"/>
                                        <Binding Path="IsExtraLargeGameIconTabActive"/>
                                    </MultiBinding>
                                </ColumnDefinition.Width>
                            </ColumnDefinition>
                            <ColumnDefinition Width="*">
                                <ColumnDefinition.MinWidth>
                                    <MultiBinding Converter="{StaticResource ColumnMinWidthConverter}">
                                        <Binding Path="GameCount"/>
                                        <Binding Path="PreserveGameLayoutSideMargins"/>
                                        <Binding Path="IsExtraLargeGameIconTabActive"/>
                                    </MultiBinding>
                                </ColumnDefinition.MinWidth>
                            </ColumnDefinition>
                        </Grid.ColumnDefinitions>


                        <Button Grid.Row="0" Grid.Column="2"
                    HorizontalAlignment="Right" VerticalAlignment="Top"
                    Margin="0 40 40 0"
                    Style="{StaticResource stlFlatButton}"
                    Command="{Binding Path=ResponsibleGamingDialogOpenCommand}"
                                Visibility="{Binding IsResponsibleGamingInfoVisible, Converter={StaticResource TrueVisibleFalseCollapsed}}">
                            <Image Source="{DynamicResource ResponsibleGaming}" Stretch="None"/>
                        </Button>

                        <!--**** Bartop UI ****-->
                        <Viewbox Stretch="Uniform" Grid.Row="0" Grid.RowSpan="3" Grid.Column="0" Grid.ColumnSpan="3"
                        Height="{Binding ElementName=LayoutTemplate, Path=ActualHeight}"
                        Width="{Binding ElementName=LayoutTemplate, Path=ActualWidth}" >
                            <Grid Width="1920" Height="1080" HorizontalAlignment="Stretch" VerticalAlignment="Stretch" Visibility="{Binding IsTabView, Converter={StaticResource TrueVisibleFalseCollapsed}}">
                                <commonControls:ImageTransparentPassThrough x:Name="GameTab1"
                        common:ImageHelper.SourceResourceKey="{Binding GameTabInfo.TabResourceKeys, Converter={StaticResource CollectionConverter}, ConverterParameter=0}"
                        Panel.ZIndex="{Binding GameTabInfo.ZIndexes, Converter={StaticResource CollectionConverter}, ConverterParameter=0}"
                        Visibility="{Binding GameTabInfo.TabCount, Converter={StaticResource TabIndexConverter}, ConverterParameter=0}">
<<<<<<< HEAD
                  <b:Interaction.Triggers>
                    <b:EventTrigger EventName="MouseLeftButtonDown" >
                      <b:InvokeCommandAction Command="{Binding GameTabPressedCommand}" CommandParameter="0"  />
                    </b:EventTrigger>
                  </b:Interaction.Triggers>
                </commonControls:ImageTransparentPassThrough>
                <commonControls:ImageTransparentPassThrough x:Name="GameTab2"
                        common:ImageHelper.SourceResourceKey="{Binding GameTabInfo.TabResourceKeys, Converter={StaticResource CollectionConverter}, ConverterParameter=1}"
                        Panel.ZIndex="{Binding GameTabInfo.ZIndexes, Converter={StaticResource CollectionConverter}, ConverterParameter=1}"
                        Visibility="{Binding GameTabInfo.TabCount, Converter={StaticResource TabIndexConverter}, ConverterParameter=1}">
                  <b:Interaction.Triggers>
                    <b:EventTrigger EventName="MouseLeftButtonDown" >
                      <b:InvokeCommandAction Command="{Binding GameTabPressedCommand}" CommandParameter="1"  />
                    </b:EventTrigger>
                  </b:Interaction.Triggers>
                </commonControls:ImageTransparentPassThrough>
                <commonControls:ImageTransparentPassThrough x:Name="GameTab3"
                        common:ImageHelper.SourceResourceKey="{Binding GameTabInfo.TabResourceKeys, Converter={StaticResource CollectionConverter}, ConverterParameter=2}"
                        Panel.ZIndex="{Binding GameTabInfo.ZIndexes, Converter={StaticResource CollectionConverter}, ConverterParameter=2}"
                        Visibility="{Binding GameTabInfo.TabCount, Converter={StaticResource TabIndexConverter}, ConverterParameter=2}" >
                  <b:Interaction.Triggers>
                    <b:EventTrigger EventName="MouseLeftButtonDown" >
                      <b:InvokeCommandAction Command="{Binding GameTabPressedCommand}" CommandParameter="2"  />
                    </b:EventTrigger>
                  </b:Interaction.Triggers>
                </commonControls:ImageTransparentPassThrough>
                <commonControls:ImageTransparentPassThrough x:Name="GameTab4"
                        common:ImageHelper.SourceResourceKey="{Binding GameTabInfo.TabResourceKeys, Converter={StaticResource CollectionConverter}, ConverterParameter=3}"
                        Panel.ZIndex="{Binding GameTabInfo.ZIndexes, Converter={StaticResource CollectionConverter}, ConverterParameter=3}"
                        Visibility="{Binding GameTabInfo.TabCount, Converter={StaticResource TabIndexConverter}, ConverterParameter=3}" >
                  <b:Interaction.Triggers>
                    <b:EventTrigger EventName="MouseLeftButtonDown" >
                      <b:InvokeCommandAction Command="{Binding GameTabPressedCommand}" CommandParameter="3"  />
                    </b:EventTrigger>
                  </b:Interaction.Triggers>
                </commonControls:ImageTransparentPassThrough>
                <commonControls:ImageTransparentPassThrough x:Name="GameTab5"
                        common:ImageHelper.SourceResourceKey="{Binding GameTabInfo.TabResourceKeys, Converter={StaticResource CollectionConverter}, ConverterParameter=4}"
                        Panel.ZIndex="{Binding GameTabInfo.ZIndexes, Converter={StaticResource CollectionConverter}, ConverterParameter=4}"
                        Visibility="{Binding GameTabInfo.TabCount, Converter={StaticResource TabIndexConverter}, ConverterParameter=4}" >
                  <b:Interaction.Triggers>
                    <b:EventTrigger EventName="MouseLeftButtonDown" >
                      <b:InvokeCommandAction Command="{Binding GameTabPressedCommand}" CommandParameter="4"  />
                    </b:EventTrigger>
                  </b:Interaction.Triggers>
                </commonControls:ImageTransparentPassThrough>
                <Grid Panel.ZIndex="10" Margin="60,40,60,0">
                  <Grid.ColumnDefinitions>
                    <ColumnDefinition Width="*" />
                    <ColumnDefinition Width="*" />
                    <ColumnDefinition Width="*" />
                    <ColumnDefinition Width="*" />
                    <ColumnDefinition Width="*" />
                  </Grid.ColumnDefinitions>
                  <Grid.RowDefinitions>
                    <RowDefinition Height="100" />
                  </Grid.RowDefinitions>
=======
                                    <i:Interaction.Triggers>
                                        <i:EventTrigger EventName="MouseLeftButtonDown" >
                                            <i:InvokeCommandAction Command="{Binding GameTabPressedCommand}" CommandParameter="0"  />
                                        </i:EventTrigger>
                                    </i:Interaction.Triggers>
                                </commonControls:ImageTransparentPassThrough>
                                <commonControls:ImageTransparentPassThrough x:Name="GameTab2"
                        common:ImageHelper.SourceResourceKey="{Binding GameTabInfo.TabResourceKeys, Converter={StaticResource CollectionConverter}, ConverterParameter=1}"
                        Panel.ZIndex="{Binding GameTabInfo.ZIndexes, Converter={StaticResource CollectionConverter}, ConverterParameter=1}"
                        Visibility="{Binding GameTabInfo.TabCount, Converter={StaticResource TabIndexConverter}, ConverterParameter=1}">
                                    <i:Interaction.Triggers>
                                        <i:EventTrigger EventName="MouseLeftButtonDown" >
                                            <i:InvokeCommandAction Command="{Binding GameTabPressedCommand}" CommandParameter="1"  />
                                        </i:EventTrigger>
                                    </i:Interaction.Triggers>
                                </commonControls:ImageTransparentPassThrough>
                                <commonControls:ImageTransparentPassThrough x:Name="GameTab3"
                        common:ImageHelper.SourceResourceKey="{Binding GameTabInfo.TabResourceKeys, Converter={StaticResource CollectionConverter}, ConverterParameter=2}"
                        Panel.ZIndex="{Binding GameTabInfo.ZIndexes, Converter={StaticResource CollectionConverter}, ConverterParameter=2}"
                        Visibility="{Binding GameTabInfo.TabCount, Converter={StaticResource TabIndexConverter}, ConverterParameter=2}" >
                                    <i:Interaction.Triggers>
                                        <i:EventTrigger EventName="MouseLeftButtonDown" >
                                            <i:InvokeCommandAction Command="{Binding GameTabPressedCommand}" CommandParameter="2"  />
                                        </i:EventTrigger>
                                    </i:Interaction.Triggers>
                                </commonControls:ImageTransparentPassThrough>
                                <commonControls:ImageTransparentPassThrough x:Name="GameTab4"
                        common:ImageHelper.SourceResourceKey="{Binding GameTabInfo.TabResourceKeys, Converter={StaticResource CollectionConverter}, ConverterParameter=3}"
                        Panel.ZIndex="{Binding GameTabInfo.ZIndexes, Converter={StaticResource CollectionConverter}, ConverterParameter=3}"
                        Visibility="{Binding GameTabInfo.TabCount, Converter={StaticResource TabIndexConverter}, ConverterParameter=3}" >
                                    <i:Interaction.Triggers>
                                        <i:EventTrigger EventName="MouseLeftButtonDown" >
                                            <i:InvokeCommandAction Command="{Binding GameTabPressedCommand}" CommandParameter="3"  />
                                        </i:EventTrigger>
                                    </i:Interaction.Triggers>
                                </commonControls:ImageTransparentPassThrough>
                                <commonControls:ImageTransparentPassThrough x:Name="GameTab5"
                        common:ImageHelper.SourceResourceKey="{Binding GameTabInfo.TabResourceKeys, Converter={StaticResource CollectionConverter}, ConverterParameter=4}"
                        Panel.ZIndex="{Binding GameTabInfo.ZIndexes, Converter={StaticResource CollectionConverter}, ConverterParameter=4}"
                        Visibility="{Binding GameTabInfo.TabCount, Converter={StaticResource TabIndexConverter}, ConverterParameter=4}" >
                                    <i:Interaction.Triggers>
                                        <i:EventTrigger EventName="MouseLeftButtonDown" >
                                            <i:InvokeCommandAction Command="{Binding GameTabPressedCommand}" CommandParameter="4"  />
                                        </i:EventTrigger>
                                    </i:Interaction.Triggers>
                                </commonControls:ImageTransparentPassThrough>
                                <Grid Panel.ZIndex="10" Margin="60,40,60,0">
                                    <Grid.ColumnDefinitions>
                                        <ColumnDefinition Width="*" />
                                        <ColumnDefinition Width="*" />
                                        <ColumnDefinition Width="*" />
                                        <ColumnDefinition Width="*" />
                                        <ColumnDefinition Width="*" />
                                    </Grid.ColumnDefinitions>
                                    <Grid.RowDefinitions>
                                        <RowDefinition Height="100" />
                                    </Grid.RowDefinitions>
>>>>>>> 5dd0dcf5

                                    <Viewbox Stretch="Uniform" StretchDirection="DownOnly" Grid.Column="0" VerticalAlignment="Center" HorizontalAlignment="Center" IsHitTestVisible="False" Width="275"
                              Visibility="{Binding GameTabInfo.TabCount, Converter={StaticResource TabIndexConverter}, ConverterParameter=0}">
                                        <Image common:ImageHelper.SourceResourceKey="{Binding GameTabInfo.LabelResourceKeys, Converter={StaticResource CollectionConverter}, ConverterParameter=0}"  />
                                    </Viewbox>
                                    <Viewbox Stretch="Uniform" StretchDirection="DownOnly" Grid.Column="1" VerticalAlignment="Center" HorizontalAlignment="Center" IsHitTestVisible="False" Width="275"
                              Visibility="{Binding GameTabInfo.TabCount, Converter={StaticResource TabIndexConverter}, ConverterParameter=1}">
                                        <Image common:ImageHelper.SourceResourceKey="{Binding GameTabInfo.LabelResourceKeys, Converter={StaticResource CollectionConverter}, ConverterParameter=1}"  />
                                    </Viewbox>
                                    <Viewbox Stretch="Uniform" StretchDirection="DownOnly" Grid.Column="2" VerticalAlignment="Center" HorizontalAlignment="Center" IsHitTestVisible="False" Width="275"
                              Visibility="{Binding GameTabInfo.TabCount, Converter={StaticResource TabIndexConverter}, ConverterParameter=2}">
                                        <Image common:ImageHelper.SourceResourceKey="{Binding GameTabInfo.LabelResourceKeys, Converter={StaticResource CollectionConverter}, ConverterParameter=2}"  />
                                    </Viewbox>
                                    <Viewbox Stretch="Uniform" StretchDirection="DownOnly" Grid.Column="3" VerticalAlignment="Center" HorizontalAlignment="Center" IsHitTestVisible="False" Width="275"
                              Visibility="{Binding GameTabInfo.TabCount, Converter={StaticResource TabIndexConverter}, ConverterParameter=3}">
                                        <Image common:ImageHelper.SourceResourceKey="{Binding GameTabInfo.LabelResourceKeys, Converter={StaticResource CollectionConverter}, ConverterParameter=3}"  />
                                    </Viewbox>
                                    <Viewbox Stretch="Uniform" StretchDirection="DownOnly" Grid.Column="4" VerticalAlignment="Center" HorizontalAlignment="Center" IsHitTestVisible="False" Width="275"
                              Visibility="{Binding GameTabInfo.TabCount, Converter={StaticResource TabIndexConverter}, ConverterParameter=4}">
                                        <Image common:ImageHelper.SourceResourceKey="{Binding GameTabInfo.LabelResourceKeys, Converter={StaticResource CollectionConverter}, ConverterParameter=4}"  />
                                    </Viewbox>
                                </Grid>
                            </Grid>
                        </Viewbox>


                        <!--**** GAME GRID ****-->
                        <!--**** Background ****-->
                        <Image  Source="{DynamicResource GameIconBackground}" IsHitTestVisible="False" Stretch="Fill" Grid.Row="0" Grid.RowSpan="2" Grid.Column="0" Grid.ColumnSpan="3"/>

                        <ItemsControl x:Name="GameList"
                            FocusVisualStyle="{x:Null}"
                            Margin="{Binding Path=MarginInputs, Converter={StaticResource MarginConverter}, ConverterParameter=GameGrid}"
                            Grid.Row="1" Grid.Column="1"
                            ItemsSource="{Binding Path=DisplayedGameList}"
                            HorizontalAlignment="Left"
                            VerticalAlignment="Top">
                            <ItemsControl.ItemsPanel>
                                <!-- Swap out the panel that arranges the items -->
                                <ItemsPanelTemplate>
                                    <controls:GameLayoutPanel Spacing="{Binding GameCount, Converter={StaticResource GridSpacingConverter}}"/>
                                </ItemsPanelTemplate>
                            </ItemsControl.ItemsPanel>
                            <!-- Specify the UI to render each item -->
                            <ItemsControl.ItemTemplate>
                                <DataTemplate DataType="{x:Type models:GameInfo}">
                                    <!--Wrap the game icons in viewboxes to scale correctly-->
                                    <Viewbox VerticalAlignment="Top">
                                        <Border Width="340" x:Name="ButtonBorder"
                            Height="{Binding Path=DataContext.GameCount, RelativeSource={RelativeSource AncestorType=ItemsControl}, Converter={StaticResource GameIconHeightConverter}}">
                                            <!-- Use DataContext of ItemsControl instead of current GameInfo for SelectCommand -->
                                            <Button Style="{StaticResource stlFlatButton}"
                          HorizontalAlignment="Left"
                          VerticalAlignment="Top"
                          Width="{Binding ElementName=ButtonBorder, Path=ActualWidth}"
                          Height="{Binding ElementName=ButtonBorder, Path=ActualHeight}"
                          Command="{Binding Path=DataContext.GameSelectCommand, RelativeSource={RelativeSource AncestorType=ItemsControl}}"
                          CommandParameter="{Binding}">
                                                <Button.IsEnabled>
                                                    <MultiBinding Converter="{StaticResource FiltersToBoolConv}">
                                                        <Binding Path="DataContext.DenomFilter" RelativeSource="{RelativeSource AncestorType=ItemsControl}"/>
                                                        <Binding Path="FilteredDenomination" />
                                                        <Binding Path="Enabled" />
                                                    </MultiBinding>
                                                </Button.IsEnabled>
                                                <Grid HorizontalAlignment="Left" VerticalAlignment="Top">
                                                    <Image x:Name="ButtonImage"
                              Stretch="None"
                              HorizontalAlignment="Left"
                              VerticalAlignment="Top"
                              Source="{Binding ImagePath}" />



                                                    <Image Source="{DynamicResource PlatinumIcon}">
                                                        <Image.Visibility>
                                                            <MultiBinding Converter="{StaticResource StaticIconVisibilityConv}">
                                                                <Binding Path="PlatinumSeries" />
                                                                <Binding Path="DataContext.IsLobbyVisible" RelativeSource="{RelativeSource AncestorType=ItemsControl}" />
                                                                <Binding Path="IsEnabled" RelativeSource="{RelativeSource AncestorType=Button}"/>
                                                                <Binding Source="{StaticResource FalseValue}"/>
                                                            </MultiBinding>
                                                        </Image.Visibility>
                                                    </Image>

                                                    <StackPanel Visibility="{Binding HasProgressiveOrBonusValue, Converter={StaticResource TrueVisibleFalseCollapsed}}"
                                  Background="Transparent"
                                  Orientation="Horizontal"
                                  Margin="{Binding DataContext.GameCount, RelativeSource={RelativeSource AncestorType=ItemsControl}, Converter={StaticResource MarginConverter}, ConverterParameter=Bonus}"
                                  HorizontalAlignment="Left" VerticalAlignment="Top" >

                                                        <Image Stretch="None" Source="{DynamicResource JackpotText}" Margin="0 1 0 0"
                                HorizontalAlignment="Left" VerticalAlignment="Top" />

                                                        <TextBlock Text="{Binding ProgressiveOrBonusValue}" Margin="5 0 0 0" HorizontalAlignment="Left" VerticalAlignment="Top"
                                    FontFamily="Arial" FontWeight="ExtraBold" FontSize="20" Foreground="{StaticResource JackpotTextGradient}"/>

                                                    </StackPanel>

                                                    <bink:BinkViewerControl HorizontalAlignment="Left"
                                              VerticalAlignment="Top"
                                              Margin="{Binding DataContext.GameCount, RelativeSource={RelativeSource AncestorType=ItemsControl}, Converter={StaticResource MarginConverter}, ConverterParameter=NewStar}"
                                              Stretch="None"
                                              Filename="{DynamicResource NewStarPath}">
                                                        <bink:BinkViewerControl.Visibility>
                                                            <MultiBinding Converter="{StaticResource AnimatedIconVisibilityConv}">
                                                                <Binding Path="IsNew" UpdateSourceTrigger="PropertyChanged"/>
                                                                <Binding Path="DataContext.IsLobbyVisible" RelativeSource="{RelativeSource AncestorType=ItemsControl}" />
                                                                <Binding Path="IsEnabled" RelativeSource="{RelativeSource AncestorType=Button}"/>
                                                                <Binding Source="{StaticResource FalseValue}"/>
                                                            </MultiBinding>
                                                        </bink:BinkViewerControl.Visibility>
                                                    </bink:BinkViewerControl>

                                                    <!-- Tint disabled game buttons to make them look disabled. -->
                                                    <Rectangle Fill="Black" Opacity="0.5"
                                                               Visibility="{Binding IsEnabled, RelativeSource={RelativeSource AncestorType=Button}, Converter={StaticResource TrueCollapsedFalseVisible}}">
                                                        <Rectangle.OpacityMask>
                                                            <ImageBrush ImageSource="{Binding ImagePath}" Stretch="None" AlignmentX="Left" AlignmentY="Top"/>
                                                        </Rectangle.OpacityMask>
                                                    </Rectangle>

                                                    <!-- The following needs to come after to prevent double blending disabled look -->
                                                    <!-- Static star is only visible when it is disabled -->
                                                    <Grid x:Name="StaticStarGroup"
                              Margin="{Binding DataContext.GameCount, RelativeSource={RelativeSource AncestorType=ItemsControl}, Converter={StaticResource MarginConverter}, ConverterParameter=NewStar}"
                              HorizontalAlignment="Left" VerticalAlignment="Top">
                                                        <Grid.Visibility>
                                                            <MultiBinding Converter="{StaticResource StaticIconVisibilityConv}">
                                                                <Binding Path="IsNew" UpdateSourceTrigger="PropertyChanged"/>
                                                                <Binding Path="DataContext.IsLobbyVisible" RelativeSource="{RelativeSource AncestorType=ItemsControl}" />
                                                                <Binding Path="IsEnabled" RelativeSource="{RelativeSource AncestorType=Button}"/>
                                                                <Binding Source="{StaticResource FalseValue}"/>
                                                            </MultiBinding>
                                                        </Grid.Visibility>
                                                        <Image x:Name="StaticStarImage"
                                HorizontalAlignment="Left" VerticalAlignment="Top"
                                Stretch="None" Source="{DynamicResource StaticStarIcon}"/>
                                                        <Rectangle Fill="Black" Opacity="0.5"
                                    Width="{Binding ElementName=StaticStarImage, Path=ActualWidth}"
                                    Height="{Binding ElementName=StaticStarImage, Path=ActualHeight}">
                                                            <Rectangle.OpacityMask>
                                                                <ImageBrush ImageSource="{DynamicResource StaticStarIcon}"/>
                                                            </Rectangle.OpacityMask>
                                                        </Rectangle>
                                                    </Grid>
                                                </Grid>
                                            </Button>
                                        </Border>
                                    </Viewbox>
                                </DataTemplate>
                            </ItemsControl.ItemTemplate>
                        </ItemsControl>

                        <Grid Margin="{Binding GameCount, Converter={StaticResource MarginConverter}, ConverterParameter=Banner}" Grid.Row="2" Grid.Column="0" Grid.ColumnSpan="3">
                            <Viewbox HorizontalAlignment="Center">
                                <lobby:LobbyBannerView />
                            </Viewbox>
                            <Viewbox HorizontalAlignment="Left">
                                <Border Background="#FF000000"
                        HorizontalAlignment="Left"
                        BorderThickness="0"
                        CornerRadius="10"
                        Padding="8,4,8,4"
                                        Visibility="{Binding IsPaidMeterVisible, Converter={StaticResource TrueVisibleFalseHidden}}">
                                    <StackPanel Orientation="Horizontal">
                                        <Label Content="{Binding PaidMeterLabel}"
                            FontSize="30"
                            FontFamily="Impact"
                            Foreground="White"
                            HorizontalAlignment="Center"
                            VerticalAlignment="Center"/>
                                        <Label Content="{Binding PaidMeterValue}"
                            FontSize="30"
                            Padding="1,5,5,5"
                            FontFamily="Impact"
                            Foreground="White"
                            HorizontalAlignment="Center"
                            VerticalAlignment="Center"/>
                                    </StackPanel>
                                </Border>
                            </Viewbox>

                            <Viewbox HorizontalAlignment="Right" VerticalAlignment="Bottom">
                                <Border Background="#FF000000"
                        BorderThickness="0"
                        CornerRadius="6"
                        Margin="0,4,0,4"
                        Padding="4,0,4,0"
                                        Visibility="{Binding IsNotificationTextVisible, Converter={StaticResource TrueVisibleFalseHidden}}">
                                    <Label Content="{Binding CurrentNotificationText}"
                          FontSize="16"
                          FontFamily="Impact"
                          Foreground="White"
                          HorizontalAlignment="Center"
                          VerticalAlignment="Center"/>
                                </Border>
                            </Viewbox>
                        </Grid>

                        <!--UPI should be in a viewbox to scale entire user control correctly-->
                        <!--Setting Margin to match old UPI sizing for Responsible Gaming Overlays-->
                        <Viewbox Grid.Row="3" Grid.Column="0" Grid.ColumnSpan="3" Margin="19 2 19 0">
                            <Grid>
                                <lobby:StandardUpi Visibility="{Binding MultiLanguageEnabled, Converter={StaticResource TrueCollapsedFalseVisible}}"/>
                                <lobby:MultiLanguageUpi Visibility="{Binding MultiLanguageEnabled, Converter={StaticResource TrueVisibleFalseCollapsed}}"/>
                            </Grid>
                        </Viewbox>
                    </Grid>
                </Grid>
            </Grid>
        </Grid>
    </DataTemplate>
</ResourceDictionary>
<|MERGE_RESOLUTION|>--- conflicted
+++ resolved
@@ -1,497 +1,424 @@
-﻿<ResourceDictionary 
-    xmlns="http://schemas.microsoft.com/winfx/2006/xaml/presentation"
-    xmlns:x="http://schemas.microsoft.com/winfx/2006/xaml"
-    xmlns:bink="clr-namespace:ManagedBink;assembly=BinkViewerControl"
-    xmlns:converters="clr-namespace:Aristocrat.Monaco.Gaming.UI.Converters"
-    xmlns:commonConverters="clr-namespace:Aristocrat.Monaco.UI.Common.Converters;assembly=Aristocrat.Monaco.UI.Common"
-    xmlns:viewModels="clr-namespace:Aristocrat.Monaco.Gaming.UI.ViewModels"
-    xmlns:i="http://schemas.microsoft.com/expression/2010/interactivity"
-    xmlns:models="clr-namespace:Aristocrat.Monaco.Gaming.UI.Models"
-    xmlns:lobby="clr-namespace:Aristocrat.Monaco.Gaming.UI.Views.Lobby"
-    xmlns:common="http://monaco.aristocrat.com/common"
-    xmlns:controls="clr-namespace:Aristocrat.Monaco.Gaming.UI.Views.Controls"
-    xmlns:commonControls="clr-namespace:Aristocrat.Monaco.UI.Common.Controls;assembly=Aristocrat.Monaco.UI.Common"
-<<<<<<< HEAD
-    xmlns:system="clr-namespace:System;assembly=mscorlib"
-    xmlns:b="http://schemas.microsoft.com/xaml/behaviors">
-  <!-- Apply MahApps.Metro styles to all controls -->
-  <ResourceDictionary.MergedDictionaries>
-    <!-- MahApps.Metro resource dictionaries. Make sure that all file names are Case Sensitive! -->
-    <ResourceDictionary Source="pack://application:,,,/MahApps.Metro;component/Styles/Controls.xaml" />
-    <ResourceDictionary Source="pack://application:,,,/MahApps.Metro;component/Styles/Fonts.xaml" />
-     <!--<ResourceDictionary Source="pack://application:,,,/MahApps.Metro;component/Styles/Colors.xaml" />-->
-    <!-- Accent and AppTheme setting -->
-    <ResourceDictionary Source="pack://application:,,,/MahApps.Metro;component/Styles/Themes/Light.Blue.xaml" />
-     <!--<ResourceDictionary Source="pack://application:,,,/MahApps.Metro;component/Styles/Accents/BaseLight.xaml" />-->
-=======
-    xmlns:system="clr-namespace:System;assembly=mscorlib">
-    <!-- Apply MahApps.Metro styles to all controls -->
-    <ResourceDictionary.MergedDictionaries>
-        <!-- MahApps.Metro resource dictionaries. Make sure that all file names are Case Sensitive! -->
-        <ResourceDictionary Source="pack://application:,,,/MahApps.Metro;component/Styles/Controls.xaml" />
-        <ResourceDictionary Source="pack://application:,,,/MahApps.Metro;component/Styles/Fonts.xaml" />
-        <ResourceDictionary Source="pack://application:,,,/MahApps.Metro;component/Styles/Colors.xaml" />
-        <!-- Accent and AppTheme setting -->
-        <ResourceDictionary Source="pack://application:,,,/MahApps.Metro;component/Styles/Accents/Blue.xaml" />
-        <ResourceDictionary Source="pack://application:,,,/MahApps.Metro;component/Styles/Accents/BaseLight.xaml" />
->>>>>>> 5dd0dcf5
-
-        <ResourceDictionary Source="../../Skins/Styles.xaml" />
-
-        <ResourceDictionary Source="/Aristocrat.Monaco.UI.Common;component/Skins/Converters.xaml" />
-        <!-- Jurisdiction xaml dictionary is loaded dynamically; see SkinLoader -->
-    </ResourceDictionary.MergedDictionaries>
-
-    <converters:AttractActiveToVisibilityConverter x:Key="AttractToVisibilityConv" />
-    <converters:ViewFiltersToBoolConverter x:Key="FiltersToBoolConv"/>
-    <converters:DecoratorIconVisibilityConverter x:Key="AnimatedIconVisibilityConv"/>
-    <converters:DecoratorIconVisibilityConverter x:Key="StaticIconVisibilityConv" InvertEnabledValue="True"/>
-    <converters:MarginConverter x:Key="MarginConverter"/>
-    <converters:GameIconHeightConverter x:Key="GameIconHeightConverter"/>
-    <converters:GridSpacingConverter x:Key="GridSpacingConverter"/>
-    <converters:LobbyColumnWidthConverter x:Key="ColumnWidthConverter"/>
-    <converters:LobbyColumnMinWidthConverter x:Key="ColumnMinWidthConverter"/>
-    <converters:TabIndexToVisibilityConverter x:Key="TabIndexConverter" />
-    <commonConverters:CollectionConverter x:Key="CollectionConverter" />
-
-    <system:Boolean x:Key="FalseValue">False</system:Boolean>
-
-    <LinearGradientBrush x:Key="JackpotTextGradient" StartPoint=".5,0" EndPoint=".5,1" Opacity="1">
-        <GradientStop Color="#FFF100" Offset=".5"/>
-        <GradientStop Color="#FFB000" Offset=".1"/>
-        <GradientStop Color="#FFFF00" Offset=".45"/>
-        <GradientStop Color="#FFFF00" Offset=".65"/>
-        <GradientStop Color="#FFB300" Offset=".70"/>
-        <GradientStop Color="#FFD600" Offset=".95"/>
-
-    </LinearGradientBrush>
-    <DataTemplate x:Key="LobbyViewPortraitTemplate" DataType="{x:Type viewModels:LobbyViewModel}">
-
-        <Grid>
-            <Grid>
-                <Grid.RowDefinitions>
-                    <RowDefinition Height="0.48*"/>
-                    <RowDefinition Height="0.52*"/>
-                </Grid.RowDefinitions>
-                <!--Background Image
-              Using a background image here instead of Grid.Background imagebrush because dynamically altering the brush proved
-              to be infeasible. Dynamic resources were not loading using a converter. This code flip flops between the protrait and
-              landscape backgrounds.
-              -->
-                <Grid.Background>
-                    <ImageBrush ImageSource="{DynamicResource BottomBackgroundPortrait}"/>
-                </Grid.Background>
-
-                <Grid Grid.Row="1">
-                    <Grid.RowDefinitions>
-                        <RowDefinition Height=".1*"/>
-                        <RowDefinition Height=".9*"/>
-                    </Grid.RowDefinitions>
-
-                    <Grid Grid.Row="0">
-                        <!--**** HEADER ****-->
-                        <Grid.ColumnDefinitions>
-                            <ColumnDefinition Width="*"></ColumnDefinition>
-                            <ColumnDefinition Width=".60*"></ColumnDefinition>
-                            <ColumnDefinition Width="*"></ColumnDefinition>
-                        </Grid.ColumnDefinitions>
-                        <Viewbox Grid.Row="0" Grid.Column="1">
-                            <Image Stretch="None" Source="{DynamicResource SelectAGame}"
-                      HorizontalAlignment="Center" VerticalAlignment="Top"
-                      RenderTransformOrigin="0.5 0.5">
-                                <Image.RenderTransform>
-                                    <TransformGroup>
-                                        <TranslateTransform X="0" Y="{Binding ChooseGameOffsetY}" />
-                                    </TransformGroup>
-                                </Image.RenderTransform>
-                            </Image>
-                        </Viewbox>
-                    </Grid>
-                    <Grid Grid.Row="1">
-                        <Grid.RowDefinitions>
-                            <RowDefinition Height=".04*"/>
-                            <RowDefinition Height=".76*"/>
-                            <RowDefinition Height=".06*"/>
-                            <RowDefinition Height=".13*"/>
-                        </Grid.RowDefinitions>
-
-                        <Grid.ColumnDefinitions>
-                            <ColumnDefinition Width="*">
-                                <ColumnDefinition.MinWidth>
-                                    <MultiBinding Converter="{StaticResource ColumnMinWidthConverter}">
-                                        <Binding Path="GameCount"/>
-                                        <Binding Path="PreserveGameLayoutSideMargins"/>
-                                        <Binding Path="IsExtraLargeGameIconTabActive"/>
-                                    </MultiBinding>
-                                </ColumnDefinition.MinWidth>
-                            </ColumnDefinition>
-                            <ColumnDefinition>
-                                <ColumnDefinition.Width>
-                                    <MultiBinding Converter="{StaticResource ColumnWidthConverter}">
-                                        <Binding Path="GameCount"/>
-                                        <Binding Path="PreserveGameLayoutSideMargins"/>
-                                        <Binding Path="IsExtraLargeGameIconTabActive"/>
-                                    </MultiBinding>
-                                </ColumnDefinition.Width>
-                            </ColumnDefinition>
-                            <ColumnDefinition Width="*">
-                                <ColumnDefinition.MinWidth>
-                                    <MultiBinding Converter="{StaticResource ColumnMinWidthConverter}">
-                                        <Binding Path="GameCount"/>
-                                        <Binding Path="PreserveGameLayoutSideMargins"/>
-                                        <Binding Path="IsExtraLargeGameIconTabActive"/>
-                                    </MultiBinding>
-                                </ColumnDefinition.MinWidth>
-                            </ColumnDefinition>
-                        </Grid.ColumnDefinitions>
-
-
-                        <Button Grid.Row="0" Grid.Column="2"
-                    HorizontalAlignment="Right" VerticalAlignment="Top"
-                    Margin="0 40 40 0"
-                    Style="{StaticResource stlFlatButton}"
-                    Command="{Binding Path=ResponsibleGamingDialogOpenCommand}"
-                                Visibility="{Binding IsResponsibleGamingInfoVisible, Converter={StaticResource TrueVisibleFalseCollapsed}}">
-                            <Image Source="{DynamicResource ResponsibleGaming}" Stretch="None"/>
-                        </Button>
-
-                        <!--**** Bartop UI ****-->
-                        <Viewbox Stretch="Uniform" Grid.Row="0" Grid.RowSpan="3" Grid.Column="0" Grid.ColumnSpan="3"
-                        Height="{Binding ElementName=LayoutTemplate, Path=ActualHeight}"
-                        Width="{Binding ElementName=LayoutTemplate, Path=ActualWidth}" >
-                            <Grid Width="1920" Height="1080" HorizontalAlignment="Stretch" VerticalAlignment="Stretch" Visibility="{Binding IsTabView, Converter={StaticResource TrueVisibleFalseCollapsed}}">
-                                <commonControls:ImageTransparentPassThrough x:Name="GameTab1"
-                        common:ImageHelper.SourceResourceKey="{Binding GameTabInfo.TabResourceKeys, Converter={StaticResource CollectionConverter}, ConverterParameter=0}"
-                        Panel.ZIndex="{Binding GameTabInfo.ZIndexes, Converter={StaticResource CollectionConverter}, ConverterParameter=0}"
-                        Visibility="{Binding GameTabInfo.TabCount, Converter={StaticResource TabIndexConverter}, ConverterParameter=0}">
-<<<<<<< HEAD
-                  <b:Interaction.Triggers>
-                    <b:EventTrigger EventName="MouseLeftButtonDown" >
-                      <b:InvokeCommandAction Command="{Binding GameTabPressedCommand}" CommandParameter="0"  />
-                    </b:EventTrigger>
-                  </b:Interaction.Triggers>
-                </commonControls:ImageTransparentPassThrough>
-                <commonControls:ImageTransparentPassThrough x:Name="GameTab2"
-                        common:ImageHelper.SourceResourceKey="{Binding GameTabInfo.TabResourceKeys, Converter={StaticResource CollectionConverter}, ConverterParameter=1}"
-                        Panel.ZIndex="{Binding GameTabInfo.ZIndexes, Converter={StaticResource CollectionConverter}, ConverterParameter=1}"
-                        Visibility="{Binding GameTabInfo.TabCount, Converter={StaticResource TabIndexConverter}, ConverterParameter=1}">
-                  <b:Interaction.Triggers>
-                    <b:EventTrigger EventName="MouseLeftButtonDown" >
-                      <b:InvokeCommandAction Command="{Binding GameTabPressedCommand}" CommandParameter="1"  />
-                    </b:EventTrigger>
-                  </b:Interaction.Triggers>
-                </commonControls:ImageTransparentPassThrough>
-                <commonControls:ImageTransparentPassThrough x:Name="GameTab3"
-                        common:ImageHelper.SourceResourceKey="{Binding GameTabInfo.TabResourceKeys, Converter={StaticResource CollectionConverter}, ConverterParameter=2}"
-                        Panel.ZIndex="{Binding GameTabInfo.ZIndexes, Converter={StaticResource CollectionConverter}, ConverterParameter=2}"
-                        Visibility="{Binding GameTabInfo.TabCount, Converter={StaticResource TabIndexConverter}, ConverterParameter=2}" >
-                  <b:Interaction.Triggers>
-                    <b:EventTrigger EventName="MouseLeftButtonDown" >
-                      <b:InvokeCommandAction Command="{Binding GameTabPressedCommand}" CommandParameter="2"  />
-                    </b:EventTrigger>
-                  </b:Interaction.Triggers>
-                </commonControls:ImageTransparentPassThrough>
-                <commonControls:ImageTransparentPassThrough x:Name="GameTab4"
-                        common:ImageHelper.SourceResourceKey="{Binding GameTabInfo.TabResourceKeys, Converter={StaticResource CollectionConverter}, ConverterParameter=3}"
-                        Panel.ZIndex="{Binding GameTabInfo.ZIndexes, Converter={StaticResource CollectionConverter}, ConverterParameter=3}"
-                        Visibility="{Binding GameTabInfo.TabCount, Converter={StaticResource TabIndexConverter}, ConverterParameter=3}" >
-                  <b:Interaction.Triggers>
-                    <b:EventTrigger EventName="MouseLeftButtonDown" >
-                      <b:InvokeCommandAction Command="{Binding GameTabPressedCommand}" CommandParameter="3"  />
-                    </b:EventTrigger>
-                  </b:Interaction.Triggers>
-                </commonControls:ImageTransparentPassThrough>
-                <commonControls:ImageTransparentPassThrough x:Name="GameTab5"
-                        common:ImageHelper.SourceResourceKey="{Binding GameTabInfo.TabResourceKeys, Converter={StaticResource CollectionConverter}, ConverterParameter=4}"
-                        Panel.ZIndex="{Binding GameTabInfo.ZIndexes, Converter={StaticResource CollectionConverter}, ConverterParameter=4}"
-                        Visibility="{Binding GameTabInfo.TabCount, Converter={StaticResource TabIndexConverter}, ConverterParameter=4}" >
-                  <b:Interaction.Triggers>
-                    <b:EventTrigger EventName="MouseLeftButtonDown" >
-                      <b:InvokeCommandAction Command="{Binding GameTabPressedCommand}" CommandParameter="4"  />
-                    </b:EventTrigger>
-                  </b:Interaction.Triggers>
-                </commonControls:ImageTransparentPassThrough>
-                <Grid Panel.ZIndex="10" Margin="60,40,60,0">
-                  <Grid.ColumnDefinitions>
-                    <ColumnDefinition Width="*" />
-                    <ColumnDefinition Width="*" />
-                    <ColumnDefinition Width="*" />
-                    <ColumnDefinition Width="*" />
-                    <ColumnDefinition Width="*" />
-                  </Grid.ColumnDefinitions>
-                  <Grid.RowDefinitions>
-                    <RowDefinition Height="100" />
-                  </Grid.RowDefinitions>
-=======
-                                    <i:Interaction.Triggers>
-                                        <i:EventTrigger EventName="MouseLeftButtonDown" >
-                                            <i:InvokeCommandAction Command="{Binding GameTabPressedCommand}" CommandParameter="0"  />
-                                        </i:EventTrigger>
-                                    </i:Interaction.Triggers>
-                                </commonControls:ImageTransparentPassThrough>
-                                <commonControls:ImageTransparentPassThrough x:Name="GameTab2"
-                        common:ImageHelper.SourceResourceKey="{Binding GameTabInfo.TabResourceKeys, Converter={StaticResource CollectionConverter}, ConverterParameter=1}"
-                        Panel.ZIndex="{Binding GameTabInfo.ZIndexes, Converter={StaticResource CollectionConverter}, ConverterParameter=1}"
-                        Visibility="{Binding GameTabInfo.TabCount, Converter={StaticResource TabIndexConverter}, ConverterParameter=1}">
-                                    <i:Interaction.Triggers>
-                                        <i:EventTrigger EventName="MouseLeftButtonDown" >
-                                            <i:InvokeCommandAction Command="{Binding GameTabPressedCommand}" CommandParameter="1"  />
-                                        </i:EventTrigger>
-                                    </i:Interaction.Triggers>
-                                </commonControls:ImageTransparentPassThrough>
-                                <commonControls:ImageTransparentPassThrough x:Name="GameTab3"
-                        common:ImageHelper.SourceResourceKey="{Binding GameTabInfo.TabResourceKeys, Converter={StaticResource CollectionConverter}, ConverterParameter=2}"
-                        Panel.ZIndex="{Binding GameTabInfo.ZIndexes, Converter={StaticResource CollectionConverter}, ConverterParameter=2}"
-                        Visibility="{Binding GameTabInfo.TabCount, Converter={StaticResource TabIndexConverter}, ConverterParameter=2}" >
-                                    <i:Interaction.Triggers>
-                                        <i:EventTrigger EventName="MouseLeftButtonDown" >
-                                            <i:InvokeCommandAction Command="{Binding GameTabPressedCommand}" CommandParameter="2"  />
-                                        </i:EventTrigger>
-                                    </i:Interaction.Triggers>
-                                </commonControls:ImageTransparentPassThrough>
-                                <commonControls:ImageTransparentPassThrough x:Name="GameTab4"
-                        common:ImageHelper.SourceResourceKey="{Binding GameTabInfo.TabResourceKeys, Converter={StaticResource CollectionConverter}, ConverterParameter=3}"
-                        Panel.ZIndex="{Binding GameTabInfo.ZIndexes, Converter={StaticResource CollectionConverter}, ConverterParameter=3}"
-                        Visibility="{Binding GameTabInfo.TabCount, Converter={StaticResource TabIndexConverter}, ConverterParameter=3}" >
-                                    <i:Interaction.Triggers>
-                                        <i:EventTrigger EventName="MouseLeftButtonDown" >
-                                            <i:InvokeCommandAction Command="{Binding GameTabPressedCommand}" CommandParameter="3"  />
-                                        </i:EventTrigger>
-                                    </i:Interaction.Triggers>
-                                </commonControls:ImageTransparentPassThrough>
-                                <commonControls:ImageTransparentPassThrough x:Name="GameTab5"
-                        common:ImageHelper.SourceResourceKey="{Binding GameTabInfo.TabResourceKeys, Converter={StaticResource CollectionConverter}, ConverterParameter=4}"
-                        Panel.ZIndex="{Binding GameTabInfo.ZIndexes, Converter={StaticResource CollectionConverter}, ConverterParameter=4}"
-                        Visibility="{Binding GameTabInfo.TabCount, Converter={StaticResource TabIndexConverter}, ConverterParameter=4}" >
-                                    <i:Interaction.Triggers>
-                                        <i:EventTrigger EventName="MouseLeftButtonDown" >
-                                            <i:InvokeCommandAction Command="{Binding GameTabPressedCommand}" CommandParameter="4"  />
-                                        </i:EventTrigger>
-                                    </i:Interaction.Triggers>
-                                </commonControls:ImageTransparentPassThrough>
-                                <Grid Panel.ZIndex="10" Margin="60,40,60,0">
-                                    <Grid.ColumnDefinitions>
-                                        <ColumnDefinition Width="*" />
-                                        <ColumnDefinition Width="*" />
-                                        <ColumnDefinition Width="*" />
-                                        <ColumnDefinition Width="*" />
-                                        <ColumnDefinition Width="*" />
-                                    </Grid.ColumnDefinitions>
-                                    <Grid.RowDefinitions>
-                                        <RowDefinition Height="100" />
-                                    </Grid.RowDefinitions>
->>>>>>> 5dd0dcf5
-
-                                    <Viewbox Stretch="Uniform" StretchDirection="DownOnly" Grid.Column="0" VerticalAlignment="Center" HorizontalAlignment="Center" IsHitTestVisible="False" Width="275"
-                              Visibility="{Binding GameTabInfo.TabCount, Converter={StaticResource TabIndexConverter}, ConverterParameter=0}">
-                                        <Image common:ImageHelper.SourceResourceKey="{Binding GameTabInfo.LabelResourceKeys, Converter={StaticResource CollectionConverter}, ConverterParameter=0}"  />
-                                    </Viewbox>
-                                    <Viewbox Stretch="Uniform" StretchDirection="DownOnly" Grid.Column="1" VerticalAlignment="Center" HorizontalAlignment="Center" IsHitTestVisible="False" Width="275"
-                              Visibility="{Binding GameTabInfo.TabCount, Converter={StaticResource TabIndexConverter}, ConverterParameter=1}">
-                                        <Image common:ImageHelper.SourceResourceKey="{Binding GameTabInfo.LabelResourceKeys, Converter={StaticResource CollectionConverter}, ConverterParameter=1}"  />
-                                    </Viewbox>
-                                    <Viewbox Stretch="Uniform" StretchDirection="DownOnly" Grid.Column="2" VerticalAlignment="Center" HorizontalAlignment="Center" IsHitTestVisible="False" Width="275"
-                              Visibility="{Binding GameTabInfo.TabCount, Converter={StaticResource TabIndexConverter}, ConverterParameter=2}">
-                                        <Image common:ImageHelper.SourceResourceKey="{Binding GameTabInfo.LabelResourceKeys, Converter={StaticResource CollectionConverter}, ConverterParameter=2}"  />
-                                    </Viewbox>
-                                    <Viewbox Stretch="Uniform" StretchDirection="DownOnly" Grid.Column="3" VerticalAlignment="Center" HorizontalAlignment="Center" IsHitTestVisible="False" Width="275"
-                              Visibility="{Binding GameTabInfo.TabCount, Converter={StaticResource TabIndexConverter}, ConverterParameter=3}">
-                                        <Image common:ImageHelper.SourceResourceKey="{Binding GameTabInfo.LabelResourceKeys, Converter={StaticResource CollectionConverter}, ConverterParameter=3}"  />
-                                    </Viewbox>
-                                    <Viewbox Stretch="Uniform" StretchDirection="DownOnly" Grid.Column="4" VerticalAlignment="Center" HorizontalAlignment="Center" IsHitTestVisible="False" Width="275"
-                              Visibility="{Binding GameTabInfo.TabCount, Converter={StaticResource TabIndexConverter}, ConverterParameter=4}">
-                                        <Image common:ImageHelper.SourceResourceKey="{Binding GameTabInfo.LabelResourceKeys, Converter={StaticResource CollectionConverter}, ConverterParameter=4}"  />
-                                    </Viewbox>
-                                </Grid>
-                            </Grid>
-                        </Viewbox>
-
-
-                        <!--**** GAME GRID ****-->
-                        <!--**** Background ****-->
-                        <Image  Source="{DynamicResource GameIconBackground}" IsHitTestVisible="False" Stretch="Fill" Grid.Row="0" Grid.RowSpan="2" Grid.Column="0" Grid.ColumnSpan="3"/>
-
-                        <ItemsControl x:Name="GameList"
-                            FocusVisualStyle="{x:Null}"
-                            Margin="{Binding Path=MarginInputs, Converter={StaticResource MarginConverter}, ConverterParameter=GameGrid}"
-                            Grid.Row="1" Grid.Column="1"
-                            ItemsSource="{Binding Path=DisplayedGameList}"
-                            HorizontalAlignment="Left"
-                            VerticalAlignment="Top">
-                            <ItemsControl.ItemsPanel>
-                                <!-- Swap out the panel that arranges the items -->
-                                <ItemsPanelTemplate>
-                                    <controls:GameLayoutPanel Spacing="{Binding GameCount, Converter={StaticResource GridSpacingConverter}}"/>
-                                </ItemsPanelTemplate>
-                            </ItemsControl.ItemsPanel>
-                            <!-- Specify the UI to render each item -->
-                            <ItemsControl.ItemTemplate>
-                                <DataTemplate DataType="{x:Type models:GameInfo}">
-                                    <!--Wrap the game icons in viewboxes to scale correctly-->
-                                    <Viewbox VerticalAlignment="Top">
-                                        <Border Width="340" x:Name="ButtonBorder"
-                            Height="{Binding Path=DataContext.GameCount, RelativeSource={RelativeSource AncestorType=ItemsControl}, Converter={StaticResource GameIconHeightConverter}}">
-                                            <!-- Use DataContext of ItemsControl instead of current GameInfo for SelectCommand -->
-                                            <Button Style="{StaticResource stlFlatButton}"
-                          HorizontalAlignment="Left"
-                          VerticalAlignment="Top"
-                          Width="{Binding ElementName=ButtonBorder, Path=ActualWidth}"
-                          Height="{Binding ElementName=ButtonBorder, Path=ActualHeight}"
-                          Command="{Binding Path=DataContext.GameSelectCommand, RelativeSource={RelativeSource AncestorType=ItemsControl}}"
-                          CommandParameter="{Binding}">
-                                                <Button.IsEnabled>
-                                                    <MultiBinding Converter="{StaticResource FiltersToBoolConv}">
-                                                        <Binding Path="DataContext.DenomFilter" RelativeSource="{RelativeSource AncestorType=ItemsControl}"/>
-                                                        <Binding Path="FilteredDenomination" />
-                                                        <Binding Path="Enabled" />
-                                                    </MultiBinding>
-                                                </Button.IsEnabled>
-                                                <Grid HorizontalAlignment="Left" VerticalAlignment="Top">
-                                                    <Image x:Name="ButtonImage"
-                              Stretch="None"
-                              HorizontalAlignment="Left"
-                              VerticalAlignment="Top"
-                              Source="{Binding ImagePath}" />
-
-
-
-                                                    <Image Source="{DynamicResource PlatinumIcon}">
-                                                        <Image.Visibility>
-                                                            <MultiBinding Converter="{StaticResource StaticIconVisibilityConv}">
-                                                                <Binding Path="PlatinumSeries" />
-                                                                <Binding Path="DataContext.IsLobbyVisible" RelativeSource="{RelativeSource AncestorType=ItemsControl}" />
-                                                                <Binding Path="IsEnabled" RelativeSource="{RelativeSource AncestorType=Button}"/>
-                                                                <Binding Source="{StaticResource FalseValue}"/>
-                                                            </MultiBinding>
-                                                        </Image.Visibility>
-                                                    </Image>
-
-                                                    <StackPanel Visibility="{Binding HasProgressiveOrBonusValue, Converter={StaticResource TrueVisibleFalseCollapsed}}"
-                                  Background="Transparent"
-                                  Orientation="Horizontal"
-                                  Margin="{Binding DataContext.GameCount, RelativeSource={RelativeSource AncestorType=ItemsControl}, Converter={StaticResource MarginConverter}, ConverterParameter=Bonus}"
-                                  HorizontalAlignment="Left" VerticalAlignment="Top" >
-
-                                                        <Image Stretch="None" Source="{DynamicResource JackpotText}" Margin="0 1 0 0"
-                                HorizontalAlignment="Left" VerticalAlignment="Top" />
-
-                                                        <TextBlock Text="{Binding ProgressiveOrBonusValue}" Margin="5 0 0 0" HorizontalAlignment="Left" VerticalAlignment="Top"
-                                    FontFamily="Arial" FontWeight="ExtraBold" FontSize="20" Foreground="{StaticResource JackpotTextGradient}"/>
-
-                                                    </StackPanel>
-
-                                                    <bink:BinkViewerControl HorizontalAlignment="Left"
-                                              VerticalAlignment="Top"
-                                              Margin="{Binding DataContext.GameCount, RelativeSource={RelativeSource AncestorType=ItemsControl}, Converter={StaticResource MarginConverter}, ConverterParameter=NewStar}"
-                                              Stretch="None"
-                                              Filename="{DynamicResource NewStarPath}">
-                                                        <bink:BinkViewerControl.Visibility>
-                                                            <MultiBinding Converter="{StaticResource AnimatedIconVisibilityConv}">
-                                                                <Binding Path="IsNew" UpdateSourceTrigger="PropertyChanged"/>
-                                                                <Binding Path="DataContext.IsLobbyVisible" RelativeSource="{RelativeSource AncestorType=ItemsControl}" />
-                                                                <Binding Path="IsEnabled" RelativeSource="{RelativeSource AncestorType=Button}"/>
-                                                                <Binding Source="{StaticResource FalseValue}"/>
-                                                            </MultiBinding>
-                                                        </bink:BinkViewerControl.Visibility>
-                                                    </bink:BinkViewerControl>
-
-                                                    <!-- Tint disabled game buttons to make them look disabled. -->
-                                                    <Rectangle Fill="Black" Opacity="0.5"
-                                                               Visibility="{Binding IsEnabled, RelativeSource={RelativeSource AncestorType=Button}, Converter={StaticResource TrueCollapsedFalseVisible}}">
-                                                        <Rectangle.OpacityMask>
-                                                            <ImageBrush ImageSource="{Binding ImagePath}" Stretch="None" AlignmentX="Left" AlignmentY="Top"/>
-                                                        </Rectangle.OpacityMask>
-                                                    </Rectangle>
-
-                                                    <!-- The following needs to come after to prevent double blending disabled look -->
-                                                    <!-- Static star is only visible when it is disabled -->
-                                                    <Grid x:Name="StaticStarGroup"
-                              Margin="{Binding DataContext.GameCount, RelativeSource={RelativeSource AncestorType=ItemsControl}, Converter={StaticResource MarginConverter}, ConverterParameter=NewStar}"
-                              HorizontalAlignment="Left" VerticalAlignment="Top">
-                                                        <Grid.Visibility>
-                                                            <MultiBinding Converter="{StaticResource StaticIconVisibilityConv}">
-                                                                <Binding Path="IsNew" UpdateSourceTrigger="PropertyChanged"/>
-                                                                <Binding Path="DataContext.IsLobbyVisible" RelativeSource="{RelativeSource AncestorType=ItemsControl}" />
-                                                                <Binding Path="IsEnabled" RelativeSource="{RelativeSource AncestorType=Button}"/>
-                                                                <Binding Source="{StaticResource FalseValue}"/>
-                                                            </MultiBinding>
-                                                        </Grid.Visibility>
-                                                        <Image x:Name="StaticStarImage"
-                                HorizontalAlignment="Left" VerticalAlignment="Top"
-                                Stretch="None" Source="{DynamicResource StaticStarIcon}"/>
-                                                        <Rectangle Fill="Black" Opacity="0.5"
-                                    Width="{Binding ElementName=StaticStarImage, Path=ActualWidth}"
-                                    Height="{Binding ElementName=StaticStarImage, Path=ActualHeight}">
-                                                            <Rectangle.OpacityMask>
-                                                                <ImageBrush ImageSource="{DynamicResource StaticStarIcon}"/>
-                                                            </Rectangle.OpacityMask>
-                                                        </Rectangle>
-                                                    </Grid>
-                                                </Grid>
-                                            </Button>
-                                        </Border>
-                                    </Viewbox>
-                                </DataTemplate>
-                            </ItemsControl.ItemTemplate>
-                        </ItemsControl>
-
-                        <Grid Margin="{Binding GameCount, Converter={StaticResource MarginConverter}, ConverterParameter=Banner}" Grid.Row="2" Grid.Column="0" Grid.ColumnSpan="3">
-                            <Viewbox HorizontalAlignment="Center">
-                                <lobby:LobbyBannerView />
-                            </Viewbox>
-                            <Viewbox HorizontalAlignment="Left">
-                                <Border Background="#FF000000"
-                        HorizontalAlignment="Left"
-                        BorderThickness="0"
-                        CornerRadius="10"
-                        Padding="8,4,8,4"
-                                        Visibility="{Binding IsPaidMeterVisible, Converter={StaticResource TrueVisibleFalseHidden}}">
-                                    <StackPanel Orientation="Horizontal">
-                                        <Label Content="{Binding PaidMeterLabel}"
-                            FontSize="30"
-                            FontFamily="Impact"
-                            Foreground="White"
-                            HorizontalAlignment="Center"
-                            VerticalAlignment="Center"/>
-                                        <Label Content="{Binding PaidMeterValue}"
-                            FontSize="30"
-                            Padding="1,5,5,5"
-                            FontFamily="Impact"
-                            Foreground="White"
-                            HorizontalAlignment="Center"
-                            VerticalAlignment="Center"/>
-                                    </StackPanel>
-                                </Border>
-                            </Viewbox>
-
-                            <Viewbox HorizontalAlignment="Right" VerticalAlignment="Bottom">
-                                <Border Background="#FF000000"
-                        BorderThickness="0"
-                        CornerRadius="6"
-                        Margin="0,4,0,4"
-                        Padding="4,0,4,0"
-                                        Visibility="{Binding IsNotificationTextVisible, Converter={StaticResource TrueVisibleFalseHidden}}">
-                                    <Label Content="{Binding CurrentNotificationText}"
-                          FontSize="16"
-                          FontFamily="Impact"
-                          Foreground="White"
-                          HorizontalAlignment="Center"
-                          VerticalAlignment="Center"/>
-                                </Border>
-                            </Viewbox>
-                        </Grid>
-
-                        <!--UPI should be in a viewbox to scale entire user control correctly-->
-                        <!--Setting Margin to match old UPI sizing for Responsible Gaming Overlays-->
-                        <Viewbox Grid.Row="3" Grid.Column="0" Grid.ColumnSpan="3" Margin="19 2 19 0">
-                            <Grid>
-                                <lobby:StandardUpi Visibility="{Binding MultiLanguageEnabled, Converter={StaticResource TrueCollapsedFalseVisible}}"/>
-                                <lobby:MultiLanguageUpi Visibility="{Binding MultiLanguageEnabled, Converter={StaticResource TrueVisibleFalseCollapsed}}"/>
-                            </Grid>
-                        </Viewbox>
-                    </Grid>
-                </Grid>
-            </Grid>
-        </Grid>
-    </DataTemplate>
-</ResourceDictionary>
+﻿<ResourceDictionary 
+    xmlns="http://schemas.microsoft.com/winfx/2006/xaml/presentation"
+    xmlns:x="http://schemas.microsoft.com/winfx/2006/xaml"
+    xmlns:bink="clr-namespace:ManagedBink;assembly=BinkViewerControl"
+    xmlns:converters="clr-namespace:Aristocrat.Monaco.Gaming.UI.Converters"
+    xmlns:commonConverters="clr-namespace:Aristocrat.Monaco.UI.Common.Converters;assembly=Aristocrat.Monaco.UI.Common"
+    xmlns:viewModels="clr-namespace:Aristocrat.Monaco.Gaming.UI.ViewModels"
+    xmlns:i="http://schemas.microsoft.com/expression/2010/interactivity"
+    xmlns:models="clr-namespace:Aristocrat.Monaco.Gaming.UI.Models"
+    xmlns:lobby="clr-namespace:Aristocrat.Monaco.Gaming.UI.Views.Lobby"
+    xmlns:common="http://monaco.aristocrat.com/common"
+    xmlns:controls="clr-namespace:Aristocrat.Monaco.Gaming.UI.Views.Controls"
+    xmlns:commonControls="clr-namespace:Aristocrat.Monaco.UI.Common.Controls;assembly=Aristocrat.Monaco.UI.Common"
+    xmlns:system="clr-namespace:System;assembly=mscorlib"
+    xmlns:b="http://schemas.microsoft.com/xaml/behaviors">
+  <!-- Apply MahApps.Metro styles to all controls -->
+  <ResourceDictionary.MergedDictionaries>
+    <!-- MahApps.Metro resource dictionaries. Make sure that all file names are Case Sensitive! -->
+    <ResourceDictionary Source="pack://application:,,,/MahApps.Metro;component/Styles/Controls.xaml" />
+    <ResourceDictionary Source="pack://application:,,,/MahApps.Metro;component/Styles/Fonts.xaml" />
+     <!--<ResourceDictionary Source="pack://application:,,,/MahApps.Metro;component/Styles/Colors.xaml" />-->
+    <!-- Accent and AppTheme setting -->
+    <ResourceDictionary Source="pack://application:,,,/MahApps.Metro;component/Styles/Themes/Light.Blue.xaml" />
+     <!--<ResourceDictionary Source="pack://application:,,,/MahApps.Metro;component/Styles/Accents/BaseLight.xaml" />-->
+
+        <ResourceDictionary Source="../../Skins/Styles.xaml" />
+
+        <ResourceDictionary Source="/Aristocrat.Monaco.UI.Common;component/Skins/Converters.xaml" />
+        <!-- Jurisdiction xaml dictionary is loaded dynamically; see SkinLoader -->
+    </ResourceDictionary.MergedDictionaries>
+
+    <converters:AttractActiveToVisibilityConverter x:Key="AttractToVisibilityConv" />
+    <converters:ViewFiltersToBoolConverter x:Key="FiltersToBoolConv"/>
+    <converters:DecoratorIconVisibilityConverter x:Key="AnimatedIconVisibilityConv"/>
+    <converters:DecoratorIconVisibilityConverter x:Key="StaticIconVisibilityConv" InvertEnabledValue="True"/>
+    <converters:MarginConverter x:Key="MarginConverter"/>
+    <converters:GameIconHeightConverter x:Key="GameIconHeightConverter"/>
+    <converters:GridSpacingConverter x:Key="GridSpacingConverter"/>
+    <converters:LobbyColumnWidthConverter x:Key="ColumnWidthConverter"/>
+    <converters:LobbyColumnMinWidthConverter x:Key="ColumnMinWidthConverter"/>
+    <converters:TabIndexToVisibilityConverter x:Key="TabIndexConverter" />
+    <commonConverters:CollectionConverter x:Key="CollectionConverter" />
+
+    <system:Boolean x:Key="FalseValue">False</system:Boolean>
+
+    <LinearGradientBrush x:Key="JackpotTextGradient" StartPoint=".5,0" EndPoint=".5,1" Opacity="1">
+        <GradientStop Color="#FFF100" Offset=".5"/>
+        <GradientStop Color="#FFB000" Offset=".1"/>
+        <GradientStop Color="#FFFF00" Offset=".45"/>
+        <GradientStop Color="#FFFF00" Offset=".65"/>
+        <GradientStop Color="#FFB300" Offset=".70"/>
+        <GradientStop Color="#FFD600" Offset=".95"/>
+
+    </LinearGradientBrush>
+    <DataTemplate x:Key="LobbyViewPortraitTemplate" DataType="{x:Type viewModels:LobbyViewModel}">
+
+        <Grid>
+            <Grid>
+                <Grid.RowDefinitions>
+                    <RowDefinition Height="0.48*"/>
+                    <RowDefinition Height="0.52*"/>
+                </Grid.RowDefinitions>
+                <!--Background Image
+              Using a background image here instead of Grid.Background imagebrush because dynamically altering the brush proved
+              to be infeasible. Dynamic resources were not loading using a converter. This code flip flops between the protrait and
+              landscape backgrounds.
+              -->
+                <Grid.Background>
+                    <ImageBrush ImageSource="{DynamicResource BottomBackgroundPortrait}"/>
+                </Grid.Background>
+
+                <Grid Grid.Row="1">
+                    <Grid.RowDefinitions>
+                        <RowDefinition Height=".1*"/>
+                        <RowDefinition Height=".9*"/>
+                    </Grid.RowDefinitions>
+
+                    <Grid Grid.Row="0">
+                        <!--**** HEADER ****-->
+                        <Grid.ColumnDefinitions>
+                            <ColumnDefinition Width="*"></ColumnDefinition>
+                            <ColumnDefinition Width=".60*"></ColumnDefinition>
+                            <ColumnDefinition Width="*"></ColumnDefinition>
+                        </Grid.ColumnDefinitions>
+                        <Viewbox Grid.Row="0" Grid.Column="1">
+                            <Image Stretch="None" Source="{DynamicResource SelectAGame}"
+                      HorizontalAlignment="Center" VerticalAlignment="Top"
+                      RenderTransformOrigin="0.5 0.5">
+                                <Image.RenderTransform>
+                                    <TransformGroup>
+                                        <TranslateTransform X="0" Y="{Binding ChooseGameOffsetY}" />
+                                    </TransformGroup>
+                                </Image.RenderTransform>
+                            </Image>
+                        </Viewbox>
+                    </Grid>
+                    <Grid Grid.Row="1">
+                        <Grid.RowDefinitions>
+                            <RowDefinition Height=".04*"/>
+                            <RowDefinition Height=".76*"/>
+                            <RowDefinition Height=".06*"/>
+                            <RowDefinition Height=".13*"/>
+                        </Grid.RowDefinitions>
+
+                        <Grid.ColumnDefinitions>
+                            <ColumnDefinition Width="*">
+                                <ColumnDefinition.MinWidth>
+                                    <MultiBinding Converter="{StaticResource ColumnMinWidthConverter}">
+                                        <Binding Path="GameCount"/>
+                                        <Binding Path="PreserveGameLayoutSideMargins"/>
+                                        <Binding Path="IsExtraLargeGameIconTabActive"/>
+                                    </MultiBinding>
+                                </ColumnDefinition.MinWidth>
+                            </ColumnDefinition>
+                            <ColumnDefinition>
+                                <ColumnDefinition.Width>
+                                    <MultiBinding Converter="{StaticResource ColumnWidthConverter}">
+                                        <Binding Path="GameCount"/>
+                                        <Binding Path="PreserveGameLayoutSideMargins"/>
+                                        <Binding Path="IsExtraLargeGameIconTabActive"/>
+                                    </MultiBinding>
+                                </ColumnDefinition.Width>
+                            </ColumnDefinition>
+                            <ColumnDefinition Width="*">
+                                <ColumnDefinition.MinWidth>
+                                    <MultiBinding Converter="{StaticResource ColumnMinWidthConverter}">
+                                        <Binding Path="GameCount"/>
+                                        <Binding Path="PreserveGameLayoutSideMargins"/>
+                                        <Binding Path="IsExtraLargeGameIconTabActive"/>
+                                    </MultiBinding>
+                                </ColumnDefinition.MinWidth>
+                            </ColumnDefinition>
+                        </Grid.ColumnDefinitions>
+
+
+                        <Button Grid.Row="0" Grid.Column="2"
+                    HorizontalAlignment="Right" VerticalAlignment="Top"
+                    Margin="0 40 40 0"
+                    Style="{StaticResource stlFlatButton}"
+                    Command="{Binding Path=ResponsibleGamingDialogOpenCommand}"
+                                Visibility="{Binding IsResponsibleGamingInfoVisible, Converter={StaticResource TrueVisibleFalseCollapsed}}">
+                            <Image Source="{DynamicResource ResponsibleGaming}" Stretch="None"/>
+                        </Button>
+
+                        <!--**** Bartop UI ****-->
+                        <Viewbox Stretch="Uniform" Grid.Row="0" Grid.RowSpan="3" Grid.Column="0" Grid.ColumnSpan="3"
+                        Height="{Binding ElementName=LayoutTemplate, Path=ActualHeight}"
+                        Width="{Binding ElementName=LayoutTemplate, Path=ActualWidth}" >
+                            <Grid Width="1920" Height="1080" HorizontalAlignment="Stretch" VerticalAlignment="Stretch" Visibility="{Binding IsTabView, Converter={StaticResource TrueVisibleFalseCollapsed}}">
+                                <commonControls:ImageTransparentPassThrough x:Name="GameTab1"
+                        common:ImageHelper.SourceResourceKey="{Binding GameTabInfo.TabResourceKeys, Converter={StaticResource CollectionConverter}, ConverterParameter=0}"
+                        Panel.ZIndex="{Binding GameTabInfo.ZIndexes, Converter={StaticResource CollectionConverter}, ConverterParameter=0}"
+                        Visibility="{Binding GameTabInfo.TabCount, Converter={StaticResource TabIndexConverter}, ConverterParameter=0}">
+                  <b:Interaction.Triggers>
+                    <b:EventTrigger EventName="MouseLeftButtonDown" >
+                      <b:InvokeCommandAction Command="{Binding GameTabPressedCommand}" CommandParameter="0"  />
+                    </b:EventTrigger>
+                  </b:Interaction.Triggers>
+                </commonControls:ImageTransparentPassThrough>
+                <commonControls:ImageTransparentPassThrough x:Name="GameTab2"
+                        common:ImageHelper.SourceResourceKey="{Binding GameTabInfo.TabResourceKeys, Converter={StaticResource CollectionConverter}, ConverterParameter=1}"
+                        Panel.ZIndex="{Binding GameTabInfo.ZIndexes, Converter={StaticResource CollectionConverter}, ConverterParameter=1}"
+                        Visibility="{Binding GameTabInfo.TabCount, Converter={StaticResource TabIndexConverter}, ConverterParameter=1}">
+                  <b:Interaction.Triggers>
+                    <b:EventTrigger EventName="MouseLeftButtonDown" >
+                      <b:InvokeCommandAction Command="{Binding GameTabPressedCommand}" CommandParameter="1"  />
+                    </b:EventTrigger>
+                  </b:Interaction.Triggers>
+                </commonControls:ImageTransparentPassThrough>
+                <commonControls:ImageTransparentPassThrough x:Name="GameTab3"
+                        common:ImageHelper.SourceResourceKey="{Binding GameTabInfo.TabResourceKeys, Converter={StaticResource CollectionConverter}, ConverterParameter=2}"
+                        Panel.ZIndex="{Binding GameTabInfo.ZIndexes, Converter={StaticResource CollectionConverter}, ConverterParameter=2}"
+                        Visibility="{Binding GameTabInfo.TabCount, Converter={StaticResource TabIndexConverter}, ConverterParameter=2}" >
+                  <b:Interaction.Triggers>
+                    <b:EventTrigger EventName="MouseLeftButtonDown" >
+                      <b:InvokeCommandAction Command="{Binding GameTabPressedCommand}" CommandParameter="2"  />
+                    </b:EventTrigger>
+                  </b:Interaction.Triggers>
+                </commonControls:ImageTransparentPassThrough>
+                <commonControls:ImageTransparentPassThrough x:Name="GameTab4"
+                        common:ImageHelper.SourceResourceKey="{Binding GameTabInfo.TabResourceKeys, Converter={StaticResource CollectionConverter}, ConverterParameter=3}"
+                        Panel.ZIndex="{Binding GameTabInfo.ZIndexes, Converter={StaticResource CollectionConverter}, ConverterParameter=3}"
+                        Visibility="{Binding GameTabInfo.TabCount, Converter={StaticResource TabIndexConverter}, ConverterParameter=3}" >
+                  <b:Interaction.Triggers>
+                    <b:EventTrigger EventName="MouseLeftButtonDown" >
+                      <b:InvokeCommandAction Command="{Binding GameTabPressedCommand}" CommandParameter="3"  />
+                    </b:EventTrigger>
+                  </b:Interaction.Triggers>
+                </commonControls:ImageTransparentPassThrough>
+                <commonControls:ImageTransparentPassThrough x:Name="GameTab5"
+                        common:ImageHelper.SourceResourceKey="{Binding GameTabInfo.TabResourceKeys, Converter={StaticResource CollectionConverter}, ConverterParameter=4}"
+                        Panel.ZIndex="{Binding GameTabInfo.ZIndexes, Converter={StaticResource CollectionConverter}, ConverterParameter=4}"
+                        Visibility="{Binding GameTabInfo.TabCount, Converter={StaticResource TabIndexConverter}, ConverterParameter=4}" >
+                  <b:Interaction.Triggers>
+                    <b:EventTrigger EventName="MouseLeftButtonDown" >
+                      <b:InvokeCommandAction Command="{Binding GameTabPressedCommand}" CommandParameter="4"  />
+                    </b:EventTrigger>
+                  </b:Interaction.Triggers>
+                </commonControls:ImageTransparentPassThrough>
+                <Grid Panel.ZIndex="10" Margin="60,40,60,0">
+                  <Grid.ColumnDefinitions>
+                    <ColumnDefinition Width="*" />
+                    <ColumnDefinition Width="*" />
+                    <ColumnDefinition Width="*" />
+                    <ColumnDefinition Width="*" />
+                    <ColumnDefinition Width="*" />
+                  </Grid.ColumnDefinitions>
+                  <Grid.RowDefinitions>
+                    <RowDefinition Height="100" />
+                  </Grid.RowDefinitions>
+
+                                    <Viewbox Stretch="Uniform" StretchDirection="DownOnly" Grid.Column="0" VerticalAlignment="Center" HorizontalAlignment="Center" IsHitTestVisible="False" Width="275"
+                              Visibility="{Binding GameTabInfo.TabCount, Converter={StaticResource TabIndexConverter}, ConverterParameter=0}">
+                                        <Image common:ImageHelper.SourceResourceKey="{Binding GameTabInfo.LabelResourceKeys, Converter={StaticResource CollectionConverter}, ConverterParameter=0}"  />
+                                    </Viewbox>
+                                    <Viewbox Stretch="Uniform" StretchDirection="DownOnly" Grid.Column="1" VerticalAlignment="Center" HorizontalAlignment="Center" IsHitTestVisible="False" Width="275"
+                              Visibility="{Binding GameTabInfo.TabCount, Converter={StaticResource TabIndexConverter}, ConverterParameter=1}">
+                                        <Image common:ImageHelper.SourceResourceKey="{Binding GameTabInfo.LabelResourceKeys, Converter={StaticResource CollectionConverter}, ConverterParameter=1}"  />
+                                    </Viewbox>
+                                    <Viewbox Stretch="Uniform" StretchDirection="DownOnly" Grid.Column="2" VerticalAlignment="Center" HorizontalAlignment="Center" IsHitTestVisible="False" Width="275"
+                              Visibility="{Binding GameTabInfo.TabCount, Converter={StaticResource TabIndexConverter}, ConverterParameter=2}">
+                                        <Image common:ImageHelper.SourceResourceKey="{Binding GameTabInfo.LabelResourceKeys, Converter={StaticResource CollectionConverter}, ConverterParameter=2}"  />
+                                    </Viewbox>
+                                    <Viewbox Stretch="Uniform" StretchDirection="DownOnly" Grid.Column="3" VerticalAlignment="Center" HorizontalAlignment="Center" IsHitTestVisible="False" Width="275"
+                              Visibility="{Binding GameTabInfo.TabCount, Converter={StaticResource TabIndexConverter}, ConverterParameter=3}">
+                                        <Image common:ImageHelper.SourceResourceKey="{Binding GameTabInfo.LabelResourceKeys, Converter={StaticResource CollectionConverter}, ConverterParameter=3}"  />
+                                    </Viewbox>
+                                    <Viewbox Stretch="Uniform" StretchDirection="DownOnly" Grid.Column="4" VerticalAlignment="Center" HorizontalAlignment="Center" IsHitTestVisible="False" Width="275"
+                              Visibility="{Binding GameTabInfo.TabCount, Converter={StaticResource TabIndexConverter}, ConverterParameter=4}">
+                                        <Image common:ImageHelper.SourceResourceKey="{Binding GameTabInfo.LabelResourceKeys, Converter={StaticResource CollectionConverter}, ConverterParameter=4}"  />
+                                    </Viewbox>
+                                </Grid>
+                            </Grid>
+                        </Viewbox>
+
+
+                        <!--**** GAME GRID ****-->
+                        <!--**** Background ****-->
+                        <Image  Source="{DynamicResource GameIconBackground}" IsHitTestVisible="False" Stretch="Fill" Grid.Row="0" Grid.RowSpan="2" Grid.Column="0" Grid.ColumnSpan="3"/>
+
+                        <ItemsControl x:Name="GameList"
+                            FocusVisualStyle="{x:Null}"
+                            Margin="{Binding Path=MarginInputs, Converter={StaticResource MarginConverter}, ConverterParameter=GameGrid}"
+                            Grid.Row="1" Grid.Column="1"
+                            ItemsSource="{Binding Path=DisplayedGameList}"
+                            HorizontalAlignment="Left"
+                            VerticalAlignment="Top">
+                            <ItemsControl.ItemsPanel>
+                                <!-- Swap out the panel that arranges the items -->
+                                <ItemsPanelTemplate>
+                                    <controls:GameLayoutPanel Spacing="{Binding GameCount, Converter={StaticResource GridSpacingConverter}}"/>
+                                </ItemsPanelTemplate>
+                            </ItemsControl.ItemsPanel>
+                            <!-- Specify the UI to render each item -->
+                            <ItemsControl.ItemTemplate>
+                                <DataTemplate DataType="{x:Type models:GameInfo}">
+                                    <!--Wrap the game icons in viewboxes to scale correctly-->
+                                    <Viewbox VerticalAlignment="Top">
+                                        <Border Width="340" x:Name="ButtonBorder"
+                            Height="{Binding Path=DataContext.GameCount, RelativeSource={RelativeSource AncestorType=ItemsControl}, Converter={StaticResource GameIconHeightConverter}}">
+                                            <!-- Use DataContext of ItemsControl instead of current GameInfo for SelectCommand -->
+                                            <Button Style="{StaticResource stlFlatButton}"
+                          HorizontalAlignment="Left"
+                          VerticalAlignment="Top"
+                          Width="{Binding ElementName=ButtonBorder, Path=ActualWidth}"
+                          Height="{Binding ElementName=ButtonBorder, Path=ActualHeight}"
+                          Command="{Binding Path=DataContext.GameSelectCommand, RelativeSource={RelativeSource AncestorType=ItemsControl}}"
+                          CommandParameter="{Binding}">
+                                                <Button.IsEnabled>
+                                                    <MultiBinding Converter="{StaticResource FiltersToBoolConv}">
+                                                        <Binding Path="DataContext.DenomFilter" RelativeSource="{RelativeSource AncestorType=ItemsControl}"/>
+                                                        <Binding Path="FilteredDenomination" />
+                                                        <Binding Path="Enabled" />
+                                                    </MultiBinding>
+                                                </Button.IsEnabled>
+                                                <Grid HorizontalAlignment="Left" VerticalAlignment="Top">
+                                                    <Image x:Name="ButtonImage"
+                              Stretch="None"
+                              HorizontalAlignment="Left"
+                              VerticalAlignment="Top"
+                              Source="{Binding ImagePath}" />
+
+
+
+                                                    <Image Source="{DynamicResource PlatinumIcon}">
+                                                        <Image.Visibility>
+                                                            <MultiBinding Converter="{StaticResource StaticIconVisibilityConv}">
+                                                                <Binding Path="PlatinumSeries" />
+                                                                <Binding Path="DataContext.IsLobbyVisible" RelativeSource="{RelativeSource AncestorType=ItemsControl}" />
+                                                                <Binding Path="IsEnabled" RelativeSource="{RelativeSource AncestorType=Button}"/>
+                                                                <Binding Source="{StaticResource FalseValue}"/>
+                                                            </MultiBinding>
+                                                        </Image.Visibility>
+                                                    </Image>
+
+                                                    <StackPanel Visibility="{Binding HasProgressiveOrBonusValue, Converter={StaticResource TrueVisibleFalseCollapsed}}"
+                                  Background="Transparent"
+                                  Orientation="Horizontal"
+                                  Margin="{Binding DataContext.GameCount, RelativeSource={RelativeSource AncestorType=ItemsControl}, Converter={StaticResource MarginConverter}, ConverterParameter=Bonus}"
+                                  HorizontalAlignment="Left" VerticalAlignment="Top" >
+
+                                                        <Image Stretch="None" Source="{DynamicResource JackpotText}" Margin="0 1 0 0"
+                                HorizontalAlignment="Left" VerticalAlignment="Top" />
+
+                                                        <TextBlock Text="{Binding ProgressiveOrBonusValue}" Margin="5 0 0 0" HorizontalAlignment="Left" VerticalAlignment="Top"
+                                    FontFamily="Arial" FontWeight="ExtraBold" FontSize="20" Foreground="{StaticResource JackpotTextGradient}"/>
+
+                                                    </StackPanel>
+
+                                                    <bink:BinkViewerControl HorizontalAlignment="Left"
+                                              VerticalAlignment="Top"
+                                              Margin="{Binding DataContext.GameCount, RelativeSource={RelativeSource AncestorType=ItemsControl}, Converter={StaticResource MarginConverter}, ConverterParameter=NewStar}"
+                                              Stretch="None"
+                                              Filename="{DynamicResource NewStarPath}">
+                                                        <bink:BinkViewerControl.Visibility>
+                                                            <MultiBinding Converter="{StaticResource AnimatedIconVisibilityConv}">
+                                                                <Binding Path="IsNew" UpdateSourceTrigger="PropertyChanged"/>
+                                                                <Binding Path="DataContext.IsLobbyVisible" RelativeSource="{RelativeSource AncestorType=ItemsControl}" />
+                                                                <Binding Path="IsEnabled" RelativeSource="{RelativeSource AncestorType=Button}"/>
+                                                                <Binding Source="{StaticResource FalseValue}"/>
+                                                            </MultiBinding>
+                                                        </bink:BinkViewerControl.Visibility>
+                                                    </bink:BinkViewerControl>
+
+                                                    <!-- Tint disabled game buttons to make them look disabled. -->
+                                                    <Rectangle Fill="Black" Opacity="0.5"
+                                                               Visibility="{Binding IsEnabled, RelativeSource={RelativeSource AncestorType=Button}, Converter={StaticResource TrueCollapsedFalseVisible}}">
+                                                        <Rectangle.OpacityMask>
+                                                            <ImageBrush ImageSource="{Binding ImagePath}" Stretch="None" AlignmentX="Left" AlignmentY="Top"/>
+                                                        </Rectangle.OpacityMask>
+                                                    </Rectangle>
+
+                                                    <!-- The following needs to come after to prevent double blending disabled look -->
+                                                    <!-- Static star is only visible when it is disabled -->
+                                                    <Grid x:Name="StaticStarGroup"
+                              Margin="{Binding DataContext.GameCount, RelativeSource={RelativeSource AncestorType=ItemsControl}, Converter={StaticResource MarginConverter}, ConverterParameter=NewStar}"
+                              HorizontalAlignment="Left" VerticalAlignment="Top">
+                                                        <Grid.Visibility>
+                                                            <MultiBinding Converter="{StaticResource StaticIconVisibilityConv}">
+                                                                <Binding Path="IsNew" UpdateSourceTrigger="PropertyChanged"/>
+                                                                <Binding Path="DataContext.IsLobbyVisible" RelativeSource="{RelativeSource AncestorType=ItemsControl}" />
+                                                                <Binding Path="IsEnabled" RelativeSource="{RelativeSource AncestorType=Button}"/>
+                                                                <Binding Source="{StaticResource FalseValue}"/>
+                                                            </MultiBinding>
+                                                        </Grid.Visibility>
+                                                        <Image x:Name="StaticStarImage"
+                                HorizontalAlignment="Left" VerticalAlignment="Top"
+                                Stretch="None" Source="{DynamicResource StaticStarIcon}"/>
+                                                        <Rectangle Fill="Black" Opacity="0.5"
+                                    Width="{Binding ElementName=StaticStarImage, Path=ActualWidth}"
+                                    Height="{Binding ElementName=StaticStarImage, Path=ActualHeight}">
+                                                            <Rectangle.OpacityMask>
+                                                                <ImageBrush ImageSource="{DynamicResource StaticStarIcon}"/>
+                                                            </Rectangle.OpacityMask>
+                                                        </Rectangle>
+                                                    </Grid>
+                                                </Grid>
+                                            </Button>
+                                        </Border>
+                                    </Viewbox>
+                                </DataTemplate>
+                            </ItemsControl.ItemTemplate>
+                        </ItemsControl>
+
+                        <Grid Margin="{Binding GameCount, Converter={StaticResource MarginConverter}, ConverterParameter=Banner}" Grid.Row="2" Grid.Column="0" Grid.ColumnSpan="3">
+                            <Viewbox HorizontalAlignment="Center">
+                                <lobby:LobbyBannerView />
+                            </Viewbox>
+                            <Viewbox HorizontalAlignment="Left">
+                                <Border Background="#FF000000"
+                        HorizontalAlignment="Left"
+                        BorderThickness="0"
+                        CornerRadius="10"
+                        Padding="8,4,8,4"
+                                        Visibility="{Binding IsPaidMeterVisible, Converter={StaticResource TrueVisibleFalseHidden}}">
+                                    <StackPanel Orientation="Horizontal">
+                                        <Label Content="{Binding PaidMeterLabel}"
+                            FontSize="30"
+                            FontFamily="Impact"
+                            Foreground="White"
+                            HorizontalAlignment="Center"
+                            VerticalAlignment="Center"/>
+                                        <Label Content="{Binding PaidMeterValue}"
+                            FontSize="30"
+                            Padding="1,5,5,5"
+                            FontFamily="Impact"
+                            Foreground="White"
+                            HorizontalAlignment="Center"
+                            VerticalAlignment="Center"/>
+                                    </StackPanel>
+                                </Border>
+                            </Viewbox>
+
+                            <Viewbox HorizontalAlignment="Right" VerticalAlignment="Bottom">
+                                <Border Background="#FF000000"
+                        BorderThickness="0"
+                        CornerRadius="6"
+                        Margin="0,4,0,4"
+                        Padding="4,0,4,0"
+                                        Visibility="{Binding IsNotificationTextVisible, Converter={StaticResource TrueVisibleFalseHidden}}">
+                                    <Label Content="{Binding CurrentNotificationText}"
+                          FontSize="16"
+                          FontFamily="Impact"
+                          Foreground="White"
+                          HorizontalAlignment="Center"
+                          VerticalAlignment="Center"/>
+                                </Border>
+                            </Viewbox>
+                        </Grid>
+
+                        <!--UPI should be in a viewbox to scale entire user control correctly-->
+                        <!--Setting Margin to match old UPI sizing for Responsible Gaming Overlays-->
+                        <Viewbox Grid.Row="3" Grid.Column="0" Grid.ColumnSpan="3" Margin="19 2 19 0">
+                            <Grid>
+                                <lobby:StandardUpi Visibility="{Binding MultiLanguageEnabled, Converter={StaticResource TrueCollapsedFalseVisible}}"/>
+                                <lobby:MultiLanguageUpi Visibility="{Binding MultiLanguageEnabled, Converter={StaticResource TrueVisibleFalseCollapsed}}"/>
+                            </Grid>
+                        </Viewbox>
+                    </Grid>
+                </Grid>
+            </Grid>
+        </Grid>
+    </DataTemplate>
+</ResourceDictionary>