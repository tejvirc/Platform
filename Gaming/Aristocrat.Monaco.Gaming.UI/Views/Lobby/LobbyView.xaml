﻿<metro:MetroWindow x:Class="Aristocrat.Monaco.Gaming.UI.Views.Lobby.LobbyView"
                   xmlns="http://schemas.microsoft.com/winfx/2006/xaml/presentation"
                   xmlns:x="http://schemas.microsoft.com/winfx/2006/xaml"
                   xmlns:metro="clr-namespace:MahApps.Metro.Controls;assembly=MahApps.Metro"
                   xmlns:d="http://schemas.microsoft.com/expression/blend/2008"
                   xmlns:mc="http://schemas.openxmlformats.org/markup-compatibility/2006"
                   xmlns:bink="clr-namespace:ManagedBink;assembly=BinkViewerControl"
                   xmlns:viewModels="clr-namespace:Aristocrat.Monaco.Gaming.UI.ViewModels"
                   xmlns:i="http://schemas.microsoft.com/expression/2010/interactivity"
                   xmlns:behaviors="clr-namespace:Aristocrat.Monaco.Gaming.UI.Behaviors"
                   xmlns:lobby="clr-namespace:Aristocrat.Monaco.Gaming.UI.Views.Lobby"
                   xmlns:overlay="clr-namespace:Aristocrat.Monaco.Gaming.UI.Views.Overlay"
                   xmlns:mediaDisplay="clr-namespace:Aristocrat.Monaco.Gaming.UI.Views.MediaDisplay"
                   xmlns:controls="clr-namespace:Aristocrat.Monaco.Gaming.UI.Views.Controls"
                   xmlns:loc="http://monaco.aristocrat.com/localization"
                   xmlns:infoBar="clr-namespace:Aristocrat.Monaco.Gaming.UI.Views.InfoBar"
                   xmlns:lex="http://wpflocalizeextension.codeplex.com"
                   loc:Localizer.For="Player"
                   mc:Ignorable="d"
                   Title="{Binding MainTitle}"
                   Width="1920"
                   Height="1080"
                   ShowTitleBar="False"
                   ShowIconOnTitleBar="True"
                   ShowCloseButton="False"
                   ShowMaxRestoreButton="False"
                   ShowMinButton="False"
                   Loaded="LobbyView_OnLoaded"
                   Closed="LobbyView_OnClosed"
                   IgnoreTaskbarOnMaximize="True"
                   Background="Black"
                   BorderThickness="0"
                   GotFocus="LobbyView_OnGotFocus"
                   Activated="LobbyView_OnActivated"
                   ContentRendered="LobbyView_OnContentRendered"
                   d:DataContext="{d:DesignInstance {x:Type viewModels:LobbyViewModel}}"
                   Name="Root">
    <metro:MetroWindow.Resources>
        <ResourceDictionary>
            <!-- Apply MahApps.Metro styles to all controls -->
            <ResourceDictionary.MergedDictionaries>
                <!-- MahApps.Metro resource dictionaries. Make sure that all file names are Case Sensitive! -->
                <ResourceDictionary Source="pack://application:,,,/MahApps.Metro;component/Styles/Controls.xaml" />
                <ResourceDictionary Source="pack://application:,,,/MahApps.Metro;component/Styles/Fonts.xaml" />
                <ResourceDictionary Source="pack://application:,,,/MahApps.Metro;component/Styles/Colors.xaml" />
                <!-- Accent and AppTheme setting -->
                <ResourceDictionary Source="pack://application:,,,/MahApps.Metro;component/Styles/Accents/Blue.xaml" />
                <ResourceDictionary
                        Source="pack://application:,,,/MahApps.Metro;component/Styles/Accents/BaseLight.xaml" />
                <ResourceDictionary Source="../../Skins/Styles.xaml" />
                <ResourceDictionary Source="LobbyViewLandscapeTemplate.xaml" />
                <ResourceDictionary Source="LobbyViewPortraitTemplate.xaml" />
                <ResourceDictionary Source="/Aristocrat.Monaco.UI.Common;component/Skins/Converters.xaml" />
                <!-- Jurisdiction xaml dictionary is loaded dynamically; see SkinLoader -->
            </ResourceDictionary.MergedDictionaries>
            <lobby:LobbyViewTemplateSelector x:Key="LobbyViewTemplateSelector" />
        </ResourceDictionary>
    </metro:MetroWindow.Resources>
    <i:Interaction.Behaviors>
        <behaviors:ActivateBehavior Activated="{Binding LobbyActivated, Mode=TwoWay}" />
    </i:Interaction.Behaviors>
    <mediaDisplay:LayoutTemplateDockPanel x:Name="LayoutTemplate"
                                          ScreenType="Primary">
        <Grid x:Name="GameLayout"
              ClipToBounds="True"
              DataContext="{Binding ElementName=Root, Path=DataContext}"
              SizeChanged="GameLayout_OnSizeChanged"
              AutomationProperties.AutomationId="Grid0_C7C81470">
            <Grid x:Name="GameRoot"
                  Height="{Binding GameControlHeight, Mode=TwoWay}"
                  Width="{Binding GameControlWidth, Mode=TwoWay}"
                  AutomationProperties.AutomationId="Grid1_C7C81470">
                <Grid.Style>
                    <Style TargetType="Grid">
                        <Setter Property="VerticalAlignment"
                                Value="Stretch" />
                        <Style.Triggers>
                            <DataTrigger Value="True"
                                         AutomationProperties.AutomationId="DataTrigger2_C7C81470">
                                <DataTrigger.Binding>
                                    <MultiBinding Converter="{StaticResource BoolOrConverter}">
                                        <Binding Path="MessageOverlayDisplay.IsReplayRecoveryDlgVisible" />
                                        <Binding Path="MainInfoBarOpenRequested" />
                                    </MultiBinding>
                                </DataTrigger.Binding>
                                <DataTrigger.Setters>
                                    <Setter Property="VerticalAlignment"
                                            Value="Top" />
                                </DataTrigger.Setters>
                            </DataTrigger>
                        </Style.Triggers>
                    </Style>
                </Grid.Style>
                <controls:ExtendedWindowsFormsHost Loaded="WinHostCtrl_OnLoaded"
                                                   Background="Black"
                                                   Visibility="{Binding IsLobbyVisible, Converter={StaticResource TrueHiddenFalseVisible}}"
                                                   HorizontalAlignment="Stretch"
                                                   VerticalAlignment="Stretch">
                    <controls:NativeFormsControl x:Name="GameBottomWindowCtrl"
                                                 Dock="Fill" />
                </controls:ExtendedWindowsFormsHost>
            </Grid>
            <!--
                This Viewbox keeps the main content scaling uniformly during media display resize
                Height/Width are bound to LayoutTemplate to establish the lobby aspect ratio
            -->
            <Viewbox x:Name="ViewBoxLobby"
                     Stretch="Uniform"
                     AutomationProperties.AutomationId="Viewbox3_C7C81470">
                <Grid x:Name="LobbyAndInfoBarContainer"
                      Height="{Binding ElementName=LayoutTemplate, Path=ActualHeight}"
                      Width="{Binding ElementName=LayoutTemplate, Path=ActualWidth}"
                      AutomationProperties.AutomationId="Grid4_C7C81470">
                    <Grid.RowDefinitions>
                        <RowDefinition Height="*"
                                       AutomationProperties.AutomationId="RowDefinition5_C7C81470" />
                        <RowDefinition Height="Auto"
                                       AutomationProperties.AutomationId="RowDefinition6_C7C81470" />
                        <RowDefinition Height="Auto"
                                       AutomationProperties.AutomationId="RowDefinition7_C7C81470" />
                    </Grid.RowDefinitions>
                    <Grid x:Name="LobbyRoot"
                          Visibility="{Binding IsLobbyVisible, Converter={StaticResource TrueVisibleFalseCollapsed}}"
                          MouseDown="LobbyRoot_OnMouseDown"
                          GotFocus="LobbyRoot_OnGotFocus"
                          AutomationProperties.AutomationId="Grid8_C7C81470">
                        <ContentControl x:Name="LobbyControl"
                                        Content="{Binding}"
<<<<<<< HEAD
                                        ContentTemplateSelector="{StaticResource LobbyViewTemplateSelector}"/>

                        <!-- No Games Enabled for this language warning -->
                        <TextBlock HorizontalAlignment="Center"
                                   VerticalAlignment="Center"
                                   Margin="20"
                                   FontSize="30"
                                   FontFamily="Arial"
                                   FontWeight="ExtraBold"
                                   Foreground="Gold"
                                   TextAlignment="Center"
                                   Text="{lex:Loc {x:Static loc:ResourceKeys.NoGamesForThisLanguage}}"
                                   Visibility="{Binding NoGamesForThisLanguageErrorIsVisible, Converter={StaticResource TrueVisibleFalseCollapsed}}"/>

=======
                                        ContentTemplateSelector="{StaticResource LobbyViewTemplateSelector}"
                                        AutomationProperties.AutomationId="ContentControl9_C7C81470" />
>>>>>>> 82e4897c
                        <!-- BOTTOM ATTRACT: Do not collapse BinkGpuControl.  You will get null BackBuffer. -->
                        <bink:BinkGpuControl x:Name="GameAttract"
                                             Grid.Row="0"
                                             Grid.Column="0"
                                             Filename="{Binding BottomAttractVideoPath}"
                                             LoopVideo="False"
                                             ShowFirstFrameOnLoad="True"
                                             Visibility="{Binding IsBottomAttractVisible, Converter={StaticResource TrueVisibleFalseHidden}}"
                                             VideoCompleted="GameAttract_OnVideoCompleted"
                                             Height="{Binding ElementName=Root, Path=ActualHeight}"
                                             Width="{Binding ElementName=Root, Path=ActualWidth}">
                            <bink:BinkGpuControl.Style>
                                <Style TargetType="bink:BinkGpuControl">
                                    <Setter Property="VideoState"
                                            Value="Stopped" />
                                    <Style.Triggers>
                                        <DataTrigger Binding="{Binding IsBottomAttractFeaturePlaying}"
                                                     Value="True"
                                                     AutomationProperties.AutomationId="DataTrigger10_C7C81470">
                                            <Setter Property="VideoState"
                                                    Value="Playing" />
                                        </DataTrigger>
                                        <DataTrigger Binding="{Binding IsBottomAttractFeaturePlaying}"
                                                     Value="False"
                                                     AutomationProperties.AutomationId="DataTrigger11_C7C81470">
                                            <Setter Property="VideoState"
                                                    Value="Stopped" />
                                        </DataTrigger>
                                    </Style.Triggers>
                                </Style>
                            </bink:BinkGpuControl.Style>
                        </bink:BinkGpuControl>
                        <!-- RG INFO -->
                        <Image IsHitTestVisible="False"
                               Grid.Row="0"
                               Grid.Column="0"
                               Stretch="None"
                               Source="{DynamicResource RGInfoBackground}"
                               Visibility="{Binding IsResponsibleGamingInfoDlgVisible, Converter={StaticResource TrueVisibleFalseCollapsed}}"
                               AutomationProperties.AutomationId="Image12_C7C81470" />
                        <overlay:RGInfo Grid.Row="0"
                                        Grid.RowSpan="{Binding RGInfoRowSpan}"
                                        Grid.Column="0"
                                        Visibility="{Binding IsResponsibleGamingInfoDlgVisible, Converter={StaticResource TrueVisibleFalseCollapsed}}" />
                        <!-- Rectangle to block input when lobby is disabled during media player resize -->
                        <Rectangle Grid.Row="0"
                                   Grid.Column="0"
                                   Fill="White"
                                   Opacity="0"
                                   Visibility="{Binding MediaPlayersResizing, Converter={StaticResource TrueVisibleFalseCollapsed}}"
                                   AutomationProperties.AutomationId="Rectangle13_C7C81470" />
                        <!-- Rectangle to give screen a disabled look if message overlay is visible -->
                        <Rectangle Grid.Row="0"
                                   Grid.Column="0"
                                   Fill="Black"
                                   Opacity="0.5"
                                   Visibility="{Binding MessageOverlayDisplay.IsLockupMessageVisible, Converter={StaticResource TrueVisibleFalseCollapsed}}"
                                   AutomationProperties.AutomationId="Rectangle14_C7C81470" />
                        <Image Grid.Row="0"
                               Stretch="Fill"
                               Grid.Column="0"
                               Source="{Binding GameLoadingScreenPath}"
                               Visibility="{Binding IsBottomLoadingScreenVisible, Converter={StaticResource TrueVisibleFalseCollapsed}}"
                               AutomationProperties.AutomationId="Image15_C7C81470" />
                    </Grid>
                    <!-- INFO BAR -->
                    <infoBar:InfoBarView x:Name="InfoBar"
                                         Grid.Row="1"
                                         Location="Main"
                                         Visibility="{Binding ElementName=Root, Path=DataContext.IsMainInfoBarVisible, Converter={StaticResource TrueVisibleFalseCollapsed}}" />
                    <!-- spacer accommodates the non-superimposed parts of the overlay window (e.g. replay navigation bar) -->
                    <Grid Grid.Row="2"
                          Background="Transparent"
                          Visibility="{Binding ElementName=Root, Path=DataContext.MessageOverlayDisplay.IsReplayRecoveryDlgVisible, Mode=OneWay, Converter={StaticResource TrueVisibleFalseCollapsed}}"
                          Height="{Binding ReplayNavigationBarHeight, Mode=OneWay}"
                          AutomationProperties.AutomationId="Grid16_C7C81470" />
                </Grid>
            </Viewbox>
        </Grid>
    </mediaDisplay:LayoutTemplateDockPanel>
</metro:MetroWindow><|MERGE_RESOLUTION|>--- conflicted
+++ resolved
@@ -1,228 +1,224 @@
-﻿<metro:MetroWindow x:Class="Aristocrat.Monaco.Gaming.UI.Views.Lobby.LobbyView"
-                   xmlns="http://schemas.microsoft.com/winfx/2006/xaml/presentation"
-                   xmlns:x="http://schemas.microsoft.com/winfx/2006/xaml"
-                   xmlns:metro="clr-namespace:MahApps.Metro.Controls;assembly=MahApps.Metro"
-                   xmlns:d="http://schemas.microsoft.com/expression/blend/2008"
-                   xmlns:mc="http://schemas.openxmlformats.org/markup-compatibility/2006"
-                   xmlns:bink="clr-namespace:ManagedBink;assembly=BinkViewerControl"
-                   xmlns:viewModels="clr-namespace:Aristocrat.Monaco.Gaming.UI.ViewModels"
-                   xmlns:i="http://schemas.microsoft.com/expression/2010/interactivity"
-                   xmlns:behaviors="clr-namespace:Aristocrat.Monaco.Gaming.UI.Behaviors"
-                   xmlns:lobby="clr-namespace:Aristocrat.Monaco.Gaming.UI.Views.Lobby"
-                   xmlns:overlay="clr-namespace:Aristocrat.Monaco.Gaming.UI.Views.Overlay"
-                   xmlns:mediaDisplay="clr-namespace:Aristocrat.Monaco.Gaming.UI.Views.MediaDisplay"
-                   xmlns:controls="clr-namespace:Aristocrat.Monaco.Gaming.UI.Views.Controls"
-                   xmlns:loc="http://monaco.aristocrat.com/localization"
-                   xmlns:infoBar="clr-namespace:Aristocrat.Monaco.Gaming.UI.Views.InfoBar"
-                   xmlns:lex="http://wpflocalizeextension.codeplex.com"
-                   loc:Localizer.For="Player"
-                   mc:Ignorable="d"
-                   Title="{Binding MainTitle}"
-                   Width="1920"
-                   Height="1080"
-                   ShowTitleBar="False"
-                   ShowIconOnTitleBar="True"
-                   ShowCloseButton="False"
-                   ShowMaxRestoreButton="False"
-                   ShowMinButton="False"
-                   Loaded="LobbyView_OnLoaded"
-                   Closed="LobbyView_OnClosed"
-                   IgnoreTaskbarOnMaximize="True"
-                   Background="Black"
-                   BorderThickness="0"
-                   GotFocus="LobbyView_OnGotFocus"
-                   Activated="LobbyView_OnActivated"
-                   ContentRendered="LobbyView_OnContentRendered"
-                   d:DataContext="{d:DesignInstance {x:Type viewModels:LobbyViewModel}}"
-                   Name="Root">
-    <metro:MetroWindow.Resources>
-        <ResourceDictionary>
-            <!-- Apply MahApps.Metro styles to all controls -->
-            <ResourceDictionary.MergedDictionaries>
-                <!-- MahApps.Metro resource dictionaries. Make sure that all file names are Case Sensitive! -->
-                <ResourceDictionary Source="pack://application:,,,/MahApps.Metro;component/Styles/Controls.xaml" />
-                <ResourceDictionary Source="pack://application:,,,/MahApps.Metro;component/Styles/Fonts.xaml" />
-                <ResourceDictionary Source="pack://application:,,,/MahApps.Metro;component/Styles/Colors.xaml" />
-                <!-- Accent and AppTheme setting -->
-                <ResourceDictionary Source="pack://application:,,,/MahApps.Metro;component/Styles/Accents/Blue.xaml" />
-                <ResourceDictionary
-                        Source="pack://application:,,,/MahApps.Metro;component/Styles/Accents/BaseLight.xaml" />
-                <ResourceDictionary Source="../../Skins/Styles.xaml" />
-                <ResourceDictionary Source="LobbyViewLandscapeTemplate.xaml" />
-                <ResourceDictionary Source="LobbyViewPortraitTemplate.xaml" />
-                <ResourceDictionary Source="/Aristocrat.Monaco.UI.Common;component/Skins/Converters.xaml" />
-                <!-- Jurisdiction xaml dictionary is loaded dynamically; see SkinLoader -->
-            </ResourceDictionary.MergedDictionaries>
-            <lobby:LobbyViewTemplateSelector x:Key="LobbyViewTemplateSelector" />
-        </ResourceDictionary>
-    </metro:MetroWindow.Resources>
-    <i:Interaction.Behaviors>
-        <behaviors:ActivateBehavior Activated="{Binding LobbyActivated, Mode=TwoWay}" />
-    </i:Interaction.Behaviors>
-    <mediaDisplay:LayoutTemplateDockPanel x:Name="LayoutTemplate"
-                                          ScreenType="Primary">
-        <Grid x:Name="GameLayout"
-              ClipToBounds="True"
-              DataContext="{Binding ElementName=Root, Path=DataContext}"
-              SizeChanged="GameLayout_OnSizeChanged"
-              AutomationProperties.AutomationId="Grid0_C7C81470">
-            <Grid x:Name="GameRoot"
-                  Height="{Binding GameControlHeight, Mode=TwoWay}"
-                  Width="{Binding GameControlWidth, Mode=TwoWay}"
-                  AutomationProperties.AutomationId="Grid1_C7C81470">
-                <Grid.Style>
-                    <Style TargetType="Grid">
-                        <Setter Property="VerticalAlignment"
-                                Value="Stretch" />
-                        <Style.Triggers>
-                            <DataTrigger Value="True"
-                                         AutomationProperties.AutomationId="DataTrigger2_C7C81470">
-                                <DataTrigger.Binding>
-                                    <MultiBinding Converter="{StaticResource BoolOrConverter}">
-                                        <Binding Path="MessageOverlayDisplay.IsReplayRecoveryDlgVisible" />
-                                        <Binding Path="MainInfoBarOpenRequested" />
-                                    </MultiBinding>
-                                </DataTrigger.Binding>
-                                <DataTrigger.Setters>
-                                    <Setter Property="VerticalAlignment"
-                                            Value="Top" />
-                                </DataTrigger.Setters>
-                            </DataTrigger>
-                        </Style.Triggers>
-                    </Style>
-                </Grid.Style>
-                <controls:ExtendedWindowsFormsHost Loaded="WinHostCtrl_OnLoaded"
-                                                   Background="Black"
-                                                   Visibility="{Binding IsLobbyVisible, Converter={StaticResource TrueHiddenFalseVisible}}"
-                                                   HorizontalAlignment="Stretch"
-                                                   VerticalAlignment="Stretch">
-                    <controls:NativeFormsControl x:Name="GameBottomWindowCtrl"
-                                                 Dock="Fill" />
-                </controls:ExtendedWindowsFormsHost>
-            </Grid>
-            <!--
-                This Viewbox keeps the main content scaling uniformly during media display resize
-                Height/Width are bound to LayoutTemplate to establish the lobby aspect ratio
-            -->
-            <Viewbox x:Name="ViewBoxLobby"
-                     Stretch="Uniform"
-                     AutomationProperties.AutomationId="Viewbox3_C7C81470">
-                <Grid x:Name="LobbyAndInfoBarContainer"
-                      Height="{Binding ElementName=LayoutTemplate, Path=ActualHeight}"
-                      Width="{Binding ElementName=LayoutTemplate, Path=ActualWidth}"
-                      AutomationProperties.AutomationId="Grid4_C7C81470">
-                    <Grid.RowDefinitions>
-                        <RowDefinition Height="*"
-                                       AutomationProperties.AutomationId="RowDefinition5_C7C81470" />
-                        <RowDefinition Height="Auto"
-                                       AutomationProperties.AutomationId="RowDefinition6_C7C81470" />
-                        <RowDefinition Height="Auto"
-                                       AutomationProperties.AutomationId="RowDefinition7_C7C81470" />
-                    </Grid.RowDefinitions>
-                    <Grid x:Name="LobbyRoot"
-                          Visibility="{Binding IsLobbyVisible, Converter={StaticResource TrueVisibleFalseCollapsed}}"
-                          MouseDown="LobbyRoot_OnMouseDown"
-                          GotFocus="LobbyRoot_OnGotFocus"
-                          AutomationProperties.AutomationId="Grid8_C7C81470">
-                        <ContentControl x:Name="LobbyControl"
-                                        Content="{Binding}"
-<<<<<<< HEAD
-                                        ContentTemplateSelector="{StaticResource LobbyViewTemplateSelector}"/>
-
-                        <!-- No Games Enabled for this language warning -->
-                        <TextBlock HorizontalAlignment="Center"
-                                   VerticalAlignment="Center"
-                                   Margin="20"
-                                   FontSize="30"
-                                   FontFamily="Arial"
-                                   FontWeight="ExtraBold"
-                                   Foreground="Gold"
-                                   TextAlignment="Center"
-                                   Text="{lex:Loc {x:Static loc:ResourceKeys.NoGamesForThisLanguage}}"
-                                   Visibility="{Binding NoGamesForThisLanguageErrorIsVisible, Converter={StaticResource TrueVisibleFalseCollapsed}}"/>
-
-=======
-                                        ContentTemplateSelector="{StaticResource LobbyViewTemplateSelector}"
-                                        AutomationProperties.AutomationId="ContentControl9_C7C81470" />
->>>>>>> 82e4897c
-                        <!-- BOTTOM ATTRACT: Do not collapse BinkGpuControl.  You will get null BackBuffer. -->
-                        <bink:BinkGpuControl x:Name="GameAttract"
-                                             Grid.Row="0"
-                                             Grid.Column="0"
-                                             Filename="{Binding BottomAttractVideoPath}"
-                                             LoopVideo="False"
-                                             ShowFirstFrameOnLoad="True"
-                                             Visibility="{Binding IsBottomAttractVisible, Converter={StaticResource TrueVisibleFalseHidden}}"
-                                             VideoCompleted="GameAttract_OnVideoCompleted"
-                                             Height="{Binding ElementName=Root, Path=ActualHeight}"
-                                             Width="{Binding ElementName=Root, Path=ActualWidth}">
-                            <bink:BinkGpuControl.Style>
-                                <Style TargetType="bink:BinkGpuControl">
-                                    <Setter Property="VideoState"
-                                            Value="Stopped" />
-                                    <Style.Triggers>
-                                        <DataTrigger Binding="{Binding IsBottomAttractFeaturePlaying}"
-                                                     Value="True"
-                                                     AutomationProperties.AutomationId="DataTrigger10_C7C81470">
-                                            <Setter Property="VideoState"
-                                                    Value="Playing" />
-                                        </DataTrigger>
-                                        <DataTrigger Binding="{Binding IsBottomAttractFeaturePlaying}"
-                                                     Value="False"
-                                                     AutomationProperties.AutomationId="DataTrigger11_C7C81470">
-                                            <Setter Property="VideoState"
-                                                    Value="Stopped" />
-                                        </DataTrigger>
-                                    </Style.Triggers>
-                                </Style>
-                            </bink:BinkGpuControl.Style>
-                        </bink:BinkGpuControl>
-                        <!-- RG INFO -->
-                        <Image IsHitTestVisible="False"
-                               Grid.Row="0"
-                               Grid.Column="0"
-                               Stretch="None"
-                               Source="{DynamicResource RGInfoBackground}"
-                               Visibility="{Binding IsResponsibleGamingInfoDlgVisible, Converter={StaticResource TrueVisibleFalseCollapsed}}"
-                               AutomationProperties.AutomationId="Image12_C7C81470" />
-                        <overlay:RGInfo Grid.Row="0"
-                                        Grid.RowSpan="{Binding RGInfoRowSpan}"
-                                        Grid.Column="0"
-                                        Visibility="{Binding IsResponsibleGamingInfoDlgVisible, Converter={StaticResource TrueVisibleFalseCollapsed}}" />
-                        <!-- Rectangle to block input when lobby is disabled during media player resize -->
-                        <Rectangle Grid.Row="0"
-                                   Grid.Column="0"
-                                   Fill="White"
-                                   Opacity="0"
-                                   Visibility="{Binding MediaPlayersResizing, Converter={StaticResource TrueVisibleFalseCollapsed}}"
-                                   AutomationProperties.AutomationId="Rectangle13_C7C81470" />
-                        <!-- Rectangle to give screen a disabled look if message overlay is visible -->
-                        <Rectangle Grid.Row="0"
-                                   Grid.Column="0"
-                                   Fill="Black"
-                                   Opacity="0.5"
-                                   Visibility="{Binding MessageOverlayDisplay.IsLockupMessageVisible, Converter={StaticResource TrueVisibleFalseCollapsed}}"
-                                   AutomationProperties.AutomationId="Rectangle14_C7C81470" />
-                        <Image Grid.Row="0"
-                               Stretch="Fill"
-                               Grid.Column="0"
-                               Source="{Binding GameLoadingScreenPath}"
-                               Visibility="{Binding IsBottomLoadingScreenVisible, Converter={StaticResource TrueVisibleFalseCollapsed}}"
-                               AutomationProperties.AutomationId="Image15_C7C81470" />
-                    </Grid>
-                    <!-- INFO BAR -->
-                    <infoBar:InfoBarView x:Name="InfoBar"
-                                         Grid.Row="1"
-                                         Location="Main"
-                                         Visibility="{Binding ElementName=Root, Path=DataContext.IsMainInfoBarVisible, Converter={StaticResource TrueVisibleFalseCollapsed}}" />
-                    <!-- spacer accommodates the non-superimposed parts of the overlay window (e.g. replay navigation bar) -->
-                    <Grid Grid.Row="2"
-                          Background="Transparent"
-                          Visibility="{Binding ElementName=Root, Path=DataContext.MessageOverlayDisplay.IsReplayRecoveryDlgVisible, Mode=OneWay, Converter={StaticResource TrueVisibleFalseCollapsed}}"
-                          Height="{Binding ReplayNavigationBarHeight, Mode=OneWay}"
-                          AutomationProperties.AutomationId="Grid16_C7C81470" />
-                </Grid>
-            </Viewbox>
-        </Grid>
-    </mediaDisplay:LayoutTemplateDockPanel>
+﻿<metro:MetroWindow x:Class="Aristocrat.Monaco.Gaming.UI.Views.Lobby.LobbyView"
+                   xmlns="http://schemas.microsoft.com/winfx/2006/xaml/presentation"
+                   xmlns:x="http://schemas.microsoft.com/winfx/2006/xaml"
+                   xmlns:metro="clr-namespace:MahApps.Metro.Controls;assembly=MahApps.Metro"
+                   xmlns:d="http://schemas.microsoft.com/expression/blend/2008"
+                   xmlns:mc="http://schemas.openxmlformats.org/markup-compatibility/2006"
+                   xmlns:bink="clr-namespace:ManagedBink;assembly=BinkViewerControl"
+                   xmlns:viewModels="clr-namespace:Aristocrat.Monaco.Gaming.UI.ViewModels"
+                   xmlns:i="http://schemas.microsoft.com/expression/2010/interactivity"
+                   xmlns:behaviors="clr-namespace:Aristocrat.Monaco.Gaming.UI.Behaviors"
+                   xmlns:lobby="clr-namespace:Aristocrat.Monaco.Gaming.UI.Views.Lobby"
+                   xmlns:overlay="clr-namespace:Aristocrat.Monaco.Gaming.UI.Views.Overlay"
+                   xmlns:mediaDisplay="clr-namespace:Aristocrat.Monaco.Gaming.UI.Views.MediaDisplay"
+                   xmlns:controls="clr-namespace:Aristocrat.Monaco.Gaming.UI.Views.Controls"
+                   xmlns:loc="http://monaco.aristocrat.com/localization"
+                   xmlns:infoBar="clr-namespace:Aristocrat.Monaco.Gaming.UI.Views.InfoBar"
+                   xmlns:lex="http://wpflocalizeextension.codeplex.com"
+                   loc:Localizer.For="Player"
+                   mc:Ignorable="d"
+                   Title="{Binding MainTitle}"
+                   Width="1920"
+                   Height="1080"
+                   ShowTitleBar="False"
+                   ShowIconOnTitleBar="True"
+                   ShowCloseButton="False"
+                   ShowMaxRestoreButton="False"
+                   ShowMinButton="False"
+                   Loaded="LobbyView_OnLoaded"
+                   Closed="LobbyView_OnClosed"
+                   IgnoreTaskbarOnMaximize="True"
+                   Background="Black"
+                   BorderThickness="0"
+                   GotFocus="LobbyView_OnGotFocus"
+                   Activated="LobbyView_OnActivated"
+                   ContentRendered="LobbyView_OnContentRendered"
+                   d:DataContext="{d:DesignInstance {x:Type viewModels:LobbyViewModel}}"
+                   Name="Root">
+    <metro:MetroWindow.Resources>
+        <ResourceDictionary>
+            <!-- Apply MahApps.Metro styles to all controls -->
+            <ResourceDictionary.MergedDictionaries>
+                <!-- MahApps.Metro resource dictionaries. Make sure that all file names are Case Sensitive! -->
+                <ResourceDictionary Source="pack://application:,,,/MahApps.Metro;component/Styles/Controls.xaml" />
+                <ResourceDictionary Source="pack://application:,,,/MahApps.Metro;component/Styles/Fonts.xaml" />
+                <ResourceDictionary Source="pack://application:,,,/MahApps.Metro;component/Styles/Colors.xaml" />
+                <!-- Accent and AppTheme setting -->
+                <ResourceDictionary Source="pack://application:,,,/MahApps.Metro;component/Styles/Accents/Blue.xaml" />
+                <ResourceDictionary
+                        Source="pack://application:,,,/MahApps.Metro;component/Styles/Accents/BaseLight.xaml" />
+                <ResourceDictionary Source="../../Skins/Styles.xaml" />
+                <ResourceDictionary Source="LobbyViewLandscapeTemplate.xaml" />
+                <ResourceDictionary Source="LobbyViewPortraitTemplate.xaml" />
+                <ResourceDictionary Source="/Aristocrat.Monaco.UI.Common;component/Skins/Converters.xaml" />
+                <!-- Jurisdiction xaml dictionary is loaded dynamically; see SkinLoader -->
+            </ResourceDictionary.MergedDictionaries>
+            <lobby:LobbyViewTemplateSelector x:Key="LobbyViewTemplateSelector" />
+        </ResourceDictionary>
+    </metro:MetroWindow.Resources>
+    <i:Interaction.Behaviors>
+        <behaviors:ActivateBehavior Activated="{Binding LobbyActivated, Mode=TwoWay}" />
+    </i:Interaction.Behaviors>
+    <mediaDisplay:LayoutTemplateDockPanel x:Name="LayoutTemplate"
+                                          ScreenType="Primary">
+        <Grid x:Name="GameLayout"
+              ClipToBounds="True"
+              DataContext="{Binding ElementName=Root, Path=DataContext}"
+              SizeChanged="GameLayout_OnSizeChanged"
+              AutomationProperties.AutomationId="Grid0_C7C81470">
+            <Grid x:Name="GameRoot"
+                  Height="{Binding GameControlHeight, Mode=TwoWay}"
+                  Width="{Binding GameControlWidth, Mode=TwoWay}"
+                  AutomationProperties.AutomationId="Grid1_C7C81470">
+                <Grid.Style>
+                    <Style TargetType="Grid">
+                        <Setter Property="VerticalAlignment"
+                                Value="Stretch" />
+                        <Style.Triggers>
+                            <DataTrigger Value="True"
+                                         AutomationProperties.AutomationId="DataTrigger2_C7C81470">
+                                <DataTrigger.Binding>
+                                    <MultiBinding Converter="{StaticResource BoolOrConverter}">
+                                        <Binding Path="MessageOverlayDisplay.IsReplayRecoveryDlgVisible" />
+                                        <Binding Path="MainInfoBarOpenRequested" />
+                                    </MultiBinding>
+                                </DataTrigger.Binding>
+                                <DataTrigger.Setters>
+                                    <Setter Property="VerticalAlignment"
+                                            Value="Top" />
+                                </DataTrigger.Setters>
+                            </DataTrigger>
+                        </Style.Triggers>
+                    </Style>
+                </Grid.Style>
+                <controls:ExtendedWindowsFormsHost Loaded="WinHostCtrl_OnLoaded"
+                                                   Background="Black"
+                                                   Visibility="{Binding IsLobbyVisible, Converter={StaticResource TrueHiddenFalseVisible}}"
+                                                   HorizontalAlignment="Stretch"
+                                                   VerticalAlignment="Stretch">
+                    <controls:NativeFormsControl x:Name="GameBottomWindowCtrl"
+                                                 Dock="Fill" />
+                </controls:ExtendedWindowsFormsHost>
+            </Grid>
+            <!--
+                This Viewbox keeps the main content scaling uniformly during media display resize
+                Height/Width are bound to LayoutTemplate to establish the lobby aspect ratio
+            -->
+            <Viewbox x:Name="ViewBoxLobby"
+                     Stretch="Uniform"
+                     AutomationProperties.AutomationId="Viewbox3_C7C81470">
+                <Grid x:Name="LobbyAndInfoBarContainer"
+                      Height="{Binding ElementName=LayoutTemplate, Path=ActualHeight}"
+                      Width="{Binding ElementName=LayoutTemplate, Path=ActualWidth}"
+                      AutomationProperties.AutomationId="Grid4_C7C81470">
+                    <Grid.RowDefinitions>
+                        <RowDefinition Height="*"
+                                       AutomationProperties.AutomationId="RowDefinition5_C7C81470" />
+                        <RowDefinition Height="Auto"
+                                       AutomationProperties.AutomationId="RowDefinition6_C7C81470" />
+                        <RowDefinition Height="Auto"
+                                       AutomationProperties.AutomationId="RowDefinition7_C7C81470" />
+                    </Grid.RowDefinitions>
+                    <Grid x:Name="LobbyRoot"
+                          Visibility="{Binding IsLobbyVisible, Converter={StaticResource TrueVisibleFalseCollapsed}}"
+                          MouseDown="LobbyRoot_OnMouseDown"
+                          GotFocus="LobbyRoot_OnGotFocus"
+                          AutomationProperties.AutomationId="Grid8_C7C81470">
+                        <ContentControl x:Name="LobbyControl"
+                                        Content="{Binding}"
+                                        ContentTemplateSelector="{StaticResource LobbyViewTemplateSelector}"
+                                        AutomationProperties.AutomationId="ContentControl9_C7C81470" />
+
+                        <!-- No Games Enabled for this language warning -->
+                        <TextBlock HorizontalAlignment="Center"
+                                   VerticalAlignment="Center"
+                                   Margin="20"
+                                   FontSize="30"
+                                   FontFamily="Arial"
+                                   FontWeight="ExtraBold"
+                                   Foreground="Gold"
+                                   TextAlignment="Center"
+                                   Text="{lex:Loc {x:Static loc:ResourceKeys.NoGamesForThisLanguage}}"
+                                   Visibility="{Binding NoGamesForThisLanguageErrorIsVisible, Converter={StaticResource TrueVisibleFalseCollapsed}}"/>
+
+                        <!-- BOTTOM ATTRACT: Do not collapse BinkGpuControl.  You will get null BackBuffer. -->
+                        <bink:BinkGpuControl x:Name="GameAttract"
+                                             Grid.Row="0"
+                                             Grid.Column="0"
+                                             Filename="{Binding BottomAttractVideoPath}"
+                                             LoopVideo="False"
+                                             ShowFirstFrameOnLoad="True"
+                                             Visibility="{Binding IsBottomAttractVisible, Converter={StaticResource TrueVisibleFalseHidden}}"
+                                             VideoCompleted="GameAttract_OnVideoCompleted"
+                                             Height="{Binding ElementName=Root, Path=ActualHeight}"
+                                             Width="{Binding ElementName=Root, Path=ActualWidth}">
+                            <bink:BinkGpuControl.Style>
+                                <Style TargetType="bink:BinkGpuControl">
+                                    <Setter Property="VideoState"
+                                            Value="Stopped" />
+                                    <Style.Triggers>
+                                        <DataTrigger Binding="{Binding IsBottomAttractFeaturePlaying}"
+                                                     Value="True"
+                                                     AutomationProperties.AutomationId="DataTrigger10_C7C81470">
+                                            <Setter Property="VideoState"
+                                                    Value="Playing" />
+                                        </DataTrigger>
+                                        <DataTrigger Binding="{Binding IsBottomAttractFeaturePlaying}"
+                                                     Value="False"
+                                                     AutomationProperties.AutomationId="DataTrigger11_C7C81470">
+                                            <Setter Property="VideoState"
+                                                    Value="Stopped" />
+                                        </DataTrigger>
+                                    </Style.Triggers>
+                                </Style>
+                            </bink:BinkGpuControl.Style>
+                        </bink:BinkGpuControl>
+                        <!-- RG INFO -->
+                        <Image IsHitTestVisible="False"
+                               Grid.Row="0"
+                               Grid.Column="0"
+                               Stretch="None"
+                               Source="{DynamicResource RGInfoBackground}"
+                               Visibility="{Binding IsResponsibleGamingInfoDlgVisible, Converter={StaticResource TrueVisibleFalseCollapsed}}"
+                               AutomationProperties.AutomationId="Image12_C7C81470" />
+                        <overlay:RGInfo Grid.Row="0"
+                                        Grid.RowSpan="{Binding RGInfoRowSpan}"
+                                        Grid.Column="0"
+                                        Visibility="{Binding IsResponsibleGamingInfoDlgVisible, Converter={StaticResource TrueVisibleFalseCollapsed}}" />
+                        <!-- Rectangle to block input when lobby is disabled during media player resize -->
+                        <Rectangle Grid.Row="0"
+                                   Grid.Column="0"
+                                   Fill="White"
+                                   Opacity="0"
+                                   Visibility="{Binding MediaPlayersResizing, Converter={StaticResource TrueVisibleFalseCollapsed}}"
+                                   AutomationProperties.AutomationId="Rectangle13_C7C81470" />
+                        <!-- Rectangle to give screen a disabled look if message overlay is visible -->
+                        <Rectangle Grid.Row="0"
+                                   Grid.Column="0"
+                                   Fill="Black"
+                                   Opacity="0.5"
+                                   Visibility="{Binding MessageOverlayDisplay.IsLockupMessageVisible, Converter={StaticResource TrueVisibleFalseCollapsed}}"
+                                   AutomationProperties.AutomationId="Rectangle14_C7C81470" />
+                        <Image Grid.Row="0"
+                               Stretch="Fill"
+                               Grid.Column="0"
+                               Source="{Binding GameLoadingScreenPath}"
+                               Visibility="{Binding IsBottomLoadingScreenVisible, Converter={StaticResource TrueVisibleFalseCollapsed}}"
+                               AutomationProperties.AutomationId="Image15_C7C81470" />
+                    </Grid>
+                    <!-- INFO BAR -->
+                    <infoBar:InfoBarView x:Name="InfoBar"
+                                         Grid.Row="1"
+                                         Location="Main"
+                                         Visibility="{Binding ElementName=Root, Path=DataContext.IsMainInfoBarVisible, Converter={StaticResource TrueVisibleFalseCollapsed}}" />
+                    <!-- spacer accommodates the non-superimposed parts of the overlay window (e.g. replay navigation bar) -->
+                    <Grid Grid.Row="2"
+                          Background="Transparent"
+                          Visibility="{Binding ElementName=Root, Path=DataContext.MessageOverlayDisplay.IsReplayRecoveryDlgVisible, Mode=OneWay, Converter={StaticResource TrueVisibleFalseCollapsed}}"
+                          Height="{Binding ReplayNavigationBarHeight, Mode=OneWay}"
+                          AutomationProperties.AutomationId="Grid16_C7C81470" />
+                </Grid>
+            </Viewbox>
+        </Grid>
+    </mediaDisplay:LayoutTemplateDockPanel>
 </metro:MetroWindow>