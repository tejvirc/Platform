﻿<controls:MetroWindow x:Class="Aristocrat.Monaco.Gaming.UI.Views.TestToolView"
                      xmlns="http://schemas.microsoft.com/winfx/2006/xaml/presentation"
                      xmlns:x="http://schemas.microsoft.com/winfx/2006/xaml"
                      xmlns:d="http://schemas.microsoft.com/expression/blend/2008"
                      xmlns:mc="http://schemas.openxmlformats.org/markup-compatibility/2006"
                      xmlns:controls="http://metro.mahapps.com/winfx/xaml/controls"
                      xmlns:viewModels="clr-namespace:Aristocrat.Monaco.Gaming.UI.ViewModels"
                      mc:Ignorable="d"
                      d:DataContext="{d:DesignInstance {x:Type viewModels:TestToolViewModel}}"
                      Background="{Binding BellColor}"
                      Title="TestToolView"
                      Height="535"
                      Width="700">
    <controls:MetroWindow.Resources>
        <ResourceDictionary>
            <ResourceDictionary.MergedDictionaries>
                <!-- MahApps.Metro resource dictionaries. Make sure that all file names are Case Sensitive! -->
                <ResourceDictionary Source="pack://application:,,,/MahApps.Metro;component/Styles/Controls.xaml" />
                <ResourceDictionary Source="pack://application:,,,/MahApps.Metro;component/Styles/Fonts.xaml" />
                 <!--<ResourceDictionary Source="pack://application:,,,/MahApps.Metro;component/Styles/Colors.xaml" />-->
                <!-- Accent and AppTheme setting -->
                <ResourceDictionary Source="pack://application:,,,/MahApps.Metro;component/Styles/Themes/Light.Blue.xaml" />
                 <!--<ResourceDictionary Source="pack://application:,,,/MahApps.Metro;component/Styles/Accents/BaseLight.xaml" />-->

            </ResourceDictionary.MergedDictionaries>
        </ResourceDictionary>
    </controls:MetroWindow.Resources>
    <TabControl x:Name="TabControl"
                AutomationProperties.AutomationId="TabControl0_814CF979">
        <TabControl.LayoutTransform>
            <ScaleTransform ScaleX="1.25"
                            ScaleY="1.25"
                            AutomationProperties.AutomationId="ScaleTransform1_814CF979" />
        </TabControl.LayoutTransform>
        <TabItem Header="Lobby"
                 AutomationProperties.AutomationId="TabItem2_814CF979">
            <GroupBox Header="RG Overrides"
                      AutomationProperties.AutomationId="GroupBox3_814CF979">
                <Grid AutomationProperties.AutomationId="Grid4_814CF979">
                    <Grid.RowDefinitions>
                        <RowDefinition Height="Auto"
                                       AutomationProperties.AutomationId="RowDefinition5_814CF979" />
                        <RowDefinition AutomationProperties.AutomationId="RowDefinition6_814CF979" />
                    </Grid.RowDefinitions>
                    <Grid.ColumnDefinitions>
                        <ColumnDefinition Width="Auto"
                                          AutomationProperties.AutomationId="ColumnDefinition7_814CF979" />
                        <ColumnDefinition AutomationProperties.AutomationId="ColumnDefinition8_814CF979" />
                    </Grid.ColumnDefinitions>
                    <Grid Grid.Row="0"
                          Grid.Column="0"
                          Grid.ColumnSpan="2"
                          AutomationProperties.AutomationId="Grid9_814CF979">
                        <Grid.RowDefinitions>
                            <RowDefinition Height="Auto"
                                           AutomationProperties.AutomationId="RowDefinition10_814CF979" />
                            <RowDefinition Height="10"
                                           AutomationProperties.AutomationId="RowDefinition11_814CF979" />
                            <RowDefinition Height="Auto"
                                           AutomationProperties.AutomationId="RowDefinition12_814CF979" />
                            <RowDefinition Height="15"
                                           AutomationProperties.AutomationId="RowDefinition13_814CF979" />
                            <RowDefinition Height="Auto"
                                           AutomationProperties.AutomationId="RowDefinition14_814CF979" />
                            <RowDefinition Height="15"
                                           AutomationProperties.AutomationId="RowDefinition15_814CF979" />
                            <RowDefinition Height="Auto"
                                           AutomationProperties.AutomationId="RowDefinition16_814CF979" />
                            <RowDefinition Height="10"
                                           AutomationProperties.AutomationId="RowDefinition17_814CF979" />
                            <RowDefinition Height="Auto"
                                           AutomationProperties.AutomationId="RowDefinition18_814CF979" />
                            <RowDefinition Height="10"
                                           AutomationProperties.AutomationId="RowDefinition19_814CF979" />
                            <RowDefinition Height="Auto"
                                           AutomationProperties.AutomationId="RowDefinition20_814CF979" />
                            <RowDefinition Height="10"
                                           AutomationProperties.AutomationId="RowDefinition21_814CF979" />
                            <RowDefinition Height="Auto"
                                           AutomationProperties.AutomationId="RowDefinition22_814CF979" />
                            <RowDefinition Height="10"
                                           AutomationProperties.AutomationId="RowDefinition23_814CF979" />
                        </Grid.RowDefinitions>
                        <Grid Grid.Row="0"
                              AutomationProperties.AutomationId="Grid24_814CF979">
                            <Grid.ColumnDefinitions>
                                <ColumnDefinition Width="1*"
                                                  AutomationProperties.AutomationId="ColumnDefinition25_814CF979" />
                                <ColumnDefinition Width="1*"
                                                  AutomationProperties.AutomationId="ColumnDefinition26_814CF979" />
                                <ColumnDefinition Width="1*"
                                                  AutomationProperties.AutomationId="ColumnDefinition27_814CF979" />
                                <ColumnDefinition Width="1*"
                                                  AutomationProperties.AutomationId="ColumnDefinition28_814CF979" />
                                <ColumnDefinition Width="1*"
                                                  AutomationProperties.AutomationId="ColumnDefinition29_814CF979" />
                            </Grid.ColumnDefinitions>
                            <Grid Grid.Column="0"
                                  AutomationProperties.AutomationId="Grid30_814CF979">
                                <Grid.RowDefinitions>
                                    <RowDefinition Height="Auto"
                                                   AutomationProperties.AutomationId="RowDefinition31_814CF979" />
                                    <RowDefinition Height="Auto"
                                                   AutomationProperties.AutomationId="RowDefinition32_814CF979" />
                                </Grid.RowDefinitions>
                                <Grid.ColumnDefinitions>
                                    <ColumnDefinition Width="Auto"
                                                      AutomationProperties.AutomationId="ColumnDefinition33_814CF979" />
                                    <ColumnDefinition Width="*"
                                                      AutomationProperties.AutomationId="ColumnDefinition34_814CF979" />
                                </Grid.ColumnDefinitions>
                                <TextBlock Grid.Row="0"
                                           Grid.Column="0"
                                           Text="1:"
                                           VerticalAlignment="Center"
                                           Margin="0,0,5,0"
                                           AutomationProperties.AutomationId="TextBlock35_814CF979" />
                                <TextBox Grid.Row="0"
                                         Grid.Column="1"
                                         Text="{Binding TimeLimit1,UpdateSourceTrigger=PropertyChanged}"
                                         Width="40"
                                         HorizontalAlignment="Left"
                                         AutomationProperties.AutomationId="TextBox36_814CF979" />
                                <TextBlock Grid.Row="1"
                                           Grid.Column="1"
                                           Foreground="Red"
                                           HorizontalAlignment="Left"
                                           Text="{Binding TimeLimit1Set}"
                                           Margin="10,0,0,0"
                                           AutomationProperties.AutomationId="TextBlock37_814CF979" />
                            </Grid>
                            <Grid Grid.Column="1"
                                  AutomationProperties.AutomationId="Grid38_814CF979">
                                <Grid.RowDefinitions>
                                    <RowDefinition Height="Auto"
                                                   AutomationProperties.AutomationId="RowDefinition39_814CF979" />
                                    <RowDefinition Height="Auto"
                                                   AutomationProperties.AutomationId="RowDefinition40_814CF979" />
                                </Grid.RowDefinitions>
                                <Grid.ColumnDefinitions>
                                    <ColumnDefinition Width="Auto"
                                                      AutomationProperties.AutomationId="ColumnDefinition41_814CF979" />
                                    <ColumnDefinition Width="*"
                                                      AutomationProperties.AutomationId="ColumnDefinition42_814CF979" />
                                </Grid.ColumnDefinitions>
                                <TextBlock Grid.Row="0"
                                           Grid.Column="0"
                                           Text="2:"
                                           VerticalAlignment="Center"
                                           Margin="0,0,5,0"
                                           AutomationProperties.AutomationId="TextBlock43_814CF979" />
                                <TextBox Grid.Row="0"
                                         Grid.Column="1"
                                         Text="{Binding TimeLimit2,UpdateSourceTrigger=PropertyChanged}"
                                         Width="40"
                                         HorizontalAlignment="Left"
                                         AutomationProperties.AutomationId="TextBox44_814CF979" />
                                <TextBlock Grid.Row="1"
                                           Grid.Column="1"
                                           Foreground="Red"
                                           HorizontalAlignment="Left"
                                           Text="{Binding TimeLimit2Set}"
                                           Margin="10,0,0,0"
                                           AutomationProperties.AutomationId="TextBlock45_814CF979" />
                            </Grid>
                            <Grid Grid.Column="2"
                                  AutomationProperties.AutomationId="Grid46_814CF979">
                                <Grid.RowDefinitions>
                                    <RowDefinition Height="Auto"
                                                   AutomationProperties.AutomationId="RowDefinition47_814CF979" />
                                    <RowDefinition Height="Auto"
                                                   AutomationProperties.AutomationId="RowDefinition48_814CF979" />
                                </Grid.RowDefinitions>
                                <Grid.ColumnDefinitions>
                                    <ColumnDefinition Width="Auto"
                                                      AutomationProperties.AutomationId="ColumnDefinition49_814CF979" />
                                    <ColumnDefinition Width="*"
                                                      AutomationProperties.AutomationId="ColumnDefinition50_814CF979" />
                                </Grid.ColumnDefinitions>
                                <TextBlock Grid.Row="0"
                                           Grid.Column="0"
                                           Text="3:"
                                           VerticalAlignment="Center"
                                           Margin="0,0,5,0"
                                           AutomationProperties.AutomationId="TextBlock51_814CF979" />
                                <TextBox Grid.Row="0"
                                         Grid.Column="1"
                                         Text="{Binding TimeLimit3,UpdateSourceTrigger=PropertyChanged}"
                                         Width="40"
                                         HorizontalAlignment="Left"
                                         AutomationProperties.AutomationId="TextBox52_814CF979" />
                                <TextBlock Grid.Row="1"
                                           Grid.Column="1"
                                           Foreground="Red"
                                           HorizontalAlignment="Left"
                                           Text="{Binding TimeLimit3Set}"
                                           Margin="10,0,0,0"
                                           AutomationProperties.AutomationId="TextBlock53_814CF979" />
                            </Grid>
                            <Grid Grid.Column="3"
                                  AutomationProperties.AutomationId="Grid54_814CF979">
                                <Grid.RowDefinitions>
                                    <RowDefinition Height="Auto"
                                                   AutomationProperties.AutomationId="RowDefinition55_814CF979" />
                                    <RowDefinition Height="Auto"
                                                   AutomationProperties.AutomationId="RowDefinition56_814CF979" />
                                </Grid.RowDefinitions>
                                <Grid.ColumnDefinitions>
                                    <ColumnDefinition Width="Auto"
                                                      AutomationProperties.AutomationId="ColumnDefinition57_814CF979" />
                                    <ColumnDefinition Width="*"
                                                      AutomationProperties.AutomationId="ColumnDefinition58_814CF979" />
                                </Grid.ColumnDefinitions>
                                <TextBlock Grid.Row="0"
                                           Grid.Column="0"
                                           Text="4:"
                                           VerticalAlignment="Center"
                                           Margin="0,0,5,0"
                                           AutomationProperties.AutomationId="TextBlock59_814CF979" />
                                <TextBox Grid.Row="0"
                                         Grid.Column="1"
                                         Text="{Binding TimeLimit4,UpdateSourceTrigger=PropertyChanged}"
                                         Width="40"
                                         HorizontalAlignment="Left"
                                         AutomationProperties.AutomationId="TextBox60_814CF979" />
                                <TextBlock Grid.Row="1"
                                           Grid.Column="1"
                                           Foreground="Red"
                                           HorizontalAlignment="Left"
                                           Text="{Binding TimeLimit4Set}"
                                           Margin="10,0,0,0"
                                           AutomationProperties.AutomationId="TextBlock61_814CF979" />
                            </Grid>
                            <Grid Grid.Column="4"
                                  Visibility="{Binding TimeLimit5Visible, Converter={StaticResource TrueVisibleFalseHidden}}"
                                  AutomationProperties.AutomationId="Grid62_814CF979">
                                <Grid.RowDefinitions>
                                    <RowDefinition Height="Auto"
                                                   AutomationProperties.AutomationId="RowDefinition63_814CF979" />
                                    <RowDefinition Height="Auto"
                                                   AutomationProperties.AutomationId="RowDefinition64_814CF979" />
                                </Grid.RowDefinitions>
                                <Grid.ColumnDefinitions>
                                    <ColumnDefinition Width="Auto"
                                                      AutomationProperties.AutomationId="ColumnDefinition65_814CF979" />
                                    <ColumnDefinition Width="*"
                                                      AutomationProperties.AutomationId="ColumnDefinition66_814CF979" />
                                </Grid.ColumnDefinitions>
                                <TextBlock Grid.Row="0"
                                           Grid.Column="0"
                                           Text="5:"
                                           VerticalAlignment="Center"
                                           Margin="0,0,5,0"
                                           AutomationProperties.AutomationId="TextBlock67_814CF979" />
                                <TextBox Grid.Row="0"
                                         Grid.Column="1"
                                         Text="{Binding TimeLimit5,UpdateSourceTrigger=PropertyChanged}"
                                         Width="40"
                                         HorizontalAlignment="Left"
                                         AutomationProperties.AutomationId="TextBox68_814CF979" />
                                <TextBlock Grid.Row="1"
                                           Grid.Column="1"
                                           Foreground="Red"
                                           HorizontalAlignment="Left"
                                           Text="{Binding TimeLimit5Set}"
                                           Margin="10,0,0,0"
                                           AutomationProperties.AutomationId="TextBlock69_814CF979" />
                            </Grid>
                        </Grid>
                        <Grid Grid.Row="2"
                              AutomationProperties.AutomationId="Grid70_814CF979">
                            <Grid.ColumnDefinitions>
                                <ColumnDefinition Width="8*"
                                                  AutomationProperties.AutomationId="ColumnDefinition71_814CF979" />
                                <ColumnDefinition Width="12*"
                                                  AutomationProperties.AutomationId="ColumnDefinition72_814CF979" />
                                <ColumnDefinition Width="5*"
                                                  AutomationProperties.AutomationId="ColumnDefinition73_814CF979" />
                            </Grid.ColumnDefinitions>
                            <Button Style="{StaticResource MahApps.Styles.Button.Square.Accent}" Grid.Column="0" Width="125"
                                Content="Override Time Limits"
                                Command="{Binding SetTimeLimitsCommand}"
                                AutomationProperties.AutomationId="Button74_814CF979">
                                <Button.ToolTip>
                                    <ToolTip AutomationProperties.AutomationId="ToolTip75_814CF979">
                                        <StackPanel AutomationProperties.AutomationId="StackPanel76_814CF979">
                                            <TextBlock FontWeight="Bold"
                                                       AutomationProperties.AutomationId="TextBlock77_814CF979">Set Time Limits</TextBlock>
                                            <TextBlock TextWrapping="Wrap"
                                                       Width="300"
<<<<<<< HEAD
                                                       AutomationProperties.AutomationId="TextBlock78_814CF979">
=======
                                                       AutomationProperties.AutomationId="TextBlock78_814CF979">
>>>>>>> 3615bcb7
                                            Overrides the time limits for responsible gaming. These values will 
                                            not be applied until the next time the time limit dialog is shown (Standard Mode),
                                            or until the next Responsible Gaming Timer tick (up to 1 minute).
                                            </TextBlock>
                                        </StackPanel>
                                    </ToolTip>
                                </Button.ToolTip>
                            </Button>
                            <StackPanel Grid.Column="1"
                                        Orientation="Horizontal"
                                        Margin="20,0,0,0"
                                        AutomationProperties.AutomationId="StackPanel79_814CF979">
                                <TextBox Text="{Binding TimeLimitInterval,UpdateSourceTrigger=PropertyChanged}"
                                         Width="40"
                                         AutomationProperties.AutomationId="TextBox80_814CF979" />
                                <Button Style="{StaticResource MahApps.Styles.Button.Square.Accent}"
                                        Margin="7,0,0,0"
                                        Width="125"
                                        Content="Create Interval"
                                        Command="{Binding CreateTimeIntervalCommand}"
                                        AutomationProperties.AutomationId="Button81_814CF979">
                                    <Button.ToolTip>
                                        <ToolTip AutomationProperties.AutomationId="ToolTip82_814CF979">
                                            <StackPanel AutomationProperties.AutomationId="StackPanel83_814CF979">
                                                <TextBlock FontWeight="Bold"
                                                           AutomationProperties.AutomationId="TextBlock84_814CF979">Create Interval</TextBlock>
                                                <TextBlock TextWrapping="Wrap"
                                                           Width="300"
<<<<<<< HEAD
                                                           AutomationProperties.AutomationId="TextBlock85_814CF979">
=======
                                                           AutomationProperties.AutomationId="TextBlock85_814CF979">
>>>>>>> 3615bcb7
                                            Fills in all boxes based on the interval value.
                                            You will still need to hit Override Time Limits to apply the changes.
                                                </TextBlock>
                                            </StackPanel>
                                        </ToolTip>
                                    </Button.ToolTip>
                                </Button>
                            </StackPanel>
                            <Button Style="{StaticResource MahApps.Styles.Button.Square.Accent}" Grid.Column="2"
                                Content="Reset Defaults"
                                Command="{Binding ResetDefaultsCommand}"
                                    AutomationProperties.AutomationId="Button86_814CF979">
                                <Button.ToolTip>
                                    <ToolTip AutomationProperties.AutomationId="ToolTip87_814CF979">
                                        <StackPanel AutomationProperties.AutomationId="StackPanel88_814CF979">
                                            <TextBlock FontWeight="Bold"
                                                       AutomationProperties.AutomationId="TextBlock89_814CF979">Set Time Limits</TextBlock>
                                            <TextBlock TextWrapping="Wrap"
                                                       Width="300"
<<<<<<< HEAD
                                                       AutomationProperties.AutomationId="TextBlock90_814CF979">
=======
                                                       AutomationProperties.AutomationId="TextBlock90_814CF979">
>>>>>>> 3615bcb7
                                            Resets the Time Limits to the default values.
                                            </TextBlock>
                                        </StackPanel>
                                    </ToolTip>
                                </Button.ToolTip>
                            </Button>
                        </Grid>
                        <Grid Grid.Row="4"
                              Visibility="{Binding PlayBreaksVisible, Converter={StaticResource TrueVisibleFalseHidden}}"
                              AutomationProperties.AutomationId="Grid91_814CF979">
                            <StackPanel AutomationProperties.AutomationId="StackPanel92_814CF979">
                                <TextBlock Foreground="#41B1E1"
                                           FontWeight="Bold"
                                           AutomationProperties.AutomationId="TextBlock93_814CF979">Play Breaks</TextBlock>
                                <Grid Margin="0,5,0,0"
                                      AutomationProperties.AutomationId="Grid94_814CF979">
                                    <Grid.ColumnDefinitions>
                                        <ColumnDefinition Width="27*"
                                                          AutomationProperties.AutomationId="ColumnDefinition95_814CF979" />
                                        <ColumnDefinition Width="85*"
                                                          AutomationProperties.AutomationId="ColumnDefinition96_814CF979" />
                                        <ColumnDefinition Width="111*"
                                                          AutomationProperties.AutomationId="ColumnDefinition97_814CF979" />
                                        <ColumnDefinition Width="112*"
                                                          AutomationProperties.AutomationId="ColumnDefinition98_814CF979" />
                                        <ColumnDefinition Width="111*"
                                                          AutomationProperties.AutomationId="ColumnDefinition99_814CF979" />
                                    </Grid.ColumnDefinitions>
                                    <Grid Grid.Column="0"
                                          Grid.ColumnSpan="2"
                                          AutomationProperties.AutomationId="Grid100_814CF979">
                                        <Grid.RowDefinitions>
                                            <RowDefinition Height="Auto"
                                                           AutomationProperties.AutomationId="RowDefinition101_814CF979" />
                                            <RowDefinition Height="Auto"
                                                           AutomationProperties.AutomationId="RowDefinition102_814CF979" />
                                        </Grid.RowDefinitions>
                                        <Grid.ColumnDefinitions>
                                            <ColumnDefinition Width="Auto"
                                                              AutomationProperties.AutomationId="ColumnDefinition103_814CF979" />
                                            <ColumnDefinition Width="*"
                                                              AutomationProperties.AutomationId="ColumnDefinition104_814CF979" />
                                        </Grid.ColumnDefinitions>
                                        <TextBlock Grid.Row="0"
                                                   Grid.Column="0"
                                                   Text="1:"
                                                   VerticalAlignment="Center"
                                                   Margin="0,0,5,0"
                                                   AutomationProperties.AutomationId="TextBlock105_814CF979" />
                                        <TextBox Grid.Row="0"
                                                 Grid.Column="1"
                                                 Text="{Binding PlayBreak1,UpdateSourceTrigger=PropertyChanged}"
                                                 Width="40"
                                                 HorizontalAlignment="Left"
                                                 AutomationProperties.AutomationId="TextBox106_814CF979" />
                                        <TextBlock Grid.Row="1"
                                                   Grid.Column="1"
                                                   Foreground="Red"
                                                   HorizontalAlignment="Left"
                                                   Text="{Binding PlayBreak1Set}"
                                                   Margin="10,0,0,0"
                                                   AutomationProperties.AutomationId="TextBlock107_814CF979" />
                                    </Grid>
                                    <Grid Grid.Column="2"
                                          AutomationProperties.AutomationId="Grid108_814CF979">
                                        <Grid.RowDefinitions>
                                            <RowDefinition Height="Auto"
                                                           AutomationProperties.AutomationId="RowDefinition109_814CF979" />
                                            <RowDefinition Height="Auto"
                                                           AutomationProperties.AutomationId="RowDefinition110_814CF979" />
                                        </Grid.RowDefinitions>
                                        <Grid.ColumnDefinitions>
                                            <ColumnDefinition Width="Auto"
                                                              AutomationProperties.AutomationId="ColumnDefinition111_814CF979" />
                                            <ColumnDefinition Width="*"
                                                              AutomationProperties.AutomationId="ColumnDefinition112_814CF979" />
                                        </Grid.ColumnDefinitions>
                                        <TextBlock Grid.Row="0"
                                                   Grid.Column="0"
                                                   Text="2:"
                                                   VerticalAlignment="Center"
                                                   Margin="0,0,5,0"
                                                   AutomationProperties.AutomationId="TextBlock113_814CF979" />
                                        <TextBox Grid.Row="0"
                                                 Grid.Column="1"
                                                 Text="{Binding PlayBreak2,UpdateSourceTrigger=PropertyChanged}"
                                                 Width="40"
                                                 HorizontalAlignment="Left"
                                                 AutomationProperties.AutomationId="TextBox114_814CF979" />
                                        <TextBlock Grid.Row="1"
                                                   Grid.Column="1"
                                                   Foreground="Red"
                                                   HorizontalAlignment="Left"
                                                   Text="{Binding PlayBreak2Set}"
                                                   Margin="10,0,0,0"
                                                   AutomationProperties.AutomationId="TextBlock115_814CF979" />
                                    </Grid>
                                    <Grid Grid.Column="3"
                                          AutomationProperties.AutomationId="Grid116_814CF979">
                                        <Grid.RowDefinitions>
                                            <RowDefinition Height="Auto"
                                                           AutomationProperties.AutomationId="RowDefinition117_814CF979" />
                                            <RowDefinition Height="Auto"
                                                           AutomationProperties.AutomationId="RowDefinition118_814CF979" />
                                        </Grid.RowDefinitions>
                                        <Grid.ColumnDefinitions>
                                            <ColumnDefinition Width="Auto"
                                                              AutomationProperties.AutomationId="ColumnDefinition119_814CF979" />
                                            <ColumnDefinition Width="*"
                                                              AutomationProperties.AutomationId="ColumnDefinition120_814CF979" />
                                        </Grid.ColumnDefinitions>
                                        <TextBlock Grid.Row="0"
                                                   Grid.Column="0"
                                                   Text="3:"
                                                   VerticalAlignment="Center"
                                                   Margin="0,0,5,0"
                                                   AutomationProperties.AutomationId="TextBlock121_814CF979" />
                                        <TextBox Grid.Row="0"
                                                 Grid.Column="1"
                                                 Text="{Binding PlayBreak3,UpdateSourceTrigger=PropertyChanged}"
                                                 Width="40"
                                                 HorizontalAlignment="Left"
                                                 AutomationProperties.AutomationId="TextBox122_814CF979" />
                                        <TextBlock Grid.Row="1"
                                                   Grid.Column="1"
                                                   Foreground="Red"
                                                   HorizontalAlignment="Left"
                                                   Text="{Binding PlayBreak3Set}"
                                                   Margin="10,0,0,0"
                                                   AutomationProperties.AutomationId="TextBlock123_814CF979" />
                                    </Grid>
                                    <Grid Grid.Column="4"
                                          AutomationProperties.AutomationId="Grid124_814CF979">
                                        <Grid.RowDefinitions>
                                            <RowDefinition Height="Auto"
                                                           AutomationProperties.AutomationId="RowDefinition125_814CF979" />
                                            <RowDefinition Height="Auto"
                                                           AutomationProperties.AutomationId="RowDefinition126_814CF979" />
                                        </Grid.RowDefinitions>
                                        <Grid.ColumnDefinitions>
                                            <ColumnDefinition Width="Auto"
                                                              AutomationProperties.AutomationId="ColumnDefinition127_814CF979" />
                                            <ColumnDefinition Width="*"
                                                              AutomationProperties.AutomationId="ColumnDefinition128_814CF979" />
                                        </Grid.ColumnDefinitions>
                                        <TextBlock Grid.Row="0"
                                                   Grid.Column="0"
                                                   Text="4:"
                                                   VerticalAlignment="Center"
                                                   Margin="0,0,5,0"
                                                   AutomationProperties.AutomationId="TextBlock129_814CF979" />
                                        <TextBox Grid.Row="0"
                                                 Grid.Column="1"
                                                 Text="{Binding PlayBreak4,UpdateSourceTrigger=PropertyChanged}"
                                                 Width="40"
                                                 HorizontalAlignment="Left"
                                                 AutomationProperties.AutomationId="TextBox130_814CF979" />
                                        <TextBlock Grid.Row="1"
                                                   Grid.Column="1"
                                                   Foreground="Red"
                                                   HorizontalAlignment="Left"
                                                   Text="{Binding PlayBreak4Set}"
                                                   Margin="10,0,0,0"
                                                   AutomationProperties.AutomationId="TextBlock131_814CF979" />
                                    </Grid>
                                </Grid>
                            </StackPanel>
                        </Grid>
                        <StackPanel Grid.Row="6"
                                    Orientation="Horizontal"
                                    HorizontalAlignment="Left"
                                    Margin="75,0,0,0"
                                    AutomationProperties.AutomationId="StackPanel132_814CF979">
                            <TextBlock Text="Elapsed Time:"
                                       Margin="0,0,5,0"
                                       VerticalAlignment="Center"
                                       AutomationProperties.AutomationId="TextBlock133_814CF979" />
                            <TextBox Text="{Binding ElapsedTime, UpdateSourceTrigger=PropertyChanged}"
                                     Width="60"
                                     AutomationProperties.AutomationId="TextBox134_814CF979" />
                            <Button Style="{StaticResource MahApps.Styles.Button.Square.Accent}"
                                    Margin="20,0,0,0"
                                    Width="150"
                                    Content="Set Elapsed Time"
                                    Command="{Binding SetElapsedTimeCommand}"
                                    AutomationProperties.AutomationId="Button135_814CF979">
                                <Button.ToolTip>
                                    <ToolTip AutomationProperties.AutomationId="ToolTip136_814CF979">
                                        <StackPanel AutomationProperties.AutomationId="StackPanel137_814CF979">
                                            <TextBlock FontWeight="Bold"
                                                       AutomationProperties.AutomationId="TextBlock138_814CF979">Set Elapsed Time</TextBlock>
                                            <TextBlock TextWrapping="Wrap"
                                                       Width="300"
<<<<<<< HEAD
                                                       AutomationProperties.AutomationId="TextBlock139_814CF979">
=======
                                                       AutomationProperties.AutomationId="TextBlock139_814CF979">
>>>>>>> 3615bcb7
                                            Sets the Elapsed Time of the current Responsible Gaming Session
                                            Will not take effect until the next Responsible Gaming Timer tick
                                            (up to 1 minute).  If you set this value before starting a Responsible
                                            Gaming Session, the session will start with this elapsed time setting
                                            instead of 0.
                                            </TextBlock>
                                        </StackPanel>
                                    </ToolTip>
                                </Button.ToolTip>
                            </Button>
                            <TextBlock Foreground="Red"
                                       HorizontalAlignment="Center"
                                       Text="{Binding ElapsedTimeSet}"
                                       Margin="10,5,0,0"
                                       AutomationProperties.AutomationId="TextBlock140_814CF979" />
                        </StackPanel>
                        <StackPanel Grid.Row="8"
                                    Orientation="Horizontal"
                                    HorizontalAlignment="Left"
                                    Margin="63,0,0,0"
                                    AutomationProperties.AutomationId="StackPanel141_814CF979">
                            <TextBlock Text="Dialog Timeout:"
                                       Margin="0,0,5,0"
                                       VerticalAlignment="Center"
                                       AutomationProperties.AutomationId="TextBlock142_814CF979" />
                            <TextBox
                                    Text="{Binding ResponsibleGamingDialogTimeout, UpdateSourceTrigger=PropertyChanged}"
                                     Width="60"
                                     AutomationProperties.AutomationId="TextBox143_814CF979" />
                            <Button Style="{StaticResource MahApps.Styles.Button.Square.Accent}"
                                    Margin="20,0,0,0"
                                    Width="150"
                                    Content="Set Dialog Timeout"
                                    Command="{Binding SetResponsibleGamingDialogTimeoutCommand}"
                                    AutomationProperties.AutomationId="Button144_814CF979">
                                <Button.ToolTip>
                                    <ToolTip AutomationProperties.AutomationId="ToolTip145_814CF979">
                                        <StackPanel AutomationProperties.AutomationId="StackPanel146_814CF979">
                                            <TextBlock FontWeight="Bold"
                                                       AutomationProperties.AutomationId="TextBlock147_814CF979">Set Dialog Timeout</TextBlock>
                                            <TextBlock TextWrapping="Wrap"
                                                       Width="300"
<<<<<<< HEAD
                                                       AutomationProperties.AutomationId="TextBlock148_814CF979">
=======
                                                       AutomationProperties.AutomationId="TextBlock148_814CF979">
>>>>>>> 3615bcb7
                                            Sets the Timeout Value for the Responible Gaming Dialog.
                                            </TextBlock>
                                        </StackPanel>
                                    </ToolTip>
                                </Button.ToolTip>
                            </Button>
                            <TextBlock Foreground="Red"
                                       HorizontalAlignment="Center"
                                       Text="{Binding ResponsibleGamingDialogTimeoutSet}"
                                       Margin="10,5,0,0"
                                       AutomationProperties.AutomationId="TextBlock149_814CF979" />
                        </StackPanel>
                        <StackPanel Grid.Row="10"
                                    Orientation="Horizontal"
                                    HorizontalAlignment="Left"
                                    Margin="69,0,0,0"
                                    Visibility="{Binding SessionCountVisible, Converter={StaticResource TrueVisibleFalseHidden}}"
                                    AutomationProperties.AutomationId="StackPanel150_814CF979">
                            <TextBlock Text="Session Count:"
                                       Margin="0,0,5,0"
                                       VerticalAlignment="Center"
                                       AutomationProperties.AutomationId="TextBlock151_814CF979" />
                            <TextBox Text="{Binding SessionCount, UpdateSourceTrigger=PropertyChanged}"
                                     Width="60"
                                     AutomationProperties.AutomationId="TextBox152_814CF979" />
                            <Button Style="{StaticResource MahApps.Styles.Button.Square.Accent}"
                                    Margin="20,0,0,0"
                                    Width="150"
                                    Content="Set Session Count"
                                    Command="{Binding SetSessionCountCommand}"
                                    AutomationProperties.AutomationId="Button153_814CF979">
                                <Button.ToolTip>
                                    <ToolTip AutomationProperties.AutomationId="ToolTip154_814CF979">
                                        <StackPanel AutomationProperties.AutomationId="StackPanel155_814CF979">
                                            <TextBlock FontWeight="Bold"
                                                       AutomationProperties.AutomationId="TextBlock156_814CF979">Set Dialog Timeout</TextBlock>
                                            <TextBlock TextWrapping="Wrap"
                                                       Width="300"
<<<<<<< HEAD
                                                       AutomationProperties.AutomationId="TextBlock157_814CF979">
=======
                                                       AutomationProperties.AutomationId="TextBlock157_814CF979">
>>>>>>> 3615bcb7
                                                Sets the Session Count Value for the Responsible Gaming Dialog.
                                            </TextBlock>
                                        </StackPanel>
                                    </ToolTip>
                                </Button.ToolTip>
                            </Button>
                            <TextBlock Foreground="Red"
                                       HorizontalAlignment="Center"
                                       Text="{Binding SessionCountSet}"
                                       Margin="10,5,0,0"
                                       AutomationProperties.AutomationId="TextBlock158_814CF979" />
                        </StackPanel>
                        <StackPanel Grid.Row="12"
                                    Orientation="Horizontal"
                                    HorizontalAlignment="Center"
                                    AutomationProperties.AutomationId="StackPanel159_814CF979">
                            <RadioButton IsChecked="{Binding IsTimeInSeconds}"
                                         GroupName="TimeGroup"
                                         Content="Seconds"
                                         AutomationProperties.AutomationId="RadioButton160_814CF979" />
                            <RadioButton GroupName="TimeGroup"
                                         Content="Minutes"
                                         Margin="20,0,0,0"
                                         AutomationProperties.AutomationId="RadioButton161_814CF979" />
                        </StackPanel>
                    </Grid>
                </Grid>
            </GroupBox>
        </TabItem>
        <TabItem Header="Account"
                 AutomationProperties.AutomationId="TabItem162_814CF979">
            <Grid AutomationProperties.AutomationId="Grid163_814CF979">
                <Grid.RowDefinitions>
                    <RowDefinition Height="Auto"
                                   AutomationProperties.AutomationId="RowDefinition164_814CF979" />
                    <RowDefinition Height="Auto"
                                   AutomationProperties.AutomationId="RowDefinition165_814CF979" />
                    <RowDefinition Height="Auto"
                                   AutomationProperties.AutomationId="RowDefinition166_814CF979" />
                    <RowDefinition Height="Auto"
                                   AutomationProperties.AutomationId="RowDefinition167_814CF979" />
                </Grid.RowDefinitions>
                <StackPanel Grid.Row="0"
                            Orientation="Horizontal"
                            IsEnabled="{Binding NoteAcceptorEnabled, UpdateSourceTrigger=PropertyChanged}"
                            AutomationProperties.AutomationId="StackPanel168_814CF979">
                    <Label VerticalAlignment="Center"
                           Content="Insert: "
                           AutomationProperties.AutomationId="Label169_814CF979" />
                    <Button MinWidth="40"
                            Style="{StaticResource MahApps.Styles.Button.Square.Accent}"
                            Margin="5"
                            Content="$1"
                            Command="{Binding InsertBillCommand}"
                            CommandParameter="1"
                            AutomationProperties.AutomationId="Button170_814CF979" />
                    <Button MinWidth="40"
                            Style="{StaticResource MahApps.Styles.Button.Square.Accent}"
                            Margin="5"
                            Content="$5"
                            Command="{Binding InsertBillCommand}"
                            CommandParameter="5"
                            AutomationProperties.AutomationId="Button171_814CF979" />
                    <Button MinWidth="40"
                            Style="{StaticResource MahApps.Styles.Button.Square.Accent}"
                            Margin="5"
                            Content="$20"
                            Command="{Binding InsertBillCommand}"
                            CommandParameter="20"
                            AutomationProperties.AutomationId="Button172_814CF979" />
                    <Button MinWidth="40"
                            Style="{StaticResource MahApps.Styles.Button.Square.Accent}"
                            Margin="5"
                            Content="$100"
                            Command="{Binding InsertBillCommand}"
                            CommandParameter="100"
                            AutomationProperties.AutomationId="Button173_814CF979" />
                </StackPanel>
                <StackPanel Grid.Row="1"
                            Orientation="Horizontal"
                            AutomationProperties.AutomationId="StackPanel174_814CF979">
                    <TextBox MinWidth="250"
                             Margin="5"
                             Text="{Binding VoucherBarcode}"
                             AutomationProperties.AutomationId="TextBox175_814CF979" />
                    <Button MinWidth="40"
                            Style="{StaticResource MahApps.Styles.Button.Square.Accent}"
                            Margin="5"
                            Content="Insert Voucher"
                            Command="{Binding InsertVoucherCommand}"
                            AutomationProperties.AutomationId="Button176_814CF979" />
                </StackPanel>
                <StackPanel Grid.Row="2"
                            Grid.Column="0"
                            Orientation="Horizontal"
                            AutomationProperties.AutomationId="StackPanel177_814CF979">
                    <Button MinWidth="80"
                            Style="{StaticResource MahApps.Styles.Button.Square.Accent}"
                            Margin="5"
                            Content="Cash Out"
                            Command="{Binding CashOutCommand}"
                            AutomationProperties.AutomationId="Button178_814CF979" />
                </StackPanel>
                <StackPanel Grid.Row="3"
                            Grid.Column="0"
                            Orientation="Horizontal"
                            AutomationProperties.AutomationId="StackPanel179_814CF979">
                    <Button MinWidth="80"
                            Style="{StaticResource MahApps.Styles.Button.Square.Accent}"
                            Margin="5"
                            Content="Override Large Win Limit"
                            Command="{Binding SetLargeWinLimitCommand}"
                            AutomationProperties.AutomationId="Button180_814CF979">
                        <Button.ToolTip>
                            <ToolTip AutomationProperties.AutomationId="ToolTip181_814CF979">
                                <StackPanel AutomationProperties.AutomationId="StackPanel182_814CF979">
                                    <TextBlock FontWeight="Bold"
                                               AutomationProperties.AutomationId="TextBlock183_814CF979">Set Large Win Limit</TextBlock>
                                    <TextBlock TextWrapping="Wrap"
                                               Width="300"
<<<<<<< HEAD
                                               AutomationProperties.AutomationId="TextBlock184_814CF979">
=======
                                               AutomationProperties.AutomationId="TextBlock184_814CF979">
>>>>>>> 3615bcb7
                                        Overrides what the platform considers a large win.  Uses Millicents.
                                    </TextBlock>
                                </StackPanel>
                            </ToolTip>
                        </Button.ToolTip>
                    </Button>
                    <TextBox Text="{Binding LargeWinLimit, UpdateSourceTrigger=PropertyChanged}"
                             Margin="4,8,4,8"
                             AutomationProperties.AutomationId="TextBox185_814CF979" />
                </StackPanel>
            </Grid>
        </TabItem>
        <!--<TabItem Header="G2S" />-->
        <TabItem Header="Storage"
                 AutomationProperties.AutomationId="TabItem186_814CF979">
            <StackPanel Orientation="Vertical"
                        HorizontalAlignment="Left"
                        AutomationProperties.AutomationId="StackPanel187_814CF979">
                <Button Style="{StaticResource MahApps.Styles.Button.Square.Accent}"
                        Margin="5"
                        Content="Full RAM Clear"
                        Command="{Binding FullClearCommand}"
                        AutomationProperties.AutomationId="Button188_814CF979" />
                <Button Style="{StaticResource MahApps.Styles.Button.Square.Accent}"
                        Margin="5"
                        Content="Partial RAM Clear"
                        Command="{Binding PartialClearCommand}"
                        AutomationProperties.AutomationId="Button189_814CF979" />
            </StackPanel>
        </TabItem>
        <TabItem Header="Media"
                 AutomationProperties.AutomationId="TabItem190_814CF979">
            <StackPanel Orientation="Vertical"
                        HorizontalAlignment="Left"
                        AutomationProperties.AutomationId="StackPanel191_814CF979">
                <Button Style="{StaticResource MahApps.Styles.Button.Square.Accent}"
                        Margin="5"
                        Content="Toggle Media Player 1 &amp; 2"
                        Command="{Binding TogglePlayerCommand}"
                        CommandParameter="0"
                        AutomationProperties.AutomationId="Button192_814CF979" />
                <Button Style="{StaticResource MahApps.Styles.Button.Square.Accent}"
                        Margin="5"
                        Content="Toggle Media Player 1"
                        Command="{Binding TogglePlayerCommand}"
                        CommandParameter="1"
                        AutomationProperties.AutomationId="Button193_814CF979" />
                <Button Style="{StaticResource MahApps.Styles.Button.Square.Accent}"
                        Margin="5"
                        Content="Toggle Media Player 2"
                        Command="{Binding TogglePlayerCommand}"
                        CommandParameter="2"
                        AutomationProperties.AutomationId="Button194_814CF979" />
                <Button Style="{StaticResource MahApps.Styles.Button.Square.Accent}"
                        Margin="5"
                        Content="Toggle Media Player 3"
                        Command="{Binding TogglePlayerCommand}"
                        CommandParameter="3"
                        AutomationProperties.AutomationId="Button195_814CF979" />
                <Button Style="{StaticResource MahApps.Styles.Button.Square.Accent}"
                        Margin="5"
                        Content="Toggle Media Player 4"
                        Command="{Binding TogglePlayerCommand}"
                        CommandParameter="4"
                        AutomationProperties.AutomationId="Button196_814CF979" />
            </StackPanel>
        </TabItem>
        <TabItem Header="PlatMsg"
                 AutomationProperties.AutomationId="TabItem197_814CF979">
            <Grid Margin="5"
                  AutomationProperties.AutomationId="Grid198_814CF979">
                <Grid.RowDefinitions>
                    <RowDefinition Height="Auto"
                                   AutomationProperties.AutomationId="RowDefinition199_814CF979" />
                    <RowDefinition Height="Auto"
                                   AutomationProperties.AutomationId="RowDefinition200_814CF979" />
                    <RowDefinition Height="Auto"
                                   AutomationProperties.AutomationId="RowDefinition201_814CF979" />
                </Grid.RowDefinitions>
                <Grid.ColumnDefinitions>
                    <ColumnDefinition Width="Auto"
                                      AutomationProperties.AutomationId="ColumnDefinition202_814CF979" />
                    <ColumnDefinition Width="*"
                                      AutomationProperties.AutomationId="ColumnDefinition203_814CF979" />
                </Grid.ColumnDefinitions>
                <Button Grid.Row="0"
                        Grid.Column="0"
                        Style="{StaticResource MahApps.Styles.Button.Square.Accent}"
                        Width="160"
                        Margin="4,8,4,8"
                        HorizontalAlignment="Center"
                        Content="Add Platform Message"
                        Command="{Binding AddPlatformMessageCommand}"
                        AutomationProperties.AutomationId="Button204_814CF979">
                    <Button.ToolTip>
                        <ToolTip AutomationProperties.AutomationId="ToolTip205_814CF979">
                            <StackPanel AutomationProperties.AutomationId="StackPanel206_814CF979">
                                <TextBlock FontWeight="Bold"
                                           AutomationProperties.AutomationId="TextBlock207_814CF979">Add Platform Message</TextBlock>
                                <TextBlock TextWrapping="Wrap"
                                           Width="300"
<<<<<<< HEAD
                                           AutomationProperties.AutomationId="TextBlock208_814CF979">
=======
                                           AutomationProperties.AutomationId="TextBlock208_814CF979">
>>>>>>> 3615bcb7
                                    Add the platform message to be displayed by the game
                                </TextBlock>
                            </StackPanel>
                        </ToolTip>
                    </Button.ToolTip>
                </Button>
                <TextBox Grid.Row="0"
                         Grid.Column="1"
                         Text="{Binding AddPlatformMessageText, UpdateSourceTrigger=PropertyChanged}"
                         Margin="4,8,4,8"
                         AutomationProperties.AutomationId="TextBox209_814CF979" />
                <Button Grid.Row="1"
                        Grid.Column="0"
                        Style="{StaticResource MahApps.Styles.Button.Square.Accent}"
                        Width="160"
                        Margin="4,8,4,8"
                        HorizontalAlignment="Center"
                        Content="Remove Platform Message"
                        Command="{Binding RemovePlatformMessageCommand}"
                        AutomationProperties.AutomationId="Button210_814CF979">
                    <Button.ToolTip>
                        <ToolTip AutomationProperties.AutomationId="ToolTip211_814CF979">
                            <StackPanel AutomationProperties.AutomationId="StackPanel212_814CF979">
                                <TextBlock FontWeight="Bold"
                                           AutomationProperties.AutomationId="TextBlock213_814CF979">Remove Platform Message</TextBlock>
                                <TextBlock TextWrapping="Wrap"
                                           Width="300"
<<<<<<< HEAD
                                           AutomationProperties.AutomationId="TextBlock214_814CF979">
=======
                                           AutomationProperties.AutomationId="TextBlock214_814CF979">
>>>>>>> 3615bcb7
                                    Remove the platform message which was previously added
                                </TextBlock>
                            </StackPanel>
                        </ToolTip>
                    </Button.ToolTip>
                </Button>
                <TextBox Grid.Row="1"
                         Grid.Column="1"
                         Text="{Binding RemovePlatformMessageText, UpdateSourceTrigger=PropertyChanged}"
                         Margin="4,8,4,8"
                         AutomationProperties.AutomationId="TextBox215_814CF979" />
                <Button Grid.Row="2"
                        Grid.Column="0"
                        Style="{StaticResource MahApps.Styles.Button.Square.Accent}"
                        Width="160"
                        Margin="4,8,4,8"
                        HorizontalAlignment="Center"
                        Content="Clear All"
                        Command="{Binding ClearAllPlatformMessagesCommand}"
                        AutomationProperties.AutomationId="Button216_814CF979">
                    <Button.ToolTip>
                        <ToolTip AutomationProperties.AutomationId="ToolTip217_814CF979">
                            <StackPanel AutomationProperties.AutomationId="StackPanel218_814CF979">
                                <TextBlock FontWeight="Bold"
                                           AutomationProperties.AutomationId="TextBlock219_814CF979">Remove Platform Message</TextBlock>
                                <TextBlock TextWrapping="Wrap"
                                           Width="300"
<<<<<<< HEAD
                                           AutomationProperties.AutomationId="TextBlock220_814CF979">
=======
                                           AutomationProperties.AutomationId="TextBlock220_814CF979">
>>>>>>> 3615bcb7
                                    Clear all the platform messages
                                </TextBlock>
                            </StackPanel>
                        </ToolTip>
                    </Button.ToolTip>
                </Button>
            </Grid>
        </TabItem>
        <TabItem Header="TowerLight"
                 AutomationProperties.AutomationId="TabItem221_814CF979">
            <Grid Margin="8"
                  AutomationProperties.AutomationId="Grid222_814CF979">
                <Grid.RowDefinitions>
                    <RowDefinition Height="Auto"
                                   AutomationProperties.AutomationId="RowDefinition223_814CF979" />
                    <RowDefinition Height="Auto"
                                   AutomationProperties.AutomationId="RowDefinition224_814CF979" />
                </Grid.RowDefinitions>
                <GroupBox Grid.Row="0"
                          Grid.Column="0"
                          Header="Tower Light Flash Status"
                          AutomationProperties.AutomationId="GroupBox225_814CF979">
                    <Grid Margin="4"
                          AutomationProperties.AutomationId="Grid226_814CF979">
                        <Grid.RowDefinitions>
                            <RowDefinition Height="Auto"
                                           AutomationProperties.AutomationId="RowDefinition227_814CF979" />
                            <RowDefinition Height="Auto"
                                           AutomationProperties.AutomationId="RowDefinition228_814CF979" />
                            <RowDefinition Height="Auto"
                                           AutomationProperties.AutomationId="RowDefinition229_814CF979" />
                            <RowDefinition Height="Auto"
                                           AutomationProperties.AutomationId="RowDefinition230_814CF979" />
                        </Grid.RowDefinitions>
                        <Grid.ColumnDefinitions>
                            <ColumnDefinition Width="Auto"
                                              AutomationProperties.AutomationId="ColumnDefinition231_814CF979" />
                            <ColumnDefinition Width="*"
                                              AutomationProperties.AutomationId="ColumnDefinition232_814CF979" />
                        </Grid.ColumnDefinitions>
                        <TextBlock Grid.Row="0"
                                   Grid.Column="0"
                                   Text="Tier #1"
                                   Margin="4,4,4,4"
                                   AutomationProperties.AutomationId="TextBlock233_814CF979" />
                        <RadioButton Grid.Row="0"
                                     Grid.Column="1"
                                     GroupName="Tier#1"
                                     IsChecked="{Binding IsTowerLightOn1}"
                                     Content="{Binding TowerLightFlashStatus1}"
                                     IsEnabled="False"
                                     Margin="12,0,0,0"
                                     AutomationProperties.AutomationId="RadioButton234_814CF979" />
                        <TextBlock Grid.Row="1"
                                   Grid.Column="0"
                                   Text="Tier #2"
                                   Margin="4,4,4,4"
                                   AutomationProperties.AutomationId="TextBlock235_814CF979" />
                        <RadioButton Grid.Row="1"
                                     Grid.Column="1"
                                     GroupName="Tier#2"
                                     IsChecked="{Binding IsTowerLightOn2}"
                                     Content="{Binding TowerLightFlashStatus2}"
                                     IsEnabled="False"
                                     Margin="12,0,0,0"
                                     AutomationProperties.AutomationId="RadioButton236_814CF979" />
                        <TextBlock Grid.Row="2"
                                   Grid.Column="0"
                                   Text="Tier #3"
                                   Margin="4,4,4,4"
                                   AutomationProperties.AutomationId="TextBlock237_814CF979" />
                        <RadioButton Grid.Row="2"
                                     Grid.Column="1"
                                     GroupName="Tier#3"
                                     IsChecked="{Binding IsTowerLightOn3}"
                                     Content="{Binding TowerLightFlashStatus3}"
                                     IsEnabled="False"
                                     Margin="12,0,0,0"
                                     AutomationProperties.AutomationId="RadioButton238_814CF979" />
                        <TextBlock Grid.Row="3"
                                   Grid.Column="0"
                                   Text="Tier #4"
                                   Margin="4,4,4,4"
                                   AutomationProperties.AutomationId="TextBlock239_814CF979" />
                        <RadioButton Grid.Row="3"
                                     Grid.Column="1"
                                     GroupName="Tier#4"
                                     IsChecked="{Binding IsTowerLightOn4}"
                                     Content="{Binding TowerLightFlashStatus4}"
                                     IsEnabled="False"
                                     Margin="12,0,0,0"
                                     AutomationProperties.AutomationId="RadioButton240_814CF979" />
                    </Grid>
                </GroupBox>
                <GroupBox Grid.Row="1"
                          Grid.Column="0"
                          Header="Override Tower Light Flash Status"
                          AutomationProperties.AutomationId="GroupBox241_814CF979">
                    <Grid Margin="4"
                          AutomationProperties.AutomationId="Grid242_814CF979">
                        <Grid.ColumnDefinitions>
                            <ColumnDefinition Width="Auto"
                                              AutomationProperties.AutomationId="ColumnDefinition243_814CF979" />
                            <ColumnDefinition Width="Auto"
                                              AutomationProperties.AutomationId="ColumnDefinition244_814CF979" />
                            <ColumnDefinition Width="Auto"
                                              AutomationProperties.AutomationId="ColumnDefinition245_814CF979" />
                        </Grid.ColumnDefinitions>
                        <ComboBox Grid.Column="0"
                                  ItemsSource="{Binding TowerLightTierList}"
                                  SelectedIndex="{Binding TowerLightTierSelectedIndex}"
                                  Width="80"
                                  Margin="4,4,4,4"
                                  AutomationProperties.AutomationId="ComboBox246_814CF979" />
                        <ComboBox Grid.Column="1"
                                  ItemsSource="{Binding TowerLightFlashStatusList}"
                                  SelectedIndex="{Binding TowerLightFlashStatusSelectedIndex}"
                                  Width="160"
                                  Margin="4,4,4,4"
                                  AutomationProperties.AutomationId="ComboBox247_814CF979" />
                        <Button Grid.Column="2"
                                Style="{StaticResource MahApps.Styles.Button.Square.Accent}"
                                HorizontalAlignment="Center"
                                Content="SET"
                                Width="60"
                                Margin="4,4,4,4"
                                Command="{Binding SetTowerLightFlashStateCommand}"
                                AutomationProperties.AutomationId="Button248_814CF979" />
                    </Grid>
                </GroupBox>
            </Grid>
        </TabItem>
        <TabItem Header="InfoBar"
                 AutomationProperties.AutomationId="TabItem249_814CF979">
            <GroupBox Header="InfoBar Commands"
                      AutomationProperties.AutomationId="GroupBox250_814CF979">
                <Grid Margin="8"
                      AutomationProperties.AutomationId="Grid251_814CF979">
                    <Grid.ColumnDefinitions>
                        <ColumnDefinition Width="5*"
                                          AutomationProperties.AutomationId="ColumnDefinition252_814CF979" />
                        <ColumnDefinition Width="5*"
                                          AutomationProperties.AutomationId="ColumnDefinition253_814CF979" />
                        <ColumnDefinition Width="10*"
                                          AutomationProperties.AutomationId="ColumnDefinition254_814CF979" />
                    </Grid.ColumnDefinitions>
                    <Grid.RowDefinitions>
                        <RowDefinition Height="30"
                                       AutomationProperties.AutomationId="RowDefinition255_814CF979" />
                        <RowDefinition Height="30"
                                       AutomationProperties.AutomationId="RowDefinition256_814CF979" />
                        <RowDefinition Height="30"
                                       AutomationProperties.AutomationId="RowDefinition257_814CF979" />
                        <RowDefinition Height="30"
                                       AutomationProperties.AutomationId="RowDefinition258_814CF979" />
                        <RowDefinition Height="30"
                                       AutomationProperties.AutomationId="RowDefinition259_814CF979" />
                        <RowDefinition AutomationProperties.AutomationId="RowDefinition260_814CF979" />
                    </Grid.RowDefinitions>
                    <Grid.Resources>
                        <Style TargetType="{x:Type Button}">
                            <Style.Setters>
                                <Setter Property="Height"
                                        Value="40" />
                            </Style.Setters>
                        </Style>
                    </Grid.Resources>
                    <StackPanel Grid.RowSpan="6"
                                AutomationProperties.AutomationId="StackPanel261_814CF979">
                        <Button Content="Display 1 Message"
                                Command="{Binding DisplayInfoBarMessageCommand}"
                                FontSize="10"
                                AutomationProperties.AutomationId="Button262_814CF979" />
                        <Button Content="Display 2 Messages"
                                Command="{Binding DisplayInfoBarDoubleMessageCommand}"
                                FontSize="10"
                                AutomationProperties.AutomationId="Button263_814CF979" />
                        <Button Content="Display Static Message"
                                Command="{Binding DisplayInfoBarStaticMessageCommand}"
                                FontSize="10"
                                AutomationProperties.AutomationId="Button264_814CF979" />
                        <Button Content="Send CloseInfoBarEvent"
                                Command="{Binding CloseInfoBarCommand}"
                                FontSize="10"
                                AutomationProperties.AutomationId="Button265_814CF979" />
                    </StackPanel>
                    <TextBox x:Name="InfoBarMessageTextBox"
                             Grid.Row="0"
                             Grid.Column="1"
                             Grid.ColumnSpan="2"
                             Text="{Binding InfoBarMessage}"
                             Margin="8,0,0,0"
                             AutomationProperties.AutomationId="TextBox266_814CF979" />
                    <Label Content="Font Color"
                           Grid.Row="1"
                           Grid.Column="1"
                           HorizontalAlignment="Right"
                           Width="66"
                           AutomationProperties.AutomationId="Label267_814CF979" />
                    <ComboBox Grid.Row="1"
                              Grid.Column="2"
                              ItemsSource="{Binding InfoBarColors}"
                              SelectedValue="{Binding SelectedInfoBarFontColor}"
                              Margin="8,0,0,0"
                              AutomationProperties.AutomationId="ComboBox268_814CF979" />
                    <Label Content="Background Color"
                           Grid.Row="2"
                           Grid.Column="1"
                           HorizontalAlignment="Right"
                           Width="105"
                           AutomationProperties.AutomationId="Label269_814CF979" />
                    <ComboBox Grid.Row="2"
                              Grid.Column="2"
                              ItemsSource="{Binding InfoBarColors}"
                              SelectedValue="{Binding SelectedInfoBarBackgroundColor}"
                              Margin="8,0,0,0"
                              AutomationProperties.AutomationId="ComboBox270_814CF979" />
                    <Label Content="Region"
                           Grid.Row="3"
                           Grid.Column="1"
                           HorizontalAlignment="Right"
                           Width="47"
                           AutomationProperties.AutomationId="Label271_814CF979" />
                    <ComboBox Grid.Row="3"
                              Grid.Column="2"
                              ItemsSource="{Binding InfoBarRegions}"
                              SelectedValue="{Binding SelectedInfoBarRegion}"
                              Margin="8,0,0,0"
                              AutomationProperties.AutomationId="ComboBox272_814CF979" />
                    <Label Content="DisplayTarget"
                           Grid.Row="4"
                           Grid.Column="1"
                           HorizontalAlignment="Right"
                           Width="47"
                           AutomationProperties.AutomationId="Label273_814CF979" />
                    <ComboBox Grid.Row="4"
                              Grid.Column="2"
                              ItemsSource="{Binding InfoBarLocations}"
                              SelectedValue="{Binding SelectedInfoBarLocation}"
                              Margin="8,0,0,0"
                              AutomationProperties.AutomationId="ComboBox274_814CF979" />
                </Grid>
            </GroupBox>
        </TabItem>
        <TabItem Header="CardReader"
                 AutomationProperties.AutomationId="TabItem275_814CF979">
            <GroupBox Header="Card Reader Commands"
                      AutomationProperties.AutomationId="GroupBox276_814CF979">
                <Grid Margin="8"
                      AutomationProperties.AutomationId="Grid277_814CF979">
                    <Grid.ColumnDefinitions>
                        <ColumnDefinition Width="1000*"
                                          AutomationProperties.AutomationId="ColumnDefinition278_814CF979" />
                        <ColumnDefinition Width="1618*"
                                          AutomationProperties.AutomationId="ColumnDefinition279_814CF979" />
                    </Grid.ColumnDefinitions>
                    <Grid.RowDefinitions>
                        <RowDefinition Height="Auto"
                                       AutomationProperties.AutomationId="RowDefinition280_814CF979" />
                        <RowDefinition Height="Auto"
                                       AutomationProperties.AutomationId="RowDefinition281_814CF979" />
                        <RowDefinition Height="Auto"
                                       AutomationProperties.AutomationId="RowDefinition282_814CF979" />
                        <RowDefinition Height="Auto"
                                       AutomationProperties.AutomationId="RowDefinition283_814CF979" />
                    </Grid.RowDefinitions>
                    <Label Content="Card Templates"
                           Grid.Row="0"
                           Grid.Column="0"
                           HorizontalAlignment="Right"
                           AutomationProperties.AutomationId="Label284_814CF979" />
                    <ComboBox Grid.Row="0"
                              Grid.Column="1"
                              ItemsSource="{Binding MagneticCards}"
                              DisplayMemberPath="Key"
                              SelectedValuePath="Value"
                              SelectedValue="{Binding SelectedMagneticCard}"
                              Margin="8,0,0,0"
                              AutomationProperties.AutomationId="ComboBox285_814CF979" />
                    <Label Content="Track 1 Data"
                           Grid.Row="1"
                           Grid.Column="0"
                           HorizontalAlignment="Right"
                           AutomationProperties.AutomationId="Label286_814CF979" />
                    <TextBox x:Name="CardReaderTrack1Data"
                             Grid.Row="1"
                             Grid.Column="1"
                             Text="{Binding Track1Data}"
                             Margin="8,0,0,0"
                             AutomationProperties.AutomationId="TextBox287_814CF979" />
                    <StackPanel Grid.Row="2"
                                Grid.Column="0"
                                Grid.ColumnSpan="2"
                                Orientation="Horizontal"
                                HorizontalAlignment="Center"
                                AutomationProperties.AutomationId="StackPanel288_814CF979">
                        <Button Content="Insert Card"
                                Command="{Binding InsertCardCommand}"
                                Margin="0,10,5,0"
                                AutomationProperties.AutomationId="Button289_814CF979" />
                        <Button Content="Remove Card"
                                Command="{Binding RemoveCardCommand}"
                                Margin="5,10,0,0"
                                AutomationProperties.AutomationId="Button290_814CF979" />
                    </StackPanel>
                    <TextBlock Grid.Row="3"
                               Grid.Column="0"
                               Grid.ColumnSpan="2"
                               Margin="10"
                               HorizontalAlignment="Center"
                               FontWeight="Bold"
                               AutomationProperties.AutomationId="TextBlock291_814CF979">
                        <Run Text="Current Status: "
                             AutomationProperties.AutomationId="Run292_814CF979" />
                        <Run Text="{Binding CardStatusText}"
                             AutomationProperties.AutomationId="Run293_814CF979" />
                    </TextBlock>
                </Grid>
            </GroupBox>
        </TabItem>
        <TabItem Header="Currency"
                 AutomationProperties.AutomationId="TabItem294_814CF979">
            <GroupBox Header="Currency Hot Switch (Unregulated Class III jurisdiction only)"
                      AutomationProperties.AutomationId="GroupBox295_814CF979">
                <Grid Margin="8"
                      AutomationProperties.AutomationId="Grid296_814CF979">
                    <Grid.ColumnDefinitions>
                        <ColumnDefinition Width="Auto"
                                          AutomationProperties.AutomationId="ColumnDefinition297_814CF979" />
                        <ColumnDefinition Width="350"
                                          AutomationProperties.AutomationId="ColumnDefinition298_814CF979" />
                        <ColumnDefinition Width="Auto"
                                          AutomationProperties.AutomationId="ColumnDefinition299_814CF979" />
                    </Grid.ColumnDefinitions>
                    <Grid.RowDefinitions>
                        <RowDefinition Height="Auto"
                                       AutomationProperties.AutomationId="RowDefinition300_814CF979" />
                        <RowDefinition Height="Auto"
                                       AutomationProperties.AutomationId="RowDefinition301_814CF979" />
                        <RowDefinition Height="Auto"
                                       AutomationProperties.AutomationId="RowDefinition302_814CF979" />
                        <RowDefinition AutomationProperties.AutomationId="RowDefinition303_814CF979" />
                    </Grid.RowDefinitions>
                    <Label Content="Country"
                           Grid.Row="0"
                           Grid.Column="0"
                           HorizontalAlignment="Right"
                           AutomationProperties.AutomationId="Label304_814CF979" />
                    <ComboBox Grid.Row="0"
                              Grid.Column="1"
                              ItemsSource="{Binding CountryNames}"
                              SelectedValue="{Binding SelectedCountry}"
                              Margin="8,0,0,0"
                              AutomationProperties.AutomationId="ComboBox305_814CF979" />
                    <Button Content="Use Country"
                            Grid.Row="0"
                            Grid.Column="2"
                            Command="{Binding CurrencySwitchUsingCountryCommand}"
                            AutomationProperties.AutomationId="Button306_814CF979" />
                    <Label Content="eNum"
                           Grid.Row="1"
                           Grid.Column="0"
                           HorizontalAlignment="Right"
                           AutomationProperties.AutomationId="Label307_814CF979" />
                    <TextBox x:Name="EnumTextBox"
                             Grid.Row="1"
                             Grid.Column="1"
                             Text="{Binding EnumValue}"
                             Margin="8,0,0,0"
                             AutomationProperties.AutomationId="TextBox308_814CF979" />
                    <Button Content="Use eNum"
                            Grid.Row="1"
                            Grid.Column="2"
                            Command="{Binding CurrencySwitchUsingEnumCommand}"
                            AutomationProperties.AutomationId="Button309_814CF979" />
                    <GroupBox Grid.Row="2"
                              Grid.Column="1"
                              Header="Currency Switch Status"
                              Margin="0,50,0,0"
                              AutomationProperties.AutomationId="GroupBox310_814CF979">
                        <Grid Margin="4"
                              AutomationProperties.AutomationId="Grid311_814CF979">
                            <Grid.RowDefinitions>
                                <RowDefinition Height="Auto"
                                               AutomationProperties.AutomationId="RowDefinition312_814CF979" />
                            </Grid.RowDefinitions>
                            <Grid.ColumnDefinitions>
                                <ColumnDefinition Width="Auto"
                                                  AutomationProperties.AutomationId="ColumnDefinition313_814CF979" />
                            </Grid.ColumnDefinitions>
                            <TextBlock x:Name="CurrencySwitchMessage"
                                       Grid.Row="0"
                                       Grid.Column="0"
                                       Text="{Binding CurrencySwitchStatusText}"
                                       AutomationProperties.AutomationId="TextBlock314_814CF979" />
                        </Grid>
                    </GroupBox>
                </Grid>
            </GroupBox>
        </TabItem>
        <TabItem
            Header="Relm"
            Visibility="{Binding RelmTabVisible, Converter={StaticResource TrueVisibleFalseHidden}}"
			AutomationProperties.AutomationId="771d34b0-f44b-4a5a-a984-2e72fe4133ef">
            <StackPanel
                Orientation="Horizontal"
                AutomationProperties.AutomationId="747fdd3c-ef39-49d8-ba46-23584381f2ce">
                <GroupBox
                    Header="Controller"
                    AutomationProperties.AutomationId="0d3570ad-985d-4bc5-9453-de7df1906c3b">
                    <StackPanel
                        Orientation="Vertical"
                        HorizontalAlignment="Left"
                        AutomationProperties.AutomationId="4806e208-c2ad-4de0-bab1-0dd3dc05b26d">
                        <Button
                            Content="Light Failure"
                            Command="{Binding RelmReelLightFailureCommand}"
                            Margin="0,10,5,0"
                            AutomationProperties.AutomationId="6ebe26bd-cf5d-436c-a62b-9f3a80e75529" />
                        <Button
                            Content="Ping Timeout"
                            Command="{Binding RelmReelPingTimeoutCommand}"
                            Margin="0,10,5,0"
                            AutomationProperties.AutomationId="6ebe26bd-cf5d-436c-a62b-9f3a80e75530" />
                        <Button
                            Content="Clear Ping Timeout"
                            Command="{Binding RelmReelClearPingTimeoutCommand}"
                            Margin="0,10,5,0"
                            AutomationProperties.AutomationId="5586fcf7-b0f3-4b86-8002-80ed836e20f5" />
                    </StackPanel>
                </GroupBox>
                <GroupBox
                    Header="Reel"
                    AutomationProperties.AutomationId="03d5c97c-b7c9-4a59-9765-370eeecd10cc">
                    <Grid HorizontalAlignment="Left"
                        AutomationProperties.AutomationId="87b9c0cf-68ae-40d7-a9df-d9c67b4c0e8f">
                        <Grid.RowDefinitions>
                            <RowDefinition Height="Auto" AutomationProperties.AutomationId="5586fcf7-b0f3-4b86-8002-80ed836e20f7"/>
                            <RowDefinition Height="Auto" AutomationProperties.AutomationId="5586fcf7-b0f3-4b86-8002-80ed836e20f8"/>
                            <RowDefinition Height="Auto" AutomationProperties.AutomationId="5586fcf7-b0f3-4b86-8002-80ed836e20f9"/>
                            <RowDefinition Height="Auto" AutomationProperties.AutomationId="5586fcf7-b0f3-4b86-8002-80ed836e20fa"/>
                        </Grid.RowDefinitions>
                        <Grid.ColumnDefinitions>
                            <ColumnDefinition Width="Auto" AutomationProperties.AutomationId="5586fcf7-b0f3-4b86-8002-80ed836e20fb"/>
                            <ColumnDefinition Width="Auto" AutomationProperties.AutomationId="5586fcf7-b0f3-4b86-8002-80ed836e20fc"/>
                        </Grid.ColumnDefinitions>
                        <Label
                            Content="Select Reel Idx" 
                            HorizontalAlignment="Right"
                            Grid.Row="0"
                            Grid.Column="0"
                            AutomationProperties.AutomationId="94417a08-a5f5-4ded-bf42-9d929d2c8e0f"></Label>
                        <ComboBox
                            Grid.Row="0"
                            Grid.Column="1"
                            ItemsSource="{Binding RelmReelIndexes}"
                            SelectedValue="{Binding SelectedRelmReel}"
                            AutomationProperties.AutomationId="79bed57b-5e68-4864-a6b2-7f6907b2743e"></ComboBox>
                        <Button
                            Content="Tamper"
                            Command="{Binding RelmReelTamperCommand}"
                            Margin="0,10,5,0"
                            Grid.Row="1"
                            Grid.Column="0"
                            AutomationProperties.AutomationId="328bad9e-a76c-4904-9e0a-b66928a992ea"
                            IsEnabled="{Binding RelmReelControlsEnabled}"/>
                        <Button
                            Content="Stall"
                            Command="{Binding RelmReelStallCommand}"
                            Margin="0,10,5,0"
                            Grid.Row="1"
                            Grid.Column="1"
                            AutomationProperties.AutomationId="14c46058-f858-4160-b528-3765012cd913" 
                            IsEnabled="{Binding RelmReelControlsEnabled}"/>
                        <Button
                            Content="Optic Sequence Error"
                            Command="{Binding RelmReelOpticSequenceErrorCommand}"
                            Margin="0,10,5,0"
                            Grid.Row="2"
                            Grid.Column="0"
                            AutomationProperties.AutomationId="bc30fd6f-5526-4fa6-83a4-b45f9bf6b97c"
                            IsEnabled="{Binding RelmReelControlsEnabled}" />
                        <Button
                            Content="Disconnect Reel"
                            Command="{Binding RelmReelDisconnectReelCommand}"
                            Margin="0,10,5,0"
                            Grid.Row="2"
                            Grid.Column="1"
                            AutomationProperties.AutomationId="481d398b-5146-4674-8985-2729f80ec084"
                            IsEnabled="{Binding RelmReelControlsEnabled}" />
                        <Button
                            Content="Unknown Stop"
                            Command="{Binding RelmReelUnknownStopCommand}"
                            Margin="0,10,5,0"
                            Grid.Row="3"
                            Grid.Column="0"
                            AutomationProperties.AutomationId="cbd3e569-89d4-48d4-916a-82e92cd6da28"
                            IsEnabled="{Binding RelmReelControlsEnabled}" />
                        <Button
                            Content="Idle Unknown"
                            Command="{Binding RelmReelIdleUnknownCommand}"
                            Margin="0,10,5,0"
                            Grid.Row="3"
                            Grid.Column="1"
                            AutomationProperties.AutomationId="e1dc5e79-9a2e-4ca4-b327-a41267a2005c"
                            IsEnabled="{Binding RelmReelControlsEnabled}" />
                    </Grid>
                </GroupBox>
                <GroupBox
                    Header="Commands"
                    AutomationProperties.AutomationId="0ea9eb2d-aaa2-4aa8-baa4-9d5dac66d286">
                    <StackPanel
                        Orientation="Vertical"
                        HorizontalAlignment="Left"
                        AutomationProperties.AutomationId="96bd5168-5a2c-485b-a978-87dad490064d">
                        <Button
                            Content="Clear Errors"
                            ToolTip="Clears the errors for the selected reel index. Clears any light error.  Does not clear ping timeout."
                            Command="{Binding RelmReelClearErrorsCommand}"
                            Margin="0,10,5,0"
                            AutomationProperties.AutomationId="5586fcf7-b0f3-4b86-8002-80ed836e20f4"
                            IsEnabled="{Binding RelmReelControlsEnabled}" />
                    </StackPanel>
                </GroupBox>
            </StackPanel>
        </TabItem>
    </TabControl>
</controls:MetroWindow>
<|MERGE_RESOLUTION|>--- conflicted
+++ resolved
@@ -1,1463 +1,1423 @@
-﻿<controls:MetroWindow x:Class="Aristocrat.Monaco.Gaming.UI.Views.TestToolView"
-                      xmlns="http://schemas.microsoft.com/winfx/2006/xaml/presentation"
-                      xmlns:x="http://schemas.microsoft.com/winfx/2006/xaml"
-                      xmlns:d="http://schemas.microsoft.com/expression/blend/2008"
-                      xmlns:mc="http://schemas.openxmlformats.org/markup-compatibility/2006"
-                      xmlns:controls="http://metro.mahapps.com/winfx/xaml/controls"
-                      xmlns:viewModels="clr-namespace:Aristocrat.Monaco.Gaming.UI.ViewModels"
-                      mc:Ignorable="d"
-                      d:DataContext="{d:DesignInstance {x:Type viewModels:TestToolViewModel}}"
-                      Background="{Binding BellColor}"
-                      Title="TestToolView"
-                      Height="535"
-                      Width="700">
-    <controls:MetroWindow.Resources>
-        <ResourceDictionary>
-            <ResourceDictionary.MergedDictionaries>
-                <!-- MahApps.Metro resource dictionaries. Make sure that all file names are Case Sensitive! -->
-                <ResourceDictionary Source="pack://application:,,,/MahApps.Metro;component/Styles/Controls.xaml" />
-                <ResourceDictionary Source="pack://application:,,,/MahApps.Metro;component/Styles/Fonts.xaml" />
-                 <!--<ResourceDictionary Source="pack://application:,,,/MahApps.Metro;component/Styles/Colors.xaml" />-->
-                <!-- Accent and AppTheme setting -->
-                <ResourceDictionary Source="pack://application:,,,/MahApps.Metro;component/Styles/Themes/Light.Blue.xaml" />
-                 <!--<ResourceDictionary Source="pack://application:,,,/MahApps.Metro;component/Styles/Accents/BaseLight.xaml" />-->
-
-            </ResourceDictionary.MergedDictionaries>
-        </ResourceDictionary>
-    </controls:MetroWindow.Resources>
-    <TabControl x:Name="TabControl"
-                AutomationProperties.AutomationId="TabControl0_814CF979">
-        <TabControl.LayoutTransform>
-            <ScaleTransform ScaleX="1.25"
-                            ScaleY="1.25"
-                            AutomationProperties.AutomationId="ScaleTransform1_814CF979" />
-        </TabControl.LayoutTransform>
-        <TabItem Header="Lobby"
-                 AutomationProperties.AutomationId="TabItem2_814CF979">
-            <GroupBox Header="RG Overrides"
-                      AutomationProperties.AutomationId="GroupBox3_814CF979">
-                <Grid AutomationProperties.AutomationId="Grid4_814CF979">
-                    <Grid.RowDefinitions>
-                        <RowDefinition Height="Auto"
-                                       AutomationProperties.AutomationId="RowDefinition5_814CF979" />
-                        <RowDefinition AutomationProperties.AutomationId="RowDefinition6_814CF979" />
-                    </Grid.RowDefinitions>
-                    <Grid.ColumnDefinitions>
-                        <ColumnDefinition Width="Auto"
-                                          AutomationProperties.AutomationId="ColumnDefinition7_814CF979" />
-                        <ColumnDefinition AutomationProperties.AutomationId="ColumnDefinition8_814CF979" />
-                    </Grid.ColumnDefinitions>
-                    <Grid Grid.Row="0"
-                          Grid.Column="0"
-                          Grid.ColumnSpan="2"
-                          AutomationProperties.AutomationId="Grid9_814CF979">
-                        <Grid.RowDefinitions>
-                            <RowDefinition Height="Auto"
-                                           AutomationProperties.AutomationId="RowDefinition10_814CF979" />
-                            <RowDefinition Height="10"
-                                           AutomationProperties.AutomationId="RowDefinition11_814CF979" />
-                            <RowDefinition Height="Auto"
-                                           AutomationProperties.AutomationId="RowDefinition12_814CF979" />
-                            <RowDefinition Height="15"
-                                           AutomationProperties.AutomationId="RowDefinition13_814CF979" />
-                            <RowDefinition Height="Auto"
-                                           AutomationProperties.AutomationId="RowDefinition14_814CF979" />
-                            <RowDefinition Height="15"
-                                           AutomationProperties.AutomationId="RowDefinition15_814CF979" />
-                            <RowDefinition Height="Auto"
-                                           AutomationProperties.AutomationId="RowDefinition16_814CF979" />
-                            <RowDefinition Height="10"
-                                           AutomationProperties.AutomationId="RowDefinition17_814CF979" />
-                            <RowDefinition Height="Auto"
-                                           AutomationProperties.AutomationId="RowDefinition18_814CF979" />
-                            <RowDefinition Height="10"
-                                           AutomationProperties.AutomationId="RowDefinition19_814CF979" />
-                            <RowDefinition Height="Auto"
-                                           AutomationProperties.AutomationId="RowDefinition20_814CF979" />
-                            <RowDefinition Height="10"
-                                           AutomationProperties.AutomationId="RowDefinition21_814CF979" />
-                            <RowDefinition Height="Auto"
-                                           AutomationProperties.AutomationId="RowDefinition22_814CF979" />
-                            <RowDefinition Height="10"
-                                           AutomationProperties.AutomationId="RowDefinition23_814CF979" />
-                        </Grid.RowDefinitions>
-                        <Grid Grid.Row="0"
-                              AutomationProperties.AutomationId="Grid24_814CF979">
-                            <Grid.ColumnDefinitions>
-                                <ColumnDefinition Width="1*"
-                                                  AutomationProperties.AutomationId="ColumnDefinition25_814CF979" />
-                                <ColumnDefinition Width="1*"
-                                                  AutomationProperties.AutomationId="ColumnDefinition26_814CF979" />
-                                <ColumnDefinition Width="1*"
-                                                  AutomationProperties.AutomationId="ColumnDefinition27_814CF979" />
-                                <ColumnDefinition Width="1*"
-                                                  AutomationProperties.AutomationId="ColumnDefinition28_814CF979" />
-                                <ColumnDefinition Width="1*"
-                                                  AutomationProperties.AutomationId="ColumnDefinition29_814CF979" />
-                            </Grid.ColumnDefinitions>
-                            <Grid Grid.Column="0"
-                                  AutomationProperties.AutomationId="Grid30_814CF979">
-                                <Grid.RowDefinitions>
-                                    <RowDefinition Height="Auto"
-                                                   AutomationProperties.AutomationId="RowDefinition31_814CF979" />
-                                    <RowDefinition Height="Auto"
-                                                   AutomationProperties.AutomationId="RowDefinition32_814CF979" />
-                                </Grid.RowDefinitions>
-                                <Grid.ColumnDefinitions>
-                                    <ColumnDefinition Width="Auto"
-                                                      AutomationProperties.AutomationId="ColumnDefinition33_814CF979" />
-                                    <ColumnDefinition Width="*"
-                                                      AutomationProperties.AutomationId="ColumnDefinition34_814CF979" />
-                                </Grid.ColumnDefinitions>
-                                <TextBlock Grid.Row="0"
-                                           Grid.Column="0"
-                                           Text="1:"
-                                           VerticalAlignment="Center"
-                                           Margin="0,0,5,0"
-                                           AutomationProperties.AutomationId="TextBlock35_814CF979" />
-                                <TextBox Grid.Row="0"
-                                         Grid.Column="1"
-                                         Text="{Binding TimeLimit1,UpdateSourceTrigger=PropertyChanged}"
-                                         Width="40"
-                                         HorizontalAlignment="Left"
-                                         AutomationProperties.AutomationId="TextBox36_814CF979" />
-                                <TextBlock Grid.Row="1"
-                                           Grid.Column="1"
-                                           Foreground="Red"
-                                           HorizontalAlignment="Left"
-                                           Text="{Binding TimeLimit1Set}"
-                                           Margin="10,0,0,0"
-                                           AutomationProperties.AutomationId="TextBlock37_814CF979" />
-                            </Grid>
-                            <Grid Grid.Column="1"
-                                  AutomationProperties.AutomationId="Grid38_814CF979">
-                                <Grid.RowDefinitions>
-                                    <RowDefinition Height="Auto"
-                                                   AutomationProperties.AutomationId="RowDefinition39_814CF979" />
-                                    <RowDefinition Height="Auto"
-                                                   AutomationProperties.AutomationId="RowDefinition40_814CF979" />
-                                </Grid.RowDefinitions>
-                                <Grid.ColumnDefinitions>
-                                    <ColumnDefinition Width="Auto"
-                                                      AutomationProperties.AutomationId="ColumnDefinition41_814CF979" />
-                                    <ColumnDefinition Width="*"
-                                                      AutomationProperties.AutomationId="ColumnDefinition42_814CF979" />
-                                </Grid.ColumnDefinitions>
-                                <TextBlock Grid.Row="0"
-                                           Grid.Column="0"
-                                           Text="2:"
-                                           VerticalAlignment="Center"
-                                           Margin="0,0,5,0"
-                                           AutomationProperties.AutomationId="TextBlock43_814CF979" />
-                                <TextBox Grid.Row="0"
-                                         Grid.Column="1"
-                                         Text="{Binding TimeLimit2,UpdateSourceTrigger=PropertyChanged}"
-                                         Width="40"
-                                         HorizontalAlignment="Left"
-                                         AutomationProperties.AutomationId="TextBox44_814CF979" />
-                                <TextBlock Grid.Row="1"
-                                           Grid.Column="1"
-                                           Foreground="Red"
-                                           HorizontalAlignment="Left"
-                                           Text="{Binding TimeLimit2Set}"
-                                           Margin="10,0,0,0"
-                                           AutomationProperties.AutomationId="TextBlock45_814CF979" />
-                            </Grid>
-                            <Grid Grid.Column="2"
-                                  AutomationProperties.AutomationId="Grid46_814CF979">
-                                <Grid.RowDefinitions>
-                                    <RowDefinition Height="Auto"
-                                                   AutomationProperties.AutomationId="RowDefinition47_814CF979" />
-                                    <RowDefinition Height="Auto"
-                                                   AutomationProperties.AutomationId="RowDefinition48_814CF979" />
-                                </Grid.RowDefinitions>
-                                <Grid.ColumnDefinitions>
-                                    <ColumnDefinition Width="Auto"
-                                                      AutomationProperties.AutomationId="ColumnDefinition49_814CF979" />
-                                    <ColumnDefinition Width="*"
-                                                      AutomationProperties.AutomationId="ColumnDefinition50_814CF979" />
-                                </Grid.ColumnDefinitions>
-                                <TextBlock Grid.Row="0"
-                                           Grid.Column="0"
-                                           Text="3:"
-                                           VerticalAlignment="Center"
-                                           Margin="0,0,5,0"
-                                           AutomationProperties.AutomationId="TextBlock51_814CF979" />
-                                <TextBox Grid.Row="0"
-                                         Grid.Column="1"
-                                         Text="{Binding TimeLimit3,UpdateSourceTrigger=PropertyChanged}"
-                                         Width="40"
-                                         HorizontalAlignment="Left"
-                                         AutomationProperties.AutomationId="TextBox52_814CF979" />
-                                <TextBlock Grid.Row="1"
-                                           Grid.Column="1"
-                                           Foreground="Red"
-                                           HorizontalAlignment="Left"
-                                           Text="{Binding TimeLimit3Set}"
-                                           Margin="10,0,0,0"
-                                           AutomationProperties.AutomationId="TextBlock53_814CF979" />
-                            </Grid>
-                            <Grid Grid.Column="3"
-                                  AutomationProperties.AutomationId="Grid54_814CF979">
-                                <Grid.RowDefinitions>
-                                    <RowDefinition Height="Auto"
-                                                   AutomationProperties.AutomationId="RowDefinition55_814CF979" />
-                                    <RowDefinition Height="Auto"
-                                                   AutomationProperties.AutomationId="RowDefinition56_814CF979" />
-                                </Grid.RowDefinitions>
-                                <Grid.ColumnDefinitions>
-                                    <ColumnDefinition Width="Auto"
-                                                      AutomationProperties.AutomationId="ColumnDefinition57_814CF979" />
-                                    <ColumnDefinition Width="*"
-                                                      AutomationProperties.AutomationId="ColumnDefinition58_814CF979" />
-                                </Grid.ColumnDefinitions>
-                                <TextBlock Grid.Row="0"
-                                           Grid.Column="0"
-                                           Text="4:"
-                                           VerticalAlignment="Center"
-                                           Margin="0,0,5,0"
-                                           AutomationProperties.AutomationId="TextBlock59_814CF979" />
-                                <TextBox Grid.Row="0"
-                                         Grid.Column="1"
-                                         Text="{Binding TimeLimit4,UpdateSourceTrigger=PropertyChanged}"
-                                         Width="40"
-                                         HorizontalAlignment="Left"
-                                         AutomationProperties.AutomationId="TextBox60_814CF979" />
-                                <TextBlock Grid.Row="1"
-                                           Grid.Column="1"
-                                           Foreground="Red"
-                                           HorizontalAlignment="Left"
-                                           Text="{Binding TimeLimit4Set}"
-                                           Margin="10,0,0,0"
-                                           AutomationProperties.AutomationId="TextBlock61_814CF979" />
-                            </Grid>
-                            <Grid Grid.Column="4"
-                                  Visibility="{Binding TimeLimit5Visible, Converter={StaticResource TrueVisibleFalseHidden}}"
-                                  AutomationProperties.AutomationId="Grid62_814CF979">
-                                <Grid.RowDefinitions>
-                                    <RowDefinition Height="Auto"
-                                                   AutomationProperties.AutomationId="RowDefinition63_814CF979" />
-                                    <RowDefinition Height="Auto"
-                                                   AutomationProperties.AutomationId="RowDefinition64_814CF979" />
-                                </Grid.RowDefinitions>
-                                <Grid.ColumnDefinitions>
-                                    <ColumnDefinition Width="Auto"
-                                                      AutomationProperties.AutomationId="ColumnDefinition65_814CF979" />
-                                    <ColumnDefinition Width="*"
-                                                      AutomationProperties.AutomationId="ColumnDefinition66_814CF979" />
-                                </Grid.ColumnDefinitions>
-                                <TextBlock Grid.Row="0"
-                                           Grid.Column="0"
-                                           Text="5:"
-                                           VerticalAlignment="Center"
-                                           Margin="0,0,5,0"
-                                           AutomationProperties.AutomationId="TextBlock67_814CF979" />
-                                <TextBox Grid.Row="0"
-                                         Grid.Column="1"
-                                         Text="{Binding TimeLimit5,UpdateSourceTrigger=PropertyChanged}"
-                                         Width="40"
-                                         HorizontalAlignment="Left"
-                                         AutomationProperties.AutomationId="TextBox68_814CF979" />
-                                <TextBlock Grid.Row="1"
-                                           Grid.Column="1"
-                                           Foreground="Red"
-                                           HorizontalAlignment="Left"
-                                           Text="{Binding TimeLimit5Set}"
-                                           Margin="10,0,0,0"
-                                           AutomationProperties.AutomationId="TextBlock69_814CF979" />
-                            </Grid>
-                        </Grid>
-                        <Grid Grid.Row="2"
-                              AutomationProperties.AutomationId="Grid70_814CF979">
-                            <Grid.ColumnDefinitions>
-                                <ColumnDefinition Width="8*"
-                                                  AutomationProperties.AutomationId="ColumnDefinition71_814CF979" />
-                                <ColumnDefinition Width="12*"
-                                                  AutomationProperties.AutomationId="ColumnDefinition72_814CF979" />
-                                <ColumnDefinition Width="5*"
-                                                  AutomationProperties.AutomationId="ColumnDefinition73_814CF979" />
-                            </Grid.ColumnDefinitions>
-                            <Button Style="{StaticResource MahApps.Styles.Button.Square.Accent}" Grid.Column="0" Width="125"
-                                Content="Override Time Limits"
-                                Command="{Binding SetTimeLimitsCommand}"
-                                AutomationProperties.AutomationId="Button74_814CF979">
-                                <Button.ToolTip>
-                                    <ToolTip AutomationProperties.AutomationId="ToolTip75_814CF979">
-                                        <StackPanel AutomationProperties.AutomationId="StackPanel76_814CF979">
-                                            <TextBlock FontWeight="Bold"
-                                                       AutomationProperties.AutomationId="TextBlock77_814CF979">Set Time Limits</TextBlock>
-                                            <TextBlock TextWrapping="Wrap"
-                                                       Width="300"
-<<<<<<< HEAD
+﻿<controls:MetroWindow x:Class="Aristocrat.Monaco.Gaming.UI.Views.TestToolView"
+                      xmlns="http://schemas.microsoft.com/winfx/2006/xaml/presentation"
+                      xmlns:x="http://schemas.microsoft.com/winfx/2006/xaml"
+                      xmlns:d="http://schemas.microsoft.com/expression/blend/2008"
+                      xmlns:mc="http://schemas.openxmlformats.org/markup-compatibility/2006"
+                      xmlns:controls="http://metro.mahapps.com/winfx/xaml/controls"
+                      xmlns:viewModels="clr-namespace:Aristocrat.Monaco.Gaming.UI.ViewModels"
+                      mc:Ignorable="d"
+                      d:DataContext="{d:DesignInstance {x:Type viewModels:TestToolViewModel}}"
+                      Background="{Binding BellColor}"
+                      Title="TestToolView"
+                      Height="535"
+                      Width="700">
+    <controls:MetroWindow.Resources>
+        <ResourceDictionary>
+            <ResourceDictionary.MergedDictionaries>
+                <!-- MahApps.Metro resource dictionaries. Make sure that all file names are Case Sensitive! -->
+                <ResourceDictionary Source="pack://application:,,,/MahApps.Metro;component/Styles/Controls.xaml" />
+                <ResourceDictionary Source="pack://application:,,,/MahApps.Metro;component/Styles/Fonts.xaml" />
+                 <!--<ResourceDictionary Source="pack://application:,,,/MahApps.Metro;component/Styles/Colors.xaml" />-->
+                <!-- Accent and AppTheme setting -->
+                <ResourceDictionary Source="pack://application:,,,/MahApps.Metro;component/Styles/Themes/Light.Blue.xaml" />
+                 <!--<ResourceDictionary Source="pack://application:,,,/MahApps.Metro;component/Styles/Accents/BaseLight.xaml" />-->
+
+            </ResourceDictionary.MergedDictionaries>
+        </ResourceDictionary>
+    </controls:MetroWindow.Resources>
+    <TabControl x:Name="TabControl"
+                AutomationProperties.AutomationId="TabControl0_814CF979">
+        <TabControl.LayoutTransform>
+            <ScaleTransform ScaleX="1.25"
+                            ScaleY="1.25"
+                            AutomationProperties.AutomationId="ScaleTransform1_814CF979" />
+        </TabControl.LayoutTransform>
+        <TabItem Header="Lobby"
+                 AutomationProperties.AutomationId="TabItem2_814CF979">
+            <GroupBox Header="RG Overrides"
+                      AutomationProperties.AutomationId="GroupBox3_814CF979">
+                <Grid AutomationProperties.AutomationId="Grid4_814CF979">
+                    <Grid.RowDefinitions>
+                        <RowDefinition Height="Auto"
+                                       AutomationProperties.AutomationId="RowDefinition5_814CF979" />
+                        <RowDefinition AutomationProperties.AutomationId="RowDefinition6_814CF979" />
+                    </Grid.RowDefinitions>
+                    <Grid.ColumnDefinitions>
+                        <ColumnDefinition Width="Auto"
+                                          AutomationProperties.AutomationId="ColumnDefinition7_814CF979" />
+                        <ColumnDefinition AutomationProperties.AutomationId="ColumnDefinition8_814CF979" />
+                    </Grid.ColumnDefinitions>
+                    <Grid Grid.Row="0"
+                          Grid.Column="0"
+                          Grid.ColumnSpan="2"
+                          AutomationProperties.AutomationId="Grid9_814CF979">
+                        <Grid.RowDefinitions>
+                            <RowDefinition Height="Auto"
+                                           AutomationProperties.AutomationId="RowDefinition10_814CF979" />
+                            <RowDefinition Height="10"
+                                           AutomationProperties.AutomationId="RowDefinition11_814CF979" />
+                            <RowDefinition Height="Auto"
+                                           AutomationProperties.AutomationId="RowDefinition12_814CF979" />
+                            <RowDefinition Height="15"
+                                           AutomationProperties.AutomationId="RowDefinition13_814CF979" />
+                            <RowDefinition Height="Auto"
+                                           AutomationProperties.AutomationId="RowDefinition14_814CF979" />
+                            <RowDefinition Height="15"
+                                           AutomationProperties.AutomationId="RowDefinition15_814CF979" />
+                            <RowDefinition Height="Auto"
+                                           AutomationProperties.AutomationId="RowDefinition16_814CF979" />
+                            <RowDefinition Height="10"
+                                           AutomationProperties.AutomationId="RowDefinition17_814CF979" />
+                            <RowDefinition Height="Auto"
+                                           AutomationProperties.AutomationId="RowDefinition18_814CF979" />
+                            <RowDefinition Height="10"
+                                           AutomationProperties.AutomationId="RowDefinition19_814CF979" />
+                            <RowDefinition Height="Auto"
+                                           AutomationProperties.AutomationId="RowDefinition20_814CF979" />
+                            <RowDefinition Height="10"
+                                           AutomationProperties.AutomationId="RowDefinition21_814CF979" />
+                            <RowDefinition Height="Auto"
+                                           AutomationProperties.AutomationId="RowDefinition22_814CF979" />
+                            <RowDefinition Height="10"
+                                           AutomationProperties.AutomationId="RowDefinition23_814CF979" />
+                        </Grid.RowDefinitions>
+                        <Grid Grid.Row="0"
+                              AutomationProperties.AutomationId="Grid24_814CF979">
+                            <Grid.ColumnDefinitions>
+                                <ColumnDefinition Width="1*"
+                                                  AutomationProperties.AutomationId="ColumnDefinition25_814CF979" />
+                                <ColumnDefinition Width="1*"
+                                                  AutomationProperties.AutomationId="ColumnDefinition26_814CF979" />
+                                <ColumnDefinition Width="1*"
+                                                  AutomationProperties.AutomationId="ColumnDefinition27_814CF979" />
+                                <ColumnDefinition Width="1*"
+                                                  AutomationProperties.AutomationId="ColumnDefinition28_814CF979" />
+                                <ColumnDefinition Width="1*"
+                                                  AutomationProperties.AutomationId="ColumnDefinition29_814CF979" />
+                            </Grid.ColumnDefinitions>
+                            <Grid Grid.Column="0"
+                                  AutomationProperties.AutomationId="Grid30_814CF979">
+                                <Grid.RowDefinitions>
+                                    <RowDefinition Height="Auto"
+                                                   AutomationProperties.AutomationId="RowDefinition31_814CF979" />
+                                    <RowDefinition Height="Auto"
+                                                   AutomationProperties.AutomationId="RowDefinition32_814CF979" />
+                                </Grid.RowDefinitions>
+                                <Grid.ColumnDefinitions>
+                                    <ColumnDefinition Width="Auto"
+                                                      AutomationProperties.AutomationId="ColumnDefinition33_814CF979" />
+                                    <ColumnDefinition Width="*"
+                                                      AutomationProperties.AutomationId="ColumnDefinition34_814CF979" />
+                                </Grid.ColumnDefinitions>
+                                <TextBlock Grid.Row="0"
+                                           Grid.Column="0"
+                                           Text="1:"
+                                           VerticalAlignment="Center"
+                                           Margin="0,0,5,0"
+                                           AutomationProperties.AutomationId="TextBlock35_814CF979" />
+                                <TextBox Grid.Row="0"
+                                         Grid.Column="1"
+                                         Text="{Binding TimeLimit1,UpdateSourceTrigger=PropertyChanged}"
+                                         Width="40"
+                                         HorizontalAlignment="Left"
+                                         AutomationProperties.AutomationId="TextBox36_814CF979" />
+                                <TextBlock Grid.Row="1"
+                                           Grid.Column="1"
+                                           Foreground="Red"
+                                           HorizontalAlignment="Left"
+                                           Text="{Binding TimeLimit1Set}"
+                                           Margin="10,0,0,0"
+                                           AutomationProperties.AutomationId="TextBlock37_814CF979" />
+                            </Grid>
+                            <Grid Grid.Column="1"
+                                  AutomationProperties.AutomationId="Grid38_814CF979">
+                                <Grid.RowDefinitions>
+                                    <RowDefinition Height="Auto"
+                                                   AutomationProperties.AutomationId="RowDefinition39_814CF979" />
+                                    <RowDefinition Height="Auto"
+                                                   AutomationProperties.AutomationId="RowDefinition40_814CF979" />
+                                </Grid.RowDefinitions>
+                                <Grid.ColumnDefinitions>
+                                    <ColumnDefinition Width="Auto"
+                                                      AutomationProperties.AutomationId="ColumnDefinition41_814CF979" />
+                                    <ColumnDefinition Width="*"
+                                                      AutomationProperties.AutomationId="ColumnDefinition42_814CF979" />
+                                </Grid.ColumnDefinitions>
+                                <TextBlock Grid.Row="0"
+                                           Grid.Column="0"
+                                           Text="2:"
+                                           VerticalAlignment="Center"
+                                           Margin="0,0,5,0"
+                                           AutomationProperties.AutomationId="TextBlock43_814CF979" />
+                                <TextBox Grid.Row="0"
+                                         Grid.Column="1"
+                                         Text="{Binding TimeLimit2,UpdateSourceTrigger=PropertyChanged}"
+                                         Width="40"
+                                         HorizontalAlignment="Left"
+                                         AutomationProperties.AutomationId="TextBox44_814CF979" />
+                                <TextBlock Grid.Row="1"
+                                           Grid.Column="1"
+                                           Foreground="Red"
+                                           HorizontalAlignment="Left"
+                                           Text="{Binding TimeLimit2Set}"
+                                           Margin="10,0,0,0"
+                                           AutomationProperties.AutomationId="TextBlock45_814CF979" />
+                            </Grid>
+                            <Grid Grid.Column="2"
+                                  AutomationProperties.AutomationId="Grid46_814CF979">
+                                <Grid.RowDefinitions>
+                                    <RowDefinition Height="Auto"
+                                                   AutomationProperties.AutomationId="RowDefinition47_814CF979" />
+                                    <RowDefinition Height="Auto"
+                                                   AutomationProperties.AutomationId="RowDefinition48_814CF979" />
+                                </Grid.RowDefinitions>
+                                <Grid.ColumnDefinitions>
+                                    <ColumnDefinition Width="Auto"
+                                                      AutomationProperties.AutomationId="ColumnDefinition49_814CF979" />
+                                    <ColumnDefinition Width="*"
+                                                      AutomationProperties.AutomationId="ColumnDefinition50_814CF979" />
+                                </Grid.ColumnDefinitions>
+                                <TextBlock Grid.Row="0"
+                                           Grid.Column="0"
+                                           Text="3:"
+                                           VerticalAlignment="Center"
+                                           Margin="0,0,5,0"
+                                           AutomationProperties.AutomationId="TextBlock51_814CF979" />
+                                <TextBox Grid.Row="0"
+                                         Grid.Column="1"
+                                         Text="{Binding TimeLimit3,UpdateSourceTrigger=PropertyChanged}"
+                                         Width="40"
+                                         HorizontalAlignment="Left"
+                                         AutomationProperties.AutomationId="TextBox52_814CF979" />
+                                <TextBlock Grid.Row="1"
+                                           Grid.Column="1"
+                                           Foreground="Red"
+                                           HorizontalAlignment="Left"
+                                           Text="{Binding TimeLimit3Set}"
+                                           Margin="10,0,0,0"
+                                           AutomationProperties.AutomationId="TextBlock53_814CF979" />
+                            </Grid>
+                            <Grid Grid.Column="3"
+                                  AutomationProperties.AutomationId="Grid54_814CF979">
+                                <Grid.RowDefinitions>
+                                    <RowDefinition Height="Auto"
+                                                   AutomationProperties.AutomationId="RowDefinition55_814CF979" />
+                                    <RowDefinition Height="Auto"
+                                                   AutomationProperties.AutomationId="RowDefinition56_814CF979" />
+                                </Grid.RowDefinitions>
+                                <Grid.ColumnDefinitions>
+                                    <ColumnDefinition Width="Auto"
+                                                      AutomationProperties.AutomationId="ColumnDefinition57_814CF979" />
+                                    <ColumnDefinition Width="*"
+                                                      AutomationProperties.AutomationId="ColumnDefinition58_814CF979" />
+                                </Grid.ColumnDefinitions>
+                                <TextBlock Grid.Row="0"
+                                           Grid.Column="0"
+                                           Text="4:"
+                                           VerticalAlignment="Center"
+                                           Margin="0,0,5,0"
+                                           AutomationProperties.AutomationId="TextBlock59_814CF979" />
+                                <TextBox Grid.Row="0"
+                                         Grid.Column="1"
+                                         Text="{Binding TimeLimit4,UpdateSourceTrigger=PropertyChanged}"
+                                         Width="40"
+                                         HorizontalAlignment="Left"
+                                         AutomationProperties.AutomationId="TextBox60_814CF979" />
+                                <TextBlock Grid.Row="1"
+                                           Grid.Column="1"
+                                           Foreground="Red"
+                                           HorizontalAlignment="Left"
+                                           Text="{Binding TimeLimit4Set}"
+                                           Margin="10,0,0,0"
+                                           AutomationProperties.AutomationId="TextBlock61_814CF979" />
+                            </Grid>
+                            <Grid Grid.Column="4"
+                                  Visibility="{Binding TimeLimit5Visible, Converter={StaticResource TrueVisibleFalseHidden}}"
+                                  AutomationProperties.AutomationId="Grid62_814CF979">
+                                <Grid.RowDefinitions>
+                                    <RowDefinition Height="Auto"
+                                                   AutomationProperties.AutomationId="RowDefinition63_814CF979" />
+                                    <RowDefinition Height="Auto"
+                                                   AutomationProperties.AutomationId="RowDefinition64_814CF979" />
+                                </Grid.RowDefinitions>
+                                <Grid.ColumnDefinitions>
+                                    <ColumnDefinition Width="Auto"
+                                                      AutomationProperties.AutomationId="ColumnDefinition65_814CF979" />
+                                    <ColumnDefinition Width="*"
+                                                      AutomationProperties.AutomationId="ColumnDefinition66_814CF979" />
+                                </Grid.ColumnDefinitions>
+                                <TextBlock Grid.Row="0"
+                                           Grid.Column="0"
+                                           Text="5:"
+                                           VerticalAlignment="Center"
+                                           Margin="0,0,5,0"
+                                           AutomationProperties.AutomationId="TextBlock67_814CF979" />
+                                <TextBox Grid.Row="0"
+                                         Grid.Column="1"
+                                         Text="{Binding TimeLimit5,UpdateSourceTrigger=PropertyChanged}"
+                                         Width="40"
+                                         HorizontalAlignment="Left"
+                                         AutomationProperties.AutomationId="TextBox68_814CF979" />
+                                <TextBlock Grid.Row="1"
+                                           Grid.Column="1"
+                                           Foreground="Red"
+                                           HorizontalAlignment="Left"
+                                           Text="{Binding TimeLimit5Set}"
+                                           Margin="10,0,0,0"
+                                           AutomationProperties.AutomationId="TextBlock69_814CF979" />
+                            </Grid>
+                        </Grid>
+                        <Grid Grid.Row="2"
+                              AutomationProperties.AutomationId="Grid70_814CF979">
+                            <Grid.ColumnDefinitions>
+                                <ColumnDefinition Width="8*"
+                                                  AutomationProperties.AutomationId="ColumnDefinition71_814CF979" />
+                                <ColumnDefinition Width="12*"
+                                                  AutomationProperties.AutomationId="ColumnDefinition72_814CF979" />
+                                <ColumnDefinition Width="5*"
+                                                  AutomationProperties.AutomationId="ColumnDefinition73_814CF979" />
+                            </Grid.ColumnDefinitions>
+                            <Button Style="{StaticResource MahApps.Styles.Button.Square.Accent}" Grid.Column="0" Width="125"
+                                Content="Override Time Limits"
+                                Command="{Binding SetTimeLimitsCommand}"
+                                AutomationProperties.AutomationId="Button74_814CF979">
+                                <Button.ToolTip>
+                                    <ToolTip AutomationProperties.AutomationId="ToolTip75_814CF979">
+                                        <StackPanel AutomationProperties.AutomationId="StackPanel76_814CF979">
+                                            <TextBlock FontWeight="Bold"
+                                                       AutomationProperties.AutomationId="TextBlock77_814CF979">Set Time Limits</TextBlock>
+                                            <TextBlock TextWrapping="Wrap"
+                                                       Width="300"
                                                        AutomationProperties.AutomationId="TextBlock78_814CF979">
-=======
-                                                       AutomationProperties.AutomationId="TextBlock78_814CF979">
->>>>>>> 3615bcb7
                                             Overrides the time limits for responsible gaming. These values will 
                                             not be applied until the next time the time limit dialog is shown (Standard Mode),
                                             or until the next Responsible Gaming Timer tick (up to 1 minute).
-                                            </TextBlock>
-                                        </StackPanel>
-                                    </ToolTip>
-                                </Button.ToolTip>
-                            </Button>
-                            <StackPanel Grid.Column="1"
-                                        Orientation="Horizontal"
-                                        Margin="20,0,0,0"
-                                        AutomationProperties.AutomationId="StackPanel79_814CF979">
-                                <TextBox Text="{Binding TimeLimitInterval,UpdateSourceTrigger=PropertyChanged}"
-                                         Width="40"
-                                         AutomationProperties.AutomationId="TextBox80_814CF979" />
-                                <Button Style="{StaticResource MahApps.Styles.Button.Square.Accent}"
-                                        Margin="7,0,0,0"
-                                        Width="125"
-                                        Content="Create Interval"
-                                        Command="{Binding CreateTimeIntervalCommand}"
-                                        AutomationProperties.AutomationId="Button81_814CF979">
-                                    <Button.ToolTip>
-                                        <ToolTip AutomationProperties.AutomationId="ToolTip82_814CF979">
-                                            <StackPanel AutomationProperties.AutomationId="StackPanel83_814CF979">
-                                                <TextBlock FontWeight="Bold"
-                                                           AutomationProperties.AutomationId="TextBlock84_814CF979">Create Interval</TextBlock>
-                                                <TextBlock TextWrapping="Wrap"
-                                                           Width="300"
-<<<<<<< HEAD
+                                            </TextBlock>
+                                        </StackPanel>
+                                    </ToolTip>
+                                </Button.ToolTip>
+                            </Button>
+                            <StackPanel Grid.Column="1"
+                                        Orientation="Horizontal"
+                                        Margin="20,0,0,0"
+                                        AutomationProperties.AutomationId="StackPanel79_814CF979">
+                                <TextBox Text="{Binding TimeLimitInterval,UpdateSourceTrigger=PropertyChanged}"
+                                         Width="40"
+                                         AutomationProperties.AutomationId="TextBox80_814CF979" />
+                                <Button Style="{StaticResource MahApps.Styles.Button.Square.Accent}"
+                                        Margin="7,0,0,0"
+                                        Width="125"
+                                        Content="Create Interval"
+                                        Command="{Binding CreateTimeIntervalCommand}"
+                                        AutomationProperties.AutomationId="Button81_814CF979">
+                                    <Button.ToolTip>
+                                        <ToolTip AutomationProperties.AutomationId="ToolTip82_814CF979">
+                                            <StackPanel AutomationProperties.AutomationId="StackPanel83_814CF979">
+                                                <TextBlock FontWeight="Bold"
+                                                           AutomationProperties.AutomationId="TextBlock84_814CF979">Create Interval</TextBlock>
+                                                <TextBlock TextWrapping="Wrap"
+                                                           Width="300"
                                                            AutomationProperties.AutomationId="TextBlock85_814CF979">
-=======
-                                                           AutomationProperties.AutomationId="TextBlock85_814CF979">
->>>>>>> 3615bcb7
                                             Fills in all boxes based on the interval value.
                                             You will still need to hit Override Time Limits to apply the changes.
-                                                </TextBlock>
-                                            </StackPanel>
-                                        </ToolTip>
-                                    </Button.ToolTip>
-                                </Button>
-                            </StackPanel>
-                            <Button Style="{StaticResource MahApps.Styles.Button.Square.Accent}" Grid.Column="2"
-                                Content="Reset Defaults"
-                                Command="{Binding ResetDefaultsCommand}"
-                                    AutomationProperties.AutomationId="Button86_814CF979">
-                                <Button.ToolTip>
-                                    <ToolTip AutomationProperties.AutomationId="ToolTip87_814CF979">
-                                        <StackPanel AutomationProperties.AutomationId="StackPanel88_814CF979">
-                                            <TextBlock FontWeight="Bold"
-                                                       AutomationProperties.AutomationId="TextBlock89_814CF979">Set Time Limits</TextBlock>
-                                            <TextBlock TextWrapping="Wrap"
-                                                       Width="300"
-<<<<<<< HEAD
+                                                </TextBlock>
+                                            </StackPanel>
+                                        </ToolTip>
+                                    </Button.ToolTip>
+                                </Button>
+                            </StackPanel>
+                            <Button Style="{StaticResource MahApps.Styles.Button.Square.Accent}" Grid.Column="2"
+                                Content="Reset Defaults"
+                                Command="{Binding ResetDefaultsCommand}"
+                                    AutomationProperties.AutomationId="Button86_814CF979">
+                                <Button.ToolTip>
+                                    <ToolTip AutomationProperties.AutomationId="ToolTip87_814CF979">
+                                        <StackPanel AutomationProperties.AutomationId="StackPanel88_814CF979">
+                                            <TextBlock FontWeight="Bold"
+                                                       AutomationProperties.AutomationId="TextBlock89_814CF979">Set Time Limits</TextBlock>
+                                            <TextBlock TextWrapping="Wrap"
+                                                       Width="300"
                                                        AutomationProperties.AutomationId="TextBlock90_814CF979">
-=======
-                                                       AutomationProperties.AutomationId="TextBlock90_814CF979">
->>>>>>> 3615bcb7
                                             Resets the Time Limits to the default values.
-                                            </TextBlock>
-                                        </StackPanel>
-                                    </ToolTip>
-                                </Button.ToolTip>
-                            </Button>
-                        </Grid>
-                        <Grid Grid.Row="4"
-                              Visibility="{Binding PlayBreaksVisible, Converter={StaticResource TrueVisibleFalseHidden}}"
-                              AutomationProperties.AutomationId="Grid91_814CF979">
-                            <StackPanel AutomationProperties.AutomationId="StackPanel92_814CF979">
-                                <TextBlock Foreground="#41B1E1"
-                                           FontWeight="Bold"
-                                           AutomationProperties.AutomationId="TextBlock93_814CF979">Play Breaks</TextBlock>
-                                <Grid Margin="0,5,0,0"
-                                      AutomationProperties.AutomationId="Grid94_814CF979">
-                                    <Grid.ColumnDefinitions>
-                                        <ColumnDefinition Width="27*"
-                                                          AutomationProperties.AutomationId="ColumnDefinition95_814CF979" />
-                                        <ColumnDefinition Width="85*"
-                                                          AutomationProperties.AutomationId="ColumnDefinition96_814CF979" />
-                                        <ColumnDefinition Width="111*"
-                                                          AutomationProperties.AutomationId="ColumnDefinition97_814CF979" />
-                                        <ColumnDefinition Width="112*"
-                                                          AutomationProperties.AutomationId="ColumnDefinition98_814CF979" />
-                                        <ColumnDefinition Width="111*"
-                                                          AutomationProperties.AutomationId="ColumnDefinition99_814CF979" />
-                                    </Grid.ColumnDefinitions>
-                                    <Grid Grid.Column="0"
-                                          Grid.ColumnSpan="2"
-                                          AutomationProperties.AutomationId="Grid100_814CF979">
-                                        <Grid.RowDefinitions>
-                                            <RowDefinition Height="Auto"
-                                                           AutomationProperties.AutomationId="RowDefinition101_814CF979" />
-                                            <RowDefinition Height="Auto"
-                                                           AutomationProperties.AutomationId="RowDefinition102_814CF979" />
-                                        </Grid.RowDefinitions>
-                                        <Grid.ColumnDefinitions>
-                                            <ColumnDefinition Width="Auto"
-                                                              AutomationProperties.AutomationId="ColumnDefinition103_814CF979" />
-                                            <ColumnDefinition Width="*"
-                                                              AutomationProperties.AutomationId="ColumnDefinition104_814CF979" />
-                                        </Grid.ColumnDefinitions>
-                                        <TextBlock Grid.Row="0"
-                                                   Grid.Column="0"
-                                                   Text="1:"
-                                                   VerticalAlignment="Center"
-                                                   Margin="0,0,5,0"
-                                                   AutomationProperties.AutomationId="TextBlock105_814CF979" />
-                                        <TextBox Grid.Row="0"
-                                                 Grid.Column="1"
-                                                 Text="{Binding PlayBreak1,UpdateSourceTrigger=PropertyChanged}"
-                                                 Width="40"
-                                                 HorizontalAlignment="Left"
-                                                 AutomationProperties.AutomationId="TextBox106_814CF979" />
-                                        <TextBlock Grid.Row="1"
-                                                   Grid.Column="1"
-                                                   Foreground="Red"
-                                                   HorizontalAlignment="Left"
-                                                   Text="{Binding PlayBreak1Set}"
-                                                   Margin="10,0,0,0"
-                                                   AutomationProperties.AutomationId="TextBlock107_814CF979" />
-                                    </Grid>
-                                    <Grid Grid.Column="2"
-                                          AutomationProperties.AutomationId="Grid108_814CF979">
-                                        <Grid.RowDefinitions>
-                                            <RowDefinition Height="Auto"
-                                                           AutomationProperties.AutomationId="RowDefinition109_814CF979" />
-                                            <RowDefinition Height="Auto"
-                                                           AutomationProperties.AutomationId="RowDefinition110_814CF979" />
-                                        </Grid.RowDefinitions>
-                                        <Grid.ColumnDefinitions>
-                                            <ColumnDefinition Width="Auto"
-                                                              AutomationProperties.AutomationId="ColumnDefinition111_814CF979" />
-                                            <ColumnDefinition Width="*"
-                                                              AutomationProperties.AutomationId="ColumnDefinition112_814CF979" />
-                                        </Grid.ColumnDefinitions>
-                                        <TextBlock Grid.Row="0"
-                                                   Grid.Column="0"
-                                                   Text="2:"
-                                                   VerticalAlignment="Center"
-                                                   Margin="0,0,5,0"
-                                                   AutomationProperties.AutomationId="TextBlock113_814CF979" />
-                                        <TextBox Grid.Row="0"
-                                                 Grid.Column="1"
-                                                 Text="{Binding PlayBreak2,UpdateSourceTrigger=PropertyChanged}"
-                                                 Width="40"
-                                                 HorizontalAlignment="Left"
-                                                 AutomationProperties.AutomationId="TextBox114_814CF979" />
-                                        <TextBlock Grid.Row="1"
-                                                   Grid.Column="1"
-                                                   Foreground="Red"
-                                                   HorizontalAlignment="Left"
-                                                   Text="{Binding PlayBreak2Set}"
-                                                   Margin="10,0,0,0"
-                                                   AutomationProperties.AutomationId="TextBlock115_814CF979" />
-                                    </Grid>
-                                    <Grid Grid.Column="3"
-                                          AutomationProperties.AutomationId="Grid116_814CF979">
-                                        <Grid.RowDefinitions>
-                                            <RowDefinition Height="Auto"
-                                                           AutomationProperties.AutomationId="RowDefinition117_814CF979" />
-                                            <RowDefinition Height="Auto"
-                                                           AutomationProperties.AutomationId="RowDefinition118_814CF979" />
-                                        </Grid.RowDefinitions>
-                                        <Grid.ColumnDefinitions>
-                                            <ColumnDefinition Width="Auto"
-                                                              AutomationProperties.AutomationId="ColumnDefinition119_814CF979" />
-                                            <ColumnDefinition Width="*"
-                                                              AutomationProperties.AutomationId="ColumnDefinition120_814CF979" />
-                                        </Grid.ColumnDefinitions>
-                                        <TextBlock Grid.Row="0"
-                                                   Grid.Column="0"
-                                                   Text="3:"
-                                                   VerticalAlignment="Center"
-                                                   Margin="0,0,5,0"
-                                                   AutomationProperties.AutomationId="TextBlock121_814CF979" />
-                                        <TextBox Grid.Row="0"
-                                                 Grid.Column="1"
-                                                 Text="{Binding PlayBreak3,UpdateSourceTrigger=PropertyChanged}"
-                                                 Width="40"
-                                                 HorizontalAlignment="Left"
-                                                 AutomationProperties.AutomationId="TextBox122_814CF979" />
-                                        <TextBlock Grid.Row="1"
-                                                   Grid.Column="1"
-                                                   Foreground="Red"
-                                                   HorizontalAlignment="Left"
-                                                   Text="{Binding PlayBreak3Set}"
-                                                   Margin="10,0,0,0"
-                                                   AutomationProperties.AutomationId="TextBlock123_814CF979" />
-                                    </Grid>
-                                    <Grid Grid.Column="4"
-                                          AutomationProperties.AutomationId="Grid124_814CF979">
-                                        <Grid.RowDefinitions>
-                                            <RowDefinition Height="Auto"
-                                                           AutomationProperties.AutomationId="RowDefinition125_814CF979" />
-                                            <RowDefinition Height="Auto"
-                                                           AutomationProperties.AutomationId="RowDefinition126_814CF979" />
-                                        </Grid.RowDefinitions>
-                                        <Grid.ColumnDefinitions>
-                                            <ColumnDefinition Width="Auto"
-                                                              AutomationProperties.AutomationId="ColumnDefinition127_814CF979" />
-                                            <ColumnDefinition Width="*"
-                                                              AutomationProperties.AutomationId="ColumnDefinition128_814CF979" />
-                                        </Grid.ColumnDefinitions>
-                                        <TextBlock Grid.Row="0"
-                                                   Grid.Column="0"
-                                                   Text="4:"
-                                                   VerticalAlignment="Center"
-                                                   Margin="0,0,5,0"
-                                                   AutomationProperties.AutomationId="TextBlock129_814CF979" />
-                                        <TextBox Grid.Row="0"
-                                                 Grid.Column="1"
-                                                 Text="{Binding PlayBreak4,UpdateSourceTrigger=PropertyChanged}"
-                                                 Width="40"
-                                                 HorizontalAlignment="Left"
-                                                 AutomationProperties.AutomationId="TextBox130_814CF979" />
-                                        <TextBlock Grid.Row="1"
-                                                   Grid.Column="1"
-                                                   Foreground="Red"
-                                                   HorizontalAlignment="Left"
-                                                   Text="{Binding PlayBreak4Set}"
-                                                   Margin="10,0,0,0"
-                                                   AutomationProperties.AutomationId="TextBlock131_814CF979" />
-                                    </Grid>
-                                </Grid>
-                            </StackPanel>
-                        </Grid>
-                        <StackPanel Grid.Row="6"
-                                    Orientation="Horizontal"
-                                    HorizontalAlignment="Left"
-                                    Margin="75,0,0,0"
-                                    AutomationProperties.AutomationId="StackPanel132_814CF979">
-                            <TextBlock Text="Elapsed Time:"
-                                       Margin="0,0,5,0"
-                                       VerticalAlignment="Center"
-                                       AutomationProperties.AutomationId="TextBlock133_814CF979" />
-                            <TextBox Text="{Binding ElapsedTime, UpdateSourceTrigger=PropertyChanged}"
-                                     Width="60"
-                                     AutomationProperties.AutomationId="TextBox134_814CF979" />
-                            <Button Style="{StaticResource MahApps.Styles.Button.Square.Accent}"
-                                    Margin="20,0,0,0"
-                                    Width="150"
-                                    Content="Set Elapsed Time"
-                                    Command="{Binding SetElapsedTimeCommand}"
-                                    AutomationProperties.AutomationId="Button135_814CF979">
-                                <Button.ToolTip>
-                                    <ToolTip AutomationProperties.AutomationId="ToolTip136_814CF979">
-                                        <StackPanel AutomationProperties.AutomationId="StackPanel137_814CF979">
-                                            <TextBlock FontWeight="Bold"
-                                                       AutomationProperties.AutomationId="TextBlock138_814CF979">Set Elapsed Time</TextBlock>
-                                            <TextBlock TextWrapping="Wrap"
-                                                       Width="300"
-<<<<<<< HEAD
+                                            </TextBlock>
+                                        </StackPanel>
+                                    </ToolTip>
+                                </Button.ToolTip>
+                            </Button>
+                        </Grid>
+                        <Grid Grid.Row="4"
+                              Visibility="{Binding PlayBreaksVisible, Converter={StaticResource TrueVisibleFalseHidden}}"
+                              AutomationProperties.AutomationId="Grid91_814CF979">
+                            <StackPanel AutomationProperties.AutomationId="StackPanel92_814CF979">
+                                <TextBlock Foreground="#41B1E1"
+                                           FontWeight="Bold"
+                                           AutomationProperties.AutomationId="TextBlock93_814CF979">Play Breaks</TextBlock>
+                                <Grid Margin="0,5,0,0"
+                                      AutomationProperties.AutomationId="Grid94_814CF979">
+                                    <Grid.ColumnDefinitions>
+                                        <ColumnDefinition Width="27*"
+                                                          AutomationProperties.AutomationId="ColumnDefinition95_814CF979" />
+                                        <ColumnDefinition Width="85*"
+                                                          AutomationProperties.AutomationId="ColumnDefinition96_814CF979" />
+                                        <ColumnDefinition Width="111*"
+                                                          AutomationProperties.AutomationId="ColumnDefinition97_814CF979" />
+                                        <ColumnDefinition Width="112*"
+                                                          AutomationProperties.AutomationId="ColumnDefinition98_814CF979" />
+                                        <ColumnDefinition Width="111*"
+                                                          AutomationProperties.AutomationId="ColumnDefinition99_814CF979" />
+                                    </Grid.ColumnDefinitions>
+                                    <Grid Grid.Column="0"
+                                          Grid.ColumnSpan="2"
+                                          AutomationProperties.AutomationId="Grid100_814CF979">
+                                        <Grid.RowDefinitions>
+                                            <RowDefinition Height="Auto"
+                                                           AutomationProperties.AutomationId="RowDefinition101_814CF979" />
+                                            <RowDefinition Height="Auto"
+                                                           AutomationProperties.AutomationId="RowDefinition102_814CF979" />
+                                        </Grid.RowDefinitions>
+                                        <Grid.ColumnDefinitions>
+                                            <ColumnDefinition Width="Auto"
+                                                              AutomationProperties.AutomationId="ColumnDefinition103_814CF979" />
+                                            <ColumnDefinition Width="*"
+                                                              AutomationProperties.AutomationId="ColumnDefinition104_814CF979" />
+                                        </Grid.ColumnDefinitions>
+                                        <TextBlock Grid.Row="0"
+                                                   Grid.Column="0"
+                                                   Text="1:"
+                                                   VerticalAlignment="Center"
+                                                   Margin="0,0,5,0"
+                                                   AutomationProperties.AutomationId="TextBlock105_814CF979" />
+                                        <TextBox Grid.Row="0"
+                                                 Grid.Column="1"
+                                                 Text="{Binding PlayBreak1,UpdateSourceTrigger=PropertyChanged}"
+                                                 Width="40"
+                                                 HorizontalAlignment="Left"
+                                                 AutomationProperties.AutomationId="TextBox106_814CF979" />
+                                        <TextBlock Grid.Row="1"
+                                                   Grid.Column="1"
+                                                   Foreground="Red"
+                                                   HorizontalAlignment="Left"
+                                                   Text="{Binding PlayBreak1Set}"
+                                                   Margin="10,0,0,0"
+                                                   AutomationProperties.AutomationId="TextBlock107_814CF979" />
+                                    </Grid>
+                                    <Grid Grid.Column="2"
+                                          AutomationProperties.AutomationId="Grid108_814CF979">
+                                        <Grid.RowDefinitions>
+                                            <RowDefinition Height="Auto"
+                                                           AutomationProperties.AutomationId="RowDefinition109_814CF979" />
+                                            <RowDefinition Height="Auto"
+                                                           AutomationProperties.AutomationId="RowDefinition110_814CF979" />
+                                        </Grid.RowDefinitions>
+                                        <Grid.ColumnDefinitions>
+                                            <ColumnDefinition Width="Auto"
+                                                              AutomationProperties.AutomationId="ColumnDefinition111_814CF979" />
+                                            <ColumnDefinition Width="*"
+                                                              AutomationProperties.AutomationId="ColumnDefinition112_814CF979" />
+                                        </Grid.ColumnDefinitions>
+                                        <TextBlock Grid.Row="0"
+                                                   Grid.Column="0"
+                                                   Text="2:"
+                                                   VerticalAlignment="Center"
+                                                   Margin="0,0,5,0"
+                                                   AutomationProperties.AutomationId="TextBlock113_814CF979" />
+                                        <TextBox Grid.Row="0"
+                                                 Grid.Column="1"
+                                                 Text="{Binding PlayBreak2,UpdateSourceTrigger=PropertyChanged}"
+                                                 Width="40"
+                                                 HorizontalAlignment="Left"
+                                                 AutomationProperties.AutomationId="TextBox114_814CF979" />
+                                        <TextBlock Grid.Row="1"
+                                                   Grid.Column="1"
+                                                   Foreground="Red"
+                                                   HorizontalAlignment="Left"
+                                                   Text="{Binding PlayBreak2Set}"
+                                                   Margin="10,0,0,0"
+                                                   AutomationProperties.AutomationId="TextBlock115_814CF979" />
+                                    </Grid>
+                                    <Grid Grid.Column="3"
+                                          AutomationProperties.AutomationId="Grid116_814CF979">
+                                        <Grid.RowDefinitions>
+                                            <RowDefinition Height="Auto"
+                                                           AutomationProperties.AutomationId="RowDefinition117_814CF979" />
+                                            <RowDefinition Height="Auto"
+                                                           AutomationProperties.AutomationId="RowDefinition118_814CF979" />
+                                        </Grid.RowDefinitions>
+                                        <Grid.ColumnDefinitions>
+                                            <ColumnDefinition Width="Auto"
+                                                              AutomationProperties.AutomationId="ColumnDefinition119_814CF979" />
+                                            <ColumnDefinition Width="*"
+                                                              AutomationProperties.AutomationId="ColumnDefinition120_814CF979" />
+                                        </Grid.ColumnDefinitions>
+                                        <TextBlock Grid.Row="0"
+                                                   Grid.Column="0"
+                                                   Text="3:"
+                                                   VerticalAlignment="Center"
+                                                   Margin="0,0,5,0"
+                                                   AutomationProperties.AutomationId="TextBlock121_814CF979" />
+                                        <TextBox Grid.Row="0"
+                                                 Grid.Column="1"
+                                                 Text="{Binding PlayBreak3,UpdateSourceTrigger=PropertyChanged}"
+                                                 Width="40"
+                                                 HorizontalAlignment="Left"
+                                                 AutomationProperties.AutomationId="TextBox122_814CF979" />
+                                        <TextBlock Grid.Row="1"
+                                                   Grid.Column="1"
+                                                   Foreground="Red"
+                                                   HorizontalAlignment="Left"
+                                                   Text="{Binding PlayBreak3Set}"
+                                                   Margin="10,0,0,0"
+                                                   AutomationProperties.AutomationId="TextBlock123_814CF979" />
+                                    </Grid>
+                                    <Grid Grid.Column="4"
+                                          AutomationProperties.AutomationId="Grid124_814CF979">
+                                        <Grid.RowDefinitions>
+                                            <RowDefinition Height="Auto"
+                                                           AutomationProperties.AutomationId="RowDefinition125_814CF979" />
+                                            <RowDefinition Height="Auto"
+                                                           AutomationProperties.AutomationId="RowDefinition126_814CF979" />
+                                        </Grid.RowDefinitions>
+                                        <Grid.ColumnDefinitions>
+                                            <ColumnDefinition Width="Auto"
+                                                              AutomationProperties.AutomationId="ColumnDefinition127_814CF979" />
+                                            <ColumnDefinition Width="*"
+                                                              AutomationProperties.AutomationId="ColumnDefinition128_814CF979" />
+                                        </Grid.ColumnDefinitions>
+                                        <TextBlock Grid.Row="0"
+                                                   Grid.Column="0"
+                                                   Text="4:"
+                                                   VerticalAlignment="Center"
+                                                   Margin="0,0,5,0"
+                                                   AutomationProperties.AutomationId="TextBlock129_814CF979" />
+                                        <TextBox Grid.Row="0"
+                                                 Grid.Column="1"
+                                                 Text="{Binding PlayBreak4,UpdateSourceTrigger=PropertyChanged}"
+                                                 Width="40"
+                                                 HorizontalAlignment="Left"
+                                                 AutomationProperties.AutomationId="TextBox130_814CF979" />
+                                        <TextBlock Grid.Row="1"
+                                                   Grid.Column="1"
+                                                   Foreground="Red"
+                                                   HorizontalAlignment="Left"
+                                                   Text="{Binding PlayBreak4Set}"
+                                                   Margin="10,0,0,0"
+                                                   AutomationProperties.AutomationId="TextBlock131_814CF979" />
+                                    </Grid>
+                                </Grid>
+                            </StackPanel>
+                        </Grid>
+                        <StackPanel Grid.Row="6"
+                                    Orientation="Horizontal"
+                                    HorizontalAlignment="Left"
+                                    Margin="75,0,0,0"
+                                    AutomationProperties.AutomationId="StackPanel132_814CF979">
+                            <TextBlock Text="Elapsed Time:"
+                                       Margin="0,0,5,0"
+                                       VerticalAlignment="Center"
+                                       AutomationProperties.AutomationId="TextBlock133_814CF979" />
+                            <TextBox Text="{Binding ElapsedTime, UpdateSourceTrigger=PropertyChanged}"
+                                     Width="60"
+                                     AutomationProperties.AutomationId="TextBox134_814CF979" />
+                            <Button Style="{StaticResource MahApps.Styles.Button.Square.Accent}"
+                                    Margin="20,0,0,0"
+                                    Width="150"
+                                    Content="Set Elapsed Time"
+                                    Command="{Binding SetElapsedTimeCommand}"
+                                    AutomationProperties.AutomationId="Button135_814CF979">
+                                <Button.ToolTip>
+                                    <ToolTip AutomationProperties.AutomationId="ToolTip136_814CF979">
+                                        <StackPanel AutomationProperties.AutomationId="StackPanel137_814CF979">
+                                            <TextBlock FontWeight="Bold"
+                                                       AutomationProperties.AutomationId="TextBlock138_814CF979">Set Elapsed Time</TextBlock>
+                                            <TextBlock TextWrapping="Wrap"
+                                                       Width="300"
                                                        AutomationProperties.AutomationId="TextBlock139_814CF979">
-=======
-                                                       AutomationProperties.AutomationId="TextBlock139_814CF979">
->>>>>>> 3615bcb7
                                             Sets the Elapsed Time of the current Responsible Gaming Session
                                             Will not take effect until the next Responsible Gaming Timer tick
                                             (up to 1 minute).  If you set this value before starting a Responsible
                                             Gaming Session, the session will start with this elapsed time setting
                                             instead of 0.
-                                            </TextBlock>
-                                        </StackPanel>
-                                    </ToolTip>
-                                </Button.ToolTip>
-                            </Button>
-                            <TextBlock Foreground="Red"
-                                       HorizontalAlignment="Center"
-                                       Text="{Binding ElapsedTimeSet}"
-                                       Margin="10,5,0,0"
-                                       AutomationProperties.AutomationId="TextBlock140_814CF979" />
-                        </StackPanel>
-                        <StackPanel Grid.Row="8"
-                                    Orientation="Horizontal"
-                                    HorizontalAlignment="Left"
-                                    Margin="63,0,0,0"
-                                    AutomationProperties.AutomationId="StackPanel141_814CF979">
-                            <TextBlock Text="Dialog Timeout:"
-                                       Margin="0,0,5,0"
-                                       VerticalAlignment="Center"
-                                       AutomationProperties.AutomationId="TextBlock142_814CF979" />
-                            <TextBox
-                                    Text="{Binding ResponsibleGamingDialogTimeout, UpdateSourceTrigger=PropertyChanged}"
-                                     Width="60"
-                                     AutomationProperties.AutomationId="TextBox143_814CF979" />
-                            <Button Style="{StaticResource MahApps.Styles.Button.Square.Accent}"
-                                    Margin="20,0,0,0"
-                                    Width="150"
-                                    Content="Set Dialog Timeout"
-                                    Command="{Binding SetResponsibleGamingDialogTimeoutCommand}"
-                                    AutomationProperties.AutomationId="Button144_814CF979">
-                                <Button.ToolTip>
-                                    <ToolTip AutomationProperties.AutomationId="ToolTip145_814CF979">
-                                        <StackPanel AutomationProperties.AutomationId="StackPanel146_814CF979">
-                                            <TextBlock FontWeight="Bold"
-                                                       AutomationProperties.AutomationId="TextBlock147_814CF979">Set Dialog Timeout</TextBlock>
-                                            <TextBlock TextWrapping="Wrap"
-                                                       Width="300"
-<<<<<<< HEAD
+                                            </TextBlock>
+                                        </StackPanel>
+                                    </ToolTip>
+                                </Button.ToolTip>
+                            </Button>
+                            <TextBlock Foreground="Red"
+                                       HorizontalAlignment="Center"
+                                       Text="{Binding ElapsedTimeSet}"
+                                       Margin="10,5,0,0"
+                                       AutomationProperties.AutomationId="TextBlock140_814CF979" />
+                        </StackPanel>
+                        <StackPanel Grid.Row="8"
+                                    Orientation="Horizontal"
+                                    HorizontalAlignment="Left"
+                                    Margin="63,0,0,0"
+                                    AutomationProperties.AutomationId="StackPanel141_814CF979">
+                            <TextBlock Text="Dialog Timeout:"
+                                       Margin="0,0,5,0"
+                                       VerticalAlignment="Center"
+                                       AutomationProperties.AutomationId="TextBlock142_814CF979" />
+                            <TextBox
+                                    Text="{Binding ResponsibleGamingDialogTimeout, UpdateSourceTrigger=PropertyChanged}"
+                                     Width="60"
+                                     AutomationProperties.AutomationId="TextBox143_814CF979" />
+                            <Button Style="{StaticResource MahApps.Styles.Button.Square.Accent}"
+                                    Margin="20,0,0,0"
+                                    Width="150"
+                                    Content="Set Dialog Timeout"
+                                    Command="{Binding SetResponsibleGamingDialogTimeoutCommand}"
+                                    AutomationProperties.AutomationId="Button144_814CF979">
+                                <Button.ToolTip>
+                                    <ToolTip AutomationProperties.AutomationId="ToolTip145_814CF979">
+                                        <StackPanel AutomationProperties.AutomationId="StackPanel146_814CF979">
+                                            <TextBlock FontWeight="Bold"
+                                                       AutomationProperties.AutomationId="TextBlock147_814CF979">Set Dialog Timeout</TextBlock>
+                                            <TextBlock TextWrapping="Wrap"
+                                                       Width="300"
                                                        AutomationProperties.AutomationId="TextBlock148_814CF979">
-=======
-                                                       AutomationProperties.AutomationId="TextBlock148_814CF979">
->>>>>>> 3615bcb7
                                             Sets the Timeout Value for the Responible Gaming Dialog.
-                                            </TextBlock>
-                                        </StackPanel>
-                                    </ToolTip>
-                                </Button.ToolTip>
-                            </Button>
-                            <TextBlock Foreground="Red"
-                                       HorizontalAlignment="Center"
-                                       Text="{Binding ResponsibleGamingDialogTimeoutSet}"
-                                       Margin="10,5,0,0"
-                                       AutomationProperties.AutomationId="TextBlock149_814CF979" />
-                        </StackPanel>
-                        <StackPanel Grid.Row="10"
-                                    Orientation="Horizontal"
-                                    HorizontalAlignment="Left"
-                                    Margin="69,0,0,0"
-                                    Visibility="{Binding SessionCountVisible, Converter={StaticResource TrueVisibleFalseHidden}}"
-                                    AutomationProperties.AutomationId="StackPanel150_814CF979">
-                            <TextBlock Text="Session Count:"
-                                       Margin="0,0,5,0"
-                                       VerticalAlignment="Center"
-                                       AutomationProperties.AutomationId="TextBlock151_814CF979" />
-                            <TextBox Text="{Binding SessionCount, UpdateSourceTrigger=PropertyChanged}"
-                                     Width="60"
-                                     AutomationProperties.AutomationId="TextBox152_814CF979" />
-                            <Button Style="{StaticResource MahApps.Styles.Button.Square.Accent}"
-                                    Margin="20,0,0,0"
-                                    Width="150"
-                                    Content="Set Session Count"
-                                    Command="{Binding SetSessionCountCommand}"
-                                    AutomationProperties.AutomationId="Button153_814CF979">
-                                <Button.ToolTip>
-                                    <ToolTip AutomationProperties.AutomationId="ToolTip154_814CF979">
-                                        <StackPanel AutomationProperties.AutomationId="StackPanel155_814CF979">
-                                            <TextBlock FontWeight="Bold"
-                                                       AutomationProperties.AutomationId="TextBlock156_814CF979">Set Dialog Timeout</TextBlock>
-                                            <TextBlock TextWrapping="Wrap"
-                                                       Width="300"
-<<<<<<< HEAD
+                                            </TextBlock>
+                                        </StackPanel>
+                                    </ToolTip>
+                                </Button.ToolTip>
+                            </Button>
+                            <TextBlock Foreground="Red"
+                                       HorizontalAlignment="Center"
+                                       Text="{Binding ResponsibleGamingDialogTimeoutSet}"
+                                       Margin="10,5,0,0"
+                                       AutomationProperties.AutomationId="TextBlock149_814CF979" />
+                        </StackPanel>
+                        <StackPanel Grid.Row="10"
+                                    Orientation="Horizontal"
+                                    HorizontalAlignment="Left"
+                                    Margin="69,0,0,0"
+                                    Visibility="{Binding SessionCountVisible, Converter={StaticResource TrueVisibleFalseHidden}}"
+                                    AutomationProperties.AutomationId="StackPanel150_814CF979">
+                            <TextBlock Text="Session Count:"
+                                       Margin="0,0,5,0"
+                                       VerticalAlignment="Center"
+                                       AutomationProperties.AutomationId="TextBlock151_814CF979" />
+                            <TextBox Text="{Binding SessionCount, UpdateSourceTrigger=PropertyChanged}"
+                                     Width="60"
+                                     AutomationProperties.AutomationId="TextBox152_814CF979" />
+                            <Button Style="{StaticResource MahApps.Styles.Button.Square.Accent}"
+                                    Margin="20,0,0,0"
+                                    Width="150"
+                                    Content="Set Session Count"
+                                    Command="{Binding SetSessionCountCommand}"
+                                    AutomationProperties.AutomationId="Button153_814CF979">
+                                <Button.ToolTip>
+                                    <ToolTip AutomationProperties.AutomationId="ToolTip154_814CF979">
+                                        <StackPanel AutomationProperties.AutomationId="StackPanel155_814CF979">
+                                            <TextBlock FontWeight="Bold"
+                                                       AutomationProperties.AutomationId="TextBlock156_814CF979">Set Dialog Timeout</TextBlock>
+                                            <TextBlock TextWrapping="Wrap"
+                                                       Width="300"
                                                        AutomationProperties.AutomationId="TextBlock157_814CF979">
-=======
-                                                       AutomationProperties.AutomationId="TextBlock157_814CF979">
->>>>>>> 3615bcb7
                                                 Sets the Session Count Value for the Responsible Gaming Dialog.
-                                            </TextBlock>
-                                        </StackPanel>
-                                    </ToolTip>
-                                </Button.ToolTip>
-                            </Button>
-                            <TextBlock Foreground="Red"
-                                       HorizontalAlignment="Center"
-                                       Text="{Binding SessionCountSet}"
-                                       Margin="10,5,0,0"
-                                       AutomationProperties.AutomationId="TextBlock158_814CF979" />
-                        </StackPanel>
-                        <StackPanel Grid.Row="12"
-                                    Orientation="Horizontal"
-                                    HorizontalAlignment="Center"
-                                    AutomationProperties.AutomationId="StackPanel159_814CF979">
-                            <RadioButton IsChecked="{Binding IsTimeInSeconds}"
-                                         GroupName="TimeGroup"
-                                         Content="Seconds"
-                                         AutomationProperties.AutomationId="RadioButton160_814CF979" />
-                            <RadioButton GroupName="TimeGroup"
-                                         Content="Minutes"
-                                         Margin="20,0,0,0"
-                                         AutomationProperties.AutomationId="RadioButton161_814CF979" />
-                        </StackPanel>
-                    </Grid>
-                </Grid>
-            </GroupBox>
-        </TabItem>
-        <TabItem Header="Account"
-                 AutomationProperties.AutomationId="TabItem162_814CF979">
-            <Grid AutomationProperties.AutomationId="Grid163_814CF979">
-                <Grid.RowDefinitions>
-                    <RowDefinition Height="Auto"
-                                   AutomationProperties.AutomationId="RowDefinition164_814CF979" />
-                    <RowDefinition Height="Auto"
-                                   AutomationProperties.AutomationId="RowDefinition165_814CF979" />
-                    <RowDefinition Height="Auto"
-                                   AutomationProperties.AutomationId="RowDefinition166_814CF979" />
-                    <RowDefinition Height="Auto"
-                                   AutomationProperties.AutomationId="RowDefinition167_814CF979" />
-                </Grid.RowDefinitions>
-                <StackPanel Grid.Row="0"
-                            Orientation="Horizontal"
-                            IsEnabled="{Binding NoteAcceptorEnabled, UpdateSourceTrigger=PropertyChanged}"
-                            AutomationProperties.AutomationId="StackPanel168_814CF979">
-                    <Label VerticalAlignment="Center"
-                           Content="Insert: "
-                           AutomationProperties.AutomationId="Label169_814CF979" />
-                    <Button MinWidth="40"
-                            Style="{StaticResource MahApps.Styles.Button.Square.Accent}"
-                            Margin="5"
-                            Content="$1"
-                            Command="{Binding InsertBillCommand}"
-                            CommandParameter="1"
-                            AutomationProperties.AutomationId="Button170_814CF979" />
-                    <Button MinWidth="40"
-                            Style="{StaticResource MahApps.Styles.Button.Square.Accent}"
-                            Margin="5"
-                            Content="$5"
-                            Command="{Binding InsertBillCommand}"
-                            CommandParameter="5"
-                            AutomationProperties.AutomationId="Button171_814CF979" />
-                    <Button MinWidth="40"
-                            Style="{StaticResource MahApps.Styles.Button.Square.Accent}"
-                            Margin="5"
-                            Content="$20"
-                            Command="{Binding InsertBillCommand}"
-                            CommandParameter="20"
-                            AutomationProperties.AutomationId="Button172_814CF979" />
-                    <Button MinWidth="40"
-                            Style="{StaticResource MahApps.Styles.Button.Square.Accent}"
-                            Margin="5"
-                            Content="$100"
-                            Command="{Binding InsertBillCommand}"
-                            CommandParameter="100"
-                            AutomationProperties.AutomationId="Button173_814CF979" />
-                </StackPanel>
-                <StackPanel Grid.Row="1"
-                            Orientation="Horizontal"
-                            AutomationProperties.AutomationId="StackPanel174_814CF979">
-                    <TextBox MinWidth="250"
-                             Margin="5"
-                             Text="{Binding VoucherBarcode}"
-                             AutomationProperties.AutomationId="TextBox175_814CF979" />
-                    <Button MinWidth="40"
-                            Style="{StaticResource MahApps.Styles.Button.Square.Accent}"
-                            Margin="5"
-                            Content="Insert Voucher"
-                            Command="{Binding InsertVoucherCommand}"
-                            AutomationProperties.AutomationId="Button176_814CF979" />
-                </StackPanel>
-                <StackPanel Grid.Row="2"
-                            Grid.Column="0"
-                            Orientation="Horizontal"
-                            AutomationProperties.AutomationId="StackPanel177_814CF979">
-                    <Button MinWidth="80"
-                            Style="{StaticResource MahApps.Styles.Button.Square.Accent}"
-                            Margin="5"
-                            Content="Cash Out"
-                            Command="{Binding CashOutCommand}"
-                            AutomationProperties.AutomationId="Button178_814CF979" />
-                </StackPanel>
-                <StackPanel Grid.Row="3"
-                            Grid.Column="0"
-                            Orientation="Horizontal"
-                            AutomationProperties.AutomationId="StackPanel179_814CF979">
-                    <Button MinWidth="80"
-                            Style="{StaticResource MahApps.Styles.Button.Square.Accent}"
-                            Margin="5"
-                            Content="Override Large Win Limit"
-                            Command="{Binding SetLargeWinLimitCommand}"
-                            AutomationProperties.AutomationId="Button180_814CF979">
-                        <Button.ToolTip>
-                            <ToolTip AutomationProperties.AutomationId="ToolTip181_814CF979">
-                                <StackPanel AutomationProperties.AutomationId="StackPanel182_814CF979">
-                                    <TextBlock FontWeight="Bold"
-                                               AutomationProperties.AutomationId="TextBlock183_814CF979">Set Large Win Limit</TextBlock>
-                                    <TextBlock TextWrapping="Wrap"
-                                               Width="300"
-<<<<<<< HEAD
+                                            </TextBlock>
+                                        </StackPanel>
+                                    </ToolTip>
+                                </Button.ToolTip>
+                            </Button>
+                            <TextBlock Foreground="Red"
+                                       HorizontalAlignment="Center"
+                                       Text="{Binding SessionCountSet}"
+                                       Margin="10,5,0,0"
+                                       AutomationProperties.AutomationId="TextBlock158_814CF979" />
+                        </StackPanel>
+                        <StackPanel Grid.Row="12"
+                                    Orientation="Horizontal"
+                                    HorizontalAlignment="Center"
+                                    AutomationProperties.AutomationId="StackPanel159_814CF979">
+                            <RadioButton IsChecked="{Binding IsTimeInSeconds}"
+                                         GroupName="TimeGroup"
+                                         Content="Seconds"
+                                         AutomationProperties.AutomationId="RadioButton160_814CF979" />
+                            <RadioButton GroupName="TimeGroup"
+                                         Content="Minutes"
+                                         Margin="20,0,0,0"
+                                         AutomationProperties.AutomationId="RadioButton161_814CF979" />
+                        </StackPanel>
+                    </Grid>
+                </Grid>
+            </GroupBox>
+        </TabItem>
+        <TabItem Header="Account"
+                 AutomationProperties.AutomationId="TabItem162_814CF979">
+            <Grid AutomationProperties.AutomationId="Grid163_814CF979">
+                <Grid.RowDefinitions>
+                    <RowDefinition Height="Auto"
+                                   AutomationProperties.AutomationId="RowDefinition164_814CF979" />
+                    <RowDefinition Height="Auto"
+                                   AutomationProperties.AutomationId="RowDefinition165_814CF979" />
+                    <RowDefinition Height="Auto"
+                                   AutomationProperties.AutomationId="RowDefinition166_814CF979" />
+                    <RowDefinition Height="Auto"
+                                   AutomationProperties.AutomationId="RowDefinition167_814CF979" />
+                </Grid.RowDefinitions>
+                <StackPanel Grid.Row="0"
+                            Orientation="Horizontal"
+                            IsEnabled="{Binding NoteAcceptorEnabled, UpdateSourceTrigger=PropertyChanged}"
+                            AutomationProperties.AutomationId="StackPanel168_814CF979">
+                    <Label VerticalAlignment="Center"
+                           Content="Insert: "
+                           AutomationProperties.AutomationId="Label169_814CF979" />
+                    <Button MinWidth="40"
+                            Style="{StaticResource MahApps.Styles.Button.Square.Accent}"
+                            Margin="5"
+                            Content="$1"
+                            Command="{Binding InsertBillCommand}"
+                            CommandParameter="1"
+                            AutomationProperties.AutomationId="Button170_814CF979" />
+                    <Button MinWidth="40"
+                            Style="{StaticResource MahApps.Styles.Button.Square.Accent}"
+                            Margin="5"
+                            Content="$5"
+                            Command="{Binding InsertBillCommand}"
+                            CommandParameter="5"
+                            AutomationProperties.AutomationId="Button171_814CF979" />
+                    <Button MinWidth="40"
+                            Style="{StaticResource MahApps.Styles.Button.Square.Accent}"
+                            Margin="5"
+                            Content="$20"
+                            Command="{Binding InsertBillCommand}"
+                            CommandParameter="20"
+                            AutomationProperties.AutomationId="Button172_814CF979" />
+                    <Button MinWidth="40"
+                            Style="{StaticResource MahApps.Styles.Button.Square.Accent}"
+                            Margin="5"
+                            Content="$100"
+                            Command="{Binding InsertBillCommand}"
+                            CommandParameter="100"
+                            AutomationProperties.AutomationId="Button173_814CF979" />
+                </StackPanel>
+                <StackPanel Grid.Row="1"
+                            Orientation="Horizontal"
+                            AutomationProperties.AutomationId="StackPanel174_814CF979">
+                    <TextBox MinWidth="250"
+                             Margin="5"
+                             Text="{Binding VoucherBarcode}"
+                             AutomationProperties.AutomationId="TextBox175_814CF979" />
+                    <Button MinWidth="40"
+                            Style="{StaticResource MahApps.Styles.Button.Square.Accent}"
+                            Margin="5"
+                            Content="Insert Voucher"
+                            Command="{Binding InsertVoucherCommand}"
+                            AutomationProperties.AutomationId="Button176_814CF979" />
+                </StackPanel>
+                <StackPanel Grid.Row="2"
+                            Grid.Column="0"
+                            Orientation="Horizontal"
+                            AutomationProperties.AutomationId="StackPanel177_814CF979">
+                    <Button MinWidth="80"
+                            Style="{StaticResource MahApps.Styles.Button.Square.Accent}"
+                            Margin="5"
+                            Content="Cash Out"
+                            Command="{Binding CashOutCommand}"
+                            AutomationProperties.AutomationId="Button178_814CF979" />
+                </StackPanel>
+                <StackPanel Grid.Row="3"
+                            Grid.Column="0"
+                            Orientation="Horizontal"
+                            AutomationProperties.AutomationId="StackPanel179_814CF979">
+                    <Button MinWidth="80"
+                            Style="{StaticResource MahApps.Styles.Button.Square.Accent}"
+                            Margin="5"
+                            Content="Override Large Win Limit"
+                            Command="{Binding SetLargeWinLimitCommand}"
+                            AutomationProperties.AutomationId="Button180_814CF979">
+                        <Button.ToolTip>
+                            <ToolTip AutomationProperties.AutomationId="ToolTip181_814CF979">
+                                <StackPanel AutomationProperties.AutomationId="StackPanel182_814CF979">
+                                    <TextBlock FontWeight="Bold"
+                                               AutomationProperties.AutomationId="TextBlock183_814CF979">Set Large Win Limit</TextBlock>
+                                    <TextBlock TextWrapping="Wrap"
+                                               Width="300"
                                                AutomationProperties.AutomationId="TextBlock184_814CF979">
-=======
-                                               AutomationProperties.AutomationId="TextBlock184_814CF979">
->>>>>>> 3615bcb7
                                         Overrides what the platform considers a large win.  Uses Millicents.
-                                    </TextBlock>
-                                </StackPanel>
-                            </ToolTip>
-                        </Button.ToolTip>
-                    </Button>
-                    <TextBox Text="{Binding LargeWinLimit, UpdateSourceTrigger=PropertyChanged}"
-                             Margin="4,8,4,8"
-                             AutomationProperties.AutomationId="TextBox185_814CF979" />
-                </StackPanel>
-            </Grid>
-        </TabItem>
-        <!--<TabItem Header="G2S" />-->
-        <TabItem Header="Storage"
-                 AutomationProperties.AutomationId="TabItem186_814CF979">
-            <StackPanel Orientation="Vertical"
-                        HorizontalAlignment="Left"
-                        AutomationProperties.AutomationId="StackPanel187_814CF979">
-                <Button Style="{StaticResource MahApps.Styles.Button.Square.Accent}"
-                        Margin="5"
-                        Content="Full RAM Clear"
-                        Command="{Binding FullClearCommand}"
-                        AutomationProperties.AutomationId="Button188_814CF979" />
-                <Button Style="{StaticResource MahApps.Styles.Button.Square.Accent}"
-                        Margin="5"
-                        Content="Partial RAM Clear"
-                        Command="{Binding PartialClearCommand}"
-                        AutomationProperties.AutomationId="Button189_814CF979" />
-            </StackPanel>
-        </TabItem>
-        <TabItem Header="Media"
-                 AutomationProperties.AutomationId="TabItem190_814CF979">
-            <StackPanel Orientation="Vertical"
-                        HorizontalAlignment="Left"
-                        AutomationProperties.AutomationId="StackPanel191_814CF979">
-                <Button Style="{StaticResource MahApps.Styles.Button.Square.Accent}"
-                        Margin="5"
-                        Content="Toggle Media Player 1 &amp; 2"
-                        Command="{Binding TogglePlayerCommand}"
-                        CommandParameter="0"
-                        AutomationProperties.AutomationId="Button192_814CF979" />
-                <Button Style="{StaticResource MahApps.Styles.Button.Square.Accent}"
-                        Margin="5"
-                        Content="Toggle Media Player 1"
-                        Command="{Binding TogglePlayerCommand}"
-                        CommandParameter="1"
-                        AutomationProperties.AutomationId="Button193_814CF979" />
-                <Button Style="{StaticResource MahApps.Styles.Button.Square.Accent}"
-                        Margin="5"
-                        Content="Toggle Media Player 2"
-                        Command="{Binding TogglePlayerCommand}"
-                        CommandParameter="2"
-                        AutomationProperties.AutomationId="Button194_814CF979" />
-                <Button Style="{StaticResource MahApps.Styles.Button.Square.Accent}"
-                        Margin="5"
-                        Content="Toggle Media Player 3"
-                        Command="{Binding TogglePlayerCommand}"
-                        CommandParameter="3"
-                        AutomationProperties.AutomationId="Button195_814CF979" />
-                <Button Style="{StaticResource MahApps.Styles.Button.Square.Accent}"
-                        Margin="5"
-                        Content="Toggle Media Player 4"
-                        Command="{Binding TogglePlayerCommand}"
-                        CommandParameter="4"
-                        AutomationProperties.AutomationId="Button196_814CF979" />
-            </StackPanel>
-        </TabItem>
-        <TabItem Header="PlatMsg"
-                 AutomationProperties.AutomationId="TabItem197_814CF979">
-            <Grid Margin="5"
-                  AutomationProperties.AutomationId="Grid198_814CF979">
-                <Grid.RowDefinitions>
-                    <RowDefinition Height="Auto"
-                                   AutomationProperties.AutomationId="RowDefinition199_814CF979" />
-                    <RowDefinition Height="Auto"
-                                   AutomationProperties.AutomationId="RowDefinition200_814CF979" />
-                    <RowDefinition Height="Auto"
-                                   AutomationProperties.AutomationId="RowDefinition201_814CF979" />
-                </Grid.RowDefinitions>
-                <Grid.ColumnDefinitions>
-                    <ColumnDefinition Width="Auto"
-                                      AutomationProperties.AutomationId="ColumnDefinition202_814CF979" />
-                    <ColumnDefinition Width="*"
-                                      AutomationProperties.AutomationId="ColumnDefinition203_814CF979" />
-                </Grid.ColumnDefinitions>
-                <Button Grid.Row="0"
-                        Grid.Column="0"
-                        Style="{StaticResource MahApps.Styles.Button.Square.Accent}"
-                        Width="160"
-                        Margin="4,8,4,8"
-                        HorizontalAlignment="Center"
-                        Content="Add Platform Message"
-                        Command="{Binding AddPlatformMessageCommand}"
-                        AutomationProperties.AutomationId="Button204_814CF979">
-                    <Button.ToolTip>
-                        <ToolTip AutomationProperties.AutomationId="ToolTip205_814CF979">
-                            <StackPanel AutomationProperties.AutomationId="StackPanel206_814CF979">
-                                <TextBlock FontWeight="Bold"
-                                           AutomationProperties.AutomationId="TextBlock207_814CF979">Add Platform Message</TextBlock>
-                                <TextBlock TextWrapping="Wrap"
-                                           Width="300"
-<<<<<<< HEAD
+                                    </TextBlock>
+                                </StackPanel>
+                            </ToolTip>
+                        </Button.ToolTip>
+                    </Button>
+                    <TextBox Text="{Binding LargeWinLimit, UpdateSourceTrigger=PropertyChanged}"
+                             Margin="4,8,4,8"
+                             AutomationProperties.AutomationId="TextBox185_814CF979" />
+                </StackPanel>
+            </Grid>
+        </TabItem>
+        <!--<TabItem Header="G2S" />-->
+        <TabItem Header="Storage"
+                 AutomationProperties.AutomationId="TabItem186_814CF979">
+            <StackPanel Orientation="Vertical"
+                        HorizontalAlignment="Left"
+                        AutomationProperties.AutomationId="StackPanel187_814CF979">
+                <Button Style="{StaticResource MahApps.Styles.Button.Square.Accent}"
+                        Margin="5"
+                        Content="Full RAM Clear"
+                        Command="{Binding FullClearCommand}"
+                        AutomationProperties.AutomationId="Button188_814CF979" />
+                <Button Style="{StaticResource MahApps.Styles.Button.Square.Accent}"
+                        Margin="5"
+                        Content="Partial RAM Clear"
+                        Command="{Binding PartialClearCommand}"
+                        AutomationProperties.AutomationId="Button189_814CF979" />
+            </StackPanel>
+        </TabItem>
+        <TabItem Header="Media"
+                 AutomationProperties.AutomationId="TabItem190_814CF979">
+            <StackPanel Orientation="Vertical"
+                        HorizontalAlignment="Left"
+                        AutomationProperties.AutomationId="StackPanel191_814CF979">
+                <Button Style="{StaticResource MahApps.Styles.Button.Square.Accent}"
+                        Margin="5"
+                        Content="Toggle Media Player 1 &amp; 2"
+                        Command="{Binding TogglePlayerCommand}"
+                        CommandParameter="0"
+                        AutomationProperties.AutomationId="Button192_814CF979" />
+                <Button Style="{StaticResource MahApps.Styles.Button.Square.Accent}"
+                        Margin="5"
+                        Content="Toggle Media Player 1"
+                        Command="{Binding TogglePlayerCommand}"
+                        CommandParameter="1"
+                        AutomationProperties.AutomationId="Button193_814CF979" />
+                <Button Style="{StaticResource MahApps.Styles.Button.Square.Accent}"
+                        Margin="5"
+                        Content="Toggle Media Player 2"
+                        Command="{Binding TogglePlayerCommand}"
+                        CommandParameter="2"
+                        AutomationProperties.AutomationId="Button194_814CF979" />
+                <Button Style="{StaticResource MahApps.Styles.Button.Square.Accent}"
+                        Margin="5"
+                        Content="Toggle Media Player 3"
+                        Command="{Binding TogglePlayerCommand}"
+                        CommandParameter="3"
+                        AutomationProperties.AutomationId="Button195_814CF979" />
+                <Button Style="{StaticResource MahApps.Styles.Button.Square.Accent}"
+                        Margin="5"
+                        Content="Toggle Media Player 4"
+                        Command="{Binding TogglePlayerCommand}"
+                        CommandParameter="4"
+                        AutomationProperties.AutomationId="Button196_814CF979" />
+            </StackPanel>
+        </TabItem>
+        <TabItem Header="PlatMsg"
+                 AutomationProperties.AutomationId="TabItem197_814CF979">
+            <Grid Margin="5"
+                  AutomationProperties.AutomationId="Grid198_814CF979">
+                <Grid.RowDefinitions>
+                    <RowDefinition Height="Auto"
+                                   AutomationProperties.AutomationId="RowDefinition199_814CF979" />
+                    <RowDefinition Height="Auto"
+                                   AutomationProperties.AutomationId="RowDefinition200_814CF979" />
+                    <RowDefinition Height="Auto"
+                                   AutomationProperties.AutomationId="RowDefinition201_814CF979" />
+                </Grid.RowDefinitions>
+                <Grid.ColumnDefinitions>
+                    <ColumnDefinition Width="Auto"
+                                      AutomationProperties.AutomationId="ColumnDefinition202_814CF979" />
+                    <ColumnDefinition Width="*"
+                                      AutomationProperties.AutomationId="ColumnDefinition203_814CF979" />
+                </Grid.ColumnDefinitions>
+                <Button Grid.Row="0"
+                        Grid.Column="0"
+                        Style="{StaticResource MahApps.Styles.Button.Square.Accent}"
+                        Width="160"
+                        Margin="4,8,4,8"
+                        HorizontalAlignment="Center"
+                        Content="Add Platform Message"
+                        Command="{Binding AddPlatformMessageCommand}"
+                        AutomationProperties.AutomationId="Button204_814CF979">
+                    <Button.ToolTip>
+                        <ToolTip AutomationProperties.AutomationId="ToolTip205_814CF979">
+                            <StackPanel AutomationProperties.AutomationId="StackPanel206_814CF979">
+                                <TextBlock FontWeight="Bold"
+                                           AutomationProperties.AutomationId="TextBlock207_814CF979">Add Platform Message</TextBlock>
+                                <TextBlock TextWrapping="Wrap"
+                                           Width="300"
                                            AutomationProperties.AutomationId="TextBlock208_814CF979">
-=======
-                                           AutomationProperties.AutomationId="TextBlock208_814CF979">
->>>>>>> 3615bcb7
                                     Add the platform message to be displayed by the game
-                                </TextBlock>
-                            </StackPanel>
-                        </ToolTip>
-                    </Button.ToolTip>
-                </Button>
-                <TextBox Grid.Row="0"
-                         Grid.Column="1"
-                         Text="{Binding AddPlatformMessageText, UpdateSourceTrigger=PropertyChanged}"
-                         Margin="4,8,4,8"
-                         AutomationProperties.AutomationId="TextBox209_814CF979" />
-                <Button Grid.Row="1"
-                        Grid.Column="0"
-                        Style="{StaticResource MahApps.Styles.Button.Square.Accent}"
-                        Width="160"
-                        Margin="4,8,4,8"
-                        HorizontalAlignment="Center"
-                        Content="Remove Platform Message"
-                        Command="{Binding RemovePlatformMessageCommand}"
-                        AutomationProperties.AutomationId="Button210_814CF979">
-                    <Button.ToolTip>
-                        <ToolTip AutomationProperties.AutomationId="ToolTip211_814CF979">
-                            <StackPanel AutomationProperties.AutomationId="StackPanel212_814CF979">
-                                <TextBlock FontWeight="Bold"
-                                           AutomationProperties.AutomationId="TextBlock213_814CF979">Remove Platform Message</TextBlock>
-                                <TextBlock TextWrapping="Wrap"
-                                           Width="300"
-<<<<<<< HEAD
+                                </TextBlock>
+                            </StackPanel>
+                        </ToolTip>
+                    </Button.ToolTip>
+                </Button>
+                <TextBox Grid.Row="0"
+                         Grid.Column="1"
+                         Text="{Binding AddPlatformMessageText, UpdateSourceTrigger=PropertyChanged}"
+                         Margin="4,8,4,8"
+                         AutomationProperties.AutomationId="TextBox209_814CF979" />
+                <Button Grid.Row="1"
+                        Grid.Column="0"
+                        Style="{StaticResource MahApps.Styles.Button.Square.Accent}"
+                        Width="160"
+                        Margin="4,8,4,8"
+                        HorizontalAlignment="Center"
+                        Content="Remove Platform Message"
+                        Command="{Binding RemovePlatformMessageCommand}"
+                        AutomationProperties.AutomationId="Button210_814CF979">
+                    <Button.ToolTip>
+                        <ToolTip AutomationProperties.AutomationId="ToolTip211_814CF979">
+                            <StackPanel AutomationProperties.AutomationId="StackPanel212_814CF979">
+                                <TextBlock FontWeight="Bold"
+                                           AutomationProperties.AutomationId="TextBlock213_814CF979">Remove Platform Message</TextBlock>
+                                <TextBlock TextWrapping="Wrap"
+                                           Width="300"
                                            AutomationProperties.AutomationId="TextBlock214_814CF979">
-=======
-                                           AutomationProperties.AutomationId="TextBlock214_814CF979">
->>>>>>> 3615bcb7
                                     Remove the platform message which was previously added
-                                </TextBlock>
-                            </StackPanel>
-                        </ToolTip>
-                    </Button.ToolTip>
-                </Button>
-                <TextBox Grid.Row="1"
-                         Grid.Column="1"
-                         Text="{Binding RemovePlatformMessageText, UpdateSourceTrigger=PropertyChanged}"
-                         Margin="4,8,4,8"
-                         AutomationProperties.AutomationId="TextBox215_814CF979" />
-                <Button Grid.Row="2"
-                        Grid.Column="0"
-                        Style="{StaticResource MahApps.Styles.Button.Square.Accent}"
-                        Width="160"
-                        Margin="4,8,4,8"
-                        HorizontalAlignment="Center"
-                        Content="Clear All"
-                        Command="{Binding ClearAllPlatformMessagesCommand}"
-                        AutomationProperties.AutomationId="Button216_814CF979">
-                    <Button.ToolTip>
-                        <ToolTip AutomationProperties.AutomationId="ToolTip217_814CF979">
-                            <StackPanel AutomationProperties.AutomationId="StackPanel218_814CF979">
-                                <TextBlock FontWeight="Bold"
-                                           AutomationProperties.AutomationId="TextBlock219_814CF979">Remove Platform Message</TextBlock>
-                                <TextBlock TextWrapping="Wrap"
-                                           Width="300"
-<<<<<<< HEAD
+                                </TextBlock>
+                            </StackPanel>
+                        </ToolTip>
+                    </Button.ToolTip>
+                </Button>
+                <TextBox Grid.Row="1"
+                         Grid.Column="1"
+                         Text="{Binding RemovePlatformMessageText, UpdateSourceTrigger=PropertyChanged}"
+                         Margin="4,8,4,8"
+                         AutomationProperties.AutomationId="TextBox215_814CF979" />
+                <Button Grid.Row="2"
+                        Grid.Column="0"
+                        Style="{StaticResource MahApps.Styles.Button.Square.Accent}"
+                        Width="160"
+                        Margin="4,8,4,8"
+                        HorizontalAlignment="Center"
+                        Content="Clear All"
+                        Command="{Binding ClearAllPlatformMessagesCommand}"
+                        AutomationProperties.AutomationId="Button216_814CF979">
+                    <Button.ToolTip>
+                        <ToolTip AutomationProperties.AutomationId="ToolTip217_814CF979">
+                            <StackPanel AutomationProperties.AutomationId="StackPanel218_814CF979">
+                                <TextBlock FontWeight="Bold"
+                                           AutomationProperties.AutomationId="TextBlock219_814CF979">Remove Platform Message</TextBlock>
+                                <TextBlock TextWrapping="Wrap"
+                                           Width="300"
                                            AutomationProperties.AutomationId="TextBlock220_814CF979">
-=======
-                                           AutomationProperties.AutomationId="TextBlock220_814CF979">
->>>>>>> 3615bcb7
                                     Clear all the platform messages
-                                </TextBlock>
-                            </StackPanel>
-                        </ToolTip>
-                    </Button.ToolTip>
-                </Button>
-            </Grid>
-        </TabItem>
-        <TabItem Header="TowerLight"
-                 AutomationProperties.AutomationId="TabItem221_814CF979">
-            <Grid Margin="8"
-                  AutomationProperties.AutomationId="Grid222_814CF979">
-                <Grid.RowDefinitions>
-                    <RowDefinition Height="Auto"
-                                   AutomationProperties.AutomationId="RowDefinition223_814CF979" />
-                    <RowDefinition Height="Auto"
-                                   AutomationProperties.AutomationId="RowDefinition224_814CF979" />
-                </Grid.RowDefinitions>
-                <GroupBox Grid.Row="0"
-                          Grid.Column="0"
-                          Header="Tower Light Flash Status"
-                          AutomationProperties.AutomationId="GroupBox225_814CF979">
-                    <Grid Margin="4"
-                          AutomationProperties.AutomationId="Grid226_814CF979">
-                        <Grid.RowDefinitions>
-                            <RowDefinition Height="Auto"
-                                           AutomationProperties.AutomationId="RowDefinition227_814CF979" />
-                            <RowDefinition Height="Auto"
-                                           AutomationProperties.AutomationId="RowDefinition228_814CF979" />
-                            <RowDefinition Height="Auto"
-                                           AutomationProperties.AutomationId="RowDefinition229_814CF979" />
-                            <RowDefinition Height="Auto"
-                                           AutomationProperties.AutomationId="RowDefinition230_814CF979" />
-                        </Grid.RowDefinitions>
-                        <Grid.ColumnDefinitions>
-                            <ColumnDefinition Width="Auto"
-                                              AutomationProperties.AutomationId="ColumnDefinition231_814CF979" />
-                            <ColumnDefinition Width="*"
-                                              AutomationProperties.AutomationId="ColumnDefinition232_814CF979" />
-                        </Grid.ColumnDefinitions>
-                        <TextBlock Grid.Row="0"
-                                   Grid.Column="0"
-                                   Text="Tier #1"
-                                   Margin="4,4,4,4"
-                                   AutomationProperties.AutomationId="TextBlock233_814CF979" />
-                        <RadioButton Grid.Row="0"
-                                     Grid.Column="1"
-                                     GroupName="Tier#1"
-                                     IsChecked="{Binding IsTowerLightOn1}"
-                                     Content="{Binding TowerLightFlashStatus1}"
-                                     IsEnabled="False"
-                                     Margin="12,0,0,0"
-                                     AutomationProperties.AutomationId="RadioButton234_814CF979" />
-                        <TextBlock Grid.Row="1"
-                                   Grid.Column="0"
-                                   Text="Tier #2"
-                                   Margin="4,4,4,4"
-                                   AutomationProperties.AutomationId="TextBlock235_814CF979" />
-                        <RadioButton Grid.Row="1"
-                                     Grid.Column="1"
-                                     GroupName="Tier#2"
-                                     IsChecked="{Binding IsTowerLightOn2}"
-                                     Content="{Binding TowerLightFlashStatus2}"
-                                     IsEnabled="False"
-                                     Margin="12,0,0,0"
-                                     AutomationProperties.AutomationId="RadioButton236_814CF979" />
-                        <TextBlock Grid.Row="2"
-                                   Grid.Column="0"
-                                   Text="Tier #3"
-                                   Margin="4,4,4,4"
-                                   AutomationProperties.AutomationId="TextBlock237_814CF979" />
-                        <RadioButton Grid.Row="2"
-                                     Grid.Column="1"
-                                     GroupName="Tier#3"
-                                     IsChecked="{Binding IsTowerLightOn3}"
-                                     Content="{Binding TowerLightFlashStatus3}"
-                                     IsEnabled="False"
-                                     Margin="12,0,0,0"
-                                     AutomationProperties.AutomationId="RadioButton238_814CF979" />
-                        <TextBlock Grid.Row="3"
-                                   Grid.Column="0"
-                                   Text="Tier #4"
-                                   Margin="4,4,4,4"
-                                   AutomationProperties.AutomationId="TextBlock239_814CF979" />
-                        <RadioButton Grid.Row="3"
-                                     Grid.Column="1"
-                                     GroupName="Tier#4"
-                                     IsChecked="{Binding IsTowerLightOn4}"
-                                     Content="{Binding TowerLightFlashStatus4}"
-                                     IsEnabled="False"
-                                     Margin="12,0,0,0"
-                                     AutomationProperties.AutomationId="RadioButton240_814CF979" />
-                    </Grid>
-                </GroupBox>
-                <GroupBox Grid.Row="1"
-                          Grid.Column="0"
-                          Header="Override Tower Light Flash Status"
-                          AutomationProperties.AutomationId="GroupBox241_814CF979">
-                    <Grid Margin="4"
-                          AutomationProperties.AutomationId="Grid242_814CF979">
-                        <Grid.ColumnDefinitions>
-                            <ColumnDefinition Width="Auto"
-                                              AutomationProperties.AutomationId="ColumnDefinition243_814CF979" />
-                            <ColumnDefinition Width="Auto"
-                                              AutomationProperties.AutomationId="ColumnDefinition244_814CF979" />
-                            <ColumnDefinition Width="Auto"
-                                              AutomationProperties.AutomationId="ColumnDefinition245_814CF979" />
-                        </Grid.ColumnDefinitions>
-                        <ComboBox Grid.Column="0"
-                                  ItemsSource="{Binding TowerLightTierList}"
-                                  SelectedIndex="{Binding TowerLightTierSelectedIndex}"
-                                  Width="80"
-                                  Margin="4,4,4,4"
-                                  AutomationProperties.AutomationId="ComboBox246_814CF979" />
-                        <ComboBox Grid.Column="1"
-                                  ItemsSource="{Binding TowerLightFlashStatusList}"
-                                  SelectedIndex="{Binding TowerLightFlashStatusSelectedIndex}"
-                                  Width="160"
-                                  Margin="4,4,4,4"
-                                  AutomationProperties.AutomationId="ComboBox247_814CF979" />
-                        <Button Grid.Column="2"
-                                Style="{StaticResource MahApps.Styles.Button.Square.Accent}"
-                                HorizontalAlignment="Center"
-                                Content="SET"
-                                Width="60"
-                                Margin="4,4,4,4"
-                                Command="{Binding SetTowerLightFlashStateCommand}"
-                                AutomationProperties.AutomationId="Button248_814CF979" />
-                    </Grid>
-                </GroupBox>
-            </Grid>
-        </TabItem>
-        <TabItem Header="InfoBar"
-                 AutomationProperties.AutomationId="TabItem249_814CF979">
-            <GroupBox Header="InfoBar Commands"
-                      AutomationProperties.AutomationId="GroupBox250_814CF979">
-                <Grid Margin="8"
-                      AutomationProperties.AutomationId="Grid251_814CF979">
-                    <Grid.ColumnDefinitions>
-                        <ColumnDefinition Width="5*"
-                                          AutomationProperties.AutomationId="ColumnDefinition252_814CF979" />
-                        <ColumnDefinition Width="5*"
-                                          AutomationProperties.AutomationId="ColumnDefinition253_814CF979" />
-                        <ColumnDefinition Width="10*"
-                                          AutomationProperties.AutomationId="ColumnDefinition254_814CF979" />
-                    </Grid.ColumnDefinitions>
-                    <Grid.RowDefinitions>
-                        <RowDefinition Height="30"
-                                       AutomationProperties.AutomationId="RowDefinition255_814CF979" />
-                        <RowDefinition Height="30"
-                                       AutomationProperties.AutomationId="RowDefinition256_814CF979" />
-                        <RowDefinition Height="30"
-                                       AutomationProperties.AutomationId="RowDefinition257_814CF979" />
-                        <RowDefinition Height="30"
-                                       AutomationProperties.AutomationId="RowDefinition258_814CF979" />
-                        <RowDefinition Height="30"
-                                       AutomationProperties.AutomationId="RowDefinition259_814CF979" />
-                        <RowDefinition AutomationProperties.AutomationId="RowDefinition260_814CF979" />
-                    </Grid.RowDefinitions>
-                    <Grid.Resources>
-                        <Style TargetType="{x:Type Button}">
-                            <Style.Setters>
-                                <Setter Property="Height"
-                                        Value="40" />
-                            </Style.Setters>
-                        </Style>
-                    </Grid.Resources>
-                    <StackPanel Grid.RowSpan="6"
-                                AutomationProperties.AutomationId="StackPanel261_814CF979">
-                        <Button Content="Display 1 Message"
-                                Command="{Binding DisplayInfoBarMessageCommand}"
-                                FontSize="10"
-                                AutomationProperties.AutomationId="Button262_814CF979" />
-                        <Button Content="Display 2 Messages"
-                                Command="{Binding DisplayInfoBarDoubleMessageCommand}"
-                                FontSize="10"
-                                AutomationProperties.AutomationId="Button263_814CF979" />
-                        <Button Content="Display Static Message"
-                                Command="{Binding DisplayInfoBarStaticMessageCommand}"
-                                FontSize="10"
-                                AutomationProperties.AutomationId="Button264_814CF979" />
-                        <Button Content="Send CloseInfoBarEvent"
-                                Command="{Binding CloseInfoBarCommand}"
-                                FontSize="10"
-                                AutomationProperties.AutomationId="Button265_814CF979" />
-                    </StackPanel>
-                    <TextBox x:Name="InfoBarMessageTextBox"
-                             Grid.Row="0"
-                             Grid.Column="1"
-                             Grid.ColumnSpan="2"
-                             Text="{Binding InfoBarMessage}"
-                             Margin="8,0,0,0"
-                             AutomationProperties.AutomationId="TextBox266_814CF979" />
-                    <Label Content="Font Color"
-                           Grid.Row="1"
-                           Grid.Column="1"
-                           HorizontalAlignment="Right"
-                           Width="66"
-                           AutomationProperties.AutomationId="Label267_814CF979" />
-                    <ComboBox Grid.Row="1"
-                              Grid.Column="2"
-                              ItemsSource="{Binding InfoBarColors}"
-                              SelectedValue="{Binding SelectedInfoBarFontColor}"
-                              Margin="8,0,0,0"
-                              AutomationProperties.AutomationId="ComboBox268_814CF979" />
-                    <Label Content="Background Color"
-                           Grid.Row="2"
-                           Grid.Column="1"
-                           HorizontalAlignment="Right"
-                           Width="105"
-                           AutomationProperties.AutomationId="Label269_814CF979" />
-                    <ComboBox Grid.Row="2"
-                              Grid.Column="2"
-                              ItemsSource="{Binding InfoBarColors}"
-                              SelectedValue="{Binding SelectedInfoBarBackgroundColor}"
-                              Margin="8,0,0,0"
-                              AutomationProperties.AutomationId="ComboBox270_814CF979" />
-                    <Label Content="Region"
-                           Grid.Row="3"
-                           Grid.Column="1"
-                           HorizontalAlignment="Right"
-                           Width="47"
-                           AutomationProperties.AutomationId="Label271_814CF979" />
-                    <ComboBox Grid.Row="3"
-                              Grid.Column="2"
-                              ItemsSource="{Binding InfoBarRegions}"
-                              SelectedValue="{Binding SelectedInfoBarRegion}"
-                              Margin="8,0,0,0"
-                              AutomationProperties.AutomationId="ComboBox272_814CF979" />
-                    <Label Content="DisplayTarget"
-                           Grid.Row="4"
-                           Grid.Column="1"
-                           HorizontalAlignment="Right"
-                           Width="47"
-                           AutomationProperties.AutomationId="Label273_814CF979" />
-                    <ComboBox Grid.Row="4"
-                              Grid.Column="2"
-                              ItemsSource="{Binding InfoBarLocations}"
-                              SelectedValue="{Binding SelectedInfoBarLocation}"
-                              Margin="8,0,0,0"
-                              AutomationProperties.AutomationId="ComboBox274_814CF979" />
-                </Grid>
-            </GroupBox>
-        </TabItem>
-        <TabItem Header="CardReader"
-                 AutomationProperties.AutomationId="TabItem275_814CF979">
-            <GroupBox Header="Card Reader Commands"
-                      AutomationProperties.AutomationId="GroupBox276_814CF979">
-                <Grid Margin="8"
-                      AutomationProperties.AutomationId="Grid277_814CF979">
-                    <Grid.ColumnDefinitions>
-                        <ColumnDefinition Width="1000*"
-                                          AutomationProperties.AutomationId="ColumnDefinition278_814CF979" />
-                        <ColumnDefinition Width="1618*"
-                                          AutomationProperties.AutomationId="ColumnDefinition279_814CF979" />
-                    </Grid.ColumnDefinitions>
-                    <Grid.RowDefinitions>
-                        <RowDefinition Height="Auto"
-                                       AutomationProperties.AutomationId="RowDefinition280_814CF979" />
-                        <RowDefinition Height="Auto"
-                                       AutomationProperties.AutomationId="RowDefinition281_814CF979" />
-                        <RowDefinition Height="Auto"
-                                       AutomationProperties.AutomationId="RowDefinition282_814CF979" />
-                        <RowDefinition Height="Auto"
-                                       AutomationProperties.AutomationId="RowDefinition283_814CF979" />
-                    </Grid.RowDefinitions>
-                    <Label Content="Card Templates"
-                           Grid.Row="0"
-                           Grid.Column="0"
-                           HorizontalAlignment="Right"
-                           AutomationProperties.AutomationId="Label284_814CF979" />
-                    <ComboBox Grid.Row="0"
-                              Grid.Column="1"
-                              ItemsSource="{Binding MagneticCards}"
-                              DisplayMemberPath="Key"
-                              SelectedValuePath="Value"
-                              SelectedValue="{Binding SelectedMagneticCard}"
-                              Margin="8,0,0,0"
-                              AutomationProperties.AutomationId="ComboBox285_814CF979" />
-                    <Label Content="Track 1 Data"
-                           Grid.Row="1"
-                           Grid.Column="0"
-                           HorizontalAlignment="Right"
-                           AutomationProperties.AutomationId="Label286_814CF979" />
-                    <TextBox x:Name="CardReaderTrack1Data"
-                             Grid.Row="1"
-                             Grid.Column="1"
-                             Text="{Binding Track1Data}"
-                             Margin="8,0,0,0"
-                             AutomationProperties.AutomationId="TextBox287_814CF979" />
-                    <StackPanel Grid.Row="2"
-                                Grid.Column="0"
-                                Grid.ColumnSpan="2"
-                                Orientation="Horizontal"
-                                HorizontalAlignment="Center"
-                                AutomationProperties.AutomationId="StackPanel288_814CF979">
-                        <Button Content="Insert Card"
-                                Command="{Binding InsertCardCommand}"
-                                Margin="0,10,5,0"
-                                AutomationProperties.AutomationId="Button289_814CF979" />
-                        <Button Content="Remove Card"
-                                Command="{Binding RemoveCardCommand}"
-                                Margin="5,10,0,0"
-                                AutomationProperties.AutomationId="Button290_814CF979" />
-                    </StackPanel>
-                    <TextBlock Grid.Row="3"
-                               Grid.Column="0"
-                               Grid.ColumnSpan="2"
-                               Margin="10"
-                               HorizontalAlignment="Center"
-                               FontWeight="Bold"
-                               AutomationProperties.AutomationId="TextBlock291_814CF979">
-                        <Run Text="Current Status: "
-                             AutomationProperties.AutomationId="Run292_814CF979" />
-                        <Run Text="{Binding CardStatusText}"
-                             AutomationProperties.AutomationId="Run293_814CF979" />
-                    </TextBlock>
-                </Grid>
-            </GroupBox>
-        </TabItem>
-        <TabItem Header="Currency"
-                 AutomationProperties.AutomationId="TabItem294_814CF979">
-            <GroupBox Header="Currency Hot Switch (Unregulated Class III jurisdiction only)"
-                      AutomationProperties.AutomationId="GroupBox295_814CF979">
-                <Grid Margin="8"
-                      AutomationProperties.AutomationId="Grid296_814CF979">
-                    <Grid.ColumnDefinitions>
-                        <ColumnDefinition Width="Auto"
-                                          AutomationProperties.AutomationId="ColumnDefinition297_814CF979" />
-                        <ColumnDefinition Width="350"
-                                          AutomationProperties.AutomationId="ColumnDefinition298_814CF979" />
-                        <ColumnDefinition Width="Auto"
-                                          AutomationProperties.AutomationId="ColumnDefinition299_814CF979" />
-                    </Grid.ColumnDefinitions>
-                    <Grid.RowDefinitions>
-                        <RowDefinition Height="Auto"
-                                       AutomationProperties.AutomationId="RowDefinition300_814CF979" />
-                        <RowDefinition Height="Auto"
-                                       AutomationProperties.AutomationId="RowDefinition301_814CF979" />
-                        <RowDefinition Height="Auto"
-                                       AutomationProperties.AutomationId="RowDefinition302_814CF979" />
-                        <RowDefinition AutomationProperties.AutomationId="RowDefinition303_814CF979" />
-                    </Grid.RowDefinitions>
-                    <Label Content="Country"
-                           Grid.Row="0"
-                           Grid.Column="0"
-                           HorizontalAlignment="Right"
-                           AutomationProperties.AutomationId="Label304_814CF979" />
-                    <ComboBox Grid.Row="0"
-                              Grid.Column="1"
-                              ItemsSource="{Binding CountryNames}"
-                              SelectedValue="{Binding SelectedCountry}"
-                              Margin="8,0,0,0"
-                              AutomationProperties.AutomationId="ComboBox305_814CF979" />
-                    <Button Content="Use Country"
-                            Grid.Row="0"
-                            Grid.Column="2"
-                            Command="{Binding CurrencySwitchUsingCountryCommand}"
-                            AutomationProperties.AutomationId="Button306_814CF979" />
-                    <Label Content="eNum"
-                           Grid.Row="1"
-                           Grid.Column="0"
-                           HorizontalAlignment="Right"
-                           AutomationProperties.AutomationId="Label307_814CF979" />
-                    <TextBox x:Name="EnumTextBox"
-                             Grid.Row="1"
-                             Grid.Column="1"
-                             Text="{Binding EnumValue}"
-                             Margin="8,0,0,0"
-                             AutomationProperties.AutomationId="TextBox308_814CF979" />
-                    <Button Content="Use eNum"
-                            Grid.Row="1"
-                            Grid.Column="2"
-                            Command="{Binding CurrencySwitchUsingEnumCommand}"
-                            AutomationProperties.AutomationId="Button309_814CF979" />
-                    <GroupBox Grid.Row="2"
-                              Grid.Column="1"
-                              Header="Currency Switch Status"
-                              Margin="0,50,0,0"
-                              AutomationProperties.AutomationId="GroupBox310_814CF979">
-                        <Grid Margin="4"
-                              AutomationProperties.AutomationId="Grid311_814CF979">
-                            <Grid.RowDefinitions>
-                                <RowDefinition Height="Auto"
-                                               AutomationProperties.AutomationId="RowDefinition312_814CF979" />
-                            </Grid.RowDefinitions>
-                            <Grid.ColumnDefinitions>
-                                <ColumnDefinition Width="Auto"
-                                                  AutomationProperties.AutomationId="ColumnDefinition313_814CF979" />
-                            </Grid.ColumnDefinitions>
-                            <TextBlock x:Name="CurrencySwitchMessage"
-                                       Grid.Row="0"
-                                       Grid.Column="0"
-                                       Text="{Binding CurrencySwitchStatusText}"
-                                       AutomationProperties.AutomationId="TextBlock314_814CF979" />
-                        </Grid>
-                    </GroupBox>
-                </Grid>
-            </GroupBox>
-        </TabItem>
-        <TabItem
-            Header="Relm"
-            Visibility="{Binding RelmTabVisible, Converter={StaticResource TrueVisibleFalseHidden}}"
-			AutomationProperties.AutomationId="771d34b0-f44b-4a5a-a984-2e72fe4133ef">
-            <StackPanel
-                Orientation="Horizontal"
-                AutomationProperties.AutomationId="747fdd3c-ef39-49d8-ba46-23584381f2ce">
-                <GroupBox
-                    Header="Controller"
-                    AutomationProperties.AutomationId="0d3570ad-985d-4bc5-9453-de7df1906c3b">
-                    <StackPanel
-                        Orientation="Vertical"
-                        HorizontalAlignment="Left"
-                        AutomationProperties.AutomationId="4806e208-c2ad-4de0-bab1-0dd3dc05b26d">
-                        <Button
-                            Content="Light Failure"
-                            Command="{Binding RelmReelLightFailureCommand}"
-                            Margin="0,10,5,0"
-                            AutomationProperties.AutomationId="6ebe26bd-cf5d-436c-a62b-9f3a80e75529" />
-                        <Button
-                            Content="Ping Timeout"
-                            Command="{Binding RelmReelPingTimeoutCommand}"
-                            Margin="0,10,5,0"
-                            AutomationProperties.AutomationId="6ebe26bd-cf5d-436c-a62b-9f3a80e75530" />
-                        <Button
-                            Content="Clear Ping Timeout"
-                            Command="{Binding RelmReelClearPingTimeoutCommand}"
-                            Margin="0,10,5,0"
-                            AutomationProperties.AutomationId="5586fcf7-b0f3-4b86-8002-80ed836e20f5" />
-                    </StackPanel>
-                </GroupBox>
-                <GroupBox
-                    Header="Reel"
-                    AutomationProperties.AutomationId="03d5c97c-b7c9-4a59-9765-370eeecd10cc">
-                    <Grid HorizontalAlignment="Left"
-                        AutomationProperties.AutomationId="87b9c0cf-68ae-40d7-a9df-d9c67b4c0e8f">
-                        <Grid.RowDefinitions>
-                            <RowDefinition Height="Auto" AutomationProperties.AutomationId="5586fcf7-b0f3-4b86-8002-80ed836e20f7"/>
-                            <RowDefinition Height="Auto" AutomationProperties.AutomationId="5586fcf7-b0f3-4b86-8002-80ed836e20f8"/>
-                            <RowDefinition Height="Auto" AutomationProperties.AutomationId="5586fcf7-b0f3-4b86-8002-80ed836e20f9"/>
-                            <RowDefinition Height="Auto" AutomationProperties.AutomationId="5586fcf7-b0f3-4b86-8002-80ed836e20fa"/>
-                        </Grid.RowDefinitions>
-                        <Grid.ColumnDefinitions>
-                            <ColumnDefinition Width="Auto" AutomationProperties.AutomationId="5586fcf7-b0f3-4b86-8002-80ed836e20fb"/>
-                            <ColumnDefinition Width="Auto" AutomationProperties.AutomationId="5586fcf7-b0f3-4b86-8002-80ed836e20fc"/>
-                        </Grid.ColumnDefinitions>
-                        <Label
-                            Content="Select Reel Idx" 
-                            HorizontalAlignment="Right"
-                            Grid.Row="0"
-                            Grid.Column="0"
-                            AutomationProperties.AutomationId="94417a08-a5f5-4ded-bf42-9d929d2c8e0f"></Label>
-                        <ComboBox
-                            Grid.Row="0"
-                            Grid.Column="1"
-                            ItemsSource="{Binding RelmReelIndexes}"
-                            SelectedValue="{Binding SelectedRelmReel}"
-                            AutomationProperties.AutomationId="79bed57b-5e68-4864-a6b2-7f6907b2743e"></ComboBox>
-                        <Button
-                            Content="Tamper"
-                            Command="{Binding RelmReelTamperCommand}"
-                            Margin="0,10,5,0"
-                            Grid.Row="1"
-                            Grid.Column="0"
-                            AutomationProperties.AutomationId="328bad9e-a76c-4904-9e0a-b66928a992ea"
-                            IsEnabled="{Binding RelmReelControlsEnabled}"/>
-                        <Button
-                            Content="Stall"
-                            Command="{Binding RelmReelStallCommand}"
-                            Margin="0,10,5,0"
-                            Grid.Row="1"
-                            Grid.Column="1"
-                            AutomationProperties.AutomationId="14c46058-f858-4160-b528-3765012cd913" 
-                            IsEnabled="{Binding RelmReelControlsEnabled}"/>
-                        <Button
-                            Content="Optic Sequence Error"
-                            Command="{Binding RelmReelOpticSequenceErrorCommand}"
-                            Margin="0,10,5,0"
-                            Grid.Row="2"
-                            Grid.Column="0"
-                            AutomationProperties.AutomationId="bc30fd6f-5526-4fa6-83a4-b45f9bf6b97c"
-                            IsEnabled="{Binding RelmReelControlsEnabled}" />
-                        <Button
-                            Content="Disconnect Reel"
-                            Command="{Binding RelmReelDisconnectReelCommand}"
-                            Margin="0,10,5,0"
-                            Grid.Row="2"
-                            Grid.Column="1"
-                            AutomationProperties.AutomationId="481d398b-5146-4674-8985-2729f80ec084"
-                            IsEnabled="{Binding RelmReelControlsEnabled}" />
-                        <Button
-                            Content="Unknown Stop"
-                            Command="{Binding RelmReelUnknownStopCommand}"
-                            Margin="0,10,5,0"
-                            Grid.Row="3"
-                            Grid.Column="0"
-                            AutomationProperties.AutomationId="cbd3e569-89d4-48d4-916a-82e92cd6da28"
-                            IsEnabled="{Binding RelmReelControlsEnabled}" />
-                        <Button
-                            Content="Idle Unknown"
-                            Command="{Binding RelmReelIdleUnknownCommand}"
-                            Margin="0,10,5,0"
-                            Grid.Row="3"
-                            Grid.Column="1"
-                            AutomationProperties.AutomationId="e1dc5e79-9a2e-4ca4-b327-a41267a2005c"
-                            IsEnabled="{Binding RelmReelControlsEnabled}" />
-                    </Grid>
-                </GroupBox>
-                <GroupBox
-                    Header="Commands"
-                    AutomationProperties.AutomationId="0ea9eb2d-aaa2-4aa8-baa4-9d5dac66d286">
-                    <StackPanel
-                        Orientation="Vertical"
-                        HorizontalAlignment="Left"
-                        AutomationProperties.AutomationId="96bd5168-5a2c-485b-a978-87dad490064d">
-                        <Button
-                            Content="Clear Errors"
-                            ToolTip="Clears the errors for the selected reel index. Clears any light error.  Does not clear ping timeout."
-                            Command="{Binding RelmReelClearErrorsCommand}"
-                            Margin="0,10,5,0"
-                            AutomationProperties.AutomationId="5586fcf7-b0f3-4b86-8002-80ed836e20f4"
-                            IsEnabled="{Binding RelmReelControlsEnabled}" />
-                    </StackPanel>
-                </GroupBox>
-            </StackPanel>
-        </TabItem>
-    </TabControl>
-</controls:MetroWindow>
+                                </TextBlock>
+                            </StackPanel>
+                        </ToolTip>
+                    </Button.ToolTip>
+                </Button>
+            </Grid>
+        </TabItem>
+        <TabItem Header="TowerLight"
+                 AutomationProperties.AutomationId="TabItem221_814CF979">
+            <Grid Margin="8"
+                  AutomationProperties.AutomationId="Grid222_814CF979">
+                <Grid.RowDefinitions>
+                    <RowDefinition Height="Auto"
+                                   AutomationProperties.AutomationId="RowDefinition223_814CF979" />
+                    <RowDefinition Height="Auto"
+                                   AutomationProperties.AutomationId="RowDefinition224_814CF979" />
+                </Grid.RowDefinitions>
+                <GroupBox Grid.Row="0"
+                          Grid.Column="0"
+                          Header="Tower Light Flash Status"
+                          AutomationProperties.AutomationId="GroupBox225_814CF979">
+                    <Grid Margin="4"
+                          AutomationProperties.AutomationId="Grid226_814CF979">
+                        <Grid.RowDefinitions>
+                            <RowDefinition Height="Auto"
+                                           AutomationProperties.AutomationId="RowDefinition227_814CF979" />
+                            <RowDefinition Height="Auto"
+                                           AutomationProperties.AutomationId="RowDefinition228_814CF979" />
+                            <RowDefinition Height="Auto"
+                                           AutomationProperties.AutomationId="RowDefinition229_814CF979" />
+                            <RowDefinition Height="Auto"
+                                           AutomationProperties.AutomationId="RowDefinition230_814CF979" />
+                        </Grid.RowDefinitions>
+                        <Grid.ColumnDefinitions>
+                            <ColumnDefinition Width="Auto"
+                                              AutomationProperties.AutomationId="ColumnDefinition231_814CF979" />
+                            <ColumnDefinition Width="*"
+                                              AutomationProperties.AutomationId="ColumnDefinition232_814CF979" />
+                        </Grid.ColumnDefinitions>
+                        <TextBlock Grid.Row="0"
+                                   Grid.Column="0"
+                                   Text="Tier #1"
+                                   Margin="4,4,4,4"
+                                   AutomationProperties.AutomationId="TextBlock233_814CF979" />
+                        <RadioButton Grid.Row="0"
+                                     Grid.Column="1"
+                                     GroupName="Tier#1"
+                                     IsChecked="{Binding IsTowerLightOn1}"
+                                     Content="{Binding TowerLightFlashStatus1}"
+                                     IsEnabled="False"
+                                     Margin="12,0,0,0"
+                                     AutomationProperties.AutomationId="RadioButton234_814CF979" />
+                        <TextBlock Grid.Row="1"
+                                   Grid.Column="0"
+                                   Text="Tier #2"
+                                   Margin="4,4,4,4"
+                                   AutomationProperties.AutomationId="TextBlock235_814CF979" />
+                        <RadioButton Grid.Row="1"
+                                     Grid.Column="1"
+                                     GroupName="Tier#2"
+                                     IsChecked="{Binding IsTowerLightOn2}"
+                                     Content="{Binding TowerLightFlashStatus2}"
+                                     IsEnabled="False"
+                                     Margin="12,0,0,0"
+                                     AutomationProperties.AutomationId="RadioButton236_814CF979" />
+                        <TextBlock Grid.Row="2"
+                                   Grid.Column="0"
+                                   Text="Tier #3"
+                                   Margin="4,4,4,4"
+                                   AutomationProperties.AutomationId="TextBlock237_814CF979" />
+                        <RadioButton Grid.Row="2"
+                                     Grid.Column="1"
+                                     GroupName="Tier#3"
+                                     IsChecked="{Binding IsTowerLightOn3}"
+                                     Content="{Binding TowerLightFlashStatus3}"
+                                     IsEnabled="False"
+                                     Margin="12,0,0,0"
+                                     AutomationProperties.AutomationId="RadioButton238_814CF979" />
+                        <TextBlock Grid.Row="3"
+                                   Grid.Column="0"
+                                   Text="Tier #4"
+                                   Margin="4,4,4,4"
+                                   AutomationProperties.AutomationId="TextBlock239_814CF979" />
+                        <RadioButton Grid.Row="3"
+                                     Grid.Column="1"
+                                     GroupName="Tier#4"
+                                     IsChecked="{Binding IsTowerLightOn4}"
+                                     Content="{Binding TowerLightFlashStatus4}"
+                                     IsEnabled="False"
+                                     Margin="12,0,0,0"
+                                     AutomationProperties.AutomationId="RadioButton240_814CF979" />
+                    </Grid>
+                </GroupBox>
+                <GroupBox Grid.Row="1"
+                          Grid.Column="0"
+                          Header="Override Tower Light Flash Status"
+                          AutomationProperties.AutomationId="GroupBox241_814CF979">
+                    <Grid Margin="4"
+                          AutomationProperties.AutomationId="Grid242_814CF979">
+                        <Grid.ColumnDefinitions>
+                            <ColumnDefinition Width="Auto"
+                                              AutomationProperties.AutomationId="ColumnDefinition243_814CF979" />
+                            <ColumnDefinition Width="Auto"
+                                              AutomationProperties.AutomationId="ColumnDefinition244_814CF979" />
+                            <ColumnDefinition Width="Auto"
+                                              AutomationProperties.AutomationId="ColumnDefinition245_814CF979" />
+                        </Grid.ColumnDefinitions>
+                        <ComboBox Grid.Column="0"
+                                  ItemsSource="{Binding TowerLightTierList}"
+                                  SelectedIndex="{Binding TowerLightTierSelectedIndex}"
+                                  Width="80"
+                                  Margin="4,4,4,4"
+                                  AutomationProperties.AutomationId="ComboBox246_814CF979" />
+                        <ComboBox Grid.Column="1"
+                                  ItemsSource="{Binding TowerLightFlashStatusList}"
+                                  SelectedIndex="{Binding TowerLightFlashStatusSelectedIndex}"
+                                  Width="160"
+                                  Margin="4,4,4,4"
+                                  AutomationProperties.AutomationId="ComboBox247_814CF979" />
+                        <Button Grid.Column="2"
+                                Style="{StaticResource MahApps.Styles.Button.Square.Accent}"
+                                HorizontalAlignment="Center"
+                                Content="SET"
+                                Width="60"
+                                Margin="4,4,4,4"
+                                Command="{Binding SetTowerLightFlashStateCommand}"
+                                AutomationProperties.AutomationId="Button248_814CF979" />
+                    </Grid>
+                </GroupBox>
+            </Grid>
+        </TabItem>
+        <TabItem Header="InfoBar"
+                 AutomationProperties.AutomationId="TabItem249_814CF979">
+            <GroupBox Header="InfoBar Commands"
+                      AutomationProperties.AutomationId="GroupBox250_814CF979">
+                <Grid Margin="8"
+                      AutomationProperties.AutomationId="Grid251_814CF979">
+                    <Grid.ColumnDefinitions>
+                        <ColumnDefinition Width="5*"
+                                          AutomationProperties.AutomationId="ColumnDefinition252_814CF979" />
+                        <ColumnDefinition Width="5*"
+                                          AutomationProperties.AutomationId="ColumnDefinition253_814CF979" />
+                        <ColumnDefinition Width="10*"
+                                          AutomationProperties.AutomationId="ColumnDefinition254_814CF979" />
+                    </Grid.ColumnDefinitions>
+                    <Grid.RowDefinitions>
+                        <RowDefinition Height="30"
+                                       AutomationProperties.AutomationId="RowDefinition255_814CF979" />
+                        <RowDefinition Height="30"
+                                       AutomationProperties.AutomationId="RowDefinition256_814CF979" />
+                        <RowDefinition Height="30"
+                                       AutomationProperties.AutomationId="RowDefinition257_814CF979" />
+                        <RowDefinition Height="30"
+                                       AutomationProperties.AutomationId="RowDefinition258_814CF979" />
+                        <RowDefinition Height="30"
+                                       AutomationProperties.AutomationId="RowDefinition259_814CF979" />
+                        <RowDefinition AutomationProperties.AutomationId="RowDefinition260_814CF979" />
+                    </Grid.RowDefinitions>
+                    <Grid.Resources>
+                        <Style TargetType="{x:Type Button}">
+                            <Style.Setters>
+                                <Setter Property="Height"
+                                        Value="40" />
+                            </Style.Setters>
+                        </Style>
+                    </Grid.Resources>
+                    <StackPanel Grid.RowSpan="6"
+                                AutomationProperties.AutomationId="StackPanel261_814CF979">
+                        <Button Content="Display 1 Message"
+                                Command="{Binding DisplayInfoBarMessageCommand}"
+                                FontSize="10"
+                                AutomationProperties.AutomationId="Button262_814CF979" />
+                        <Button Content="Display 2 Messages"
+                                Command="{Binding DisplayInfoBarDoubleMessageCommand}"
+                                FontSize="10"
+                                AutomationProperties.AutomationId="Button263_814CF979" />
+                        <Button Content="Display Static Message"
+                                Command="{Binding DisplayInfoBarStaticMessageCommand}"
+                                FontSize="10"
+                                AutomationProperties.AutomationId="Button264_814CF979" />
+                        <Button Content="Send CloseInfoBarEvent"
+                                Command="{Binding CloseInfoBarCommand}"
+                                FontSize="10"
+                                AutomationProperties.AutomationId="Button265_814CF979" />
+                    </StackPanel>
+                    <TextBox x:Name="InfoBarMessageTextBox"
+                             Grid.Row="0"
+                             Grid.Column="1"
+                             Grid.ColumnSpan="2"
+                             Text="{Binding InfoBarMessage}"
+                             Margin="8,0,0,0"
+                             AutomationProperties.AutomationId="TextBox266_814CF979" />
+                    <Label Content="Font Color"
+                           Grid.Row="1"
+                           Grid.Column="1"
+                           HorizontalAlignment="Right"
+                           Width="66"
+                           AutomationProperties.AutomationId="Label267_814CF979" />
+                    <ComboBox Grid.Row="1"
+                              Grid.Column="2"
+                              ItemsSource="{Binding InfoBarColors}"
+                              SelectedValue="{Binding SelectedInfoBarFontColor}"
+                              Margin="8,0,0,0"
+                              AutomationProperties.AutomationId="ComboBox268_814CF979" />
+                    <Label Content="Background Color"
+                           Grid.Row="2"
+                           Grid.Column="1"
+                           HorizontalAlignment="Right"
+                           Width="105"
+                           AutomationProperties.AutomationId="Label269_814CF979" />
+                    <ComboBox Grid.Row="2"
+                              Grid.Column="2"
+                              ItemsSource="{Binding InfoBarColors}"
+                              SelectedValue="{Binding SelectedInfoBarBackgroundColor}"
+                              Margin="8,0,0,0"
+                              AutomationProperties.AutomationId="ComboBox270_814CF979" />
+                    <Label Content="Region"
+                           Grid.Row="3"
+                           Grid.Column="1"
+                           HorizontalAlignment="Right"
+                           Width="47"
+                           AutomationProperties.AutomationId="Label271_814CF979" />
+                    <ComboBox Grid.Row="3"
+                              Grid.Column="2"
+                              ItemsSource="{Binding InfoBarRegions}"
+                              SelectedValue="{Binding SelectedInfoBarRegion}"
+                              Margin="8,0,0,0"
+                              AutomationProperties.AutomationId="ComboBox272_814CF979" />
+                    <Label Content="DisplayTarget"
+                           Grid.Row="4"
+                           Grid.Column="1"
+                           HorizontalAlignment="Right"
+                           Width="47"
+                           AutomationProperties.AutomationId="Label273_814CF979" />
+                    <ComboBox Grid.Row="4"
+                              Grid.Column="2"
+                              ItemsSource="{Binding InfoBarLocations}"
+                              SelectedValue="{Binding SelectedInfoBarLocation}"
+                              Margin="8,0,0,0"
+                              AutomationProperties.AutomationId="ComboBox274_814CF979" />
+                </Grid>
+            </GroupBox>
+        </TabItem>
+        <TabItem Header="CardReader"
+                 AutomationProperties.AutomationId="TabItem275_814CF979">
+            <GroupBox Header="Card Reader Commands"
+                      AutomationProperties.AutomationId="GroupBox276_814CF979">
+                <Grid Margin="8"
+                      AutomationProperties.AutomationId="Grid277_814CF979">
+                    <Grid.ColumnDefinitions>
+                        <ColumnDefinition Width="1000*"
+                                          AutomationProperties.AutomationId="ColumnDefinition278_814CF979" />
+                        <ColumnDefinition Width="1618*"
+                                          AutomationProperties.AutomationId="ColumnDefinition279_814CF979" />
+                    </Grid.ColumnDefinitions>
+                    <Grid.RowDefinitions>
+                        <RowDefinition Height="Auto"
+                                       AutomationProperties.AutomationId="RowDefinition280_814CF979" />
+                        <RowDefinition Height="Auto"
+                                       AutomationProperties.AutomationId="RowDefinition281_814CF979" />
+                        <RowDefinition Height="Auto"
+                                       AutomationProperties.AutomationId="RowDefinition282_814CF979" />
+                        <RowDefinition Height="Auto"
+                                       AutomationProperties.AutomationId="RowDefinition283_814CF979" />
+                    </Grid.RowDefinitions>
+                    <Label Content="Card Templates"
+                           Grid.Row="0"
+                           Grid.Column="0"
+                           HorizontalAlignment="Right"
+                           AutomationProperties.AutomationId="Label284_814CF979" />
+                    <ComboBox Grid.Row="0"
+                              Grid.Column="1"
+                              ItemsSource="{Binding MagneticCards}"
+                              DisplayMemberPath="Key"
+                              SelectedValuePath="Value"
+                              SelectedValue="{Binding SelectedMagneticCard}"
+                              Margin="8,0,0,0"
+                              AutomationProperties.AutomationId="ComboBox285_814CF979" />
+                    <Label Content="Track 1 Data"
+                           Grid.Row="1"
+                           Grid.Column="0"
+                           HorizontalAlignment="Right"
+                           AutomationProperties.AutomationId="Label286_814CF979" />
+                    <TextBox x:Name="CardReaderTrack1Data"
+                             Grid.Row="1"
+                             Grid.Column="1"
+                             Text="{Binding Track1Data}"
+                             Margin="8,0,0,0"
+                             AutomationProperties.AutomationId="TextBox287_814CF979" />
+                    <StackPanel Grid.Row="2"
+                                Grid.Column="0"
+                                Grid.ColumnSpan="2"
+                                Orientation="Horizontal"
+                                HorizontalAlignment="Center"
+                                AutomationProperties.AutomationId="StackPanel288_814CF979">
+                        <Button Content="Insert Card"
+                                Command="{Binding InsertCardCommand}"
+                                Margin="0,10,5,0"
+                                AutomationProperties.AutomationId="Button289_814CF979" />
+                        <Button Content="Remove Card"
+                                Command="{Binding RemoveCardCommand}"
+                                Margin="5,10,0,0"
+                                AutomationProperties.AutomationId="Button290_814CF979" />
+                    </StackPanel>
+                    <TextBlock Grid.Row="3"
+                               Grid.Column="0"
+                               Grid.ColumnSpan="2"
+                               Margin="10"
+                               HorizontalAlignment="Center"
+                               FontWeight="Bold"
+                               AutomationProperties.AutomationId="TextBlock291_814CF979">
+                        <Run Text="Current Status: "
+                             AutomationProperties.AutomationId="Run292_814CF979" />
+                        <Run Text="{Binding CardStatusText}"
+                             AutomationProperties.AutomationId="Run293_814CF979" />
+                    </TextBlock>
+                </Grid>
+            </GroupBox>
+        </TabItem>
+        <TabItem Header="Currency"
+                 AutomationProperties.AutomationId="TabItem294_814CF979">
+            <GroupBox Header="Currency Hot Switch (Unregulated Class III jurisdiction only)"
+                      AutomationProperties.AutomationId="GroupBox295_814CF979">
+                <Grid Margin="8"
+                      AutomationProperties.AutomationId="Grid296_814CF979">
+                    <Grid.ColumnDefinitions>
+                        <ColumnDefinition Width="Auto"
+                                          AutomationProperties.AutomationId="ColumnDefinition297_814CF979" />
+                        <ColumnDefinition Width="350"
+                                          AutomationProperties.AutomationId="ColumnDefinition298_814CF979" />
+                        <ColumnDefinition Width="Auto"
+                                          AutomationProperties.AutomationId="ColumnDefinition299_814CF979" />
+                    </Grid.ColumnDefinitions>
+                    <Grid.RowDefinitions>
+                        <RowDefinition Height="Auto"
+                                       AutomationProperties.AutomationId="RowDefinition300_814CF979" />
+                        <RowDefinition Height="Auto"
+                                       AutomationProperties.AutomationId="RowDefinition301_814CF979" />
+                        <RowDefinition Height="Auto"
+                                       AutomationProperties.AutomationId="RowDefinition302_814CF979" />
+                        <RowDefinition AutomationProperties.AutomationId="RowDefinition303_814CF979" />
+                    </Grid.RowDefinitions>
+                    <Label Content="Country"
+                           Grid.Row="0"
+                           Grid.Column="0"
+                           HorizontalAlignment="Right"
+                           AutomationProperties.AutomationId="Label304_814CF979" />
+                    <ComboBox Grid.Row="0"
+                              Grid.Column="1"
+                              ItemsSource="{Binding CountryNames}"
+                              SelectedValue="{Binding SelectedCountry}"
+                              Margin="8,0,0,0"
+                              AutomationProperties.AutomationId="ComboBox305_814CF979" />
+                    <Button Content="Use Country"
+                            Grid.Row="0"
+                            Grid.Column="2"
+                            Command="{Binding CurrencySwitchUsingCountryCommand}"
+                            AutomationProperties.AutomationId="Button306_814CF979" />
+                    <Label Content="eNum"
+                           Grid.Row="1"
+                           Grid.Column="0"
+                           HorizontalAlignment="Right"
+                           AutomationProperties.AutomationId="Label307_814CF979" />
+                    <TextBox x:Name="EnumTextBox"
+                             Grid.Row="1"
+                             Grid.Column="1"
+                             Text="{Binding EnumValue}"
+                             Margin="8,0,0,0"
+                             AutomationProperties.AutomationId="TextBox308_814CF979" />
+                    <Button Content="Use eNum"
+                            Grid.Row="1"
+                            Grid.Column="2"
+                            Command="{Binding CurrencySwitchUsingEnumCommand}"
+                            AutomationProperties.AutomationId="Button309_814CF979" />
+                    <GroupBox Grid.Row="2"
+                              Grid.Column="1"
+                              Header="Currency Switch Status"
+                              Margin="0,50,0,0"
+                              AutomationProperties.AutomationId="GroupBox310_814CF979">
+                        <Grid Margin="4"
+                              AutomationProperties.AutomationId="Grid311_814CF979">
+                            <Grid.RowDefinitions>
+                                <RowDefinition Height="Auto"
+                                               AutomationProperties.AutomationId="RowDefinition312_814CF979" />
+                            </Grid.RowDefinitions>
+                            <Grid.ColumnDefinitions>
+                                <ColumnDefinition Width="Auto"
+                                                  AutomationProperties.AutomationId="ColumnDefinition313_814CF979" />
+                            </Grid.ColumnDefinitions>
+                            <TextBlock x:Name="CurrencySwitchMessage"
+                                       Grid.Row="0"
+                                       Grid.Column="0"
+                                       Text="{Binding CurrencySwitchStatusText}"
+                                       AutomationProperties.AutomationId="TextBlock314_814CF979" />
+                        </Grid>
+                    </GroupBox>
+                </Grid>
+            </GroupBox>
+        </TabItem>
+        <TabItem
+            Header="Relm"
+            Visibility="{Binding RelmTabVisible, Converter={StaticResource TrueVisibleFalseHidden}}"
+			AutomationProperties.AutomationId="771d34b0-f44b-4a5a-a984-2e72fe4133ef">
+            <StackPanel
+                Orientation="Horizontal"
+                AutomationProperties.AutomationId="747fdd3c-ef39-49d8-ba46-23584381f2ce">
+                <GroupBox
+                    Header="Controller"
+                    AutomationProperties.AutomationId="0d3570ad-985d-4bc5-9453-de7df1906c3b">
+                    <StackPanel
+                        Orientation="Vertical"
+                        HorizontalAlignment="Left"
+                        AutomationProperties.AutomationId="4806e208-c2ad-4de0-bab1-0dd3dc05b26d">
+                        <Button
+                            Content="Light Failure"
+                            Command="{Binding RelmReelLightFailureCommand}"
+                            Margin="0,10,5,0"
+                            AutomationProperties.AutomationId="6ebe26bd-cf5d-436c-a62b-9f3a80e75529" />
+                        <Button
+                            Content="Ping Timeout"
+                            Command="{Binding RelmReelPingTimeoutCommand}"
+                            Margin="0,10,5,0"
+                            AutomationProperties.AutomationId="6ebe26bd-cf5d-436c-a62b-9f3a80e75530" />
+                        <Button
+                            Content="Clear Ping Timeout"
+                            Command="{Binding RelmReelClearPingTimeoutCommand}"
+                            Margin="0,10,5,0"
+                            AutomationProperties.AutomationId="5586fcf7-b0f3-4b86-8002-80ed836e20f5" />
+                    </StackPanel>
+                </GroupBox>
+                <GroupBox
+                    Header="Reel"
+                    AutomationProperties.AutomationId="03d5c97c-b7c9-4a59-9765-370eeecd10cc">
+                    <Grid HorizontalAlignment="Left"
+                        AutomationProperties.AutomationId="87b9c0cf-68ae-40d7-a9df-d9c67b4c0e8f">
+                        <Grid.RowDefinitions>
+                            <RowDefinition Height="Auto" AutomationProperties.AutomationId="5586fcf7-b0f3-4b86-8002-80ed836e20f7"/>
+                            <RowDefinition Height="Auto" AutomationProperties.AutomationId="5586fcf7-b0f3-4b86-8002-80ed836e20f8"/>
+                            <RowDefinition Height="Auto" AutomationProperties.AutomationId="5586fcf7-b0f3-4b86-8002-80ed836e20f9"/>
+                            <RowDefinition Height="Auto" AutomationProperties.AutomationId="5586fcf7-b0f3-4b86-8002-80ed836e20fa"/>
+                        </Grid.RowDefinitions>
+                        <Grid.ColumnDefinitions>
+                            <ColumnDefinition Width="Auto" AutomationProperties.AutomationId="5586fcf7-b0f3-4b86-8002-80ed836e20fb"/>
+                            <ColumnDefinition Width="Auto" AutomationProperties.AutomationId="5586fcf7-b0f3-4b86-8002-80ed836e20fc"/>
+                        </Grid.ColumnDefinitions>
+                        <Label
+                            Content="Select Reel Idx" 
+                            HorizontalAlignment="Right"
+                            Grid.Row="0"
+                            Grid.Column="0"
+                            AutomationProperties.AutomationId="94417a08-a5f5-4ded-bf42-9d929d2c8e0f"></Label>
+                        <ComboBox
+                            Grid.Row="0"
+                            Grid.Column="1"
+                            ItemsSource="{Binding RelmReelIndexes}"
+                            SelectedValue="{Binding SelectedRelmReel}"
+                            AutomationProperties.AutomationId="79bed57b-5e68-4864-a6b2-7f6907b2743e"></ComboBox>
+                        <Button
+                            Content="Tamper"
+                            Command="{Binding RelmReelTamperCommand}"
+                            Margin="0,10,5,0"
+                            Grid.Row="1"
+                            Grid.Column="0"
+                            AutomationProperties.AutomationId="328bad9e-a76c-4904-9e0a-b66928a992ea"
+                            IsEnabled="{Binding RelmReelControlsEnabled}"/>
+                        <Button
+                            Content="Stall"
+                            Command="{Binding RelmReelStallCommand}"
+                            Margin="0,10,5,0"
+                            Grid.Row="1"
+                            Grid.Column="1"
+                            AutomationProperties.AutomationId="14c46058-f858-4160-b528-3765012cd913" 
+                            IsEnabled="{Binding RelmReelControlsEnabled}"/>
+                        <Button
+                            Content="Optic Sequence Error"
+                            Command="{Binding RelmReelOpticSequenceErrorCommand}"
+                            Margin="0,10,5,0"
+                            Grid.Row="2"
+                            Grid.Column="0"
+                            AutomationProperties.AutomationId="bc30fd6f-5526-4fa6-83a4-b45f9bf6b97c"
+                            IsEnabled="{Binding RelmReelControlsEnabled}" />
+                        <Button
+                            Content="Disconnect Reel"
+                            Command="{Binding RelmReelDisconnectReelCommand}"
+                            Margin="0,10,5,0"
+                            Grid.Row="2"
+                            Grid.Column="1"
+                            AutomationProperties.AutomationId="481d398b-5146-4674-8985-2729f80ec084"
+                            IsEnabled="{Binding RelmReelControlsEnabled}" />
+                        <Button
+                            Content="Unknown Stop"
+                            Command="{Binding RelmReelUnknownStopCommand}"
+                            Margin="0,10,5,0"
+                            Grid.Row="3"
+                            Grid.Column="0"
+                            AutomationProperties.AutomationId="cbd3e569-89d4-48d4-916a-82e92cd6da28"
+                            IsEnabled="{Binding RelmReelControlsEnabled}" />
+                        <Button
+                            Content="Idle Unknown"
+                            Command="{Binding RelmReelIdleUnknownCommand}"
+                            Margin="0,10,5,0"
+                            Grid.Row="3"
+                            Grid.Column="1"
+                            AutomationProperties.AutomationId="e1dc5e79-9a2e-4ca4-b327-a41267a2005c"
+                            IsEnabled="{Binding RelmReelControlsEnabled}" />
+                    </Grid>
+                </GroupBox>
+                <GroupBox
+                    Header="Commands"
+                    AutomationProperties.AutomationId="0ea9eb2d-aaa2-4aa8-baa4-9d5dac66d286">
+                    <StackPanel
+                        Orientation="Vertical"
+                        HorizontalAlignment="Left"
+                        AutomationProperties.AutomationId="96bd5168-5a2c-485b-a978-87dad490064d">
+                        <Button
+                            Content="Clear Errors"
+                            ToolTip="Clears the errors for the selected reel index. Clears any light error.  Does not clear ping timeout."
+                            Command="{Binding RelmReelClearErrorsCommand}"
+                            Margin="0,10,5,0"
+                            AutomationProperties.AutomationId="5586fcf7-b0f3-4b86-8002-80ed836e20f4"
+                            IsEnabled="{Binding RelmReelControlsEnabled}" />
+                    </StackPanel>
+                </GroupBox>
+            </StackPanel>
+        </TabItem>
+    </TabControl>
+</controls:MetroWindow>