--- conflicted
+++ resolved
@@ -1,879 +1,787 @@
-﻿<operatorMenu:OperatorMenuPage x:Class="Aristocrat.Monaco.Gaming.UI.Views.OperatorMenu.GamePreferencesView"
-                               xmlns="http://schemas.microsoft.com/winfx/2006/xaml/presentation"
-                               xmlns:x="http://schemas.microsoft.com/winfx/2006/xaml"
-                               xmlns:mc="http://schemas.openxmlformats.org/markup-compatibility/2006"
-                               xmlns:d="http://schemas.microsoft.com/expression/blend/2008"
-                               xmlns:operatorMenu="clr-namespace:Aristocrat.Monaco.Application.UI.OperatorMenu;assembly=Aristocrat.Monaco.Application.UI"
-                               xmlns:viewModels="clr-namespace:Aristocrat.Monaco.Gaming.UI.ViewModels.OperatorMenu"
-                               xmlns:helpers="http://monaco.aristocrat.com/common"
-                               xmlns:common="clr-namespace:Aristocrat.Monaco.UI.Common;assembly=Aristocrat.Monaco.UI.Common"
-                               xmlns:lex="http://wpflocalizeextension.codeplex.com"
-                               xmlns:loc="http://monaco.aristocrat.com/localization"
-                               xmlns:audio="clr-namespace:Aristocrat.Monaco.Hardware.Contracts.Audio;assembly=Aristocrat.Monaco.Hardware.Contracts"
-                               xmlns:xctk="http://schemas.xceed.com/wpf/xaml/toolkit"
-                               mc:Ignorable="d"
-                               d:DataContext="{d:DesignInstance {x:Type viewModels:GamePreferencesViewModel}}"
-                               common:DialogParticipation.Register="{Binding}">
-    <UserControl.Resources>
-        <ResourceDictionary>
-            <ResourceDictionary.MergedDictionaries>
-                <ResourceDictionary Source="/Aristocrat.Monaco.UI.Common;component/Skins/OperatorMenu.xaml" />
-                <ResourceDictionary Source="/Aristocrat.Monaco.UI.Common;component/Skins/Converters.xaml" />
-            </ResourceDictionary.MergedDictionaries>
-            <Style TargetType="TextBlock"
-                   BasedOn="{StaticResource MonacoTextBlock}">
-                <Setter Property="FontSize"
-                        Value="16" />
-                <Setter Property="Margin"
-                        Value="0 0 20 0" />
-            </Style>
-            <Style TargetType="CheckBox"
-                   BasedOn="{StaticResource MonacoCheckBox}">
-                <Setter Property="Margin"
-                        Value="5 10 0 0" />
-                <Setter Property="FontSize"
-                        Value="14" />
-                <Setter Property="helpers:CheckBoxHelper.CheckBoxPartWidth"
-                        Value="30" />
-                <Setter Property="helpers:CheckBoxHelper.CheckMarkPartWidth"
-                        Value="15" />
-                <Setter Property="helpers:CheckBoxHelper.CheckMarkPartHeight"
-                        Value="13" />
-            </Style>
-            <Style TargetType="ComboBox"
-                   BasedOn="{StaticResource MonacoComboBox}">
-                <Setter Property="Margin"
-                        Value="5 5 0 0" />
-                <Setter Property="Width"
-                        Value="160" />
-                <Setter Property="FontSize"
-                        Value="14" />
-            </Style>
-            <Style TargetType="Label"
-                   BasedOn="{StaticResource MonacoLabel}">
-                <Setter Property="HorizontalContentAlignment"
-                        Value="Left" />
-                <Setter Property="HorizontalAlignment"
-                        Value="Left" />
-                <Setter Property="FontSize"
-                        Value="14" />
-            </Style>
-        </ResourceDictionary>
-    </UserControl.Resources>
-    <ScrollViewer HorizontalScrollBarVisibility="Auto"
-                  VerticalScrollBarVisibility="Auto"
-                  AutomationProperties.AutomationId="ScrollViewer0_2AB589A7">
-        <Grid x:Name="MainGrid"
-              VerticalAlignment="Top"
-              Margin="0, 0, 0, -50"
-              AutomationProperties.AutomationId="Grid1_2AB589A7">
-            <Grid.ColumnDefinitions>
-                <ColumnDefinition Width="Auto"
-                                  AutomationProperties.AutomationId="ColumnDefinition2_2AB589A7" />
-                <ColumnDefinition Width="100"
-                                  AutomationProperties.AutomationId="ColumnDefinition3_2AB589A7" />
-                <ColumnDefinition Width="Auto"
-                                  AutomationProperties.AutomationId="ColumnDefinition4_2AB589A7" />
-                <ColumnDefinition Width="100"
-                                  AutomationProperties.AutomationId="ColumnDefinition5_2AB589A7" />
-                <ColumnDefinition Width="Auto"
-                                  AutomationProperties.AutomationId="ColumnDefinition6_2AB589A7" />
-            </Grid.ColumnDefinitions>
-            <Grid.RowDefinitions>
-                <RowDefinition Height="Auto"
-                               AutomationProperties.AutomationId="RowDefinition7_2AB589A7" />
-                <RowDefinition Height="Auto"
-                               AutomationProperties.AutomationId="RowDefinition8_2AB589A7" />
-                <RowDefinition Height="10"
-                               AutomationProperties.AutomationId="RowDefinition9_2AB589A7" />
-                <RowDefinition Height="Auto"
-                               AutomationProperties.AutomationId="RowDefinition10_2AB589A7" />
-            </Grid.RowDefinitions>
-<<<<<<< HEAD
-
-            <!-- Left Side Panel -->
-            <StackPanel Orientation="Vertical"
-              Grid.Column="0" 
-              Grid.Row="0">
-
-              <StackPanel x:Name="AttractModeStackPanel"
-                          Orientation="Vertical"
-                          IsEnabled="{Binding AttractOptionsEnabled}">
-
-                  <!-- Attract Mode Options Section -->
-                  <TextBlock Text="{lex:Loc Key={x:Static loc:ResourceKeys.AttractModeOptions}}"/>
-                  <CheckBox
-                      Content="{lex:Loc Key={x:Static loc:ResourceKeys.EnableAttractCheckBoxText}}"
-                      IsChecked="{Binding AttractEnabled, Mode=TwoWay}"
-                      IsEnabled="{Binding Path=InputEnabled}"/>
-                  <StackPanel x:Name="AttractModeButtons"
-                              Orientation="Horizontal"
-                              Margin="10 10 0 0"
-                              IsEnabled="{Binding AttractEnabled}">
-                      <Button x:Name="AttractModeCustomizeButton"
-                              Content="{lex:Loc Key={x:Static loc:ResourceKeys.AttractModeCustomizeButtonText}}"
-                              Command="{Binding AttractModeCustomizeCommand}"
-                              IsEnabled="{Binding Path=InputEnabled}"/>
-                      <Button x:Name="AttractModePreviewButton"
-                              Content="{lex:Loc Key={x:Static loc:ResourceKeys.AttractModePreviewButtonText}}"
-                              Command="{Binding AttractModePreviewCommand}"
-                              IsEnabled="{Binding Path=InputEnabled}"/>
-                  </StackPanel>
-=======
-            <!-- Left Side Section -->
-            <StackPanel Orientation="Vertical"
-                        Grid.Column="0"
-                        Grid.Row="0"
-                        AutomationProperties.AutomationId="StackPanel11_2AB589A7">
-                <StackPanel x:Name="AttractModeStackPanel"
-                            Orientation="Vertical"
-                            IsEnabled="{Binding AttractOptionsEnabled}"
-                            AutomationProperties.AutomationId="StackPanel12_2AB589A7">
-                    <TextBlock Text="{lex:Loc Key={x:Static loc:ResourceKeys.AttractModeOptions}}"
-                               AutomationProperties.AutomationId="TextBlock13_2AB589A7" />
-                    <CheckBox Content="{lex:Loc Key={x:Static loc:ResourceKeys.EnableAttractCheckBoxText}}"
-                              IsChecked="{Binding AttractEnabled, Mode=TwoWay}"
-                              IsEnabled="{Binding Path=InputEnabled}"
-                              AutomationProperties.AutomationId="CheckBox14_2AB589A7" />
-                    <StackPanel x:Name="AttractModeButtons"
-                                Orientation="Horizontal"
-                                Margin="10 10 0 0"
-                                IsEnabled="{Binding AttractEnabled}"
-                                AutomationProperties.AutomationId="StackPanel15_2AB589A7">
-                        <Button x:Name="AttractModeCustomizeButton"
-                                Content="{lex:Loc Key={x:Static loc:ResourceKeys.AttractModeCustomizeButtonText}}"
-                                Command="{Binding AttractModeCustomizeCommand}"
-                                IsEnabled="{Binding Path=InputEnabled}"
-                                AutomationProperties.AutomationId="Button16_2AB589A7" />
-                        <Button x:Name="AttractModePreviewButton"
-                                Content="{lex:Loc Key={x:Static loc:ResourceKeys.AttractModePreviewButtonText}}"
-                                Command="{Binding AttractModePreviewCommand}"
-                                IsEnabled="{Binding Path=InputEnabled}"
-                                AutomationProperties.AutomationId="Button17_2AB589A7" />
-                    </StackPanel>
->>>>>>> 70f7f720
-                </StackPanel>
-                <!-- Game Censorship Options Section -->
-                <TextBlock x:Name="GameCensorshipOptionsTextBlock"
-<<<<<<< HEAD
-                       Margin="0 30 0 0"
-                       Text="{lex:Loc Key={x:Static loc:ResourceKeys.GameCensorshipOptions}}"
-                       Visibility="{Binding Path=CensorshipEnforced, Converter={StaticResource TrueVisibleFalseCollapsed}}"/>
-
-                <!-- Censor Violent Content -->
-=======
-                           Margin="0 30 0 0"
-                           Text="{lex:Loc Key={x:Static loc:ResourceKeys.GameCensorshipOptions}}"
-                           Visibility="{Binding Path=CensorshipEnforced, Converter={StaticResource TrueVisibleFalseCollapsed}}"
-                           AutomationProperties.AutomationId="TextBlock18_2AB589A7" />
-                <!-- Censor Violent Content Section -->
->>>>>>> 70f7f720
-                <CheckBox x:Name="CensorViolentContentCheckBox"
-                          Content="{lex:Loc Key={x:Static loc:ResourceKeys.CensorViolentContent}}"
-                          IsChecked="{Binding CensorViolentContent}"
-                          Visibility="{Binding Path=CensorshipEnforced, Converter={StaticResource TrueVisibleFalseCollapsed}}"
-                          AutomationProperties.AutomationId="CheckBox19_2AB589A7">
-                    <CheckBox.IsEnabled>
-                        <MultiBinding Converter="{StaticResource BoolAndConverter}">
-                            <Binding Path="EditableCensorship" />
-                            <Binding Path="InputEnabled" />
-                        </MultiBinding>
-                    </CheckBox.IsEnabled>
-                </CheckBox>
-<<<<<<< HEAD
-
-                <!-- Censor Drug Use Content -->
-=======
-                <!-- Censor Drug Use Content Section -->
->>>>>>> 70f7f720
-                <CheckBox x:Name="CensorDrugUseContentCheckBox"
-                          Content="{lex:Loc Key={x:Static loc:ResourceKeys.CensorDrugUseContent}}"
-                          IsChecked="{Binding CensorDrugUseContent}"
-                          Visibility="{Binding Path=CensorshipEnforced, Converter={StaticResource TrueVisibleFalseCollapsed}}"
-                          AutomationProperties.AutomationId="CheckBox20_2AB589A7">
-                    <CheckBox.IsEnabled>
-                        <MultiBinding Converter="{StaticResource BoolAndConverter}">
-                            <Binding Path="EditableCensorship" />
-                            <Binding Path="InputEnabled" />
-                        </MultiBinding>
-                    </CheckBox.IsEnabled>
-                </CheckBox>
-<<<<<<< HEAD
-
-                <!-- Censor Sexual Content -->
-=======
-                <!-- Censor Sexual Content Section -->
->>>>>>> 70f7f720
-                <CheckBox x:Name="CensorSexualContentCheckBox"
-                          Content="{lex:Loc Key={x:Static loc:ResourceKeys.CensorSexualContent}}"
-                          IsChecked="{Binding CensorSexualContent}"
-                          Visibility="{Binding Path=CensorshipEnforced, Converter={StaticResource TrueVisibleFalseCollapsed}}"
-                          AutomationProperties.AutomationId="CheckBox21_2AB589A7">
-                    <CheckBox.IsEnabled>
-                        <MultiBinding Converter="{StaticResource BoolAndConverter}">
-                            <Binding Path="EditableCensorship" />
-                            <Binding Path="InputEnabled" />
-                        </MultiBinding>
-                    </CheckBox.IsEnabled>
-                </CheckBox>
-<<<<<<< HEAD
-
-                <!-- Censor Offensive Language -->
-=======
-                <!-- Censor Offensive Language Section -->
->>>>>>> 70f7f720
-                <CheckBox x:Name="CensorOffensiveLanguageCheckBox"
-                          Content="{lex:Loc Key={x:Static loc:ResourceKeys.CensorOffensiveLanguage}}"
-                          IsChecked="{Binding CensorOffensiveContent}"
-                          Visibility="{Binding Path=CensorshipEnforced, Converter={StaticResource TrueVisibleFalseCollapsed}}"
-                          AutomationProperties.AutomationId="CheckBox22_2AB589A7">
-                    <CheckBox.IsEnabled>
-                        <MultiBinding Converter="{StaticResource BoolAndConverter}">
-                            <Binding Path="EditableCensorship" />
-                            <Binding Path="InputEnabled" />
-                        </MultiBinding>
-                    </CheckBox.IsEnabled>
-                </CheckBox>
-                <!-- Button Behavior Options Section -->
-                <TextBlock x:Name="ButtonBehaviorOptionsTextBlock"
-<<<<<<< HEAD
-                       Margin="0 30 0 0"
-                       Text="{lex:Loc Key={x:Static loc:ResourceKeys.ButtonBehaviorOptions}}"/>
-
-                <!-- Button Continuous Play -->
-                <StackPanel x:Name="ContinuousPlaySectionStackPanel" 
-                        Orientation="Horizontal"
-                        Visibility="Collapsed">
-=======
-                           Margin="0 30 0 0"
-                           Text="{lex:Loc Key={x:Static loc:ResourceKeys.ButtonBehaviorOptions}}"
-                           AutomationProperties.AutomationId="TextBlock23_2AB589A7" />
-                <!-- Button Continuous Play Section -->
-                <StackPanel x:Name="ContinuousPlaySectionStackPanel"
-                            Orientation="Horizontal"
-                            Visibility="Collapsed"
-                            AutomationProperties.AutomationId="StackPanel24_2AB589A7">
->>>>>>> 70f7f720
-                    <CheckBox x:Name="ContinuousPlayCheckBox"
-                              Content="{lex:Loc Key={x:Static loc:ResourceKeys.ButtonContinuousPlay}}"
-                              IsChecked="{Binding IsButtonContinuousPlayChecked, Mode=TwoWay}"
-                              AutomationProperties.AutomationId="CheckBox25_2AB589A7">
-                        <CheckBox.IsEnabled>
-                            <MultiBinding Converter="{StaticResource BoolAndConverter}">
-                                <Binding Path="IsButtonContinuousPlayConfigurable" />
-                                <Binding Path="FieldAccessEnabled" />
-                            </MultiBinding>
-                        </CheckBox.IsEnabled>
-                    </CheckBox>
-                    <Button x:Name="ContinuousPlayInfoButton"
-                            Style="{StaticResource MonacoInfoButton}"
-                            Margin="10 10 0 0"
-                            Command="{Binding DataContext.ShowInfoPopupCommand, RelativeSource={RelativeSource AncestorType=StackPanel}}"
-                            AutomationProperties.AutomationId="Button26_2AB589A7">
-                        <Button.CommandParameter>
-                            <MultiBinding Converter="{StaticResource MultiValueConverter}">
-                                <Binding ElementName="ContinuousPlayCheckBox" />
-                                <Binding ElementName="ContinuousPlayButtonInfoProxy"
-                                         Path="Result" />
-                            </MultiBinding>
-                        </Button.CommandParameter>
-                        <lex:LocProxy x:Name="ContinuousPlayButtonInfoProxy"
-                                      Source="{x:Static loc:ResourceKeys.ButtonContinuousPlayButtonInfo}" />
-                    </Button>
-                </StackPanel>
-<<<<<<< HEAD
-
-                <!-- Game Round Time Settings -->
-=======
-                <!-- Game Round Time Settings Section -->
->>>>>>> 70f7f720
-                <StackPanel x:Name="GameRoundTimeSettingStackPanel"
-                            Orientation="Horizontal"
-                            AutomationProperties.AutomationId="StackPanel27_2AB589A7">
-                    <Label x:Name="GameRoundTimeSettingLabel"
-                           Margin="0 10 20 0"
-                           Content="{lex:Loc Key={x:Static loc:ResourceKeys.GameRoundTimeSettingLabel}}"
-                           VerticalAlignment="Center"
-                           AutomationProperties.AutomationId="Label28_2AB589A7" />
-                    <xctk:IntegerUpDown Minimum="{Binding MinimumGameRoundDuration}"
-                                        Maximum="{Binding MaximumGameRoundDuration}"
-                                        Increment="100"
-                                        FontSize="14"
-                                        Width="130"
-                                        Style="{StaticResource MonacoIntegerUpDown}"
-                                        Value="{Binding GameRoundDurationMs, Mode=TwoWay}"
-                                        IsEnabled="{Binding Path=InputEnabled}" />
-                </StackPanel>
-<<<<<<< HEAD
-
-                <!-- Double Tap Force Reel Stop -->
-                <StackPanel x:Name="DoubleTapForceReelStopSectionStackPanel" 
-                        Orientation="Horizontal">
-=======
-                <!-- Double Tap Force Reel Stop Section -->
-                <StackPanel x:Name="DoubleTapForceReelStopSectionStackPanel"
-                            Orientation="Horizontal"
-                            AutomationProperties.AutomationId="StackPanel29_2AB589A7">
->>>>>>> 70f7f720
-                    <CheckBox x:Name="DoubleTapReelStopCheckBox"
-                              Content="{lex:Loc Key={x:Static loc:ResourceKeys.DoubleTapForcesGameRoundStop}}"
-                              IsChecked="{Binding IsDoubleTapForceReelStopChecked, Mode=TwoWay}"
-                              AutomationProperties.AutomationId="CheckBox30_2AB589A7">
-                        <CheckBox.IsEnabled>
-                            <MultiBinding Converter="{StaticResource BoolAndConverter}">
-                                <Binding Path="SlotOptionsEnabled" />
-                                <Binding Path="FieldAccessEnabled" />
-                            </MultiBinding>
-                        </CheckBox.IsEnabled>
-                    </CheckBox>
-                    <Button x:Name="DoubleTapForceInfoButton"
-                            Style="{StaticResource MonacoInfoButton}"
-                            Margin="10 10 0 0"
-                            Command="{Binding DataContext.ShowInfoPopupCommand, RelativeSource={RelativeSource AncestorType=StackPanel}}"
-                            AutomationProperties.AutomationId="Button31_2AB589A7">
-                        <Button.CommandParameter>
-                            <MultiBinding Converter="{StaticResource MultiValueConverter}">
-                                <Binding ElementName="DoubleTapReelStopCheckBox" />
-                                <Binding ElementName="DoubleTapForceReelStopProxy"
-                                         Path="Result" />
-                            </MultiBinding>
-                        </Button.CommandParameter>
-                        <lex:LocProxy x:Name="DoubleTapForceReelStopProxy"
-                                      Source="{x:Static loc:ResourceKeys.DoubleTapForcesGameRoundStopButtonInfo}" />
-                    </Button>
-                </StackPanel>
-                <!--Game Start Method Section -->
-                <StackPanel x:Name="GameStartMethodSectionStackPanel"
-                            Visibility="{Binding IsGameStartMethodSettingVisible, Converter={StaticResource TrueVisibleFalseCollapsed}}"
-                            Orientation="Vertical"
-                            Margin="0 5 0 15"
-                            AutomationProperties.AutomationId="StackPanel32_2AB589A7">
-                    <Label x:Name="GameStartMethodLabel"
-                           Margin="0 10 0 0"
-                           VerticalAlignment="Bottom"
-                           Content="{lex:Loc Key={x:Static loc:ResourceKeys.GameStartMethod}}"
-                           AutomationProperties.AutomationId="Label33_2AB589A7" />
-                    <ComboBox x:Name="GameStartMethodComboBox"
-                              HorizontalAlignment="Left"
-                              DisplayMemberPath="Description"
-                              SelectedValuePath="Value"
-                              ItemsSource="{Binding GameStartMethods}"
-                              SelectedValue="{Binding GameStartMethod, Mode=TwoWay}"
-                              AutomationProperties.AutomationId="ComboBox34_2AB589A7">
-                        <ComboBox.IsEnabled>
-                            <MultiBinding Converter="{StaticResource BoolAndConverter}">
-                                <Binding Path="IsGameStartMethodConfigurable" />
-                                <Binding Path="FieldAccessEnabled" />
-                            </MultiBinding>
-                        </ComboBox.IsEnabled>
-                    </ComboBox>
-                </StackPanel>
-                <!-- Show Program Options Section -->
-                <TextBlock x:Name="ShowProgramOptionsTextBlock"
-                           Margin="0 30 0 0"
-                           Text="{lex:Loc Key={x:Static loc:ResourceKeys.ShowProgramOptionsLabel}}"
-                           Visibility="{Binding Path=DemoModeEnabled, Converter={StaticResource TrueVisibleFalseCollapsed}}"
-                           AutomationProperties.AutomationId="TextBlock35_2AB589A7" />
-                <!-- Enable Show Program PIN Section -->
-                <CheckBox x:Name="ShowProgramPinRequiredCheckBox"
-                          Content="{lex:Loc Key={x:Static loc:ResourceKeys.ShowProgramEnableShowProgramPin}}"
-                          IsChecked="{Binding ShowProgramPinRequired}"
-                          Visibility="{Binding Path=DemoModeEnabled, Converter={StaticResource TrueVisibleFalseCollapsed}}"
-                          AutomationProperties.AutomationId="CheckBox36_2AB589A7">
-                    <CheckBox.IsEnabled>
-                        <MultiBinding Converter="{StaticResource BoolAndConverter}">
-                            <Binding Path="FieldAccessEnabled" />
-                            <Binding Path="IsShowProgramPinConfigurable" />
-                        </MultiBinding>
-                    </CheckBox.IsEnabled>
-                </CheckBox>
-                <!-- Show Program Pin Section -->
-                <StackPanel x:Name="ShowProgramPinStackPanel"
-                            Orientation="Horizontal"
-                            Margin="5 15 0 0"
-                            Visibility="{Binding Path=DemoModeEnabled, Converter={StaticResource TrueVisibleFalseCollapsed}}"
-                            AutomationProperties.AutomationId="StackPanel37_2AB589A7">
-                    <TextBox x:Name="ShowProgramPinTextBox"
-                             HorizontalAlignment="Left"
-                             PreviewTextInput="PreviewShowProgramPinInput"
-                             MaxLength="4"
-                             Width="80"
-                             Text="{Binding ShowProgramPin, Mode=TwoWay, UpdateSourceTrigger=PropertyChanged, ValidatesOnDataErrors=True, NotifyOnValidationError=True}"
-                             AutomationProperties.AutomationId="TextBox38_2AB589A7">
-                        <TextBox.IsEnabled>
-                            <MultiBinding Converter="{StaticResource BoolAndConverter}">
-                                <Binding Path="ShowProgramPinRequired" />
-                                <Binding Path="FieldAccessEnabled" />
-                                <Binding Path="IsShowProgramPinConfigurable" />
-                            </MultiBinding>
-                        </TextBox.IsEnabled>
-                    </TextBox>
-                    <Label x:Name="ShowProgramPinLabel"
-                           Margin="5 5 0 0"
-                           VerticalAlignment="Center"
-                           Content="{lex:Loc Key={x:Static loc:ResourceKeys.ShowProgramPin}}"
-                           AutomationProperties.AutomationId="Label39_2AB589A7" />
-                </StackPanel>
-                <!-- Show Program Enable Reset Credits Section -->
-                <CheckBox x:Name="ShowProgramEnableResetCreditsCheckBox"
-                          Content="{lex:Loc Key={x:Static loc:ResourceKeys.ShowProgramEnableResetCredits}}"
-                          IsChecked="{Binding ShowProgramEnableResetCredits}"
-<<<<<<< HEAD
-                          IsEnabled="{Binding FieldAccessEnabled}" 
-                          Visibility="{Binding Path=DemoModeEnabled, Converter={StaticResource TrueVisibleFalseCollapsed}}"/>
-
-                <!-- Progressive Options Section -->
-                <TextBlock x:Name="ProgressiveOptionsTextBlock"
-                           Margin="0 30 0 0"
-                           Text="{lex:Loc Key={x:Static loc:ResourceKeys.ProgressiveOptions}}"
-                           Visibility="{Binding Path=GameExistsWithExtendedRtpInfo, Converter={StaticResource TrueVisibleFalseCollapsed}}"/> 
-
-                <CheckBox x:Name="ProgressiveOptionsBoostCheckEnabledCheckBox"
-                          Content="{lex:Loc Key={x:Static loc:ResourceKeys.LinkedProgressiveVerificationEnabledLabel}}"
-                          IsChecked="{Binding LinkedProgressiveVerificationEnabled}"
-                          Visibility="{Binding Path=GameExistsWithExtendedRtpInfo, Converter={StaticResource TrueVisibleFalseCollapsed}}"/>
-
-            </StackPanel>
-
-            <!-- Middle Grid Panel -->
-=======
-                          IsEnabled="{Binding FieldAccessEnabled}"
-                          Visibility="{Binding Path=DemoModeEnabled, Converter={StaticResource TrueVisibleFalseCollapsed}}"
-                          AutomationProperties.AutomationId="CheckBox40_2AB589A7" />
-            </StackPanel>
-            <!-- Middle Grid Section -->
->>>>>>> 70f7f720
-            <StackPanel Orientation="Vertical"
-                        Grid.Column="2"
-                        Grid.Row="0"
-                        AutomationProperties.AutomationId="StackPanel41_2AB589A7">
-                <!-- Game UI / Lobby Options Section -->
-                <TextBlock x:Name="LobbyOptionsTextBlock"
-                           Text="{lex:Loc Key={x:Static loc:ResourceKeys.GameUILobbyOptions}}"
-                           AutomationProperties.AutomationId="TextBlock42_2AB589A7" />
-                <!-- Show Service Section -->
-                <CheckBox x:Name="ShowServiceCheckBox"
-                          Content="{lex:Loc Key={x:Static loc:ResourceKeys.ShowService}}"
-                          IsChecked="{Binding ShowServiceButton}"
-                          IsEnabled="{Binding Path=InputEnabled}"
-                          AutomationProperties.AutomationId="CheckBox43_2AB589A7" />
-                <!-- Show Top Picks Banners -->
-                <CheckBox x:Name="ShowTopPickBannersCheckBox"
-                          Content="{lex:Loc Key={x:Static loc:ResourceKeys.ShowTopPickBanners}}"
-                          Visibility="{Binding ShowTopPickBannersVisible, Converter={StaticResource TrueVisibleFalseCollapsed}}"
-                          IsChecked="{Binding ShowTopPickBanners}"
-                          IsEnabled="{Binding Path=InputEnabled}"
-                          AutomationProperties.AutomationId="CheckBox44_2AB589A7" />
-                <!-- Lobby Volume Section -->
-                <StackPanel x:Name="LobbyVolumeStackPanel"
-                            Orientation="Horizontal"
-                            Margin="0 5 0 0"
-                            AutomationProperties.AutomationId="StackPanel45_2AB589A7">
-                    <ComboBox x:Name="LobbyVolumeComboBox"
-                              HorizontalAlignment="Left"
-                              DisplayMemberPath="Description"
-                              SelectedValuePath="Value"
-                              Width="80"
-                              ItemsSource="{helpers:Enumeration {x:Type audio:VolumeScalar}}"
-                              SelectedValue="{Binding LobbyVolumeScalar}"
-                              IsEnabled="{Binding Path=InputEnabled}"
-                              AutomationProperties.AutomationId="ComboBox46_2AB589A7" />
-                    <Label x:Name="LobbyVolumeLevelLabel"
-                           Margin="5 5 0 0"
-                           VerticalAlignment="Center"
-                           Content="{lex:Loc Key={x:Static loc:ResourceKeys.RelativeVolume}}"
-                           AutomationProperties.AutomationId="Label47_2AB589A7" />
-                </StackPanel>
-                <!-- Enable once lobby work is done -->
-                <StackPanel Orientation="Horizontal"
-                            Visibility="{Binding ProgressiveOptionsVisible, Converter={StaticResource TrueVisibleFalseCollapsed}}"
-                            Margin="0 5 0 0"
-                            AutomationProperties.AutomationId="StackPanel48_2AB589A7">
-                    <ComboBox HorizontalAlignment="Left"
-                              DisplayMemberPath="Description"
-                              SelectedValuePath="Value"
-                              ItemsSource="{Binding ProgressLobbyIndicatorOptions}"
-                              SelectedValue="{Binding ProgressiveIndicator, Mode=TwoWay}"
-                              AutomationProperties.AutomationId="ComboBox49_2AB589A7">
-                        <ComboBox.IsEnabled>
-                            <MultiBinding Converter="{StaticResource BoolAndConverter}">
-                                <Binding Path="ProgressiveOptionsEnabled" />
-                                <Binding Path="InputEnabled" />
-                            </MultiBinding>
-                        </ComboBox.IsEnabled>
-                    </ComboBox>
-                    <Label Margin="5 5 0 0"
-                           VerticalAlignment="Center"
-                           Content="{lex:Loc Key={x:Static loc:ResourceKeys.ProgressiveLobbyIndicatorSelection}}"
-                           AutomationProperties.AutomationId="Label50_2AB589A7" />
-                </StackPanel>
-                <!-- Slot Game Options Section -->
-                <TextBlock x:Name="SlotGameOptionsTextBlock"
-                           Margin="0 30 0 0"
-                           Text="{lex:Loc Key={x:Static loc:ResourceKeys.SlotGamesOptions}}"
-                           AutomationProperties.AutomationId="TextBlock51_2AB589A7" />
-                <!-- Slot Enable Auto Play Section -->
-                <CheckBox x:Name="SlotEnableAutoPlayCheckBox"
-                          Content="{lex:Loc Key={x:Static loc:ResourceKeys.EnableAutoPlay}}"
-                          IsChecked="{Binding SlotEnableAutoPlay}"
-                          AutomationProperties.AutomationId="CheckBox52_2AB589A7">
-                    <CheckBox.IsEnabled>
-                        <MultiBinding Converter="{StaticResource BoolAndConverter}">
-                            <Binding Path="SlotAllowedAutoPlay" />
-                            <Binding Path="InputEnabled" />
-                        </MultiBinding>
-                    </CheckBox.IsEnabled>
-                </CheckBox>
-                <!-- Slot Volume Level Section -->
-                <StackPanel x:Name="SlotVolumeLevelStackPanel"
-                            Orientation="Horizontal"
-                            Margin="0 5 0 0"
-                            AutomationProperties.AutomationId="StackPanel53_2AB589A7">
-                    <ComboBox x:Name="SlotVolumeLevelComboBox"
-                              HorizontalAlignment="Left"
-                              DisplayMemberPath="Description"
-                              SelectedValuePath="Value"
-                              Width="80"
-                              SelectedValue="{Binding SlotVolumeScalar}"
-                              ItemsSource="{helpers:Enumeration {x:Type audio:VolumeScalar}}"
-                              AutomationProperties.AutomationId="ComboBox54_2AB589A7">
-                        <ComboBox.IsEnabled>
-                            <MultiBinding Converter="{StaticResource BoolAndConverter}">
-                                <Binding Path="SlotOptionsEnabled" />
-                                <Binding Path="InputEnabled" />
-                            </MultiBinding>
-                        </ComboBox.IsEnabled>
-                    </ComboBox>
-                    <Label x:Name="SlotVolumeLevelLabel"
-                           Margin="5 5 0 0"
-                           VerticalAlignment="Center"
-                           Content="{lex:Loc Key={x:Static loc:ResourceKeys.RelativeVolume}}"
-                           AutomationProperties.AutomationId="Label55_2AB589A7" />
-                </StackPanel>
-                <!-- Keno Games Option Section -->
-                <TextBlock x:Name="KenoGamesTextBlock"
-                           Margin="0 30 0 0"
-                           Text="{lex:Loc Key={x:Static loc:ResourceKeys.KenoGamesOptions}}"
-                           AutomationProperties.AutomationId="TextBlock56_2AB589A7" />
-                <!-- Keno Enable Auto Play Section -->
-                <CheckBox x:Name="KenoEnableAutoPlayCheckBox"
-                          Content="{lex:Loc Key={x:Static loc:ResourceKeys.EnableAutoPlay}}"
-                          IsChecked="{Binding KenoEnableAutoPlay}"
-                          AutomationProperties.AutomationId="CheckBox57_2AB589A7">
-                    <CheckBox.IsEnabled>
-                        <MultiBinding Converter="{StaticResource BoolAndConverter}">
-                            <Binding Path="KenoAllowedAutoPlay" />
-                            <Binding Path="InputEnabled" />
-                        </MultiBinding>
-                    </CheckBox.IsEnabled>
-                </CheckBox>
-                <!-- Keno Show Player Speed Section -->
-                <CheckBox x:Name="KenoShowPlayerSpeedCheckBox"
-                          Content="{lex:Loc Key={x:Static loc:ResourceKeys.ShowPlayerSpeedButton}}"
-                          IsChecked="{Binding KenoShowPlayerSpeedButton}"
-                          AutomationProperties.AutomationId="CheckBox58_2AB589A7">
-                    <CheckBox.IsEnabled>
-                        <MultiBinding Converter="{StaticResource BoolAndConverter}">
-                            <Binding Path="KenoOptionsEnabled" />
-                            <Binding Path="InputEnabled" />
-                            <Binding Path="KenoPlayerSpeedButtonEnabled" />
-                        </MultiBinding>
-                    </CheckBox.IsEnabled>
-                </CheckBox>
-                <!-- Keno Speed Level Section -->
-                <StackPanel x:Name="KenoSpeedLevelStackPanel"
-                            Orientation="Horizontal"
-                            Margin="0 5 0 0"
-                            AutomationProperties.AutomationId="StackPanel59_2AB589A7">
-                    <ComboBox x:Name="KenoSpeedLevelComboBox"
-                              HorizontalAlignment="Left"
-                              Width="80"
-                              ItemsSource="{Binding GameSpeed}"
-                              SelectedItem="{Binding KenoSpeedLevel, Mode=TwoWay}"
-                              AutomationProperties.AutomationId="ComboBox60_2AB589A7">
-                        <ComboBox.IsEnabled>
-                            <MultiBinding Converter="{StaticResource BoolAndConverter}">
-                                <Binding Path="KenoOptionsEnabled" />
-                                <Binding Path="InputEnabled" />
-                            </MultiBinding>
-                        </ComboBox.IsEnabled>
-                    </ComboBox>
-                    <Label x:Name="KenoSpeedLevelLabel"
-                           Margin="5 5 0 0"
-                           VerticalAlignment="Center"
-                           Content="{lex:Loc Key={x:Static loc:ResourceKeys.SpeedLevel}}"
-                           AutomationProperties.AutomationId="Label61_2AB589A7" />
-                </StackPanel>
-                <!-- Keno Default Player Speed Section -->
-                <StackPanel x:Name="KenoDefaultPlaySpeedStackPanel"
-                            Orientation="Horizontal"
-                            Margin="0 5 0 0"
-                            AutomationProperties.AutomationId="StackPanel62_2AB589A7">
-                    <ComboBox x:Name="KenoDefaultSpeedLevelComboBox"
-                              HorizontalAlignment="Left"
-                              Width="80"
-                              ItemsSource="{Binding DefaultPlaySpeed}"
-                              SelectedItem="{Binding KenoDefaultSpeedLevel, Mode=TwoWay}"
-                              AutomationProperties.AutomationId="ComboBox63_2AB589A7">
-                        <ComboBox.IsEnabled>
-                            <MultiBinding Converter="{StaticResource BoolAndConverter}">
-                                <Binding Path="KenoOptionsEnabled" />
-                                <Binding Path="InputEnabled" />
-                            </MultiBinding>
-                        </ComboBox.IsEnabled>
-                    </ComboBox>
-                    <Label x:Name="KenoDefaultPlayerSpeedLabel"
-                           Margin="5 5 0 0"
-                           VerticalAlignment="Center"
-                           Content="{lex:Loc Key={x:Static loc:ResourceKeys.DefaultPlayerSpeed}}"
-                           AutomationProperties.AutomationId="Label64_2AB589A7" />
-                </StackPanel>
-                <!-- Keno Volume Section -->
-                <StackPanel x:Name="KenoVolumeStackPanel"
-                            Orientation="Horizontal"
-                            Margin="0 5 0 0"
-                            AutomationProperties.AutomationId="StackPanel65_2AB589A7">
-                    <ComboBox x:Name="KenoVolumeComboBox"
-                              HorizontalAlignment="Left"
-                              DisplayMemberPath="Description"
-                              SelectedValuePath="Value"
-                              Width="80"
-                              ItemsSource="{helpers:Enumeration {x:Type audio:VolumeScalar}}"
-                              SelectedValue="{Binding KenoVolumeScalar}"
-                              AutomationProperties.AutomationId="ComboBox66_2AB589A7">
-                        <ComboBox.IsEnabled>
-                            <MultiBinding Converter="{StaticResource BoolAndConverter}">
-                                <Binding Path="KenoOptionsEnabled" />
-                                <Binding Path="InputEnabled" />
-                            </MultiBinding>
-                        </ComboBox.IsEnabled>
-                    </ComboBox>
-                    <Label x:Name="KenoVolumeLabel"
-                           Margin="5 5 0 0"
-                           VerticalAlignment="Center"
-                           Content="{lex:Loc Key={x:Static loc:ResourceKeys.RelativeVolume}}"
-                           AutomationProperties.AutomationId="Label67_2AB589A7" />
-                </StackPanel>
-            </StackPanel>
-<<<<<<< HEAD
-
-            <!-- Right Side Grid Panel -->
-=======
-            <!-- Right Side Grid Section -->
->>>>>>> 70f7f720
-            <StackPanel Orientation="Vertical"
-                        Grid.Column="4"
-                        Grid.Row="0"
-                        AutomationProperties.AutomationId="StackPanel68_2AB589A7">
-                <!-- Poker Game Options Section -->
-                <TextBlock x:Name="PokerGameOptionsTextBlock"
-                           Text="{lex:Loc Key={x:Static loc:ResourceKeys.PokerGamesOptions}}"
-                           AutomationProperties.AutomationId="TextBlock69_2AB589A7" />
-                <!-- Poker Enable Auto Hold Section -->
-                <CheckBox x:Name="PokerEnableAutoHoldCheckBox"
-                          Content="{lex:Loc Key={x:Static loc:ResourceKeys.EnableAutoHold}}"
-                          IsChecked="{Binding PokerEnableAutoHold}"
-                          AutomationProperties.AutomationId="CheckBox70_2AB589A7">
-                    <CheckBox.IsEnabled>
-                        <MultiBinding Converter="{StaticResource BoolAndConverter}">
-                            <Binding Path="AutoHoldConfigurable" />
-                            <Binding Path="LogicDoorEnabled" />
-                            <Binding Path="InputEnabled" />
-                        </MultiBinding>
-                    </CheckBox.IsEnabled>
-                </CheckBox>
-                <!-- Poker Show Player Speed Section -->
-                <CheckBox x:Name="PokerShowPlayerSpeedCheckBox"
-                          Content="{lex:Loc Key={x:Static loc:ResourceKeys.ShowPlayerSpeedButton}}"
-                          IsChecked="{Binding PokerShowPlayerSpeedButton}"
-                          AutomationProperties.AutomationId="CheckBox71_2AB589A7">
-                    <CheckBox.IsEnabled>
-                        <MultiBinding Converter="{StaticResource BoolAndConverter}">
-                            <Binding Path="PokerOptionsEnabled" />
-                            <Binding Path="InputEnabled" />
-                            <Binding Path="PokerPlayerSpeedButtonEnabled" />
-                        </MultiBinding>
-                    </CheckBox.IsEnabled>
-                </CheckBox>
-                <!-- Poker Speed Level Section -->
-                <StackPanel x:Name="PokerSpeedLevelStackPanel"
-                            Orientation="Horizontal"
-                            Margin="0 5 0 0"
-                            AutomationProperties.AutomationId="StackPanel72_2AB589A7">
-                    <ComboBox x:Name="PokerSpeedLevelComboBox"
-                              HorizontalAlignment="Center"
-                              Width="80"
-                              ItemsSource="{Binding GameSpeed}"
-                              SelectedItem="{Binding PokerSpeedLevel, Mode=TwoWay}"
-                              AutomationProperties.AutomationId="ComboBox73_2AB589A7">
-                        <ComboBox.IsEnabled>
-                            <MultiBinding Converter="{StaticResource BoolAndConverter}">
-                                <Binding Path="PokerOptionsEnabled" />
-                                <Binding Path="InputEnabled" />
-                            </MultiBinding>
-                        </ComboBox.IsEnabled>
-                    </ComboBox>
-                    <Label x:Name="PokerSpeedLevelLabel"
-                           Margin="5 5 0 0"
-                           VerticalAlignment="Center"
-                           Content="{lex:Loc Key={x:Static loc:ResourceKeys.SpeedLevel}}"
-                           AutomationProperties.AutomationId="Label74_2AB589A7" />
-                </StackPanel>
-                <!-- Poker Default Player Speed Section -->
-                <StackPanel x:Name="PokerDefaultPlayerSpeedStackPanel"
-                            Orientation="Horizontal"
-                            Margin="0 5 0 0"
-                            AutomationProperties.AutomationId="StackPanel75_2AB589A7">
-                    <ComboBox x:Name="PokerDefaultPlayerSpeedComboBox"
-                              HorizontalAlignment="Center"
-                              Width="80"
-                              ItemsSource="{Binding DefaultPlaySpeed}"
-                              SelectedItem="{Binding PokerDefaultSpeedLevel, Mode=TwoWay}"
-                              AutomationProperties.AutomationId="ComboBox76_2AB589A7">
-                        <ComboBox.IsEnabled>
-                            <MultiBinding Converter="{StaticResource BoolAndConverter}">
-                                <Binding Path="PokerOptionsEnabled" />
-                                <Binding Path="InputEnabled" />
-                            </MultiBinding>
-                        </ComboBox.IsEnabled>
-                    </ComboBox>
-                    <Label x:Name="PokerDefaultPlayerSpeedLabel"
-                           Margin="5 5 0 0"
-                           VerticalAlignment="Center"
-                           Content="{lex:Loc Key={x:Static loc:ResourceKeys.DefaultPlayerSpeed}}"
-                           AutomationProperties.AutomationId="Label77_2AB589A7" />
-                </StackPanel>
-                <!-- Poker Volume Level Section -->
-                <StackPanel x:Name="PokerVolumeLevelStackPanel"
-                            Orientation="Horizontal"
-                            Margin="0 5 0 0"
-                            AutomationProperties.AutomationId="StackPanel78_2AB589A7">
-                    <ComboBox x:Name="PokerVolumeLevelComboBox"
-                              HorizontalAlignment="Left"
-                              DisplayMemberPath="Description"
-                              SelectedValuePath="Value"
-                              Width="80"
-                              ItemsSource="{helpers:Enumeration {x:Type audio:VolumeScalar}}"
-                              SelectedValue="{Binding PokerVolumeScalar}"
-                              AutomationProperties.AutomationId="ComboBox79_2AB589A7">
-                        <ComboBox.IsEnabled>
-                            <MultiBinding Converter="{StaticResource BoolAndConverter}">
-                                <Binding Path="PokerOptionsEnabled" />
-                                <Binding Path="InputEnabled" />
-                            </MultiBinding>
-                        </ComboBox.IsEnabled>
-                    </ComboBox>
-                    <Label x:Name="PokerVolumeLevelLabel"
-                           Margin="5 5 0 0"
-                           VerticalAlignment="Center"
-                           Content="{lex:Loc Key={x:Static loc:ResourceKeys.RelativeVolume}}"
-                           AutomationProperties.AutomationId="Label80_2AB589A7" />
-                </StackPanel>
-                <!-- Poker Background color Section -->
-                <StackPanel x:Name="PokerBackgroundColorStackPanel"
-                            Orientation="Vertical"
-                            Margin="0 5 0 15"
-                            AutomationProperties.AutomationId="StackPanel81_2AB589A7">
-                    <StackPanel Orientation="Horizontal"
-                                AutomationProperties.AutomationId="StackPanel82_2AB589A7">
-                        <ComboBox x:Name="PokerBackgroundColorComboBox"
-                                  HorizontalAlignment="Left"
-                                  ItemsSource="{Binding PokerBackgroundColors}"
-                                  SelectedItem="{Binding PokerBackgroundColor, Mode=TwoWay, UpdateSourceTrigger=PropertyChanged}"
-                                  AutomationProperties.AutomationId="ComboBox83_2AB589A7">
-                            <ComboBox.IsEnabled>
-                                <MultiBinding Converter="{StaticResource BoolAndConverter}">
-                                    <Binding Path="PokerOptionsEnabled" />
-                                    <Binding Path="InputEnabled" />
-                                </MultiBinding>
-                            </ComboBox.IsEnabled>
-                        </ComboBox>
-                        <Label x:Name="PokerColorLabel"
-                               Margin="5 5 0 0"
-                               VerticalAlignment="Center"
-                               Content="{lex:Loc Key={x:Static loc:ResourceKeys.BackgroundColor}}"
-                               AutomationProperties.AutomationId="Label84_2AB589A7" />
-                    </StackPanel>
-                    <Button Margin="10 10 0 10"
-                            HorizontalAlignment="Right"
-                            IsEnabled="{Binding BackgroundPreviewAvailable}"
-                            Content="{lex:Loc Key={x:Static loc:ResourceKeys.AttractModePreviewButtonText}}"
-                            Command="{Binding PreviewBackgroundCommand}"
-                            AutomationProperties.AutomationId="Button85_2AB589A7" />
-                </StackPanel>
-                <!-- Blackjack Game Options Section -->
-                <TextBlock x:Name="BlackjackGameOptionsTextBlock"
-                           Margin="0 30 0 0"
-                           Text="{lex:Loc Key={x:Static loc:ResourceKeys.BlackjackGamesOptions}}"
-                           AutomationProperties.AutomationId="TextBlock86_2AB589A7" />
-                <!-- Blackjack Volume Level Section -->
-                <StackPanel x:Name="BlackjackVolumeLevelStackPanel"
-                            Orientation="Horizontal"
-                            Margin="0 5 0 0"
-                            AutomationProperties.AutomationId="StackPanel87_2AB589A7">
-                    <ComboBox x:Name="BlackjackVolumeLevelComboBox"
-                              HorizontalAlignment="Left"
-                              DisplayMemberPath="Description"
-                              SelectedValuePath="Value"
-                              Width="80"
-                              ItemsSource="{helpers:Enumeration {x:Type audio:VolumeScalar}}"
-                              SelectedValue="{Binding BlackjackVolumeScalar}"
-                              AutomationProperties.AutomationId="ComboBox88_2AB589A7">
-                        <ComboBox.IsEnabled>
-                            <MultiBinding Converter="{StaticResource BoolAndConverter}">
-                                <Binding Path="BlackjackOptionsEnabled" />
-                                <Binding Path="InputEnabled" />
-                            </MultiBinding>
-                        </ComboBox.IsEnabled>
-                    </ComboBox>
-                    <Label x:Name="BlackjackVolumeLevelLabel"
-                           Margin="5 5 0 0"
-                           VerticalAlignment="Center"
-                           Content="{lex:Loc Key={x:Static loc:ResourceKeys.RelativeVolume}}"
-                           AutomationProperties.AutomationId="Label89_2AB589A7" />
-                </StackPanel>
-                <!-- Roulette Game Options Section -->
-                <TextBlock x:Name="RouletteGameOptionsTextBlock"
-                           Margin="0 30 0 0"
-                           Text="{lex:Loc Key={x:Static loc:ResourceKeys.RouletteGamesOptions}}"
-                           AutomationProperties.AutomationId="TextBlock90_2AB589A7" />
-                <!-- Roulette Volume Level Section -->
-                <StackPanel x:Name="RouletteVolumeLevelStackPanel"
-                            Orientation="Horizontal"
-                            Margin="0 5 0 0"
-                            AutomationProperties.AutomationId="StackPanel91_2AB589A7">
-                    <ComboBox x:Name="RouletteVolumeLevelComboBox"
-                              HorizontalAlignment="Left"
-                              DisplayMemberPath="Description"
-                              SelectedValuePath="Value"
-                              Width="80"
-                              ItemsSource="{helpers:Enumeration {x:Type audio:VolumeScalar}}"
-                              SelectedValue="{Binding RouletteVolumeScalar}"
-                              AutomationProperties.AutomationId="ComboBox92_2AB589A7">
-                        <ComboBox.IsEnabled>
-                            <MultiBinding Converter="{StaticResource BoolAndConverter}">
-                                <Binding Path="RouletteOptionsEnabled" />
-                                <Binding Path="InputEnabled" />
-                            </MultiBinding>
-                        </ComboBox.IsEnabled>
-                    </ComboBox>
-                    <Label x:Name="RouletteVolumeLevelLabel"
-                           Margin="5 5 0 0"
-                           VerticalAlignment="Center"
-                           Content="{lex:Loc Key={x:Static loc:ResourceKeys.RelativeVolume}}"
-                           AutomationProperties.AutomationId="Label93_2AB589A7" />
-                </StackPanel>
-            </StackPanel>
-            <!-- Change Game Lobby Layout Section -->
-            <Button x:Name="ChangeGameLobbyLayoutButton"
-                    Grid.Column="4"
-                    Grid.Row="3"
-                    Content="{lex:Loc Key={x:Static loc:ResourceKeys.ChangeGameLobbyLayout}}"
-                    HorizontalAlignment="Left"
-                    Margin="5"
-                    Visibility="Hidden"
-                    Command="{Binding ChangeGameLobbyLayoutCommand}"
-                    AutomationProperties.AutomationId="Button94_2AB589A7" />
-        </Grid>
-    </ScrollViewer>
+<operatorMenu:OperatorMenuPage x:Class="Aristocrat.Monaco.Gaming.UI.Views.OperatorMenu.GamePreferencesView"
+                               xmlns="http://schemas.microsoft.com/winfx/2006/xaml/presentation"
+                               xmlns:x="http://schemas.microsoft.com/winfx/2006/xaml"
+                               xmlns:mc="http://schemas.openxmlformats.org/markup-compatibility/2006"
+                               xmlns:d="http://schemas.microsoft.com/expression/blend/2008"
+                               xmlns:operatorMenu="clr-namespace:Aristocrat.Monaco.Application.UI.OperatorMenu;assembly=Aristocrat.Monaco.Application.UI"
+                               xmlns:viewModels="clr-namespace:Aristocrat.Monaco.Gaming.UI.ViewModels.OperatorMenu"
+                               xmlns:helpers="http://monaco.aristocrat.com/common"
+                               xmlns:common="clr-namespace:Aristocrat.Monaco.UI.Common;assembly=Aristocrat.Monaco.UI.Common"
+                               xmlns:lex="http://wpflocalizeextension.codeplex.com"
+                               xmlns:loc="http://monaco.aristocrat.com/localization"
+                               xmlns:audio="clr-namespace:Aristocrat.Monaco.Hardware.Contracts.Audio;assembly=Aristocrat.Monaco.Hardware.Contracts"
+                               xmlns:xctk="http://schemas.xceed.com/wpf/xaml/toolkit"
+                               mc:Ignorable="d"
+                               d:DataContext="{d:DesignInstance {x:Type viewModels:GamePreferencesViewModel}}"
+                               common:DialogParticipation.Register="{Binding}">
+    <UserControl.Resources>
+        <ResourceDictionary>
+            <ResourceDictionary.MergedDictionaries>
+                <ResourceDictionary Source="/Aristocrat.Monaco.UI.Common;component/Skins/OperatorMenu.xaml" />
+                <ResourceDictionary Source="/Aristocrat.Monaco.UI.Common;component/Skins/Converters.xaml" />
+            </ResourceDictionary.MergedDictionaries>
+            <Style TargetType="TextBlock"
+                   BasedOn="{StaticResource MonacoTextBlock}">
+                <Setter Property="FontSize"
+                        Value="16" />
+                <Setter Property="Margin"
+                        Value="0 0 20 0" />
+            </Style>
+            <Style TargetType="CheckBox"
+                   BasedOn="{StaticResource MonacoCheckBox}">
+                <Setter Property="Margin"
+                        Value="5 10 0 0" />
+                <Setter Property="FontSize"
+                        Value="14" />
+                <Setter Property="helpers:CheckBoxHelper.CheckBoxPartWidth"
+                        Value="30" />
+                <Setter Property="helpers:CheckBoxHelper.CheckMarkPartWidth"
+                        Value="15" />
+                <Setter Property="helpers:CheckBoxHelper.CheckMarkPartHeight"
+                        Value="13" />
+            </Style>
+            <Style TargetType="ComboBox"
+                   BasedOn="{StaticResource MonacoComboBox}">
+                <Setter Property="Margin"
+                        Value="5 5 0 0" />
+                <Setter Property="Width"
+                        Value="160" />
+                <Setter Property="FontSize"
+                        Value="14" />
+            </Style>
+            <Style TargetType="Label"
+                   BasedOn="{StaticResource MonacoLabel}">
+                <Setter Property="HorizontalContentAlignment"
+                        Value="Left" />
+                <Setter Property="HorizontalAlignment"
+                        Value="Left" />
+                <Setter Property="FontSize"
+                        Value="14" />
+            </Style>
+        </ResourceDictionary>
+    </UserControl.Resources>
+    <ScrollViewer HorizontalScrollBarVisibility="Auto"
+                  VerticalScrollBarVisibility="Auto"
+                  AutomationProperties.AutomationId="ScrollViewer0_2AB589A7">
+        <Grid x:Name="MainGrid"
+              VerticalAlignment="Top"
+              Margin="0, 0, 0, -50"
+              AutomationProperties.AutomationId="Grid1_2AB589A7">
+            <Grid.ColumnDefinitions>
+                <ColumnDefinition Width="Auto"
+                                  AutomationProperties.AutomationId="ColumnDefinition2_2AB589A7" />
+                <ColumnDefinition Width="100"
+                                  AutomationProperties.AutomationId="ColumnDefinition3_2AB589A7" />
+                <ColumnDefinition Width="Auto"
+                                  AutomationProperties.AutomationId="ColumnDefinition4_2AB589A7" />
+                <ColumnDefinition Width="100"
+                                  AutomationProperties.AutomationId="ColumnDefinition5_2AB589A7" />
+                <ColumnDefinition Width="Auto"
+                                  AutomationProperties.AutomationId="ColumnDefinition6_2AB589A7" />
+            </Grid.ColumnDefinitions>
+            <Grid.RowDefinitions>
+                <RowDefinition Height="Auto"
+                               AutomationProperties.AutomationId="RowDefinition7_2AB589A7" />
+                <RowDefinition Height="Auto"
+                               AutomationProperties.AutomationId="RowDefinition8_2AB589A7" />
+                <RowDefinition Height="10"
+                               AutomationProperties.AutomationId="RowDefinition9_2AB589A7" />
+                <RowDefinition Height="Auto"
+                               AutomationProperties.AutomationId="RowDefinition10_2AB589A7" />
+            </Grid.RowDefinitions>
+            <!-- Left Side Section -->
+            <StackPanel Orientation="Vertical"
+                        Grid.Column="0"
+                        Grid.Row="0"
+                        AutomationProperties.AutomationId="StackPanel11_2AB589A7">
+                <StackPanel x:Name="AttractModeStackPanel"
+                            Orientation="Vertical"
+                            IsEnabled="{Binding AttractOptionsEnabled}"
+                            AutomationProperties.AutomationId="StackPanel12_2AB589A7">
+                    <TextBlock Text="{lex:Loc Key={x:Static loc:ResourceKeys.AttractModeOptions}}"
+                               AutomationProperties.AutomationId="TextBlock13_2AB589A7" />
+                    <CheckBox Content="{lex:Loc Key={x:Static loc:ResourceKeys.EnableAttractCheckBoxText}}"
+                              IsChecked="{Binding AttractEnabled, Mode=TwoWay}"
+                              IsEnabled="{Binding Path=InputEnabled}"
+                              AutomationProperties.AutomationId="CheckBox14_2AB589A7" />
+                    <StackPanel x:Name="AttractModeButtons"
+                                Orientation="Horizontal"
+                                Margin="10 10 0 0"
+                                IsEnabled="{Binding AttractEnabled}"
+                                AutomationProperties.AutomationId="StackPanel15_2AB589A7">
+                        <Button x:Name="AttractModeCustomizeButton"
+                                Content="{lex:Loc Key={x:Static loc:ResourceKeys.AttractModeCustomizeButtonText}}"
+                                Command="{Binding AttractModeCustomizeCommand}"
+                                IsEnabled="{Binding Path=InputEnabled}"
+                                AutomationProperties.AutomationId="Button16_2AB589A7" />
+                        <Button x:Name="AttractModePreviewButton"
+                                Content="{lex:Loc Key={x:Static loc:ResourceKeys.AttractModePreviewButtonText}}"
+                                Command="{Binding AttractModePreviewCommand}"
+                                IsEnabled="{Binding Path=InputEnabled}"
+                                AutomationProperties.AutomationId="Button17_2AB589A7" />
+                    </StackPanel>
+                </StackPanel>
+                <!-- Game Censorship Options Section -->
+                <TextBlock x:Name="GameCensorshipOptionsTextBlock"
+                           Margin="0 30 0 0"
+                           Text="{lex:Loc Key={x:Static loc:ResourceKeys.GameCensorshipOptions}}"
+                           Visibility="{Binding Path=CensorshipEnforced, Converter={StaticResource TrueVisibleFalseCollapsed}}"
+                           AutomationProperties.AutomationId="TextBlock18_2AB589A7" />
+                <!-- Censor Violent Content Section -->
+                <CheckBox x:Name="CensorViolentContentCheckBox"
+                          Content="{lex:Loc Key={x:Static loc:ResourceKeys.CensorViolentContent}}"
+                          IsChecked="{Binding CensorViolentContent}"
+                          Visibility="{Binding Path=CensorshipEnforced, Converter={StaticResource TrueVisibleFalseCollapsed}}"
+                          AutomationProperties.AutomationId="CheckBox19_2AB589A7">
+                    <CheckBox.IsEnabled>
+                        <MultiBinding Converter="{StaticResource BoolAndConverter}">
+                            <Binding Path="EditableCensorship" />
+                            <Binding Path="InputEnabled" />
+                        </MultiBinding>
+                    </CheckBox.IsEnabled>
+                </CheckBox>
+                <!-- Censor Drug Use Content Section -->
+                <CheckBox x:Name="CensorDrugUseContentCheckBox"
+                          Content="{lex:Loc Key={x:Static loc:ResourceKeys.CensorDrugUseContent}}"
+                          IsChecked="{Binding CensorDrugUseContent}"
+                          Visibility="{Binding Path=CensorshipEnforced, Converter={StaticResource TrueVisibleFalseCollapsed}}"
+                          AutomationProperties.AutomationId="CheckBox20_2AB589A7">
+                    <CheckBox.IsEnabled>
+                        <MultiBinding Converter="{StaticResource BoolAndConverter}">
+                            <Binding Path="EditableCensorship" />
+                            <Binding Path="InputEnabled" />
+                        </MultiBinding>
+                    </CheckBox.IsEnabled>
+                </CheckBox>
+                <!-- Censor Sexual Content Section -->
+                <CheckBox x:Name="CensorSexualContentCheckBox"
+                          Content="{lex:Loc Key={x:Static loc:ResourceKeys.CensorSexualContent}}"
+                          IsChecked="{Binding CensorSexualContent}"
+                          Visibility="{Binding Path=CensorshipEnforced, Converter={StaticResource TrueVisibleFalseCollapsed}}"
+                          AutomationProperties.AutomationId="CheckBox21_2AB589A7">
+                    <CheckBox.IsEnabled>
+                        <MultiBinding Converter="{StaticResource BoolAndConverter}">
+                            <Binding Path="EditableCensorship" />
+                            <Binding Path="InputEnabled" />
+                        </MultiBinding>
+                    </CheckBox.IsEnabled>
+                </CheckBox>
+                <!-- Censor Offensive Language Section -->
+                <CheckBox x:Name="CensorOffensiveLanguageCheckBox"
+                          Content="{lex:Loc Key={x:Static loc:ResourceKeys.CensorOffensiveLanguage}}"
+                          IsChecked="{Binding CensorOffensiveContent}"
+                          Visibility="{Binding Path=CensorshipEnforced, Converter={StaticResource TrueVisibleFalseCollapsed}}"
+                          AutomationProperties.AutomationId="CheckBox22_2AB589A7">
+                    <CheckBox.IsEnabled>
+                        <MultiBinding Converter="{StaticResource BoolAndConverter}">
+                            <Binding Path="EditableCensorship" />
+                            <Binding Path="InputEnabled" />
+                        </MultiBinding>
+                    </CheckBox.IsEnabled>
+                </CheckBox>
+                <!-- Button Behavior Options Section -->
+                <TextBlock x:Name="ButtonBehaviorOptionsTextBlock"
+                           Margin="0 30 0 0"
+                           Text="{lex:Loc Key={x:Static loc:ResourceKeys.ButtonBehaviorOptions}}"
+                           AutomationProperties.AutomationId="TextBlock23_2AB589A7" />
+                <!-- Button Continuous Play Section -->
+                <StackPanel x:Name="ContinuousPlaySectionStackPanel"
+                            Orientation="Horizontal"
+                            Visibility="Collapsed"
+                            AutomationProperties.AutomationId="StackPanel24_2AB589A7">
+                    <CheckBox x:Name="ContinuousPlayCheckBox"
+                              Content="{lex:Loc Key={x:Static loc:ResourceKeys.ButtonContinuousPlay}}"
+                              IsChecked="{Binding IsButtonContinuousPlayChecked, Mode=TwoWay}"
+                              AutomationProperties.AutomationId="CheckBox25_2AB589A7">
+                        <CheckBox.IsEnabled>
+                            <MultiBinding Converter="{StaticResource BoolAndConverter}">
+                                <Binding Path="IsButtonContinuousPlayConfigurable" />
+                                <Binding Path="FieldAccessEnabled" />
+                            </MultiBinding>
+                        </CheckBox.IsEnabled>
+                    </CheckBox>
+                    <Button x:Name="ContinuousPlayInfoButton"
+                            Style="{StaticResource MonacoInfoButton}"
+                            Margin="10 10 0 0"
+                            Command="{Binding DataContext.ShowInfoPopupCommand, RelativeSource={RelativeSource AncestorType=StackPanel}}"
+                            AutomationProperties.AutomationId="Button26_2AB589A7">
+                        <Button.CommandParameter>
+                            <MultiBinding Converter="{StaticResource MultiValueConverter}">
+                                <Binding ElementName="ContinuousPlayCheckBox" />
+                                <Binding ElementName="ContinuousPlayButtonInfoProxy"
+                                         Path="Result" />
+                            </MultiBinding>
+                        </Button.CommandParameter>
+                        <lex:LocProxy x:Name="ContinuousPlayButtonInfoProxy"
+                                      Source="{x:Static loc:ResourceKeys.ButtonContinuousPlayButtonInfo}" />
+                    </Button>
+                </StackPanel>
+                <!-- Game Round Time Settings Section -->
+                <StackPanel x:Name="GameRoundTimeSettingStackPanel"
+                            Orientation="Horizontal"
+                            AutomationProperties.AutomationId="StackPanel27_2AB589A7">
+                    <Label x:Name="GameRoundTimeSettingLabel"
+                           Margin="0 10 20 0"
+                           Content="{lex:Loc Key={x:Static loc:ResourceKeys.GameRoundTimeSettingLabel}}"
+                           VerticalAlignment="Center"
+                           AutomationProperties.AutomationId="Label28_2AB589A7" />
+                    <xctk:IntegerUpDown Minimum="{Binding MinimumGameRoundDuration}"
+                                        Maximum="{Binding MaximumGameRoundDuration}"
+                                        Increment="100"
+                                        FontSize="14"
+                                        Width="130"
+                                        Style="{StaticResource MonacoIntegerUpDown}"
+                                        Value="{Binding GameRoundDurationMs, Mode=TwoWay}"
+                                        IsEnabled="{Binding Path=InputEnabled}" />
+                </StackPanel>
+                <!-- Double Tap Force Reel Stop Section -->
+                <StackPanel x:Name="DoubleTapForceReelStopSectionStackPanel"
+                            Orientation="Horizontal"
+                            AutomationProperties.AutomationId="StackPanel29_2AB589A7">
+                    <CheckBox x:Name="DoubleTapReelStopCheckBox"
+                              Content="{lex:Loc Key={x:Static loc:ResourceKeys.DoubleTapForcesGameRoundStop}}"
+                              IsChecked="{Binding IsDoubleTapForceReelStopChecked, Mode=TwoWay}"
+                              AutomationProperties.AutomationId="CheckBox30_2AB589A7">
+                        <CheckBox.IsEnabled>
+                            <MultiBinding Converter="{StaticResource BoolAndConverter}">
+                                <Binding Path="SlotOptionsEnabled" />
+                                <Binding Path="FieldAccessEnabled" />
+                            </MultiBinding>
+                        </CheckBox.IsEnabled>
+                    </CheckBox>
+                    <Button x:Name="DoubleTapForceInfoButton"
+                            Style="{StaticResource MonacoInfoButton}"
+                            Margin="10 10 0 0"
+                            Command="{Binding DataContext.ShowInfoPopupCommand, RelativeSource={RelativeSource AncestorType=StackPanel}}"
+                            AutomationProperties.AutomationId="Button31_2AB589A7">
+                        <Button.CommandParameter>
+                            <MultiBinding Converter="{StaticResource MultiValueConverter}">
+                                <Binding ElementName="DoubleTapReelStopCheckBox" />
+                                <Binding ElementName="DoubleTapForceReelStopProxy"
+                                         Path="Result" />
+                            </MultiBinding>
+                        </Button.CommandParameter>
+                        <lex:LocProxy x:Name="DoubleTapForceReelStopProxy"
+                                      Source="{x:Static loc:ResourceKeys.DoubleTapForcesGameRoundStopButtonInfo}" />
+                    </Button>
+                </StackPanel>
+                <!--Game Start Method Section -->
+                <StackPanel x:Name="GameStartMethodSectionStackPanel"
+                            Visibility="{Binding IsGameStartMethodSettingVisible, Converter={StaticResource TrueVisibleFalseCollapsed}}"
+                            Orientation="Vertical"
+                            Margin="0 5 0 15"
+                            AutomationProperties.AutomationId="StackPanel32_2AB589A7">
+                    <Label x:Name="GameStartMethodLabel"
+                           Margin="0 10 0 0"
+                           VerticalAlignment="Bottom"
+                           Content="{lex:Loc Key={x:Static loc:ResourceKeys.GameStartMethod}}"
+                           AutomationProperties.AutomationId="Label33_2AB589A7" />
+                    <ComboBox x:Name="GameStartMethodComboBox"
+                              HorizontalAlignment="Left"
+                              DisplayMemberPath="Description"
+                              SelectedValuePath="Value"
+                              ItemsSource="{Binding GameStartMethods}"
+                              SelectedValue="{Binding GameStartMethod, Mode=TwoWay}"
+                              AutomationProperties.AutomationId="ComboBox34_2AB589A7">
+                        <ComboBox.IsEnabled>
+                            <MultiBinding Converter="{StaticResource BoolAndConverter}">
+                                <Binding Path="IsGameStartMethodConfigurable" />
+                                <Binding Path="FieldAccessEnabled" />
+                            </MultiBinding>
+                        </ComboBox.IsEnabled>
+                    </ComboBox>
+                </StackPanel>
+                <!-- Show Program Options Section -->
+                <TextBlock x:Name="ShowProgramOptionsTextBlock"
+                           Margin="0 30 0 0"
+                           Text="{lex:Loc Key={x:Static loc:ResourceKeys.ShowProgramOptionsLabel}}"
+                           Visibility="{Binding Path=DemoModeEnabled, Converter={StaticResource TrueVisibleFalseCollapsed}}"
+                           AutomationProperties.AutomationId="TextBlock35_2AB589A7" />
+                <!-- Enable Show Program PIN Section -->
+                <CheckBox x:Name="ShowProgramPinRequiredCheckBox"
+                          Content="{lex:Loc Key={x:Static loc:ResourceKeys.ShowProgramEnableShowProgramPin}}"
+                          IsChecked="{Binding ShowProgramPinRequired}"
+                          Visibility="{Binding Path=DemoModeEnabled, Converter={StaticResource TrueVisibleFalseCollapsed}}"
+                          AutomationProperties.AutomationId="CheckBox36_2AB589A7">
+                    <CheckBox.IsEnabled>
+                        <MultiBinding Converter="{StaticResource BoolAndConverter}">
+                            <Binding Path="FieldAccessEnabled" />
+                            <Binding Path="IsShowProgramPinConfigurable" />
+                        </MultiBinding>
+                    </CheckBox.IsEnabled>
+                </CheckBox>
+                <!-- Show Program Pin Section -->
+                <StackPanel x:Name="ShowProgramPinStackPanel"
+                            Orientation="Horizontal"
+                            Margin="5 15 0 0"
+                            Visibility="{Binding Path=DemoModeEnabled, Converter={StaticResource TrueVisibleFalseCollapsed}}"
+                            AutomationProperties.AutomationId="StackPanel37_2AB589A7">
+                    <TextBox x:Name="ShowProgramPinTextBox"
+                             HorizontalAlignment="Left"
+                             PreviewTextInput="PreviewShowProgramPinInput"
+                             MaxLength="4"
+                             Width="80"
+                             Text="{Binding ShowProgramPin, Mode=TwoWay, UpdateSourceTrigger=PropertyChanged, ValidatesOnDataErrors=True, NotifyOnValidationError=True}"
+                             AutomationProperties.AutomationId="TextBox38_2AB589A7">
+                        <TextBox.IsEnabled>
+                            <MultiBinding Converter="{StaticResource BoolAndConverter}">
+                                <Binding Path="ShowProgramPinRequired" />
+                                <Binding Path="FieldAccessEnabled" />
+                                <Binding Path="IsShowProgramPinConfigurable" />
+                            </MultiBinding>
+                        </TextBox.IsEnabled>
+                    </TextBox>
+                    <Label x:Name="ShowProgramPinLabel"
+                           Margin="5 5 0 0"
+                           VerticalAlignment="Center"
+                           Content="{lex:Loc Key={x:Static loc:ResourceKeys.ShowProgramPin}}"
+                           AutomationProperties.AutomationId="Label39_2AB589A7" />
+                </StackPanel>
+                <!-- Show Program Enable Reset Credits Section -->
+                <CheckBox x:Name="ShowProgramEnableResetCreditsCheckBox"
+                          Content="{lex:Loc Key={x:Static loc:ResourceKeys.ShowProgramEnableResetCredits}}"
+                          IsChecked="{Binding ShowProgramEnableResetCredits}"
+                          IsEnabled="{Binding FieldAccessEnabled}"
+                          Visibility="{Binding Path=DemoModeEnabled, Converter={StaticResource TrueVisibleFalseCollapsed}}"
+                          AutomationProperties.AutomationId="CheckBox40_2AB589A7" />
+                <!-- Progressive Options Section -->
+                <TextBlock x:Name="ProgressiveOptionsTextBlock"
+                           Margin="0 30 0 0"
+                           Text="{lex:Loc Key={x:Static loc:ResourceKeys.ProgressiveOptions}}"
+                           Visibility="{Binding Path=GameExistsWithExtendedRtpInfo, Converter={StaticResource TrueVisibleFalseCollapsed}}"/> 
+
+                <CheckBox x:Name="ProgressiveOptionsBoostCheckEnabledCheckBox"
+                          Content="{lex:Loc Key={x:Static loc:ResourceKeys.LinkedProgressiveVerificationEnabledLabel}}"
+                          IsChecked="{Binding LinkedProgressiveVerificationEnabled}"
+                          Visibility="{Binding Path=GameExistsWithExtendedRtpInfo, Converter={StaticResource TrueVisibleFalseCollapsed}}"/>
+            </StackPanel>
+            <!-- Middle Grid Section -->
+            <StackPanel Orientation="Vertical"
+                        Grid.Column="2"
+                        Grid.Row="0"
+                        AutomationProperties.AutomationId="StackPanel41_2AB589A7">
+                <!-- Game UI / Lobby Options Section -->
+                <TextBlock x:Name="LobbyOptionsTextBlock"
+                           Text="{lex:Loc Key={x:Static loc:ResourceKeys.GameUILobbyOptions}}"
+                           AutomationProperties.AutomationId="TextBlock42_2AB589A7" />
+                <!-- Show Service Section -->
+                <CheckBox x:Name="ShowServiceCheckBox"
+                          Content="{lex:Loc Key={x:Static loc:ResourceKeys.ShowService}}"
+                          IsChecked="{Binding ShowServiceButton}"
+                          IsEnabled="{Binding Path=InputEnabled}"
+                          AutomationProperties.AutomationId="CheckBox43_2AB589A7" />
+                <!-- Show Top Picks Banners -->
+                <CheckBox x:Name="ShowTopPickBannersCheckBox"
+                          Content="{lex:Loc Key={x:Static loc:ResourceKeys.ShowTopPickBanners}}"
+                          Visibility="{Binding ShowTopPickBannersVisible, Converter={StaticResource TrueVisibleFalseCollapsed}}"
+                          IsChecked="{Binding ShowTopPickBanners}"
+                          IsEnabled="{Binding Path=InputEnabled}"
+                          AutomationProperties.AutomationId="CheckBox44_2AB589A7" />
+                <!-- Lobby Volume Section -->
+                <StackPanel x:Name="LobbyVolumeStackPanel"
+                            Orientation="Horizontal"
+                            Margin="0 5 0 0"
+                            AutomationProperties.AutomationId="StackPanel45_2AB589A7">
+                    <ComboBox x:Name="LobbyVolumeComboBox"
+                              HorizontalAlignment="Left"
+                              DisplayMemberPath="Description"
+                              SelectedValuePath="Value"
+                              Width="80"
+                              ItemsSource="{helpers:Enumeration {x:Type audio:VolumeScalar}}"
+                              SelectedValue="{Binding LobbyVolumeScalar}"
+                              IsEnabled="{Binding Path=InputEnabled}"
+                              AutomationProperties.AutomationId="ComboBox46_2AB589A7" />
+                    <Label x:Name="LobbyVolumeLevelLabel"
+                           Margin="5 5 0 0"
+                           VerticalAlignment="Center"
+                           Content="{lex:Loc Key={x:Static loc:ResourceKeys.RelativeVolume}}"
+                           AutomationProperties.AutomationId="Label47_2AB589A7" />
+                </StackPanel>
+                <!-- Enable once lobby work is done -->
+                <StackPanel Orientation="Horizontal"
+                            Visibility="{Binding ProgressiveOptionsVisible, Converter={StaticResource TrueVisibleFalseCollapsed}}"
+                            Margin="0 5 0 0"
+                            AutomationProperties.AutomationId="StackPanel48_2AB589A7">
+                    <ComboBox HorizontalAlignment="Left"
+                              DisplayMemberPath="Description"
+                              SelectedValuePath="Value"
+                              ItemsSource="{Binding ProgressLobbyIndicatorOptions}"
+                              SelectedValue="{Binding ProgressiveIndicator, Mode=TwoWay}"
+                              AutomationProperties.AutomationId="ComboBox49_2AB589A7">
+                        <ComboBox.IsEnabled>
+                            <MultiBinding Converter="{StaticResource BoolAndConverter}">
+                                <Binding Path="ProgressiveOptionsEnabled" />
+                                <Binding Path="InputEnabled" />
+                            </MultiBinding>
+                        </ComboBox.IsEnabled>
+                    </ComboBox>
+                    <Label Margin="5 5 0 0"
+                           VerticalAlignment="Center"
+                           Content="{lex:Loc Key={x:Static loc:ResourceKeys.ProgressiveLobbyIndicatorSelection}}"
+                           AutomationProperties.AutomationId="Label50_2AB589A7" />
+                </StackPanel>
+                <!-- Slot Game Options Section -->
+                <TextBlock x:Name="SlotGameOptionsTextBlock"
+                           Margin="0 30 0 0"
+                           Text="{lex:Loc Key={x:Static loc:ResourceKeys.SlotGamesOptions}}"
+                           AutomationProperties.AutomationId="TextBlock51_2AB589A7" />
+                <!-- Slot Enable Auto Play Section -->
+                <CheckBox x:Name="SlotEnableAutoPlayCheckBox"
+                          Content="{lex:Loc Key={x:Static loc:ResourceKeys.EnableAutoPlay}}"
+                          IsChecked="{Binding SlotEnableAutoPlay}"
+                          AutomationProperties.AutomationId="CheckBox52_2AB589A7">
+                    <CheckBox.IsEnabled>
+                        <MultiBinding Converter="{StaticResource BoolAndConverter}">
+                            <Binding Path="SlotAllowedAutoPlay" />
+                            <Binding Path="InputEnabled" />
+                        </MultiBinding>
+                    </CheckBox.IsEnabled>
+                </CheckBox>
+                <!-- Slot Volume Level Section -->
+                <StackPanel x:Name="SlotVolumeLevelStackPanel"
+                            Orientation="Horizontal"
+                            Margin="0 5 0 0"
+                            AutomationProperties.AutomationId="StackPanel53_2AB589A7">
+                    <ComboBox x:Name="SlotVolumeLevelComboBox"
+                              HorizontalAlignment="Left"
+                              DisplayMemberPath="Description"
+                              SelectedValuePath="Value"
+                              Width="80"
+                              SelectedValue="{Binding SlotVolumeScalar}"
+                              ItemsSource="{helpers:Enumeration {x:Type audio:VolumeScalar}}"
+                              AutomationProperties.AutomationId="ComboBox54_2AB589A7">
+                        <ComboBox.IsEnabled>
+                            <MultiBinding Converter="{StaticResource BoolAndConverter}">
+                                <Binding Path="SlotOptionsEnabled" />
+                                <Binding Path="InputEnabled" />
+                            </MultiBinding>
+                        </ComboBox.IsEnabled>
+                    </ComboBox>
+                    <Label x:Name="SlotVolumeLevelLabel"
+                           Margin="5 5 0 0"
+                           VerticalAlignment="Center"
+                           Content="{lex:Loc Key={x:Static loc:ResourceKeys.RelativeVolume}}"
+                           AutomationProperties.AutomationId="Label55_2AB589A7" />
+                </StackPanel>
+                <!-- Keno Games Option Section -->
+                <TextBlock x:Name="KenoGamesTextBlock"
+                           Margin="0 30 0 0"
+                           Text="{lex:Loc Key={x:Static loc:ResourceKeys.KenoGamesOptions}}"
+                           AutomationProperties.AutomationId="TextBlock56_2AB589A7" />
+                <!-- Keno Enable Auto Play Section -->
+                <CheckBox x:Name="KenoEnableAutoPlayCheckBox"
+                          Content="{lex:Loc Key={x:Static loc:ResourceKeys.EnableAutoPlay}}"
+                          IsChecked="{Binding KenoEnableAutoPlay}"
+                          AutomationProperties.AutomationId="CheckBox57_2AB589A7">
+                    <CheckBox.IsEnabled>
+                        <MultiBinding Converter="{StaticResource BoolAndConverter}">
+                            <Binding Path="KenoAllowedAutoPlay" />
+                            <Binding Path="InputEnabled" />
+                        </MultiBinding>
+                    </CheckBox.IsEnabled>
+                </CheckBox>
+                <!-- Keno Show Player Speed Section -->
+                <CheckBox x:Name="KenoShowPlayerSpeedCheckBox"
+                          Content="{lex:Loc Key={x:Static loc:ResourceKeys.ShowPlayerSpeedButton}}"
+                          IsChecked="{Binding KenoShowPlayerSpeedButton}"
+                          AutomationProperties.AutomationId="CheckBox58_2AB589A7">
+                    <CheckBox.IsEnabled>
+                        <MultiBinding Converter="{StaticResource BoolAndConverter}">
+                            <Binding Path="KenoOptionsEnabled" />
+                            <Binding Path="InputEnabled" />
+                            <Binding Path="KenoPlayerSpeedButtonEnabled" />
+                        </MultiBinding>
+                    </CheckBox.IsEnabled>
+                </CheckBox>
+                <!-- Keno Speed Level Section -->
+                <StackPanel x:Name="KenoSpeedLevelStackPanel"
+                            Orientation="Horizontal"
+                            Margin="0 5 0 0"
+                            AutomationProperties.AutomationId="StackPanel59_2AB589A7">
+                    <ComboBox x:Name="KenoSpeedLevelComboBox"
+                              HorizontalAlignment="Left"
+                              Width="80"
+                              ItemsSource="{Binding GameSpeed}"
+                              SelectedItem="{Binding KenoSpeedLevel, Mode=TwoWay}"
+                              AutomationProperties.AutomationId="ComboBox60_2AB589A7">
+                        <ComboBox.IsEnabled>
+                            <MultiBinding Converter="{StaticResource BoolAndConverter}">
+                                <Binding Path="KenoOptionsEnabled" />
+                                <Binding Path="InputEnabled" />
+                            </MultiBinding>
+                        </ComboBox.IsEnabled>
+                    </ComboBox>
+                    <Label x:Name="KenoSpeedLevelLabel"
+                           Margin="5 5 0 0"
+                           VerticalAlignment="Center"
+                           Content="{lex:Loc Key={x:Static loc:ResourceKeys.SpeedLevel}}"
+                           AutomationProperties.AutomationId="Label61_2AB589A7" />
+                </StackPanel>
+                <!-- Keno Default Player Speed Section -->
+                <StackPanel x:Name="KenoDefaultPlaySpeedStackPanel"
+                            Orientation="Horizontal"
+                            Margin="0 5 0 0"
+                            AutomationProperties.AutomationId="StackPanel62_2AB589A7">
+                    <ComboBox x:Name="KenoDefaultSpeedLevelComboBox"
+                              HorizontalAlignment="Left"
+                              Width="80"
+                              ItemsSource="{Binding DefaultPlaySpeed}"
+                              SelectedItem="{Binding KenoDefaultSpeedLevel, Mode=TwoWay}"
+                              AutomationProperties.AutomationId="ComboBox63_2AB589A7">
+                        <ComboBox.IsEnabled>
+                            <MultiBinding Converter="{StaticResource BoolAndConverter}">
+                                <Binding Path="KenoOptionsEnabled" />
+                                <Binding Path="InputEnabled" />
+                            </MultiBinding>
+                        </ComboBox.IsEnabled>
+                    </ComboBox>
+                    <Label x:Name="KenoDefaultPlayerSpeedLabel"
+                           Margin="5 5 0 0"
+                           VerticalAlignment="Center"
+                           Content="{lex:Loc Key={x:Static loc:ResourceKeys.DefaultPlayerSpeed}}"
+                           AutomationProperties.AutomationId="Label64_2AB589A7" />
+                </StackPanel>
+                <!-- Keno Volume Section -->
+                <StackPanel x:Name="KenoVolumeStackPanel"
+                            Orientation="Horizontal"
+                            Margin="0 5 0 0"
+                            AutomationProperties.AutomationId="StackPanel65_2AB589A7">
+                    <ComboBox x:Name="KenoVolumeComboBox"
+                              HorizontalAlignment="Left"
+                              DisplayMemberPath="Description"
+                              SelectedValuePath="Value"
+                              Width="80"
+                              ItemsSource="{helpers:Enumeration {x:Type audio:VolumeScalar}}"
+                              SelectedValue="{Binding KenoVolumeScalar}"
+                              AutomationProperties.AutomationId="ComboBox66_2AB589A7">
+                        <ComboBox.IsEnabled>
+                            <MultiBinding Converter="{StaticResource BoolAndConverter}">
+                                <Binding Path="KenoOptionsEnabled" />
+                                <Binding Path="InputEnabled" />
+                            </MultiBinding>
+                        </ComboBox.IsEnabled>
+                    </ComboBox>
+                    <Label x:Name="KenoVolumeLabel"
+                           Margin="5 5 0 0"
+                           VerticalAlignment="Center"
+                           Content="{lex:Loc Key={x:Static loc:ResourceKeys.RelativeVolume}}"
+                           AutomationProperties.AutomationId="Label67_2AB589A7" />
+                </StackPanel>
+            </StackPanel>
+            <!-- Right Side Grid Section -->
+            <StackPanel Orientation="Vertical"
+                        Grid.Column="4"
+                        Grid.Row="0"
+                        AutomationProperties.AutomationId="StackPanel68_2AB589A7">
+                <!-- Poker Game Options Section -->
+                <TextBlock x:Name="PokerGameOptionsTextBlock"
+                           Text="{lex:Loc Key={x:Static loc:ResourceKeys.PokerGamesOptions}}"
+                           AutomationProperties.AutomationId="TextBlock69_2AB589A7" />
+                <!-- Poker Enable Auto Hold Section -->
+                <CheckBox x:Name="PokerEnableAutoHoldCheckBox"
+                          Content="{lex:Loc Key={x:Static loc:ResourceKeys.EnableAutoHold}}"
+                          IsChecked="{Binding PokerEnableAutoHold}"
+                          AutomationProperties.AutomationId="CheckBox70_2AB589A7">
+                    <CheckBox.IsEnabled>
+                        <MultiBinding Converter="{StaticResource BoolAndConverter}">
+                            <Binding Path="AutoHoldConfigurable" />
+                            <Binding Path="LogicDoorEnabled" />
+                            <Binding Path="InputEnabled" />
+                        </MultiBinding>
+                    </CheckBox.IsEnabled>
+                </CheckBox>
+                <!-- Poker Show Player Speed Section -->
+                <CheckBox x:Name="PokerShowPlayerSpeedCheckBox"
+                          Content="{lex:Loc Key={x:Static loc:ResourceKeys.ShowPlayerSpeedButton}}"
+                          IsChecked="{Binding PokerShowPlayerSpeedButton}"
+                          AutomationProperties.AutomationId="CheckBox71_2AB589A7">
+                    <CheckBox.IsEnabled>
+                        <MultiBinding Converter="{StaticResource BoolAndConverter}">
+                            <Binding Path="PokerOptionsEnabled" />
+                            <Binding Path="InputEnabled" />
+                            <Binding Path="PokerPlayerSpeedButtonEnabled" />
+                        </MultiBinding>
+                    </CheckBox.IsEnabled>
+                </CheckBox>
+                <!-- Poker Speed Level Section -->
+                <StackPanel x:Name="PokerSpeedLevelStackPanel"
+                            Orientation="Horizontal"
+                            Margin="0 5 0 0"
+                            AutomationProperties.AutomationId="StackPanel72_2AB589A7">
+                    <ComboBox x:Name="PokerSpeedLevelComboBox"
+                              HorizontalAlignment="Center"
+                              Width="80"
+                              ItemsSource="{Binding GameSpeed}"
+                              SelectedItem="{Binding PokerSpeedLevel, Mode=TwoWay}"
+                              AutomationProperties.AutomationId="ComboBox73_2AB589A7">
+                        <ComboBox.IsEnabled>
+                            <MultiBinding Converter="{StaticResource BoolAndConverter}">
+                                <Binding Path="PokerOptionsEnabled" />
+                                <Binding Path="InputEnabled" />
+                            </MultiBinding>
+                        </ComboBox.IsEnabled>
+                    </ComboBox>
+                    <Label x:Name="PokerSpeedLevelLabel"
+                           Margin="5 5 0 0"
+                           VerticalAlignment="Center"
+                           Content="{lex:Loc Key={x:Static loc:ResourceKeys.SpeedLevel}}"
+                           AutomationProperties.AutomationId="Label74_2AB589A7" />
+                </StackPanel>
+                <!-- Poker Default Player Speed Section -->
+                <StackPanel x:Name="PokerDefaultPlayerSpeedStackPanel"
+                            Orientation="Horizontal"
+                            Margin="0 5 0 0"
+                            AutomationProperties.AutomationId="StackPanel75_2AB589A7">
+                    <ComboBox x:Name="PokerDefaultPlayerSpeedComboBox"
+                              HorizontalAlignment="Center"
+                              Width="80"
+                              ItemsSource="{Binding DefaultPlaySpeed}"
+                              SelectedItem="{Binding PokerDefaultSpeedLevel, Mode=TwoWay}"
+                              AutomationProperties.AutomationId="ComboBox76_2AB589A7">
+                        <ComboBox.IsEnabled>
+                            <MultiBinding Converter="{StaticResource BoolAndConverter}">
+                                <Binding Path="PokerOptionsEnabled" />
+                                <Binding Path="InputEnabled" />
+                            </MultiBinding>
+                        </ComboBox.IsEnabled>
+                    </ComboBox>
+                    <Label x:Name="PokerDefaultPlayerSpeedLabel"
+                           Margin="5 5 0 0"
+                           VerticalAlignment="Center"
+                           Content="{lex:Loc Key={x:Static loc:ResourceKeys.DefaultPlayerSpeed}}"
+                           AutomationProperties.AutomationId="Label77_2AB589A7" />
+                </StackPanel>
+                <!-- Poker Volume Level Section -->
+                <StackPanel x:Name="PokerVolumeLevelStackPanel"
+                            Orientation="Horizontal"
+                            Margin="0 5 0 0"
+                            AutomationProperties.AutomationId="StackPanel78_2AB589A7">
+                    <ComboBox x:Name="PokerVolumeLevelComboBox"
+                              HorizontalAlignment="Left"
+                              DisplayMemberPath="Description"
+                              SelectedValuePath="Value"
+                              Width="80"
+                              ItemsSource="{helpers:Enumeration {x:Type audio:VolumeScalar}}"
+                              SelectedValue="{Binding PokerVolumeScalar}"
+                              AutomationProperties.AutomationId="ComboBox79_2AB589A7">
+                        <ComboBox.IsEnabled>
+                            <MultiBinding Converter="{StaticResource BoolAndConverter}">
+                                <Binding Path="PokerOptionsEnabled" />
+                                <Binding Path="InputEnabled" />
+                            </MultiBinding>
+                        </ComboBox.IsEnabled>
+                    </ComboBox>
+                    <Label x:Name="PokerVolumeLevelLabel"
+                           Margin="5 5 0 0"
+                           VerticalAlignment="Center"
+                           Content="{lex:Loc Key={x:Static loc:ResourceKeys.RelativeVolume}}"
+                           AutomationProperties.AutomationId="Label80_2AB589A7" />
+                </StackPanel>
+                <!-- Poker Background color Section -->
+                <StackPanel x:Name="PokerBackgroundColorStackPanel"
+                            Orientation="Vertical"
+                            Margin="0 5 0 15"
+                            AutomationProperties.AutomationId="StackPanel81_2AB589A7">
+                    <StackPanel Orientation="Horizontal"
+                                AutomationProperties.AutomationId="StackPanel82_2AB589A7">
+                        <ComboBox x:Name="PokerBackgroundColorComboBox"
+                                  HorizontalAlignment="Left"
+                                  ItemsSource="{Binding PokerBackgroundColors}"
+                                  SelectedItem="{Binding PokerBackgroundColor, Mode=TwoWay, UpdateSourceTrigger=PropertyChanged}"
+                                  AutomationProperties.AutomationId="ComboBox83_2AB589A7">
+                            <ComboBox.IsEnabled>
+                                <MultiBinding Converter="{StaticResource BoolAndConverter}">
+                                    <Binding Path="PokerOptionsEnabled" />
+                                    <Binding Path="InputEnabled" />
+                                </MultiBinding>
+                            </ComboBox.IsEnabled>
+                        </ComboBox>
+                        <Label x:Name="PokerColorLabel"
+                               Margin="5 5 0 0"
+                               VerticalAlignment="Center"
+                               Content="{lex:Loc Key={x:Static loc:ResourceKeys.BackgroundColor}}"
+                               AutomationProperties.AutomationId="Label84_2AB589A7" />
+                    </StackPanel>
+                    <Button Margin="10 10 0 10"
+                            HorizontalAlignment="Right"
+                            IsEnabled="{Binding BackgroundPreviewAvailable}"
+                            Content="{lex:Loc Key={x:Static loc:ResourceKeys.AttractModePreviewButtonText}}"
+                            Command="{Binding PreviewBackgroundCommand}"
+                            AutomationProperties.AutomationId="Button85_2AB589A7" />
+                </StackPanel>
+                <!-- Blackjack Game Options Section -->
+                <TextBlock x:Name="BlackjackGameOptionsTextBlock"
+                           Margin="0 30 0 0"
+                           Text="{lex:Loc Key={x:Static loc:ResourceKeys.BlackjackGamesOptions}}"
+                           AutomationProperties.AutomationId="TextBlock86_2AB589A7" />
+                <!-- Blackjack Volume Level Section -->
+                <StackPanel x:Name="BlackjackVolumeLevelStackPanel"
+                            Orientation="Horizontal"
+                            Margin="0 5 0 0"
+                            AutomationProperties.AutomationId="StackPanel87_2AB589A7">
+                    <ComboBox x:Name="BlackjackVolumeLevelComboBox"
+                              HorizontalAlignment="Left"
+                              DisplayMemberPath="Description"
+                              SelectedValuePath="Value"
+                              Width="80"
+                              ItemsSource="{helpers:Enumeration {x:Type audio:VolumeScalar}}"
+                              SelectedValue="{Binding BlackjackVolumeScalar}"
+                              AutomationProperties.AutomationId="ComboBox88_2AB589A7">
+                        <ComboBox.IsEnabled>
+                            <MultiBinding Converter="{StaticResource BoolAndConverter}">
+                                <Binding Path="BlackjackOptionsEnabled" />
+                                <Binding Path="InputEnabled" />
+                            </MultiBinding>
+                        </ComboBox.IsEnabled>
+                    </ComboBox>
+                    <Label x:Name="BlackjackVolumeLevelLabel"
+                           Margin="5 5 0 0"
+                           VerticalAlignment="Center"
+                           Content="{lex:Loc Key={x:Static loc:ResourceKeys.RelativeVolume}}"
+                           AutomationProperties.AutomationId="Label89_2AB589A7" />
+                </StackPanel>
+                <!-- Roulette Game Options Section -->
+                <TextBlock x:Name="RouletteGameOptionsTextBlock"
+                           Margin="0 30 0 0"
+                           Text="{lex:Loc Key={x:Static loc:ResourceKeys.RouletteGamesOptions}}"
+                           AutomationProperties.AutomationId="TextBlock90_2AB589A7" />
+                <!-- Roulette Volume Level Section -->
+                <StackPanel x:Name="RouletteVolumeLevelStackPanel"
+                            Orientation="Horizontal"
+                            Margin="0 5 0 0"
+                            AutomationProperties.AutomationId="StackPanel91_2AB589A7">
+                    <ComboBox x:Name="RouletteVolumeLevelComboBox"
+                              HorizontalAlignment="Left"
+                              DisplayMemberPath="Description"
+                              SelectedValuePath="Value"
+                              Width="80"
+                              ItemsSource="{helpers:Enumeration {x:Type audio:VolumeScalar}}"
+                              SelectedValue="{Binding RouletteVolumeScalar}"
+                              AutomationProperties.AutomationId="ComboBox92_2AB589A7">
+                        <ComboBox.IsEnabled>
+                            <MultiBinding Converter="{StaticResource BoolAndConverter}">
+                                <Binding Path="RouletteOptionsEnabled" />
+                                <Binding Path="InputEnabled" />
+                            </MultiBinding>
+                        </ComboBox.IsEnabled>
+                    </ComboBox>
+                    <Label x:Name="RouletteVolumeLevelLabel"
+                           Margin="5 5 0 0"
+                           VerticalAlignment="Center"
+                           Content="{lex:Loc Key={x:Static loc:ResourceKeys.RelativeVolume}}"
+                           AutomationProperties.AutomationId="Label93_2AB589A7" />
+                </StackPanel>
+            </StackPanel>
+            <!-- Change Game Lobby Layout Section -->
+            <Button x:Name="ChangeGameLobbyLayoutButton"
+                    Grid.Column="4"
+                    Grid.Row="3"
+                    Content="{lex:Loc Key={x:Static loc:ResourceKeys.ChangeGameLobbyLayout}}"
+                    HorizontalAlignment="Left"
+                    Margin="5"
+                    Visibility="Hidden"
+                    Command="{Binding ChangeGameLobbyLayoutCommand}"
+                    AutomationProperties.AutomationId="Button94_2AB589A7" />
+        </Grid>
+    </ScrollViewer>
 </operatorMenu:OperatorMenuPage>