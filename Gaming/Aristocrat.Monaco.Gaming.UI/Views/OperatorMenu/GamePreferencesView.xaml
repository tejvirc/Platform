﻿<operatorMenu:OperatorMenuPage x:Class="Aristocrat.Monaco.Gaming.UI.Views.OperatorMenu.GamePreferencesView"
                               xmlns="http://schemas.microsoft.com/winfx/2006/xaml/presentation"
                               xmlns:x="http://schemas.microsoft.com/winfx/2006/xaml"
                               xmlns:mc="http://schemas.openxmlformats.org/markup-compatibility/2006" 
                               xmlns:d="http://schemas.microsoft.com/expression/blend/2008" 
                               xmlns:operatorMenu="clr-namespace:Aristocrat.Monaco.Application.UI.OperatorMenu;assembly=Aristocrat.Monaco.Application.UI"
                               xmlns:viewModels="clr-namespace:Aristocrat.Monaco.Gaming.UI.ViewModels.OperatorMenu"
                               xmlns:helpers="http://monaco.aristocrat.com/common"
                               xmlns:common="clr-namespace:Aristocrat.Monaco.UI.Common;assembly=Aristocrat.Monaco.UI.Common"
                               xmlns:lex="http://wpflocalizeextension.codeplex.com"
                               xmlns:loc="http://monaco.aristocrat.com/localization"
                               lex:ResxLocalizationProvider.DefaultAssembly="Aristocrat.Monaco.Localization"
                               lex:ResxLocalizationProvider.DefaultDictionary="Resources" 
                               xmlns:audio="clr-namespace:Aristocrat.Monaco.Hardware.Contracts.Audio;assembly=Aristocrat.Monaco.Hardware.Contracts"
                               xmlns:xctk="http://schemas.xceed.com/wpf/xaml/toolkit"
                               mc:Ignorable="d" 
                               d:DataContext="{d:DesignInstance {x:Type viewModels:GamePreferencesViewModel}}"
                               common:DialogParticipation.Register="{Binding}">

    <UserControl.Resources>
        <ResourceDictionary>
            <ResourceDictionary.MergedDictionaries>
                <ResourceDictionary Source="/Aristocrat.Monaco.UI.Common;component/Skins/OperatorMenu.xaml" />
                <ResourceDictionary Source="/Aristocrat.Monaco.UI.Common;component/Skins/Converters.xaml" />
            </ResourceDictionary.MergedDictionaries>

            <Style TargetType="TextBlock" BasedOn="{StaticResource MonacoTextBlock}">
                <Setter Property="FontSize" Value="16"/>
                <Setter Property="Margin" Value="0 0 20 0"/>
            </Style>

            <Style TargetType="CheckBox" BasedOn="{StaticResource MonacoCheckBox}">
                <Setter Property="Margin" Value="5 10 0 0"/>
                <Setter Property="FontSize" Value="14" />
                <Setter Property="helpers:CheckBoxHelper.CheckBoxPartWidth" Value="30" />
                <Setter Property="helpers:CheckBoxHelper.CheckMarkPartWidth" Value="15" />
                <Setter Property="helpers:CheckBoxHelper.CheckMarkPartHeight" Value="13" />
            </Style>
            <Style TargetType="ComboBox" BasedOn="{StaticResource MonacoComboBox}">
                <Setter Property="Margin" Value="5 5 0 0"/>
                <Setter Property="Width" Value="160"/>
                <Setter Property="FontSize" Value="14" />
            </Style>

            <Style TargetType="Label" BasedOn="{StaticResource MonacoLabel}">
                <Setter Property="HorizontalContentAlignment" Value="Left"/>
                <Setter Property="HorizontalAlignment" Value="Left"/>
                <Setter Property="FontSize" Value="14" />
            </Style>
        </ResourceDictionary>
    </UserControl.Resources>

    <ScrollViewer HorizontalScrollBarVisibility="Auto" VerticalScrollBarVisibility="Auto">
        <Grid x:Name="MainGrid" VerticalAlignment="Top" Margin="0, 0, 0, -50">
            <Grid.ColumnDefinitions>
                <ColumnDefinition Width="Auto"/>
                <ColumnDefinition Width="100"/>
                <ColumnDefinition Width="Auto"/>
                <ColumnDefinition Width="100"/>
                <ColumnDefinition Width="Auto"/>
            </Grid.ColumnDefinitions>

            <Grid.RowDefinitions>
                <RowDefinition Height="Auto"/>
                <RowDefinition Height="Auto"/>
                <RowDefinition Height="10"/>
                <RowDefinition Height="Auto"/>
            </Grid.RowDefinitions>

            <!-- Left Side Section -->
            <StackPanel Orientation="Vertical"
              Grid.Column="0" 
              Grid.Row="0">

              <StackPanel x:Name="AttractModeStackPanel"
                          Orientation="Vertical"
                          IsEnabled="{Binding AttractOptionsEnabled}">
                  <TextBlock
                      Text="{lex:Loc AttractModeOptions}"/>
                  <CheckBox
                      Content="{lex:Loc EnableAttractCheckBoxText}"
                      IsChecked="{Binding AttractEnabled, Mode=TwoWay}"
                      IsEnabled="{Binding Path=InputEnabled}"/>
                  <StackPanel x:Name="AttractModeButtons"
                              Orientation="Horizontal"
                              Margin="10 10 0 0"
                              IsEnabled="{Binding AttractEnabled}">
                      <Button x:Name="AttractModeCustomizeButton"
                              Content="{lex:Loc AttractModeCustomizeButtonText}"
                              Command="{Binding AttractModeCustomizeCommand}"
                              IsEnabled="{Binding Path=InputEnabled}"/>
                      <Button x:Name="AttractModePreviewButton"
                              Content="{lex:Loc AttractModePreviewButtonText}"
                              Command="{Binding AttractModePreviewCommand}"
                              IsEnabled="{Binding Path=InputEnabled}"/>
                  </StackPanel>
                </StackPanel>

                <!-- Game Censorship Options Section -->
                <TextBlock x:Name="GameCensorshipOptionsTextBlock"
                       Margin="0 30 0 0"
<<<<<<< HEAD
                       Text="{lex:Loc GameCensorshipOptions}"
                       Visibility="{Binding Path=CensorshipEnforced, Converter={StaticResource BoolToVisConverter}}"/>
=======
                       Text="{lex:Loc Key={x:Static loc:ResourceKeys.GameCensorshipOptions}}"
                       Visibility="{Binding Path=CensorshipEnforced, Converter={StaticResource TrueVisibleFalseCollapsed}}"/>
>>>>>>> 5dd0dcf5

                <!-- Censor Violent Content Section -->
                <CheckBox x:Name="CensorViolentContentCheckBox"
                      Content="{lex:Loc CensorViolentContent}"
                      IsChecked="{Binding CensorViolentContent}"
                      Visibility="{Binding Path=CensorshipEnforced, Converter={StaticResource TrueVisibleFalseCollapsed}}">
                    <CheckBox.IsEnabled>
                        <MultiBinding Converter="{StaticResource BoolAndConverter}">
                            <Binding Path="EditableCensorship"/>
                            <Binding Path="InputEnabled"/>
                        </MultiBinding>
                    </CheckBox.IsEnabled>
                </CheckBox>

                <!-- Censor Drug Use Content Section -->
                <CheckBox x:Name="CensorDrugUseContentCheckBox"
                      Content="{lex:Loc CensorDrugUseContent}"
                      IsChecked="{Binding CensorDrugUseContent}"
                      Visibility="{Binding Path=CensorshipEnforced, Converter={StaticResource TrueVisibleFalseCollapsed}}">
                    <CheckBox.IsEnabled>
                        <MultiBinding Converter="{StaticResource BoolAndConverter}">
                            <Binding Path="EditableCensorship"/>
                            <Binding Path="InputEnabled"/>
                        </MultiBinding>
                    </CheckBox.IsEnabled>
                </CheckBox>

                <!-- Censor Sexual Content Section -->
                <CheckBox x:Name="CensorSexualContentCheckBox"
                      Content="{lex:Loc CensorSexualContent}"
                      IsChecked="{Binding CensorSexualContent}"
                      Visibility="{Binding Path=CensorshipEnforced, Converter={StaticResource TrueVisibleFalseCollapsed}}">
                    <CheckBox.IsEnabled>
                        <MultiBinding Converter="{StaticResource BoolAndConverter}">
                            <Binding Path="EditableCensorship"/>
                            <Binding Path="InputEnabled"/>
                        </MultiBinding>
                    </CheckBox.IsEnabled>
                </CheckBox>

                <!-- Censor Offensive Language Section -->
                <CheckBox x:Name="CensorOffensiveLanguageCheckBox"
                      Content="{lex:Loc CensorOffensiveLanguage}"
                      IsChecked="{Binding CensorOffensiveContent}"
                      Visibility="{Binding Path=CensorshipEnforced, Converter={StaticResource TrueVisibleFalseCollapsed}}">
                    <CheckBox.IsEnabled>
                        <MultiBinding Converter="{StaticResource BoolAndConverter}">
                            <Binding Path="EditableCensorship"/>
                            <Binding Path="InputEnabled"/>
                        </MultiBinding>
                    </CheckBox.IsEnabled>
                </CheckBox>

                <!-- Button Behavior Options Section -->
                <TextBlock x:Name="ButtonBehaviorOptionsTextBlock"
                       Margin="0 30 0 0"
                       Text="{lex:Loc ButtonBehaviorOptions}"/>

                <!-- Button Continuous Play Section -->
                <StackPanel x:Name="ContinuousPlaySectionStackPanel" 
                        Orientation="Horizontal"
                        Visibility="Collapsed">
                    <CheckBox x:Name="ContinuousPlayCheckBox"
                          Content="{lex:Loc ButtonContinuousPlay}"
                          IsChecked="{Binding IsButtonContinuousPlayChecked, Mode=TwoWay}">
                        <CheckBox.IsEnabled>
                            <MultiBinding Converter="{StaticResource BoolAndConverter}">
                                <Binding Path="IsButtonContinuousPlayConfigurable"/>
                                <Binding Path="FieldAccessEnabled"/>
                            </MultiBinding>
                        </CheckBox.IsEnabled>
                    </CheckBox>
                    <Button x:Name="ContinuousPlayInfoButton" 
                        Style="{StaticResource MonacoInfoButton}"
                        Margin="10 10 0 0"
                        Command="{Binding DataContext.ShowInfoPopupCommand, RelativeSource={RelativeSource AncestorType=StackPanel}}">
                        <Button.CommandParameter>
                            <MultiBinding Converter="{StaticResource MultiValueConverter}">
                                <Binding ElementName="ContinuousPlayCheckBox"/>
                                <Binding Source="{lex:Loc ButtonContinuousPlayButtonInfo}"/>
                            </MultiBinding>
                        </Button.CommandParameter>
                    </Button>
                </StackPanel>

                <!-- Game Round Time Settings Section -->
                <StackPanel x:Name="GameRoundTimeSettingStackPanel"
                            Orientation="Horizontal">
                    <Label x:Name="GameRoundTimeSettingLabel"
                           Margin="0 10 20 0"
                           Content="{lex:Loc GameRoundTimeSettingLabel}"
                           VerticalAlignment="Center"/>
                    <xctk:IntegerUpDown Minimum="{Binding MinimumGameRoundDuration}"
                                        Maximum="{Binding MaximumGameRoundDuration}"
                                        Increment="100"
                                        FontSize="14"
                                        Width="130"
                                        Style="{StaticResource MonacoIntegerUpDown}"
                                        Value="{Binding GameRoundDurationMs, Mode=TwoWay}"
                                        IsEnabled="{Binding Path=InputEnabled}"/>
                </StackPanel>

                <!-- Double Tap Force Reel Stop Section -->
                <StackPanel x:Name="DoubleTapForceReelStopSectionStackPanel" 
                        Orientation="Horizontal">
                    <CheckBox x:Name="DoubleTapReelStopCheckBox"
                          Content="{lex:Loc DoubleTapForcesGameRoundStop}"
                          IsChecked="{Binding IsDoubleTapForceReelStopChecked, Mode=TwoWay}">
                        <CheckBox.IsEnabled>
                            <MultiBinding Converter="{StaticResource BoolAndConverter}">
                                <Binding Path="SlotOptionsEnabled"/>
                                <Binding Path="FieldAccessEnabled"/>
                            </MultiBinding>
                        </CheckBox.IsEnabled>
                    </CheckBox>
                    <Button x:Name="DoubleTapForceInfoButton" 
                        Style="{StaticResource MonacoInfoButton}"
                        Margin="10 10 0 0"
                        Command="{Binding DataContext.ShowInfoPopupCommand, RelativeSource={RelativeSource AncestorType=StackPanel}}">
                        <Button.CommandParameter>
                            <MultiBinding Converter="{StaticResource MultiValueConverter}">
                                <Binding ElementName="DoubleTapReelStopCheckBox"/>
                                <Binding Source="{lex:Loc DoubleTapForcesGameRoundStopButtonInfo}"/>
                            </MultiBinding>
                        </Button.CommandParameter>
                    </Button>
                </StackPanel>

                <!--Game Start Method Section -->
                <StackPanel x:Name="GameStartMethodSectionStackPanel"
                        Visibility="{Binding IsGameStartMethodSettingVisible, Converter={StaticResource TrueVisibleFalseCollapsed}}"
                        Orientation="Vertical"
                        Margin="0 5 0 15">
                    <Label x:Name="GameStartMethodLabel"
                       Margin="0 10 0 0"
                       VerticalAlignment="Bottom"
                       Content="{lex:Loc GameStartMethod}"/>
                    <ComboBox x:Name="GameStartMethodComboBox"
                          HorizontalAlignment="Left"
                          DisplayMemberPath="Description"
                          SelectedValuePath="Value"
                          ItemsSource="{Binding GameStartMethods}"
                          SelectedValue="{Binding GameStartMethod, Mode=TwoWay}">
                        <ComboBox.IsEnabled>
                            <MultiBinding Converter="{StaticResource BoolAndConverter}">
                                <Binding Path="IsGameStartMethodConfigurable"/>
                                <Binding Path="FieldAccessEnabled"/>
                            </MultiBinding>
                        </ComboBox.IsEnabled>
                    </ComboBox>
                </StackPanel>

                <!-- Show Program Options Section -->
                <TextBlock x:Name="ShowProgramOptionsTextBlock"
                           Margin="0 30 0 0"
<<<<<<< HEAD
                           Text="{lex:Loc ShowProgramOptionsLabel}"
                           Visibility="{Binding Path=DemoModeEnabled, Converter={StaticResource BoolToVisConverter}}"/> 
=======
                           Text="{lex:Loc Key={x:Static loc:ResourceKeys.ShowProgramOptionsLabel}}"
                           Visibility="{Binding Path=DemoModeEnabled, Converter={StaticResource TrueVisibleFalseCollapsed}}"/> 
>>>>>>> 5dd0dcf5

                <!-- Enable Show Program PIN Section -->
                <CheckBox x:Name="ShowProgramPinRequiredCheckBox"
                          Content="{lex:Loc ShowProgramEnableShowProgramPin}" 
                          IsChecked="{Binding ShowProgramPinRequired}"
                          Visibility="{Binding Path=DemoModeEnabled, Converter={StaticResource TrueVisibleFalseCollapsed}}">
                    <CheckBox.IsEnabled>
                        <MultiBinding Converter="{StaticResource BoolAndConverter}">
                            <Binding Path="FieldAccessEnabled"/>
                            <Binding Path="IsShowProgramPinConfigurable"/>
                        </MultiBinding>
                    </CheckBox.IsEnabled>
                </CheckBox>

                <!-- Show Program Pin Section -->
                <StackPanel x:Name="ShowProgramPinStackPanel"
                            Orientation="Horizontal"
                            Margin="5 15 0 0"
                            Visibility="{Binding Path=DemoModeEnabled, Converter={StaticResource TrueVisibleFalseCollapsed}}">
                    <TextBox x:Name="ShowProgramPinTextBox"
                              HorizontalAlignment="Left"
                              PreviewTextInput="PreviewShowProgramPinInput"
                              MaxLength="4"
                              Width="80"
                              Text="{Binding ShowProgramPin, Mode=TwoWay, UpdateSourceTrigger=PropertyChanged, ValidatesOnDataErrors=True, NotifyOnValidationError=True}">
                        <TextBox.IsEnabled>
                            <MultiBinding Converter="{StaticResource BoolAndConverter}">
                                <Binding Path="ShowProgramPinRequired"/>
                                <Binding Path="FieldAccessEnabled"/>
                                <Binding Path="IsShowProgramPinConfigurable"/>
                            </MultiBinding>
                        </TextBox.IsEnabled>
                    </TextBox>
                    <Label x:Name="ShowProgramPinLabel"
                           Margin="5 5 0 0"
                           VerticalAlignment="Center"
                           Content="{lex:Loc ShowProgramPin}"/>
                </StackPanel>

                <!-- Show Program Enable Reset Credits Section -->
                <CheckBox x:Name="ShowProgramEnableResetCreditsCheckBox"
                          Content="{lex:Loc ShowProgramEnableResetCredits}"
                          IsChecked="{Binding ShowProgramEnableResetCredits}"
                          IsEnabled="{Binding FieldAccessEnabled}" 
                          Visibility="{Binding Path=DemoModeEnabled, Converter={StaticResource TrueVisibleFalseCollapsed}}"/>
            </StackPanel>

            <!-- Middle Grid Section -->
            <StackPanel Orientation="Vertical"
                        Grid.Column="2"
                        Grid.Row="0">

                <!-- Game UI / Lobby Options Section -->
                <TextBlock x:Name="LobbyOptionsTextBlock"
                       Text="{lex:Loc GameUILobbyOptions}"/>

                <!-- Volume Control Location Section -->
                <StackPanel Orientation="Horizontal"
                            Margin="0 5 0 0">
                    <ComboBox HorizontalAlignment="Left"
                              ItemsSource="{Binding VolumeControlLocationOptions}"
                              SelectedValue="{Binding VolumeControlLocation, Mode=TwoWay}"
                              DisplayMemberPath="Description"
                              SelectedValuePath="Value"
                              IsEnabled="{Binding Path=InputEnabled}"/>
                    <Label Margin="5 5 0 0"
                           VerticalAlignment="Center"
                           Content="{lex:Loc VolumeControlLocationTitle}"/>
                </StackPanel>

                <!-- Show Service Section -->
                <CheckBox x:Name="ShowServiceCheckBox"
                      Content="{lex:Loc ShowService}" 
                      IsChecked="{Binding ShowServiceButton}"
                      IsEnabled="{Binding Path=InputEnabled}"/>

                <!-- Show Top Picks Banners -->
                <CheckBox x:Name="ShowTopPickBannersCheckBox"
<<<<<<< HEAD
                      Content="{lex:Loc ShowTopPickBanners}" 
                      Visibility="{Binding ShowTopPickBannersVisible, Converter={StaticResource BoolToVisConverter}}"
=======
                      Content="{lex:Loc Key={x:Static loc:ResourceKeys.ShowTopPickBanners}}" 
                      Visibility="{Binding ShowTopPickBannersVisible, Converter={StaticResource TrueVisibleFalseCollapsed}}"
>>>>>>> 5dd0dcf5
                      IsChecked="{Binding ShowTopPickBanners}"
                      IsEnabled="{Binding Path=InputEnabled}"/>

                <!-- Lobby Volume Section -->
                <StackPanel x:Name="LobbyVolumeStackPanel"
                        Orientation="Horizontal"
                        Margin="0 5 0 0">
                    <ComboBox x:Name="LobbyVolumeComboBox"
                          HorizontalAlignment="Left"
                          DisplayMemberPath="Description"
                          SelectedValuePath="Value"
                          Width="80"
                          ItemsSource="{helpers:Enumeration {x:Type audio:VolumeScalar}}"
                          SelectedValue="{Binding LobbyVolumeScalar}"
                          IsEnabled="{Binding Path=InputEnabled}"/>
                    <Label x:Name="LobbyVolumeLevelLabel"
                       Margin="5 5 0 0"
                       VerticalAlignment="Center"
                       Content="{lex:Loc RelativeVolume}"/>
                </StackPanel>

                <!-- Enable once lobby work is done -->
                <StackPanel Orientation="Horizontal"
                            Visibility="{Binding ProgressiveOptionsVisible, Converter={StaticResource TrueVisibleFalseCollapsed}}"
                            Margin="0 5 0 0">
                    <ComboBox HorizontalAlignment="Left"
                              DisplayMemberPath="Description"
                              SelectedValuePath="Value"
                              ItemsSource="{Binding ProgressLobbyIndicatorOptions}" 
                              SelectedValue="{Binding ProgressiveIndicator, Mode=TwoWay}">
                        <ComboBox.IsEnabled>
                            <MultiBinding Converter="{StaticResource BoolAndConverter}">
                                <Binding Path="ProgressiveOptionsEnabled"/>
                                <Binding Path="InputEnabled"/>
                            </MultiBinding>
                        </ComboBox.IsEnabled>
                    </ComboBox>
                    <Label Margin="5 5 0 0"
                           VerticalAlignment="Center"
                           Content="{lex:Loc ProgressiveLobbyIndicatorSelection}"/>
                </StackPanel>

                <!-- Slot Game Options Section -->
                <TextBlock x:Name="SlotGameOptionsTextBlock"
                           Margin="0 30 0 0"
                           Text="{lex:Loc SlotGamesOptions}"/>

                <!-- Slot Enable Auto Play Section -->
                <CheckBox x:Name="SlotEnableAutoPlayCheckBox"
                      Content="{lex:Loc EnableAutoPlay}" 
                      IsChecked="{Binding SlotEnableAutoPlay}">
                    <CheckBox.IsEnabled>
                        <MultiBinding Converter="{StaticResource BoolAndConverter}">
                            <Binding Path="SlotAllowedAutoPlay"/>
                            <Binding Path="InputEnabled"/>
                        </MultiBinding>
                    </CheckBox.IsEnabled>
                </CheckBox>

                <!-- Slot Volume Level Section -->
                <StackPanel x:Name="SlotVolumeLevelStackPanel"
                        Orientation="Horizontal"
                        Margin="0 5 0 0">
                    <ComboBox x:Name="SlotVolumeLevelComboBox"
                          HorizontalAlignment="Left"
                          DisplayMemberPath="Description"
                          SelectedValuePath="Value"
                          Width="80"
                          SelectedValue="{Binding SlotVolumeScalar}"
                          ItemsSource="{helpers:Enumeration {x:Type audio:VolumeScalar}}">
                        <ComboBox.IsEnabled>
                            <MultiBinding Converter="{StaticResource BoolAndConverter}">
                                <Binding Path="SlotOptionsEnabled"/>
                                <Binding Path="InputEnabled"/>
                            </MultiBinding>
                        </ComboBox.IsEnabled>
                    </ComboBox>
                    <Label x:Name="SlotVolumeLevelLabel"
                       Margin="5 5 0 0"
                       VerticalAlignment="Center"
                       Content="{lex:Loc RelativeVolume}"/>
                </StackPanel>

                <!-- Keno Games Option Section -->
                <TextBlock x:Name="KenoGamesTextBlock" 
                           Margin="0 30 0 0"
                           Text="{lex:Loc KenoGamesOptions}"/>

                <!-- Keno Enable Auto Play Section -->
                <CheckBox x:Name="KenoEnableAutoPlayCheckBox"
                      Content="{lex:Loc EnableAutoPlay}" 
                      IsChecked="{Binding KenoEnableAutoPlay}">
                    <CheckBox.IsEnabled>
                        <MultiBinding Converter="{StaticResource BoolAndConverter}">
                            <Binding Path="KenoAllowedAutoPlay"/>
                            <Binding Path="InputEnabled"/>
                        </MultiBinding>
                    </CheckBox.IsEnabled>
                </CheckBox>

                <!-- Keno Show Player Speed Section -->
                <CheckBox x:Name="KenoShowPlayerSpeedCheckBox"
                      Content="{lex:Loc ShowPlayerSpeedButton}" 
                      IsChecked="{Binding KenoShowPlayerSpeedButton}">
                    <CheckBox.IsEnabled>
                        <MultiBinding Converter="{StaticResource BoolAndConverter}">
                            <Binding Path="KenoOptionsEnabled"/>
                            <Binding Path="InputEnabled"/>
                            <Binding Path="KenoPlayerSpeedButtonEnabled" />
                        </MultiBinding>
                    </CheckBox.IsEnabled>
                </CheckBox>

                <!-- Keno Speed Level Section -->
                <StackPanel x:Name="KenoSpeedLevelStackPanel"
                        Orientation="Horizontal"
                        Margin="0 5 0 0">
                    <ComboBox x:Name="KenoSpeedLevelComboBox"
                         HorizontalAlignment="Left"
                         Width="80"
                         ItemsSource="{Binding GameSpeed}"
                         SelectedItem="{Binding KenoSpeedLevel, Mode=TwoWay}">
                        <ComboBox.IsEnabled>
                            <MultiBinding Converter="{StaticResource BoolAndConverter}">
                                <Binding Path="KenoOptionsEnabled"/>
                                <Binding Path="InputEnabled"/>
                            </MultiBinding>
                        </ComboBox.IsEnabled>
                    </ComboBox>
                    <Label x:Name="KenoSpeedLevelLabel"
                       Margin="5 5 0 0"
                       VerticalAlignment="Center"
                       Content="{lex:Loc SpeedLevel}"/>
                </StackPanel>

                <!-- Keno Default Player Speed Section -->
                <StackPanel x:Name="KenoDefaultPlaySpeedStackPanel"
                        Orientation="Horizontal"
                        Margin="0 5 0 0">
                    <ComboBox x:Name="KenoDefaultSpeedLevelComboBox"
                          HorizontalAlignment="Left"
                          Width="80"
                          ItemsSource="{Binding DefaultPlaySpeed}"
                          SelectedItem="{Binding KenoDefaultSpeedLevel, Mode=TwoWay}">
                        <ComboBox.IsEnabled>
                            <MultiBinding Converter="{StaticResource BoolAndConverter}">
                                <Binding Path="KenoOptionsEnabled"/>
                                <Binding Path="InputEnabled"/>
                            </MultiBinding>
                        </ComboBox.IsEnabled>
                    </ComboBox>
                    <Label x:Name="KenoDefaultPlayerSpeedLabel"
                       Margin="5 5 0 0"
                       VerticalAlignment="Center"
                       Content="{lex:Loc DefaultPlayerSpeed}"/>
                </StackPanel>

                <!-- Keno Volume Section -->
                <StackPanel x:Name="KenoVolumeStackPanel"
                        Orientation="Horizontal"
                        Margin="0 5 0 0">
                    <ComboBox x:Name="KenoVolumeComboBox"
                        HorizontalAlignment="Left"
                        DisplayMemberPath="Description"
                        SelectedValuePath="Value"
                        Width="80"
                        ItemsSource="{helpers:Enumeration {x:Type audio:VolumeScalar}}"
                        SelectedValue="{Binding KenoVolumeScalar}">
                        <ComboBox.IsEnabled>
                            <MultiBinding Converter="{StaticResource BoolAndConverter}">
                                <Binding Path="KenoOptionsEnabled"/>
                                <Binding Path="InputEnabled"/>
                            </MultiBinding>
                        </ComboBox.IsEnabled>
                    </ComboBox>
                    <Label x:Name="KenoVolumeLabel"
                       Margin="5 5 0 0"
                       VerticalAlignment="Center"
                       Content="{lex:Loc RelativeVolume}"/>
                </StackPanel>
            </StackPanel>

            <!-- Right Side Grid Section -->
            <StackPanel Orientation="Vertical"
                        Grid.Column="4"
                        Grid.Row="0">

                <!-- Poker Game Options Section -->
                <TextBlock x:Name="PokerGameOptionsTextBlock"
                       Text="{lex:Loc PokerGamesOptions}"/>

                <!-- Poker Enable Auto Hold Section -->
                <CheckBox x:Name="PokerEnableAutoHoldCheckBox"
                      Content="{lex:Loc EnableAutoHold}" 
                      IsChecked="{Binding PokerEnableAutoHold}">
                    <CheckBox.IsEnabled>
                        <MultiBinding Converter="{StaticResource BoolAndConverter}">
                            <Binding Path="AutoHoldConfigurable"/>
                            <Binding Path="LogicDoorEnabled"/>
                            <Binding Path="InputEnabled"/>
                        </MultiBinding>
                    </CheckBox.IsEnabled>
                </CheckBox>

                <!-- Poker Show Player Speed Section -->
                <CheckBox x:Name="PokerShowPlayerSpeedCheckBox"
                      Content="{lex:Loc ShowPlayerSpeedButton}" 
                      IsChecked="{Binding PokerShowPlayerSpeedButton}">
                    <CheckBox.IsEnabled>
                        <MultiBinding Converter="{StaticResource BoolAndConverter}">
                            <Binding Path="PokerOptionsEnabled"/>
                            <Binding Path="InputEnabled"/>
                            <Binding Path="PokerPlayerSpeedButtonEnabled" />
                        </MultiBinding>
                    </CheckBox.IsEnabled>
                </CheckBox>

                <!-- Poker Speed Level Section -->
                <StackPanel x:Name="PokerSpeedLevelStackPanel"
                        Orientation="Horizontal"
                        Margin="0 5 0 0">
                    <ComboBox x:Name="PokerSpeedLevelComboBox"
                          HorizontalAlignment="Center"
                          Width="80"
                          ItemsSource="{Binding GameSpeed}"
                          SelectedItem="{Binding PokerSpeedLevel, Mode=TwoWay}">
                        <ComboBox.IsEnabled>
                            <MultiBinding Converter="{StaticResource BoolAndConverter}">
                                <Binding Path="PokerOptionsEnabled"/>
                                <Binding Path="InputEnabled"/>
                            </MultiBinding>
                        </ComboBox.IsEnabled>
                    </ComboBox>
                    <Label x:Name="PokerSpeedLevelLabel"
                       Margin="5 5 0 0"
                       VerticalAlignment="Center"
                       Content="{lex:Loc SpeedLevel}"/>
                </StackPanel>

                <!-- Poker Default Player Speed Section -->
                <StackPanel x:Name="PokerDefaultPlayerSpeedStackPanel"
                        Orientation="Horizontal"
                        Margin="0 5 0 0">
                    <ComboBox x:Name="PokerDefaultPlayerSpeedComboBox" 
                          HorizontalAlignment="Center"
                          Width="80"
                          ItemsSource="{Binding DefaultPlaySpeed}"
                          SelectedItem="{Binding PokerDefaultSpeedLevel, Mode=TwoWay}">
                        <ComboBox.IsEnabled>
                            <MultiBinding Converter="{StaticResource BoolAndConverter}">
                                <Binding Path="PokerOptionsEnabled"/>
                                <Binding Path="InputEnabled"/>
                            </MultiBinding>
                        </ComboBox.IsEnabled>
                    </ComboBox>

                    <Label x:Name="PokerDefaultPlayerSpeedLabel" 
                       Margin="5 5 0 0"
                       VerticalAlignment="Center"
                       Content="{lex:Loc DefaultPlayerSpeed}"/>
                </StackPanel>

                <!-- Poker Volume Level Section -->
                <StackPanel x:Name="PokerVolumeLevelStackPanel"
                        Orientation="Horizontal"
                        Margin="0 5 0 0">
                    <ComboBox x:Name="PokerVolumeLevelComboBox"
                          HorizontalAlignment="Left"
                          DisplayMemberPath="Description"
                          SelectedValuePath="Value"
                          Width="80"
                          ItemsSource="{helpers:Enumeration {x:Type audio:VolumeScalar}}"
                          SelectedValue="{Binding PokerVolumeScalar}">
                        <ComboBox.IsEnabled>
                            <MultiBinding Converter="{StaticResource BoolAndConverter}">
                                <Binding Path="PokerOptionsEnabled"/>
                                <Binding Path="InputEnabled"/>
                            </MultiBinding>
                        </ComboBox.IsEnabled>
                    </ComboBox>

                    <Label x:Name="PokerVolumeLevelLabel"
                       Margin="5 5 0 0"
                       VerticalAlignment="Center"
                       Content="{lex:Loc RelativeVolume}"/>
                </StackPanel>

                <!-- Poker Background color Section -->
                <StackPanel x:Name="PokerBackgroundColorStackPanel"
                            Orientation="Vertical"
                            Margin="0 5 0 15">
                    <StackPanel Orientation="Horizontal">
                        <ComboBox x:Name="PokerBackgroundColorComboBox" 
                                  HorizontalAlignment="Left"
                                  ItemsSource="{Binding PokerBackgroundColors}"
                                  SelectedItem="{Binding PokerBackgroundColor, Mode=TwoWay, UpdateSourceTrigger=PropertyChanged}">
                            <ComboBox.IsEnabled>
                                <MultiBinding Converter="{StaticResource BoolAndConverter}">
                                    <Binding Path="PokerOptionsEnabled"/>
                                    <Binding Path="InputEnabled"/>
                                </MultiBinding>
                            </ComboBox.IsEnabled>
                        </ComboBox>

                        <Label x:Name="PokerColorLabel"
                               Margin="5 5 0 0"
                               VerticalAlignment="Center"
                               Content="{lex:Loc BackgroundColor}"/>
                    </StackPanel>
                    <Button Margin="10 10 0 10" HorizontalAlignment="Right" IsEnabled="{Binding BackgroundPreviewAvailable}"
                            Content="{lex:Loc AttractModePreviewButtonText}" Command="{Binding PreviewBackgroundCommand}" />
                </StackPanel>

                <!-- Blackjack Game Options Section -->
                <TextBlock x:Name="BlackjackGameOptionsTextBlock" 
                           Margin="0 30 0 0"
                           Text="{lex:Loc BlackjackGamesOptions}"/>

                <!-- Blackjack Volume Level Section -->
                <StackPanel x:Name="BlackjackVolumeLevelStackPanel"
                        Orientation="Horizontal"
                        Margin="0 5 0 0">
                    <ComboBox x:Name="BlackjackVolumeLevelComboBox"
                          HorizontalAlignment="Left"
                          DisplayMemberPath="Description"
                          SelectedValuePath="Value"
                          Width="80"
                          ItemsSource="{helpers:Enumeration {x:Type audio:VolumeScalar}}"
                          SelectedValue="{Binding BlackjackVolumeScalar}">
                        <ComboBox.IsEnabled>
                            <MultiBinding Converter="{StaticResource BoolAndConverter}">
                                <Binding Path="BlackjackOptionsEnabled"/>
                                <Binding Path="InputEnabled"/>
                            </MultiBinding>
                        </ComboBox.IsEnabled>
                    </ComboBox>

                    <Label x:Name="BlackjackVolumeLevelLabel"
                       Margin="5 5 0 0"
                       VerticalAlignment="Center"
                       Content="{lex:Loc RelativeVolume}"/>
                </StackPanel>

                <!-- Roulette Game Options Section -->
                <TextBlock x:Name="RouletteGameOptionsTextBlock" 
                           Margin="0 30 0 0"
                           Text="{lex:Loc RouletteGamesOptions}"/>

                <!-- Roulette Volume Level Section -->
                <StackPanel x:Name="RouletteVolumeLevelStackPanel"
                            Orientation="Horizontal" 
                            Margin="0 5 0 0">
                    <ComboBox x:Name="RouletteVolumeLevelComboBox" 
                              HorizontalAlignment="Left" 
                              DisplayMemberPath="Description"
                              SelectedValuePath="Value"
                              Width="80"
                              ItemsSource="{helpers:Enumeration {x:Type audio:VolumeScalar}}"
                              SelectedValue="{Binding RouletteVolumeScalar}">
                        <ComboBox.IsEnabled>
                            <MultiBinding Converter="{StaticResource BoolAndConverter}">
                                <Binding Path="RouletteOptionsEnabled"/>
                                <Binding Path="InputEnabled"/>
                            </MultiBinding>
                        </ComboBox.IsEnabled>
                    </ComboBox>
                    <Label x:Name="RouletteVolumeLevelLabel" 
                           Margin="5 5 0 0" 
                           VerticalAlignment="Center" 
                           Content="{lex:Loc RelativeVolume}"/>
                </StackPanel>
            </StackPanel>

            <!-- Change Game Lobby Layout Section -->
            <Button x:Name="ChangeGameLobbyLayoutButton" 
                Grid.Column="4" 
                Grid.Row="3" 
                Content="{lex:Loc ChangeGameLobbyLayout}"
                HorizontalAlignment="Left" 
                Margin="5"
                Visibility="Hidden"
                Command="{Binding ChangeGameLobbyLayoutCommand}"/>
        </Grid>
    </ScrollViewer>
</operatorMenu:OperatorMenuPage>

<|MERGE_RESOLUTION|>--- conflicted
+++ resolved
@@ -1,741 +1,726 @@
-﻿<operatorMenu:OperatorMenuPage x:Class="Aristocrat.Monaco.Gaming.UI.Views.OperatorMenu.GamePreferencesView"
-                               xmlns="http://schemas.microsoft.com/winfx/2006/xaml/presentation"
-                               xmlns:x="http://schemas.microsoft.com/winfx/2006/xaml"
-                               xmlns:mc="http://schemas.openxmlformats.org/markup-compatibility/2006" 
-                               xmlns:d="http://schemas.microsoft.com/expression/blend/2008" 
-                               xmlns:operatorMenu="clr-namespace:Aristocrat.Monaco.Application.UI.OperatorMenu;assembly=Aristocrat.Monaco.Application.UI"
-                               xmlns:viewModels="clr-namespace:Aristocrat.Monaco.Gaming.UI.ViewModels.OperatorMenu"
-                               xmlns:helpers="http://monaco.aristocrat.com/common"
-                               xmlns:common="clr-namespace:Aristocrat.Monaco.UI.Common;assembly=Aristocrat.Monaco.UI.Common"
-                               xmlns:lex="http://wpflocalizeextension.codeplex.com"
-                               xmlns:loc="http://monaco.aristocrat.com/localization"
-                               lex:ResxLocalizationProvider.DefaultAssembly="Aristocrat.Monaco.Localization"
-                               lex:ResxLocalizationProvider.DefaultDictionary="Resources" 
-                               xmlns:audio="clr-namespace:Aristocrat.Monaco.Hardware.Contracts.Audio;assembly=Aristocrat.Monaco.Hardware.Contracts"
-                               xmlns:xctk="http://schemas.xceed.com/wpf/xaml/toolkit"
-                               mc:Ignorable="d" 
-                               d:DataContext="{d:DesignInstance {x:Type viewModels:GamePreferencesViewModel}}"
-                               common:DialogParticipation.Register="{Binding}">
-
-    <UserControl.Resources>
-        <ResourceDictionary>
-            <ResourceDictionary.MergedDictionaries>
-                <ResourceDictionary Source="/Aristocrat.Monaco.UI.Common;component/Skins/OperatorMenu.xaml" />
-                <ResourceDictionary Source="/Aristocrat.Monaco.UI.Common;component/Skins/Converters.xaml" />
-            </ResourceDictionary.MergedDictionaries>
-
-            <Style TargetType="TextBlock" BasedOn="{StaticResource MonacoTextBlock}">
-                <Setter Property="FontSize" Value="16"/>
-                <Setter Property="Margin" Value="0 0 20 0"/>
-            </Style>
-
-            <Style TargetType="CheckBox" BasedOn="{StaticResource MonacoCheckBox}">
-                <Setter Property="Margin" Value="5 10 0 0"/>
-                <Setter Property="FontSize" Value="14" />
-                <Setter Property="helpers:CheckBoxHelper.CheckBoxPartWidth" Value="30" />
-                <Setter Property="helpers:CheckBoxHelper.CheckMarkPartWidth" Value="15" />
-                <Setter Property="helpers:CheckBoxHelper.CheckMarkPartHeight" Value="13" />
-            </Style>
-            <Style TargetType="ComboBox" BasedOn="{StaticResource MonacoComboBox}">
-                <Setter Property="Margin" Value="5 5 0 0"/>
-                <Setter Property="Width" Value="160"/>
-                <Setter Property="FontSize" Value="14" />
-            </Style>
-
-            <Style TargetType="Label" BasedOn="{StaticResource MonacoLabel}">
-                <Setter Property="HorizontalContentAlignment" Value="Left"/>
-                <Setter Property="HorizontalAlignment" Value="Left"/>
-                <Setter Property="FontSize" Value="14" />
-            </Style>
-        </ResourceDictionary>
-    </UserControl.Resources>
-
-    <ScrollViewer HorizontalScrollBarVisibility="Auto" VerticalScrollBarVisibility="Auto">
-        <Grid x:Name="MainGrid" VerticalAlignment="Top" Margin="0, 0, 0, -50">
-            <Grid.ColumnDefinitions>
-                <ColumnDefinition Width="Auto"/>
-                <ColumnDefinition Width="100"/>
-                <ColumnDefinition Width="Auto"/>
-                <ColumnDefinition Width="100"/>
-                <ColumnDefinition Width="Auto"/>
-            </Grid.ColumnDefinitions>
-
-            <Grid.RowDefinitions>
-                <RowDefinition Height="Auto"/>
-                <RowDefinition Height="Auto"/>
-                <RowDefinition Height="10"/>
-                <RowDefinition Height="Auto"/>
-            </Grid.RowDefinitions>
-
-            <!-- Left Side Section -->
-            <StackPanel Orientation="Vertical"
-              Grid.Column="0" 
-              Grid.Row="0">
-
-              <StackPanel x:Name="AttractModeStackPanel"
-                          Orientation="Vertical"
-                          IsEnabled="{Binding AttractOptionsEnabled}">
-                  <TextBlock
-                      Text="{lex:Loc AttractModeOptions}"/>
-                  <CheckBox
-                      Content="{lex:Loc EnableAttractCheckBoxText}"
-                      IsChecked="{Binding AttractEnabled, Mode=TwoWay}"
-                      IsEnabled="{Binding Path=InputEnabled}"/>
-                  <StackPanel x:Name="AttractModeButtons"
-                              Orientation="Horizontal"
-                              Margin="10 10 0 0"
-                              IsEnabled="{Binding AttractEnabled}">
-                      <Button x:Name="AttractModeCustomizeButton"
-                              Content="{lex:Loc AttractModeCustomizeButtonText}"
-                              Command="{Binding AttractModeCustomizeCommand}"
-                              IsEnabled="{Binding Path=InputEnabled}"/>
-                      <Button x:Name="AttractModePreviewButton"
-                              Content="{lex:Loc AttractModePreviewButtonText}"
-                              Command="{Binding AttractModePreviewCommand}"
-                              IsEnabled="{Binding Path=InputEnabled}"/>
-                  </StackPanel>
-                </StackPanel>
-
-                <!-- Game Censorship Options Section -->
-                <TextBlock x:Name="GameCensorshipOptionsTextBlock"
-                       Margin="0 30 0 0"
-<<<<<<< HEAD
-                       Text="{lex:Loc GameCensorshipOptions}"
-                       Visibility="{Binding Path=CensorshipEnforced, Converter={StaticResource BoolToVisConverter}}"/>
-=======
-                       Text="{lex:Loc Key={x:Static loc:ResourceKeys.GameCensorshipOptions}}"
-                       Visibility="{Binding Path=CensorshipEnforced, Converter={StaticResource TrueVisibleFalseCollapsed}}"/>
->>>>>>> 5dd0dcf5
-
-                <!-- Censor Violent Content Section -->
-                <CheckBox x:Name="CensorViolentContentCheckBox"
-                      Content="{lex:Loc CensorViolentContent}"
-                      IsChecked="{Binding CensorViolentContent}"
-                      Visibility="{Binding Path=CensorshipEnforced, Converter={StaticResource TrueVisibleFalseCollapsed}}">
-                    <CheckBox.IsEnabled>
-                        <MultiBinding Converter="{StaticResource BoolAndConverter}">
-                            <Binding Path="EditableCensorship"/>
-                            <Binding Path="InputEnabled"/>
-                        </MultiBinding>
-                    </CheckBox.IsEnabled>
-                </CheckBox>
-
-                <!-- Censor Drug Use Content Section -->
-                <CheckBox x:Name="CensorDrugUseContentCheckBox"
-                      Content="{lex:Loc CensorDrugUseContent}"
-                      IsChecked="{Binding CensorDrugUseContent}"
-                      Visibility="{Binding Path=CensorshipEnforced, Converter={StaticResource TrueVisibleFalseCollapsed}}">
-                    <CheckBox.IsEnabled>
-                        <MultiBinding Converter="{StaticResource BoolAndConverter}">
-                            <Binding Path="EditableCensorship"/>
-                            <Binding Path="InputEnabled"/>
-                        </MultiBinding>
-                    </CheckBox.IsEnabled>
-                </CheckBox>
-
-                <!-- Censor Sexual Content Section -->
-                <CheckBox x:Name="CensorSexualContentCheckBox"
-                      Content="{lex:Loc CensorSexualContent}"
-                      IsChecked="{Binding CensorSexualContent}"
-                      Visibility="{Binding Path=CensorshipEnforced, Converter={StaticResource TrueVisibleFalseCollapsed}}">
-                    <CheckBox.IsEnabled>
-                        <MultiBinding Converter="{StaticResource BoolAndConverter}">
-                            <Binding Path="EditableCensorship"/>
-                            <Binding Path="InputEnabled"/>
-                        </MultiBinding>
-                    </CheckBox.IsEnabled>
-                </CheckBox>
-
-                <!-- Censor Offensive Language Section -->
-                <CheckBox x:Name="CensorOffensiveLanguageCheckBox"
-                      Content="{lex:Loc CensorOffensiveLanguage}"
-                      IsChecked="{Binding CensorOffensiveContent}"
-                      Visibility="{Binding Path=CensorshipEnforced, Converter={StaticResource TrueVisibleFalseCollapsed}}">
-                    <CheckBox.IsEnabled>
-                        <MultiBinding Converter="{StaticResource BoolAndConverter}">
-                            <Binding Path="EditableCensorship"/>
-                            <Binding Path="InputEnabled"/>
-                        </MultiBinding>
-                    </CheckBox.IsEnabled>
-                </CheckBox>
-
-                <!-- Button Behavior Options Section -->
-                <TextBlock x:Name="ButtonBehaviorOptionsTextBlock"
-                       Margin="0 30 0 0"
-                       Text="{lex:Loc ButtonBehaviorOptions}"/>
-
-                <!-- Button Continuous Play Section -->
-                <StackPanel x:Name="ContinuousPlaySectionStackPanel" 
-                        Orientation="Horizontal"
-                        Visibility="Collapsed">
-                    <CheckBox x:Name="ContinuousPlayCheckBox"
-                          Content="{lex:Loc ButtonContinuousPlay}"
-                          IsChecked="{Binding IsButtonContinuousPlayChecked, Mode=TwoWay}">
-                        <CheckBox.IsEnabled>
-                            <MultiBinding Converter="{StaticResource BoolAndConverter}">
-                                <Binding Path="IsButtonContinuousPlayConfigurable"/>
-                                <Binding Path="FieldAccessEnabled"/>
-                            </MultiBinding>
-                        </CheckBox.IsEnabled>
-                    </CheckBox>
-                    <Button x:Name="ContinuousPlayInfoButton" 
-                        Style="{StaticResource MonacoInfoButton}"
-                        Margin="10 10 0 0"
-                        Command="{Binding DataContext.ShowInfoPopupCommand, RelativeSource={RelativeSource AncestorType=StackPanel}}">
-                        <Button.CommandParameter>
-                            <MultiBinding Converter="{StaticResource MultiValueConverter}">
-                                <Binding ElementName="ContinuousPlayCheckBox"/>
-                                <Binding Source="{lex:Loc ButtonContinuousPlayButtonInfo}"/>
-                            </MultiBinding>
-                        </Button.CommandParameter>
-                    </Button>
-                </StackPanel>
-
-                <!-- Game Round Time Settings Section -->
-                <StackPanel x:Name="GameRoundTimeSettingStackPanel"
-                            Orientation="Horizontal">
-                    <Label x:Name="GameRoundTimeSettingLabel"
-                           Margin="0 10 20 0"
-                           Content="{lex:Loc GameRoundTimeSettingLabel}"
-                           VerticalAlignment="Center"/>
-                    <xctk:IntegerUpDown Minimum="{Binding MinimumGameRoundDuration}"
-                                        Maximum="{Binding MaximumGameRoundDuration}"
-                                        Increment="100"
-                                        FontSize="14"
-                                        Width="130"
-                                        Style="{StaticResource MonacoIntegerUpDown}"
-                                        Value="{Binding GameRoundDurationMs, Mode=TwoWay}"
-                                        IsEnabled="{Binding Path=InputEnabled}"/>
-                </StackPanel>
-
-                <!-- Double Tap Force Reel Stop Section -->
-                <StackPanel x:Name="DoubleTapForceReelStopSectionStackPanel" 
-                        Orientation="Horizontal">
-                    <CheckBox x:Name="DoubleTapReelStopCheckBox"
-                          Content="{lex:Loc DoubleTapForcesGameRoundStop}"
-                          IsChecked="{Binding IsDoubleTapForceReelStopChecked, Mode=TwoWay}">
-                        <CheckBox.IsEnabled>
-                            <MultiBinding Converter="{StaticResource BoolAndConverter}">
-                                <Binding Path="SlotOptionsEnabled"/>
-                                <Binding Path="FieldAccessEnabled"/>
-                            </MultiBinding>
-                        </CheckBox.IsEnabled>
-                    </CheckBox>
-                    <Button x:Name="DoubleTapForceInfoButton" 
-                        Style="{StaticResource MonacoInfoButton}"
-                        Margin="10 10 0 0"
-                        Command="{Binding DataContext.ShowInfoPopupCommand, RelativeSource={RelativeSource AncestorType=StackPanel}}">
-                        <Button.CommandParameter>
-                            <MultiBinding Converter="{StaticResource MultiValueConverter}">
-                                <Binding ElementName="DoubleTapReelStopCheckBox"/>
-                                <Binding Source="{lex:Loc DoubleTapForcesGameRoundStopButtonInfo}"/>
-                            </MultiBinding>
-                        </Button.CommandParameter>
-                    </Button>
-                </StackPanel>
-
-                <!--Game Start Method Section -->
-                <StackPanel x:Name="GameStartMethodSectionStackPanel"
-                        Visibility="{Binding IsGameStartMethodSettingVisible, Converter={StaticResource TrueVisibleFalseCollapsed}}"
-                        Orientation="Vertical"
-                        Margin="0 5 0 15">
-                    <Label x:Name="GameStartMethodLabel"
-                       Margin="0 10 0 0"
-                       VerticalAlignment="Bottom"
-                       Content="{lex:Loc GameStartMethod}"/>
-                    <ComboBox x:Name="GameStartMethodComboBox"
-                          HorizontalAlignment="Left"
-                          DisplayMemberPath="Description"
-                          SelectedValuePath="Value"
-                          ItemsSource="{Binding GameStartMethods}"
-                          SelectedValue="{Binding GameStartMethod, Mode=TwoWay}">
-                        <ComboBox.IsEnabled>
-                            <MultiBinding Converter="{StaticResource BoolAndConverter}">
-                                <Binding Path="IsGameStartMethodConfigurable"/>
-                                <Binding Path="FieldAccessEnabled"/>
-                            </MultiBinding>
-                        </ComboBox.IsEnabled>
-                    </ComboBox>
-                </StackPanel>
-
-                <!-- Show Program Options Section -->
-                <TextBlock x:Name="ShowProgramOptionsTextBlock"
-                           Margin="0 30 0 0"
-<<<<<<< HEAD
-                           Text="{lex:Loc ShowProgramOptionsLabel}"
-                           Visibility="{Binding Path=DemoModeEnabled, Converter={StaticResource BoolToVisConverter}}"/> 
-=======
-                           Text="{lex:Loc Key={x:Static loc:ResourceKeys.ShowProgramOptionsLabel}}"
-                           Visibility="{Binding Path=DemoModeEnabled, Converter={StaticResource TrueVisibleFalseCollapsed}}"/> 
->>>>>>> 5dd0dcf5
-
-                <!-- Enable Show Program PIN Section -->
-                <CheckBox x:Name="ShowProgramPinRequiredCheckBox"
-                          Content="{lex:Loc ShowProgramEnableShowProgramPin}" 
-                          IsChecked="{Binding ShowProgramPinRequired}"
-                          Visibility="{Binding Path=DemoModeEnabled, Converter={StaticResource TrueVisibleFalseCollapsed}}">
-                    <CheckBox.IsEnabled>
-                        <MultiBinding Converter="{StaticResource BoolAndConverter}">
-                            <Binding Path="FieldAccessEnabled"/>
-                            <Binding Path="IsShowProgramPinConfigurable"/>
-                        </MultiBinding>
-                    </CheckBox.IsEnabled>
-                </CheckBox>
-
-                <!-- Show Program Pin Section -->
-                <StackPanel x:Name="ShowProgramPinStackPanel"
-                            Orientation="Horizontal"
-                            Margin="5 15 0 0"
-                            Visibility="{Binding Path=DemoModeEnabled, Converter={StaticResource TrueVisibleFalseCollapsed}}">
-                    <TextBox x:Name="ShowProgramPinTextBox"
-                              HorizontalAlignment="Left"
-                              PreviewTextInput="PreviewShowProgramPinInput"
-                              MaxLength="4"
-                              Width="80"
-                              Text="{Binding ShowProgramPin, Mode=TwoWay, UpdateSourceTrigger=PropertyChanged, ValidatesOnDataErrors=True, NotifyOnValidationError=True}">
-                        <TextBox.IsEnabled>
-                            <MultiBinding Converter="{StaticResource BoolAndConverter}">
-                                <Binding Path="ShowProgramPinRequired"/>
-                                <Binding Path="FieldAccessEnabled"/>
-                                <Binding Path="IsShowProgramPinConfigurable"/>
-                            </MultiBinding>
-                        </TextBox.IsEnabled>
-                    </TextBox>
-                    <Label x:Name="ShowProgramPinLabel"
-                           Margin="5 5 0 0"
-                           VerticalAlignment="Center"
-                           Content="{lex:Loc ShowProgramPin}"/>
-                </StackPanel>
-
-                <!-- Show Program Enable Reset Credits Section -->
-                <CheckBox x:Name="ShowProgramEnableResetCreditsCheckBox"
-                          Content="{lex:Loc ShowProgramEnableResetCredits}"
-                          IsChecked="{Binding ShowProgramEnableResetCredits}"
-                          IsEnabled="{Binding FieldAccessEnabled}" 
-                          Visibility="{Binding Path=DemoModeEnabled, Converter={StaticResource TrueVisibleFalseCollapsed}}"/>
-            </StackPanel>
-
-            <!-- Middle Grid Section -->
-            <StackPanel Orientation="Vertical"
-                        Grid.Column="2"
-                        Grid.Row="0">
-
-                <!-- Game UI / Lobby Options Section -->
-                <TextBlock x:Name="LobbyOptionsTextBlock"
-                       Text="{lex:Loc GameUILobbyOptions}"/>
-
-                <!-- Volume Control Location Section -->
-                <StackPanel Orientation="Horizontal"
-                            Margin="0 5 0 0">
-                    <ComboBox HorizontalAlignment="Left"
-                              ItemsSource="{Binding VolumeControlLocationOptions}"
-                              SelectedValue="{Binding VolumeControlLocation, Mode=TwoWay}"
-                              DisplayMemberPath="Description"
-                              SelectedValuePath="Value"
-                              IsEnabled="{Binding Path=InputEnabled}"/>
-                    <Label Margin="5 5 0 0"
-                           VerticalAlignment="Center"
-                           Content="{lex:Loc VolumeControlLocationTitle}"/>
-                </StackPanel>
-
-                <!-- Show Service Section -->
-                <CheckBox x:Name="ShowServiceCheckBox"
-                      Content="{lex:Loc ShowService}" 
-                      IsChecked="{Binding ShowServiceButton}"
-                      IsEnabled="{Binding Path=InputEnabled}"/>
-
-                <!-- Show Top Picks Banners -->
-                <CheckBox x:Name="ShowTopPickBannersCheckBox"
-<<<<<<< HEAD
-                      Content="{lex:Loc ShowTopPickBanners}" 
-                      Visibility="{Binding ShowTopPickBannersVisible, Converter={StaticResource BoolToVisConverter}}"
-=======
-                      Content="{lex:Loc Key={x:Static loc:ResourceKeys.ShowTopPickBanners}}" 
-                      Visibility="{Binding ShowTopPickBannersVisible, Converter={StaticResource TrueVisibleFalseCollapsed}}"
->>>>>>> 5dd0dcf5
-                      IsChecked="{Binding ShowTopPickBanners}"
-                      IsEnabled="{Binding Path=InputEnabled}"/>
-
-                <!-- Lobby Volume Section -->
-                <StackPanel x:Name="LobbyVolumeStackPanel"
-                        Orientation="Horizontal"
-                        Margin="0 5 0 0">
-                    <ComboBox x:Name="LobbyVolumeComboBox"
-                          HorizontalAlignment="Left"
-                          DisplayMemberPath="Description"
-                          SelectedValuePath="Value"
-                          Width="80"
-                          ItemsSource="{helpers:Enumeration {x:Type audio:VolumeScalar}}"
-                          SelectedValue="{Binding LobbyVolumeScalar}"
-                          IsEnabled="{Binding Path=InputEnabled}"/>
-                    <Label x:Name="LobbyVolumeLevelLabel"
-                       Margin="5 5 0 0"
-                       VerticalAlignment="Center"
-                       Content="{lex:Loc RelativeVolume}"/>
-                </StackPanel>
-
-                <!-- Enable once lobby work is done -->
-                <StackPanel Orientation="Horizontal"
-                            Visibility="{Binding ProgressiveOptionsVisible, Converter={StaticResource TrueVisibleFalseCollapsed}}"
-                            Margin="0 5 0 0">
-                    <ComboBox HorizontalAlignment="Left"
-                              DisplayMemberPath="Description"
-                              SelectedValuePath="Value"
-                              ItemsSource="{Binding ProgressLobbyIndicatorOptions}" 
-                              SelectedValue="{Binding ProgressiveIndicator, Mode=TwoWay}">
-                        <ComboBox.IsEnabled>
-                            <MultiBinding Converter="{StaticResource BoolAndConverter}">
-                                <Binding Path="ProgressiveOptionsEnabled"/>
-                                <Binding Path="InputEnabled"/>
-                            </MultiBinding>
-                        </ComboBox.IsEnabled>
-                    </ComboBox>
-                    <Label Margin="5 5 0 0"
-                           VerticalAlignment="Center"
-                           Content="{lex:Loc ProgressiveLobbyIndicatorSelection}"/>
-                </StackPanel>
-
-                <!-- Slot Game Options Section -->
-                <TextBlock x:Name="SlotGameOptionsTextBlock"
-                           Margin="0 30 0 0"
-                           Text="{lex:Loc SlotGamesOptions}"/>
-
-                <!-- Slot Enable Auto Play Section -->
-                <CheckBox x:Name="SlotEnableAutoPlayCheckBox"
-                      Content="{lex:Loc EnableAutoPlay}" 
-                      IsChecked="{Binding SlotEnableAutoPlay}">
-                    <CheckBox.IsEnabled>
-                        <MultiBinding Converter="{StaticResource BoolAndConverter}">
-                            <Binding Path="SlotAllowedAutoPlay"/>
-                            <Binding Path="InputEnabled"/>
-                        </MultiBinding>
-                    </CheckBox.IsEnabled>
-                </CheckBox>
-
-                <!-- Slot Volume Level Section -->
-                <StackPanel x:Name="SlotVolumeLevelStackPanel"
-                        Orientation="Horizontal"
-                        Margin="0 5 0 0">
-                    <ComboBox x:Name="SlotVolumeLevelComboBox"
-                          HorizontalAlignment="Left"
-                          DisplayMemberPath="Description"
-                          SelectedValuePath="Value"
-                          Width="80"
-                          SelectedValue="{Binding SlotVolumeScalar}"
-                          ItemsSource="{helpers:Enumeration {x:Type audio:VolumeScalar}}">
-                        <ComboBox.IsEnabled>
-                            <MultiBinding Converter="{StaticResource BoolAndConverter}">
-                                <Binding Path="SlotOptionsEnabled"/>
-                                <Binding Path="InputEnabled"/>
-                            </MultiBinding>
-                        </ComboBox.IsEnabled>
-                    </ComboBox>
-                    <Label x:Name="SlotVolumeLevelLabel"
-                       Margin="5 5 0 0"
-                       VerticalAlignment="Center"
-                       Content="{lex:Loc RelativeVolume}"/>
-                </StackPanel>
-
-                <!-- Keno Games Option Section -->
-                <TextBlock x:Name="KenoGamesTextBlock" 
-                           Margin="0 30 0 0"
-                           Text="{lex:Loc KenoGamesOptions}"/>
-
-                <!-- Keno Enable Auto Play Section -->
-                <CheckBox x:Name="KenoEnableAutoPlayCheckBox"
-                      Content="{lex:Loc EnableAutoPlay}" 
-                      IsChecked="{Binding KenoEnableAutoPlay}">
-                    <CheckBox.IsEnabled>
-                        <MultiBinding Converter="{StaticResource BoolAndConverter}">
-                            <Binding Path="KenoAllowedAutoPlay"/>
-                            <Binding Path="InputEnabled"/>
-                        </MultiBinding>
-                    </CheckBox.IsEnabled>
-                </CheckBox>
-
-                <!-- Keno Show Player Speed Section -->
-                <CheckBox x:Name="KenoShowPlayerSpeedCheckBox"
-                      Content="{lex:Loc ShowPlayerSpeedButton}" 
-                      IsChecked="{Binding KenoShowPlayerSpeedButton}">
-                    <CheckBox.IsEnabled>
-                        <MultiBinding Converter="{StaticResource BoolAndConverter}">
-                            <Binding Path="KenoOptionsEnabled"/>
-                            <Binding Path="InputEnabled"/>
-                            <Binding Path="KenoPlayerSpeedButtonEnabled" />
-                        </MultiBinding>
-                    </CheckBox.IsEnabled>
-                </CheckBox>
-
-                <!-- Keno Speed Level Section -->
-                <StackPanel x:Name="KenoSpeedLevelStackPanel"
-                        Orientation="Horizontal"
-                        Margin="0 5 0 0">
-                    <ComboBox x:Name="KenoSpeedLevelComboBox"
-                         HorizontalAlignment="Left"
-                         Width="80"
-                         ItemsSource="{Binding GameSpeed}"
-                         SelectedItem="{Binding KenoSpeedLevel, Mode=TwoWay}">
-                        <ComboBox.IsEnabled>
-                            <MultiBinding Converter="{StaticResource BoolAndConverter}">
-                                <Binding Path="KenoOptionsEnabled"/>
-                                <Binding Path="InputEnabled"/>
-                            </MultiBinding>
-                        </ComboBox.IsEnabled>
-                    </ComboBox>
-                    <Label x:Name="KenoSpeedLevelLabel"
-                       Margin="5 5 0 0"
-                       VerticalAlignment="Center"
-                       Content="{lex:Loc SpeedLevel}"/>
-                </StackPanel>
-
-                <!-- Keno Default Player Speed Section -->
-                <StackPanel x:Name="KenoDefaultPlaySpeedStackPanel"
-                        Orientation="Horizontal"
-                        Margin="0 5 0 0">
-                    <ComboBox x:Name="KenoDefaultSpeedLevelComboBox"
-                          HorizontalAlignment="Left"
-                          Width="80"
-                          ItemsSource="{Binding DefaultPlaySpeed}"
-                          SelectedItem="{Binding KenoDefaultSpeedLevel, Mode=TwoWay}">
-                        <ComboBox.IsEnabled>
-                            <MultiBinding Converter="{StaticResource BoolAndConverter}">
-                                <Binding Path="KenoOptionsEnabled"/>
-                                <Binding Path="InputEnabled"/>
-                            </MultiBinding>
-                        </ComboBox.IsEnabled>
-                    </ComboBox>
-                    <Label x:Name="KenoDefaultPlayerSpeedLabel"
-                       Margin="5 5 0 0"
-                       VerticalAlignment="Center"
-                       Content="{lex:Loc DefaultPlayerSpeed}"/>
-                </StackPanel>
-
-                <!-- Keno Volume Section -->
-                <StackPanel x:Name="KenoVolumeStackPanel"
-                        Orientation="Horizontal"
-                        Margin="0 5 0 0">
-                    <ComboBox x:Name="KenoVolumeComboBox"
-                        HorizontalAlignment="Left"
-                        DisplayMemberPath="Description"
-                        SelectedValuePath="Value"
-                        Width="80"
-                        ItemsSource="{helpers:Enumeration {x:Type audio:VolumeScalar}}"
-                        SelectedValue="{Binding KenoVolumeScalar}">
-                        <ComboBox.IsEnabled>
-                            <MultiBinding Converter="{StaticResource BoolAndConverter}">
-                                <Binding Path="KenoOptionsEnabled"/>
-                                <Binding Path="InputEnabled"/>
-                            </MultiBinding>
-                        </ComboBox.IsEnabled>
-                    </ComboBox>
-                    <Label x:Name="KenoVolumeLabel"
-                       Margin="5 5 0 0"
-                       VerticalAlignment="Center"
-                       Content="{lex:Loc RelativeVolume}"/>
-                </StackPanel>
-            </StackPanel>
-
-            <!-- Right Side Grid Section -->
-            <StackPanel Orientation="Vertical"
-                        Grid.Column="4"
-                        Grid.Row="0">
-
-                <!-- Poker Game Options Section -->
-                <TextBlock x:Name="PokerGameOptionsTextBlock"
-                       Text="{lex:Loc PokerGamesOptions}"/>
-
-                <!-- Poker Enable Auto Hold Section -->
-                <CheckBox x:Name="PokerEnableAutoHoldCheckBox"
-                      Content="{lex:Loc EnableAutoHold}" 
-                      IsChecked="{Binding PokerEnableAutoHold}">
-                    <CheckBox.IsEnabled>
-                        <MultiBinding Converter="{StaticResource BoolAndConverter}">
-                            <Binding Path="AutoHoldConfigurable"/>
-                            <Binding Path="LogicDoorEnabled"/>
-                            <Binding Path="InputEnabled"/>
-                        </MultiBinding>
-                    </CheckBox.IsEnabled>
-                </CheckBox>
-
-                <!-- Poker Show Player Speed Section -->
-                <CheckBox x:Name="PokerShowPlayerSpeedCheckBox"
-                      Content="{lex:Loc ShowPlayerSpeedButton}" 
-                      IsChecked="{Binding PokerShowPlayerSpeedButton}">
-                    <CheckBox.IsEnabled>
-                        <MultiBinding Converter="{StaticResource BoolAndConverter}">
-                            <Binding Path="PokerOptionsEnabled"/>
-                            <Binding Path="InputEnabled"/>
-                            <Binding Path="PokerPlayerSpeedButtonEnabled" />
-                        </MultiBinding>
-                    </CheckBox.IsEnabled>
-                </CheckBox>
-
-                <!-- Poker Speed Level Section -->
-                <StackPanel x:Name="PokerSpeedLevelStackPanel"
-                        Orientation="Horizontal"
-                        Margin="0 5 0 0">
-                    <ComboBox x:Name="PokerSpeedLevelComboBox"
-                          HorizontalAlignment="Center"
-                          Width="80"
-                          ItemsSource="{Binding GameSpeed}"
-                          SelectedItem="{Binding PokerSpeedLevel, Mode=TwoWay}">
-                        <ComboBox.IsEnabled>
-                            <MultiBinding Converter="{StaticResource BoolAndConverter}">
-                                <Binding Path="PokerOptionsEnabled"/>
-                                <Binding Path="InputEnabled"/>
-                            </MultiBinding>
-                        </ComboBox.IsEnabled>
-                    </ComboBox>
-                    <Label x:Name="PokerSpeedLevelLabel"
-                       Margin="5 5 0 0"
-                       VerticalAlignment="Center"
-                       Content="{lex:Loc SpeedLevel}"/>
-                </StackPanel>
-
-                <!-- Poker Default Player Speed Section -->
-                <StackPanel x:Name="PokerDefaultPlayerSpeedStackPanel"
-                        Orientation="Horizontal"
-                        Margin="0 5 0 0">
-                    <ComboBox x:Name="PokerDefaultPlayerSpeedComboBox" 
-                          HorizontalAlignment="Center"
-                          Width="80"
-                          ItemsSource="{Binding DefaultPlaySpeed}"
-                          SelectedItem="{Binding PokerDefaultSpeedLevel, Mode=TwoWay}">
-                        <ComboBox.IsEnabled>
-                            <MultiBinding Converter="{StaticResource BoolAndConverter}">
-                                <Binding Path="PokerOptionsEnabled"/>
-                                <Binding Path="InputEnabled"/>
-                            </MultiBinding>
-                        </ComboBox.IsEnabled>
-                    </ComboBox>
-
-                    <Label x:Name="PokerDefaultPlayerSpeedLabel" 
-                       Margin="5 5 0 0"
-                       VerticalAlignment="Center"
-                       Content="{lex:Loc DefaultPlayerSpeed}"/>
-                </StackPanel>
-
-                <!-- Poker Volume Level Section -->
-                <StackPanel x:Name="PokerVolumeLevelStackPanel"
-                        Orientation="Horizontal"
-                        Margin="0 5 0 0">
-                    <ComboBox x:Name="PokerVolumeLevelComboBox"
-                          HorizontalAlignment="Left"
-                          DisplayMemberPath="Description"
-                          SelectedValuePath="Value"
-                          Width="80"
-                          ItemsSource="{helpers:Enumeration {x:Type audio:VolumeScalar}}"
-                          SelectedValue="{Binding PokerVolumeScalar}">
-                        <ComboBox.IsEnabled>
-                            <MultiBinding Converter="{StaticResource BoolAndConverter}">
-                                <Binding Path="PokerOptionsEnabled"/>
-                                <Binding Path="InputEnabled"/>
-                            </MultiBinding>
-                        </ComboBox.IsEnabled>
-                    </ComboBox>
-
-                    <Label x:Name="PokerVolumeLevelLabel"
-                       Margin="5 5 0 0"
-                       VerticalAlignment="Center"
-                       Content="{lex:Loc RelativeVolume}"/>
-                </StackPanel>
-
-                <!-- Poker Background color Section -->
-                <StackPanel x:Name="PokerBackgroundColorStackPanel"
-                            Orientation="Vertical"
-                            Margin="0 5 0 15">
-                    <StackPanel Orientation="Horizontal">
-                        <ComboBox x:Name="PokerBackgroundColorComboBox" 
-                                  HorizontalAlignment="Left"
-                                  ItemsSource="{Binding PokerBackgroundColors}"
-                                  SelectedItem="{Binding PokerBackgroundColor, Mode=TwoWay, UpdateSourceTrigger=PropertyChanged}">
-                            <ComboBox.IsEnabled>
-                                <MultiBinding Converter="{StaticResource BoolAndConverter}">
-                                    <Binding Path="PokerOptionsEnabled"/>
-                                    <Binding Path="InputEnabled"/>
-                                </MultiBinding>
-                            </ComboBox.IsEnabled>
-                        </ComboBox>
-
-                        <Label x:Name="PokerColorLabel"
-                               Margin="5 5 0 0"
-                               VerticalAlignment="Center"
-                               Content="{lex:Loc BackgroundColor}"/>
-                    </StackPanel>
-                    <Button Margin="10 10 0 10" HorizontalAlignment="Right" IsEnabled="{Binding BackgroundPreviewAvailable}"
-                            Content="{lex:Loc AttractModePreviewButtonText}" Command="{Binding PreviewBackgroundCommand}" />
-                </StackPanel>
-
-                <!-- Blackjack Game Options Section -->
-                <TextBlock x:Name="BlackjackGameOptionsTextBlock" 
-                           Margin="0 30 0 0"
-                           Text="{lex:Loc BlackjackGamesOptions}"/>
-
-                <!-- Blackjack Volume Level Section -->
-                <StackPanel x:Name="BlackjackVolumeLevelStackPanel"
-                        Orientation="Horizontal"
-                        Margin="0 5 0 0">
-                    <ComboBox x:Name="BlackjackVolumeLevelComboBox"
-                          HorizontalAlignment="Left"
-                          DisplayMemberPath="Description"
-                          SelectedValuePath="Value"
-                          Width="80"
-                          ItemsSource="{helpers:Enumeration {x:Type audio:VolumeScalar}}"
-                          SelectedValue="{Binding BlackjackVolumeScalar}">
-                        <ComboBox.IsEnabled>
-                            <MultiBinding Converter="{StaticResource BoolAndConverter}">
-                                <Binding Path="BlackjackOptionsEnabled"/>
-                                <Binding Path="InputEnabled"/>
-                            </MultiBinding>
-                        </ComboBox.IsEnabled>
-                    </ComboBox>
-
-                    <Label x:Name="BlackjackVolumeLevelLabel"
-                       Margin="5 5 0 0"
-                       VerticalAlignment="Center"
-                       Content="{lex:Loc RelativeVolume}"/>
-                </StackPanel>
-
-                <!-- Roulette Game Options Section -->
-                <TextBlock x:Name="RouletteGameOptionsTextBlock" 
-                           Margin="0 30 0 0"
-                           Text="{lex:Loc RouletteGamesOptions}"/>
-
-                <!-- Roulette Volume Level Section -->
-                <StackPanel x:Name="RouletteVolumeLevelStackPanel"
-                            Orientation="Horizontal" 
-                            Margin="0 5 0 0">
-                    <ComboBox x:Name="RouletteVolumeLevelComboBox" 
-                              HorizontalAlignment="Left" 
-                              DisplayMemberPath="Description"
-                              SelectedValuePath="Value"
-                              Width="80"
-                              ItemsSource="{helpers:Enumeration {x:Type audio:VolumeScalar}}"
-                              SelectedValue="{Binding RouletteVolumeScalar}">
-                        <ComboBox.IsEnabled>
-                            <MultiBinding Converter="{StaticResource BoolAndConverter}">
-                                <Binding Path="RouletteOptionsEnabled"/>
-                                <Binding Path="InputEnabled"/>
-                            </MultiBinding>
-                        </ComboBox.IsEnabled>
-                    </ComboBox>
-                    <Label x:Name="RouletteVolumeLevelLabel" 
-                           Margin="5 5 0 0" 
-                           VerticalAlignment="Center" 
-                           Content="{lex:Loc RelativeVolume}"/>
-                </StackPanel>
-            </StackPanel>
-
-            <!-- Change Game Lobby Layout Section -->
-            <Button x:Name="ChangeGameLobbyLayoutButton" 
-                Grid.Column="4" 
-                Grid.Row="3" 
-                Content="{lex:Loc ChangeGameLobbyLayout}"
-                HorizontalAlignment="Left" 
-                Margin="5"
-                Visibility="Hidden"
-                Command="{Binding ChangeGameLobbyLayoutCommand}"/>
-        </Grid>
-    </ScrollViewer>
-</operatorMenu:OperatorMenuPage>
-
+﻿<operatorMenu:OperatorMenuPage x:Class="Aristocrat.Monaco.Gaming.UI.Views.OperatorMenu.GamePreferencesView"
+                               xmlns="http://schemas.microsoft.com/winfx/2006/xaml/presentation"
+                               xmlns:x="http://schemas.microsoft.com/winfx/2006/xaml"
+                               xmlns:mc="http://schemas.openxmlformats.org/markup-compatibility/2006" 
+                               xmlns:d="http://schemas.microsoft.com/expression/blend/2008" 
+                               xmlns:operatorMenu="clr-namespace:Aristocrat.Monaco.Application.UI.OperatorMenu;assembly=Aristocrat.Monaco.Application.UI"
+                               xmlns:viewModels="clr-namespace:Aristocrat.Monaco.Gaming.UI.ViewModels.OperatorMenu"
+                               xmlns:helpers="http://monaco.aristocrat.com/common"
+                               xmlns:common="clr-namespace:Aristocrat.Monaco.UI.Common;assembly=Aristocrat.Monaco.UI.Common"
+                               xmlns:lex="http://wpflocalizeextension.codeplex.com"
+                               xmlns:loc="http://monaco.aristocrat.com/localization"
+                               lex:ResxLocalizationProvider.DefaultAssembly="Aristocrat.Monaco.Localization"
+                               lex:ResxLocalizationProvider.DefaultDictionary="Resources" 
+                               xmlns:audio="clr-namespace:Aristocrat.Monaco.Hardware.Contracts.Audio;assembly=Aristocrat.Monaco.Hardware.Contracts"
+                               xmlns:xctk="http://schemas.xceed.com/wpf/xaml/toolkit"
+                               mc:Ignorable="d" 
+                               d:DataContext="{d:DesignInstance {x:Type viewModels:GamePreferencesViewModel}}"
+                               common:DialogParticipation.Register="{Binding}">
+
+    <UserControl.Resources>
+        <ResourceDictionary>
+            <ResourceDictionary.MergedDictionaries>
+                <ResourceDictionary Source="/Aristocrat.Monaco.UI.Common;component/Skins/OperatorMenu.xaml" />
+                <ResourceDictionary Source="/Aristocrat.Monaco.UI.Common;component/Skins/Converters.xaml" />
+            </ResourceDictionary.MergedDictionaries>
+
+            <Style TargetType="TextBlock" BasedOn="{StaticResource MonacoTextBlock}">
+                <Setter Property="FontSize" Value="16"/>
+                <Setter Property="Margin" Value="0 0 20 0"/>
+            </Style>
+
+            <Style TargetType="CheckBox" BasedOn="{StaticResource MonacoCheckBox}">
+                <Setter Property="Margin" Value="5 10 0 0"/>
+                <Setter Property="FontSize" Value="14" />
+                <Setter Property="helpers:CheckBoxHelper.CheckBoxPartWidth" Value="30" />
+                <Setter Property="helpers:CheckBoxHelper.CheckMarkPartWidth" Value="15" />
+                <Setter Property="helpers:CheckBoxHelper.CheckMarkPartHeight" Value="13" />
+            </Style>
+            <Style TargetType="ComboBox" BasedOn="{StaticResource MonacoComboBox}">
+                <Setter Property="Margin" Value="5 5 0 0"/>
+                <Setter Property="Width" Value="160"/>
+                <Setter Property="FontSize" Value="14" />
+            </Style>
+
+            <Style TargetType="Label" BasedOn="{StaticResource MonacoLabel}">
+                <Setter Property="HorizontalContentAlignment" Value="Left"/>
+                <Setter Property="HorizontalAlignment" Value="Left"/>
+                <Setter Property="FontSize" Value="14" />
+            </Style>
+        </ResourceDictionary>
+    </UserControl.Resources>
+
+    <ScrollViewer HorizontalScrollBarVisibility="Auto" VerticalScrollBarVisibility="Auto">
+        <Grid x:Name="MainGrid" VerticalAlignment="Top" Margin="0, 0, 0, -50">
+            <Grid.ColumnDefinitions>
+                <ColumnDefinition Width="Auto"/>
+                <ColumnDefinition Width="100"/>
+                <ColumnDefinition Width="Auto"/>
+                <ColumnDefinition Width="100"/>
+                <ColumnDefinition Width="Auto"/>
+            </Grid.ColumnDefinitions>
+
+            <Grid.RowDefinitions>
+                <RowDefinition Height="Auto"/>
+                <RowDefinition Height="Auto"/>
+                <RowDefinition Height="10"/>
+                <RowDefinition Height="Auto"/>
+            </Grid.RowDefinitions>
+
+            <!-- Left Side Section -->
+            <StackPanel Orientation="Vertical"
+              Grid.Column="0" 
+              Grid.Row="0">
+
+              <StackPanel x:Name="AttractModeStackPanel"
+                          Orientation="Vertical"
+                          IsEnabled="{Binding AttractOptionsEnabled}">
+                  <TextBlock
+                      Text="{lex:Loc AttractModeOptions}"/>
+                  <CheckBox
+                      Content="{lex:Loc EnableAttractCheckBoxText}"
+                      IsChecked="{Binding AttractEnabled, Mode=TwoWay}"
+                      IsEnabled="{Binding Path=InputEnabled}"/>
+                  <StackPanel x:Name="AttractModeButtons"
+                              Orientation="Horizontal"
+                              Margin="10 10 0 0"
+                              IsEnabled="{Binding AttractEnabled}">
+                      <Button x:Name="AttractModeCustomizeButton"
+                              Content="{lex:Loc AttractModeCustomizeButtonText}"
+                              Command="{Binding AttractModeCustomizeCommand}"
+                              IsEnabled="{Binding Path=InputEnabled}"/>
+                      <Button x:Name="AttractModePreviewButton"
+                              Content="{lex:Loc AttractModePreviewButtonText}"
+                              Command="{Binding AttractModePreviewCommand}"
+                              IsEnabled="{Binding Path=InputEnabled}"/>
+                  </StackPanel>
+                </StackPanel>
+
+                <!-- Game Censorship Options Section -->
+                <TextBlock x:Name="GameCensorshipOptionsTextBlock"
+                       Margin="0 30 0 0"
+                       Text="{lex:Loc GameCensorshipOptions}"
+                       Visibility="{Binding Path=CensorshipEnforced, Converter={StaticResource TrueVisibleFalseCollapsed}}"/>
+
+                <!-- Censor Violent Content Section -->
+                <CheckBox x:Name="CensorViolentContentCheckBox"
+                      Content="{lex:Loc CensorViolentContent}"
+                      IsChecked="{Binding CensorViolentContent}"
+                      Visibility="{Binding Path=CensorshipEnforced, Converter={StaticResource TrueVisibleFalseCollapsed}}">
+                    <CheckBox.IsEnabled>
+                        <MultiBinding Converter="{StaticResource BoolAndConverter}">
+                            <Binding Path="EditableCensorship"/>
+                            <Binding Path="InputEnabled"/>
+                        </MultiBinding>
+                    </CheckBox.IsEnabled>
+                </CheckBox>
+
+                <!-- Censor Drug Use Content Section -->
+                <CheckBox x:Name="CensorDrugUseContentCheckBox"
+                      Content="{lex:Loc CensorDrugUseContent}"
+                      IsChecked="{Binding CensorDrugUseContent}"
+                      Visibility="{Binding Path=CensorshipEnforced, Converter={StaticResource TrueVisibleFalseCollapsed}}">
+                    <CheckBox.IsEnabled>
+                        <MultiBinding Converter="{StaticResource BoolAndConverter}">
+                            <Binding Path="EditableCensorship"/>
+                            <Binding Path="InputEnabled"/>
+                        </MultiBinding>
+                    </CheckBox.IsEnabled>
+                </CheckBox>
+
+                <!-- Censor Sexual Content Section -->
+                <CheckBox x:Name="CensorSexualContentCheckBox"
+                      Content="{lex:Loc CensorSexualContent}"
+                      IsChecked="{Binding CensorSexualContent}"
+                      Visibility="{Binding Path=CensorshipEnforced, Converter={StaticResource TrueVisibleFalseCollapsed}}">
+                    <CheckBox.IsEnabled>
+                        <MultiBinding Converter="{StaticResource BoolAndConverter}">
+                            <Binding Path="EditableCensorship"/>
+                            <Binding Path="InputEnabled"/>
+                        </MultiBinding>
+                    </CheckBox.IsEnabled>
+                </CheckBox>
+
+                <!-- Censor Offensive Language Section -->
+                <CheckBox x:Name="CensorOffensiveLanguageCheckBox"
+                      Content="{lex:Loc CensorOffensiveLanguage}"
+                      IsChecked="{Binding CensorOffensiveContent}"
+                      Visibility="{Binding Path=CensorshipEnforced, Converter={StaticResource TrueVisibleFalseCollapsed}}">
+                    <CheckBox.IsEnabled>
+                        <MultiBinding Converter="{StaticResource BoolAndConverter}">
+                            <Binding Path="EditableCensorship"/>
+                            <Binding Path="InputEnabled"/>
+                        </MultiBinding>
+                    </CheckBox.IsEnabled>
+                </CheckBox>
+
+                <!-- Button Behavior Options Section -->
+                <TextBlock x:Name="ButtonBehaviorOptionsTextBlock"
+                       Margin="0 30 0 0"
+                       Text="{lex:Loc ButtonBehaviorOptions}"/>
+
+                <!-- Button Continuous Play Section -->
+                <StackPanel x:Name="ContinuousPlaySectionStackPanel" 
+                        Orientation="Horizontal"
+                        Visibility="Collapsed">
+                    <CheckBox x:Name="ContinuousPlayCheckBox"
+                          Content="{lex:Loc ButtonContinuousPlay}"
+                          IsChecked="{Binding IsButtonContinuousPlayChecked, Mode=TwoWay}">
+                        <CheckBox.IsEnabled>
+                            <MultiBinding Converter="{StaticResource BoolAndConverter}">
+                                <Binding Path="IsButtonContinuousPlayConfigurable"/>
+                                <Binding Path="FieldAccessEnabled"/>
+                            </MultiBinding>
+                        </CheckBox.IsEnabled>
+                    </CheckBox>
+                    <Button x:Name="ContinuousPlayInfoButton" 
+                        Style="{StaticResource MonacoInfoButton}"
+                        Margin="10 10 0 0"
+                        Command="{Binding DataContext.ShowInfoPopupCommand, RelativeSource={RelativeSource AncestorType=StackPanel}}">
+                        <Button.CommandParameter>
+                            <MultiBinding Converter="{StaticResource MultiValueConverter}">
+                                <Binding ElementName="ContinuousPlayCheckBox"/>
+                                <Binding Source="{lex:Loc ButtonContinuousPlayButtonInfo}"/>
+                            </MultiBinding>
+                        </Button.CommandParameter>
+                    </Button>
+                </StackPanel>
+
+                <!-- Game Round Time Settings Section -->
+                <StackPanel x:Name="GameRoundTimeSettingStackPanel"
+                            Orientation="Horizontal">
+                    <Label x:Name="GameRoundTimeSettingLabel"
+                           Margin="0 10 20 0"
+                           Content="{lex:Loc GameRoundTimeSettingLabel}"
+                           VerticalAlignment="Center"/>
+                    <xctk:IntegerUpDown Minimum="{Binding MinimumGameRoundDuration}"
+                                        Maximum="{Binding MaximumGameRoundDuration}"
+                                        Increment="100"
+                                        FontSize="14"
+                                        Width="130"
+                                        Style="{StaticResource MonacoIntegerUpDown}"
+                                        Value="{Binding GameRoundDurationMs, Mode=TwoWay}"
+                                        IsEnabled="{Binding Path=InputEnabled}"/>
+                </StackPanel>
+
+                <!-- Double Tap Force Reel Stop Section -->
+                <StackPanel x:Name="DoubleTapForceReelStopSectionStackPanel" 
+                        Orientation="Horizontal">
+                    <CheckBox x:Name="DoubleTapReelStopCheckBox"
+                          Content="{lex:Loc DoubleTapForcesGameRoundStop}"
+                          IsChecked="{Binding IsDoubleTapForceReelStopChecked, Mode=TwoWay}">
+                        <CheckBox.IsEnabled>
+                            <MultiBinding Converter="{StaticResource BoolAndConverter}">
+                                <Binding Path="SlotOptionsEnabled"/>
+                                <Binding Path="FieldAccessEnabled"/>
+                            </MultiBinding>
+                        </CheckBox.IsEnabled>
+                    </CheckBox>
+                    <Button x:Name="DoubleTapForceInfoButton" 
+                        Style="{StaticResource MonacoInfoButton}"
+                        Margin="10 10 0 0"
+                        Command="{Binding DataContext.ShowInfoPopupCommand, RelativeSource={RelativeSource AncestorType=StackPanel}}">
+                        <Button.CommandParameter>
+                            <MultiBinding Converter="{StaticResource MultiValueConverter}">
+                                <Binding ElementName="DoubleTapReelStopCheckBox"/>
+                                <Binding Source="{lex:Loc DoubleTapForcesGameRoundStopButtonInfo}"/>
+                            </MultiBinding>
+                        </Button.CommandParameter>
+                    </Button>
+                </StackPanel>
+
+                <!--Game Start Method Section -->
+                <StackPanel x:Name="GameStartMethodSectionStackPanel"
+                        Visibility="{Binding IsGameStartMethodSettingVisible, Converter={StaticResource TrueVisibleFalseCollapsed}}"
+                        Orientation="Vertical"
+                        Margin="0 5 0 15">
+                    <Label x:Name="GameStartMethodLabel"
+                       Margin="0 10 0 0"
+                       VerticalAlignment="Bottom"
+                       Content="{lex:Loc GameStartMethod}"/>
+                    <ComboBox x:Name="GameStartMethodComboBox"
+                          HorizontalAlignment="Left"
+                          DisplayMemberPath="Description"
+                          SelectedValuePath="Value"
+                          ItemsSource="{Binding GameStartMethods}"
+                          SelectedValue="{Binding GameStartMethod, Mode=TwoWay}">
+                        <ComboBox.IsEnabled>
+                            <MultiBinding Converter="{StaticResource BoolAndConverter}">
+                                <Binding Path="IsGameStartMethodConfigurable"/>
+                                <Binding Path="FieldAccessEnabled"/>
+                            </MultiBinding>
+                        </ComboBox.IsEnabled>
+                    </ComboBox>
+                </StackPanel>
+
+                <!-- Show Program Options Section -->
+                <TextBlock x:Name="ShowProgramOptionsTextBlock"
+                           Margin="0 30 0 0"
+                           Text="{lex:Loc ShowProgramOptionsLabel}"
+                           Visibility="{Binding Path=DemoModeEnabled, Converter={StaticResource TrueVisibleFalseCollapsed}}"/> 
+
+                <!-- Enable Show Program PIN Section -->
+                <CheckBox x:Name="ShowProgramPinRequiredCheckBox"
+                          Content="{lex:Loc ShowProgramEnableShowProgramPin}" 
+                          IsChecked="{Binding ShowProgramPinRequired}"
+                          Visibility="{Binding Path=DemoModeEnabled, Converter={StaticResource TrueVisibleFalseCollapsed}}">
+                    <CheckBox.IsEnabled>
+                        <MultiBinding Converter="{StaticResource BoolAndConverter}">
+                            <Binding Path="FieldAccessEnabled"/>
+                            <Binding Path="IsShowProgramPinConfigurable"/>
+                        </MultiBinding>
+                    </CheckBox.IsEnabled>
+                </CheckBox>
+
+                <!-- Show Program Pin Section -->
+                <StackPanel x:Name="ShowProgramPinStackPanel"
+                            Orientation="Horizontal"
+                            Margin="5 15 0 0"
+                            Visibility="{Binding Path=DemoModeEnabled, Converter={StaticResource TrueVisibleFalseCollapsed}}">
+                    <TextBox x:Name="ShowProgramPinTextBox"
+                              HorizontalAlignment="Left"
+                              PreviewTextInput="PreviewShowProgramPinInput"
+                              MaxLength="4"
+                              Width="80"
+                              Text="{Binding ShowProgramPin, Mode=TwoWay, UpdateSourceTrigger=PropertyChanged, ValidatesOnDataErrors=True, NotifyOnValidationError=True}">
+                        <TextBox.IsEnabled>
+                            <MultiBinding Converter="{StaticResource BoolAndConverter}">
+                                <Binding Path="ShowProgramPinRequired"/>
+                                <Binding Path="FieldAccessEnabled"/>
+                                <Binding Path="IsShowProgramPinConfigurable"/>
+                            </MultiBinding>
+                        </TextBox.IsEnabled>
+                    </TextBox>
+                    <Label x:Name="ShowProgramPinLabel"
+                           Margin="5 5 0 0"
+                           VerticalAlignment="Center"
+                           Content="{lex:Loc ShowProgramPin}"/>
+                </StackPanel>
+
+                <!-- Show Program Enable Reset Credits Section -->
+                <CheckBox x:Name="ShowProgramEnableResetCreditsCheckBox"
+                          Content="{lex:Loc ShowProgramEnableResetCredits}"
+                          IsChecked="{Binding ShowProgramEnableResetCredits}"
+                          IsEnabled="{Binding FieldAccessEnabled}" 
+                          Visibility="{Binding Path=DemoModeEnabled, Converter={StaticResource TrueVisibleFalseCollapsed}}"/>
+            </StackPanel>
+
+            <!-- Middle Grid Section -->
+            <StackPanel Orientation="Vertical"
+                        Grid.Column="2"
+                        Grid.Row="0">
+
+                <!-- Game UI / Lobby Options Section -->
+                <TextBlock x:Name="LobbyOptionsTextBlock"
+                       Text="{lex:Loc GameUILobbyOptions}"/>
+
+                <!-- Volume Control Location Section -->
+                <StackPanel Orientation="Horizontal"
+                            Margin="0 5 0 0">
+                    <ComboBox HorizontalAlignment="Left"
+                              ItemsSource="{Binding VolumeControlLocationOptions}"
+                              SelectedValue="{Binding VolumeControlLocation, Mode=TwoWay}"
+                              DisplayMemberPath="Description"
+                              SelectedValuePath="Value"
+                              IsEnabled="{Binding Path=InputEnabled}"/>
+                    <Label Margin="5 5 0 0"
+                           VerticalAlignment="Center"
+                           Content="{lex:Loc VolumeControlLocationTitle}"/>
+                </StackPanel>
+
+                <!-- Show Service Section -->
+                <CheckBox x:Name="ShowServiceCheckBox"
+                      Content="{lex:Loc ShowService}" 
+                      IsChecked="{Binding ShowServiceButton}"
+                      IsEnabled="{Binding Path=InputEnabled}"/>
+
+                <!-- Show Top Picks Banners -->
+                <CheckBox x:Name="ShowTopPickBannersCheckBox"
+                      Content="{lex:Loc ShowTopPickBanners}" 
+                      Visibility="{Binding ShowTopPickBannersVisible, Converter={StaticResource TrueVisibleFalseCollapsed}}"
+                      IsChecked="{Binding ShowTopPickBanners}"
+                      IsEnabled="{Binding Path=InputEnabled}"/>
+
+                <!-- Lobby Volume Section -->
+                <StackPanel x:Name="LobbyVolumeStackPanel"
+                        Orientation="Horizontal"
+                        Margin="0 5 0 0">
+                    <ComboBox x:Name="LobbyVolumeComboBox"
+                          HorizontalAlignment="Left"
+                          DisplayMemberPath="Description"
+                          SelectedValuePath="Value"
+                          Width="80"
+                          ItemsSource="{helpers:Enumeration {x:Type audio:VolumeScalar}}"
+                          SelectedValue="{Binding LobbyVolumeScalar}"
+                          IsEnabled="{Binding Path=InputEnabled}"/>
+                    <Label x:Name="LobbyVolumeLevelLabel"
+                       Margin="5 5 0 0"
+                       VerticalAlignment="Center"
+                       Content="{lex:Loc RelativeVolume}"/>
+                </StackPanel>
+
+                <!-- Enable once lobby work is done -->
+                <StackPanel Orientation="Horizontal"
+                            Visibility="{Binding ProgressiveOptionsVisible, Converter={StaticResource TrueVisibleFalseCollapsed}}"
+                            Margin="0 5 0 0">
+                    <ComboBox HorizontalAlignment="Left"
+                              DisplayMemberPath="Description"
+                              SelectedValuePath="Value"
+                              ItemsSource="{Binding ProgressLobbyIndicatorOptions}" 
+                              SelectedValue="{Binding ProgressiveIndicator, Mode=TwoWay}">
+                        <ComboBox.IsEnabled>
+                            <MultiBinding Converter="{StaticResource BoolAndConverter}">
+                                <Binding Path="ProgressiveOptionsEnabled"/>
+                                <Binding Path="InputEnabled"/>
+                            </MultiBinding>
+                        </ComboBox.IsEnabled>
+                    </ComboBox>
+                    <Label Margin="5 5 0 0"
+                           VerticalAlignment="Center"
+                           Content="{lex:Loc ProgressiveLobbyIndicatorSelection}"/>
+                </StackPanel>
+
+                <!-- Slot Game Options Section -->
+                <TextBlock x:Name="SlotGameOptionsTextBlock"
+                           Margin="0 30 0 0"
+                           Text="{lex:Loc SlotGamesOptions}"/>
+
+                <!-- Slot Enable Auto Play Section -->
+                <CheckBox x:Name="SlotEnableAutoPlayCheckBox"
+                      Content="{lex:Loc EnableAutoPlay}" 
+                      IsChecked="{Binding SlotEnableAutoPlay}">
+                    <CheckBox.IsEnabled>
+                        <MultiBinding Converter="{StaticResource BoolAndConverter}">
+                            <Binding Path="SlotAllowedAutoPlay"/>
+                            <Binding Path="InputEnabled"/>
+                        </MultiBinding>
+                    </CheckBox.IsEnabled>
+                </CheckBox>
+
+                <!-- Slot Volume Level Section -->
+                <StackPanel x:Name="SlotVolumeLevelStackPanel"
+                        Orientation="Horizontal"
+                        Margin="0 5 0 0">
+                    <ComboBox x:Name="SlotVolumeLevelComboBox"
+                          HorizontalAlignment="Left"
+                          DisplayMemberPath="Description"
+                          SelectedValuePath="Value"
+                          Width="80"
+                          SelectedValue="{Binding SlotVolumeScalar}"
+                          ItemsSource="{helpers:Enumeration {x:Type audio:VolumeScalar}}">
+                        <ComboBox.IsEnabled>
+                            <MultiBinding Converter="{StaticResource BoolAndConverter}">
+                                <Binding Path="SlotOptionsEnabled"/>
+                                <Binding Path="InputEnabled"/>
+                            </MultiBinding>
+                        </ComboBox.IsEnabled>
+                    </ComboBox>
+                    <Label x:Name="SlotVolumeLevelLabel"
+                       Margin="5 5 0 0"
+                       VerticalAlignment="Center"
+                       Content="{lex:Loc RelativeVolume}"/>
+                </StackPanel>
+
+                <!-- Keno Games Option Section -->
+                <TextBlock x:Name="KenoGamesTextBlock" 
+                           Margin="0 30 0 0"
+                           Text="{lex:Loc KenoGamesOptions}"/>
+
+                <!-- Keno Enable Auto Play Section -->
+                <CheckBox x:Name="KenoEnableAutoPlayCheckBox"
+                      Content="{lex:Loc EnableAutoPlay}" 
+                      IsChecked="{Binding KenoEnableAutoPlay}">
+                    <CheckBox.IsEnabled>
+                        <MultiBinding Converter="{StaticResource BoolAndConverter}">
+                            <Binding Path="KenoAllowedAutoPlay"/>
+                            <Binding Path="InputEnabled"/>
+                        </MultiBinding>
+                    </CheckBox.IsEnabled>
+                </CheckBox>
+
+                <!-- Keno Show Player Speed Section -->
+                <CheckBox x:Name="KenoShowPlayerSpeedCheckBox"
+                      Content="{lex:Loc ShowPlayerSpeedButton}" 
+                      IsChecked="{Binding KenoShowPlayerSpeedButton}">
+                    <CheckBox.IsEnabled>
+                        <MultiBinding Converter="{StaticResource BoolAndConverter}">
+                            <Binding Path="KenoOptionsEnabled"/>
+                            <Binding Path="InputEnabled"/>
+                            <Binding Path="KenoPlayerSpeedButtonEnabled" />
+                        </MultiBinding>
+                    </CheckBox.IsEnabled>
+                </CheckBox>
+
+                <!-- Keno Speed Level Section -->
+                <StackPanel x:Name="KenoSpeedLevelStackPanel"
+                        Orientation="Horizontal"
+                        Margin="0 5 0 0">
+                    <ComboBox x:Name="KenoSpeedLevelComboBox"
+                         HorizontalAlignment="Left"
+                         Width="80"
+                         ItemsSource="{Binding GameSpeed}"
+                         SelectedItem="{Binding KenoSpeedLevel, Mode=TwoWay}">
+                        <ComboBox.IsEnabled>
+                            <MultiBinding Converter="{StaticResource BoolAndConverter}">
+                                <Binding Path="KenoOptionsEnabled"/>
+                                <Binding Path="InputEnabled"/>
+                            </MultiBinding>
+                        </ComboBox.IsEnabled>
+                    </ComboBox>
+                    <Label x:Name="KenoSpeedLevelLabel"
+                       Margin="5 5 0 0"
+                       VerticalAlignment="Center"
+                       Content="{lex:Loc SpeedLevel}"/>
+                </StackPanel>
+
+                <!-- Keno Default Player Speed Section -->
+                <StackPanel x:Name="KenoDefaultPlaySpeedStackPanel"
+                        Orientation="Horizontal"
+                        Margin="0 5 0 0">
+                    <ComboBox x:Name="KenoDefaultSpeedLevelComboBox"
+                          HorizontalAlignment="Left"
+                          Width="80"
+                          ItemsSource="{Binding DefaultPlaySpeed}"
+                          SelectedItem="{Binding KenoDefaultSpeedLevel, Mode=TwoWay}">
+                        <ComboBox.IsEnabled>
+                            <MultiBinding Converter="{StaticResource BoolAndConverter}">
+                                <Binding Path="KenoOptionsEnabled"/>
+                                <Binding Path="InputEnabled"/>
+                            </MultiBinding>
+                        </ComboBox.IsEnabled>
+                    </ComboBox>
+                    <Label x:Name="KenoDefaultPlayerSpeedLabel"
+                       Margin="5 5 0 0"
+                       VerticalAlignment="Center"
+                       Content="{lex:Loc DefaultPlayerSpeed}"/>
+                </StackPanel>
+
+                <!-- Keno Volume Section -->
+                <StackPanel x:Name="KenoVolumeStackPanel"
+                        Orientation="Horizontal"
+                        Margin="0 5 0 0">
+                    <ComboBox x:Name="KenoVolumeComboBox"
+                        HorizontalAlignment="Left"
+                        DisplayMemberPath="Description"
+                        SelectedValuePath="Value"
+                        Width="80"
+                        ItemsSource="{helpers:Enumeration {x:Type audio:VolumeScalar}}"
+                        SelectedValue="{Binding KenoVolumeScalar}">
+                        <ComboBox.IsEnabled>
+                            <MultiBinding Converter="{StaticResource BoolAndConverter}">
+                                <Binding Path="KenoOptionsEnabled"/>
+                                <Binding Path="InputEnabled"/>
+                            </MultiBinding>
+                        </ComboBox.IsEnabled>
+                    </ComboBox>
+                    <Label x:Name="KenoVolumeLabel"
+                       Margin="5 5 0 0"
+                       VerticalAlignment="Center"
+                       Content="{lex:Loc RelativeVolume}"/>
+                </StackPanel>
+            </StackPanel>
+
+            <!-- Right Side Grid Section -->
+            <StackPanel Orientation="Vertical"
+                        Grid.Column="4"
+                        Grid.Row="0">
+
+                <!-- Poker Game Options Section -->
+                <TextBlock x:Name="PokerGameOptionsTextBlock"
+                       Text="{lex:Loc PokerGamesOptions}"/>
+
+                <!-- Poker Enable Auto Hold Section -->
+                <CheckBox x:Name="PokerEnableAutoHoldCheckBox"
+                      Content="{lex:Loc EnableAutoHold}" 
+                      IsChecked="{Binding PokerEnableAutoHold}">
+                    <CheckBox.IsEnabled>
+                        <MultiBinding Converter="{StaticResource BoolAndConverter}">
+                            <Binding Path="AutoHoldConfigurable"/>
+                            <Binding Path="LogicDoorEnabled"/>
+                            <Binding Path="InputEnabled"/>
+                        </MultiBinding>
+                    </CheckBox.IsEnabled>
+                </CheckBox>
+
+                <!-- Poker Show Player Speed Section -->
+                <CheckBox x:Name="PokerShowPlayerSpeedCheckBox"
+                      Content="{lex:Loc ShowPlayerSpeedButton}" 
+                      IsChecked="{Binding PokerShowPlayerSpeedButton}">
+                    <CheckBox.IsEnabled>
+                        <MultiBinding Converter="{StaticResource BoolAndConverter}">
+                            <Binding Path="PokerOptionsEnabled"/>
+                            <Binding Path="InputEnabled"/>
+                            <Binding Path="PokerPlayerSpeedButtonEnabled" />
+                        </MultiBinding>
+                    </CheckBox.IsEnabled>
+                </CheckBox>
+
+                <!-- Poker Speed Level Section -->
+                <StackPanel x:Name="PokerSpeedLevelStackPanel"
+                        Orientation="Horizontal"
+                        Margin="0 5 0 0">
+                    <ComboBox x:Name="PokerSpeedLevelComboBox"
+                          HorizontalAlignment="Center"
+                          Width="80"
+                          ItemsSource="{Binding GameSpeed}"
+                          SelectedItem="{Binding PokerSpeedLevel, Mode=TwoWay}">
+                        <ComboBox.IsEnabled>
+                            <MultiBinding Converter="{StaticResource BoolAndConverter}">
+                                <Binding Path="PokerOptionsEnabled"/>
+                                <Binding Path="InputEnabled"/>
+                            </MultiBinding>
+                        </ComboBox.IsEnabled>
+                    </ComboBox>
+                    <Label x:Name="PokerSpeedLevelLabel"
+                       Margin="5 5 0 0"
+                       VerticalAlignment="Center"
+                       Content="{lex:Loc SpeedLevel}"/>
+                </StackPanel>
+
+                <!-- Poker Default Player Speed Section -->
+                <StackPanel x:Name="PokerDefaultPlayerSpeedStackPanel"
+                        Orientation="Horizontal"
+                        Margin="0 5 0 0">
+                    <ComboBox x:Name="PokerDefaultPlayerSpeedComboBox" 
+                          HorizontalAlignment="Center"
+                          Width="80"
+                          ItemsSource="{Binding DefaultPlaySpeed}"
+                          SelectedItem="{Binding PokerDefaultSpeedLevel, Mode=TwoWay}">
+                        <ComboBox.IsEnabled>
+                            <MultiBinding Converter="{StaticResource BoolAndConverter}">
+                                <Binding Path="PokerOptionsEnabled"/>
+                                <Binding Path="InputEnabled"/>
+                            </MultiBinding>
+                        </ComboBox.IsEnabled>
+                    </ComboBox>
+
+                    <Label x:Name="PokerDefaultPlayerSpeedLabel" 
+                       Margin="5 5 0 0"
+                       VerticalAlignment="Center"
+                       Content="{lex:Loc DefaultPlayerSpeed}"/>
+                </StackPanel>
+
+                <!-- Poker Volume Level Section -->
+                <StackPanel x:Name="PokerVolumeLevelStackPanel"
+                        Orientation="Horizontal"
+                        Margin="0 5 0 0">
+                    <ComboBox x:Name="PokerVolumeLevelComboBox"
+                          HorizontalAlignment="Left"
+                          DisplayMemberPath="Description"
+                          SelectedValuePath="Value"
+                          Width="80"
+                          ItemsSource="{helpers:Enumeration {x:Type audio:VolumeScalar}}"
+                          SelectedValue="{Binding PokerVolumeScalar}">
+                        <ComboBox.IsEnabled>
+                            <MultiBinding Converter="{StaticResource BoolAndConverter}">
+                                <Binding Path="PokerOptionsEnabled"/>
+                                <Binding Path="InputEnabled"/>
+                            </MultiBinding>
+                        </ComboBox.IsEnabled>
+                    </ComboBox>
+
+                    <Label x:Name="PokerVolumeLevelLabel"
+                       Margin="5 5 0 0"
+                       VerticalAlignment="Center"
+                       Content="{lex:Loc RelativeVolume}"/>
+                </StackPanel>
+
+                <!-- Poker Background color Section -->
+                <StackPanel x:Name="PokerBackgroundColorStackPanel"
+                            Orientation="Vertical"
+                            Margin="0 5 0 15">
+                    <StackPanel Orientation="Horizontal">
+                        <ComboBox x:Name="PokerBackgroundColorComboBox" 
+                                  HorizontalAlignment="Left"
+                                  ItemsSource="{Binding PokerBackgroundColors}"
+                                  SelectedItem="{Binding PokerBackgroundColor, Mode=TwoWay, UpdateSourceTrigger=PropertyChanged}">
+                            <ComboBox.IsEnabled>
+                                <MultiBinding Converter="{StaticResource BoolAndConverter}">
+                                    <Binding Path="PokerOptionsEnabled"/>
+                                    <Binding Path="InputEnabled"/>
+                                </MultiBinding>
+                            </ComboBox.IsEnabled>
+                        </ComboBox>
+
+                        <Label x:Name="PokerColorLabel"
+                               Margin="5 5 0 0"
+                               VerticalAlignment="Center"
+                               Content="{lex:Loc BackgroundColor}"/>
+                    </StackPanel>
+                    <Button Margin="10 10 0 10" HorizontalAlignment="Right" IsEnabled="{Binding BackgroundPreviewAvailable}"
+                            Content="{lex:Loc AttractModePreviewButtonText}" Command="{Binding PreviewBackgroundCommand}" />
+                </StackPanel>
+
+                <!-- Blackjack Game Options Section -->
+                <TextBlock x:Name="BlackjackGameOptionsTextBlock" 
+                           Margin="0 30 0 0"
+                           Text="{lex:Loc BlackjackGamesOptions}"/>
+
+                <!-- Blackjack Volume Level Section -->
+                <StackPanel x:Name="BlackjackVolumeLevelStackPanel"
+                        Orientation="Horizontal"
+                        Margin="0 5 0 0">
+                    <ComboBox x:Name="BlackjackVolumeLevelComboBox"
+                          HorizontalAlignment="Left"
+                          DisplayMemberPath="Description"
+                          SelectedValuePath="Value"
+                          Width="80"
+                          ItemsSource="{helpers:Enumeration {x:Type audio:VolumeScalar}}"
+                          SelectedValue="{Binding BlackjackVolumeScalar}">
+                        <ComboBox.IsEnabled>
+                            <MultiBinding Converter="{StaticResource BoolAndConverter}">
+                                <Binding Path="BlackjackOptionsEnabled"/>
+                                <Binding Path="InputEnabled"/>
+                            </MultiBinding>
+                        </ComboBox.IsEnabled>
+                    </ComboBox>
+
+                    <Label x:Name="BlackjackVolumeLevelLabel"
+                       Margin="5 5 0 0"
+                       VerticalAlignment="Center"
+                       Content="{lex:Loc RelativeVolume}"/>
+                </StackPanel>
+
+                <!-- Roulette Game Options Section -->
+                <TextBlock x:Name="RouletteGameOptionsTextBlock" 
+                           Margin="0 30 0 0"
+                           Text="{lex:Loc RouletteGamesOptions}"/>
+
+                <!-- Roulette Volume Level Section -->
+                <StackPanel x:Name="RouletteVolumeLevelStackPanel"
+                            Orientation="Horizontal" 
+                            Margin="0 5 0 0">
+                    <ComboBox x:Name="RouletteVolumeLevelComboBox" 
+                              HorizontalAlignment="Left" 
+                              DisplayMemberPath="Description"
+                              SelectedValuePath="Value"
+                              Width="80"
+                              ItemsSource="{helpers:Enumeration {x:Type audio:VolumeScalar}}"
+                              SelectedValue="{Binding RouletteVolumeScalar}">
+                        <ComboBox.IsEnabled>
+                            <MultiBinding Converter="{StaticResource BoolAndConverter}">
+                                <Binding Path="RouletteOptionsEnabled"/>
+                                <Binding Path="InputEnabled"/>
+                            </MultiBinding>
+                        </ComboBox.IsEnabled>
+                    </ComboBox>
+                    <Label x:Name="RouletteVolumeLevelLabel" 
+                           Margin="5 5 0 0" 
+                           VerticalAlignment="Center" 
+                           Content="{lex:Loc RelativeVolume}"/>
+                </StackPanel>
+            </StackPanel>
+
+            <!-- Change Game Lobby Layout Section -->
+            <Button x:Name="ChangeGameLobbyLayoutButton" 
+                Grid.Column="4" 
+                Grid.Row="3" 
+                Content="{lex:Loc ChangeGameLobbyLayout}"
+                HorizontalAlignment="Left" 
+                Margin="5"
+                Visibility="Hidden"
+                Command="{Binding ChangeGameLobbyLayoutCommand}"/>
+        </Grid>
+    </ScrollViewer>
+</operatorMenu:OperatorMenuPage>
+