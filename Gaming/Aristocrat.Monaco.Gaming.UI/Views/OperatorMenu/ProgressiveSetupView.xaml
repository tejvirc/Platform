﻿<operatorMenu:OperatorMenuPage x:Class="Aristocrat.Monaco.Gaming.UI.Views.OperatorMenu.ProgressiveSetupView"
                               xmlns="http://schemas.microsoft.com/winfx/2006/xaml/presentation"
                               xmlns:x="http://schemas.microsoft.com/winfx/2006/xaml"
                               xmlns:mc="http://schemas.openxmlformats.org/markup-compatibility/2006" 
                               xmlns:d="http://schemas.microsoft.com/expression/blend/2008" 
                               xmlns:operatorMenu="clr-namespace:Aristocrat.Monaco.Application.UI.OperatorMenu;assembly=Aristocrat.Monaco.Application.UI"
                               xmlns:viewModels="clr-namespace:Aristocrat.Monaco.Gaming.UI.ViewModels.OperatorMenu"
                               xmlns:converters="clr-namespace:Aristocrat.Monaco.UI.Common.Converters;assembly=Aristocrat.Monaco.UI.Common"
                               xmlns:common="clr-namespace:Aristocrat.Monaco.UI.Common;assembly=Aristocrat.Monaco.UI.Common"
                               xmlns:commonControls="clr-namespace:Aristocrat.Monaco.UI.Common.Controls;assembly=Aristocrat.Monaco.UI.Common"
                               xmlns:lex="http://wpflocalizeextension.codeplex.com"
                               lex:ResxLocalizationProvider.DefaultAssembly="Aristocrat.Monaco.Localization"
                               lex:ResxLocalizationProvider.DefaultDictionary="Resources" 
                               xmlns:loc="http://monaco.aristocrat.com/localization"
                               xmlns:helpers="http://monaco.aristocrat.com/common"
                               xmlns:models="clr-namespace:Aristocrat.Monaco.Gaming.UI.Models"
                               mc:Ignorable="d" 
                               Background="Transparent" 
                               d:DataContext="{d:DesignInstance {x:Type viewModels:ProgressiveSetupViewModel}, IsDesignTimeCreatable=True}">

    <UserControl.Resources>
        <ResourceDictionary>
            <ResourceDictionary.MergedDictionaries>
                <ResourceDictionary Source="/Aristocrat.Monaco.UI.Common;component/Skins/OperatorMenu.xaml" />
                <ResourceDictionary Source="/Aristocrat.Monaco.UI.Common;component/Skins/Converters.xaml" />
            </ResourceDictionary.MergedDictionaries>
            <converters:CurrencyConverter x:Key="CurrencyConverter"/>
            <Style TargetType="DataGridColumnHeader" BasedOn="{StaticResource MonacoDataGridWrappedColumnHeader}">
                <Setter Property="FontSize" Value="16"/>
            </Style>
            <converters:NullToVisibilityConverter x:Key="NullToVisConverter"/>
        </ResourceDictionary>
    </UserControl.Resources>

    <Grid>
        <Grid.RowDefinitions>
            <RowDefinition Height="Auto"/>
            <RowDefinition Height="*"/>
            <RowDefinition Height="Auto"/>
            <RowDefinition Height="*"/>
        </Grid.RowDefinitions>
        <Grid.ColumnDefinitions>
            <ColumnDefinition Width="Auto"/>
            <ColumnDefinition Width="*"/>
        </Grid.ColumnDefinitions>

        <Label Grid.Row="0" Grid.ColumnSpan="2" HorizontalAlignment="Center" Content="{Binding SelectedGameInfo}"/>

        <Button Grid.Row="1" Grid.Column="1"  HorizontalAlignment="Right"
<<<<<<< HEAD
                Visibility="{Binding GenerateCSAPLevelsAllowed, Converter={StaticResource BoolToVisHiddenConverter}, UpdateSourceTrigger=PropertyChanged}"
                Content="{lex:Loc GenerateCSAPLevels}"
=======
                Visibility="{Binding GenerateCSAPLevelsAllowed, Converter={StaticResource TrueVisibleFalseHidden}, UpdateSourceTrigger=PropertyChanged}"
                Content="{lex:Loc Key={x:Static loc:ResourceKeys.GenerateCSAPLevels}}"
>>>>>>> 5dd0dcf5
                Command="{Binding GenerateCSAPLevelsCommand}"/>

        <DataGrid Grid.Row="2" Grid.Column="0" Grid.ColumnSpan="2" 
                  Margin="0 10"
                  ItemsSource="{Binding ProgressiveLevels}"
                  ScrollViewer.CanContentScroll="True" 
                  ScrollViewer.VerticalScrollBarVisibility="Auto"
                  ScrollViewer.HorizontalScrollBarVisibility="Auto"
                  MaxWidth="1600"
                  EnableRowVirtualization="False" 
                  AutoGenerateColumns="False"
                  Height="Auto">
            <DataGrid.ColumnHeaderStyle>
                <Style TargetType="DataGridColumnHeader" BasedOn="{StaticResource MonacoDataGridColumnHeader}">
                    <Setter Property="FontSize" Value="14"/>
                </Style>
            </DataGrid.ColumnHeaderStyle>
            <DataGrid.Resources>
                <common:BindingProxy x:Key="Proxy" Data="{Binding}"/>
            </DataGrid.Resources>
            <DataGrid.Columns>
                <DataGridTextColumn 
                    Header="{lex:Loc IdLabel}" 
                    Binding="{Binding LevelId}"
                    Visibility="{Binding Path=Data.(viewModels:ProgressiveSetupViewModel.IsSapOrLP), Converter={StaticResource TrueVisibleFalseHidden}, Source={StaticResource Proxy}}"/>
                <DataGridTextColumn 
                    Header="{lex:Loc WinLevel}" 
                    Binding="{Binding LevelName}"
<<<<<<< HEAD
                    Visibility="{Binding Path=Data.(viewModels:ProgressiveSetupViewModel.IsSelectable), Converter={StaticResource BoolToVisHiddenConverter}, Source={StaticResource Proxy}}"/>
                <DataGridTemplateColumn Header="{lex:Loc ProgressiveType}"
                    Visibility="{Binding Path=Data.(viewModels:ProgressiveSetupViewModel.ProgressiveTypeEditable), Converter={StaticResource BoolToVisHiddenConverter}, Source={StaticResource Proxy}}">
=======
                    Visibility="{Binding Path=Data.(viewModels:ProgressiveSetupViewModel.IsSelectable), Converter={StaticResource TrueVisibleFalseHidden}, Source={StaticResource Proxy}}"/>
                <DataGridTemplateColumn Header="{lex:Loc Key={x:Static loc:ResourceKeys.ProgressiveType}}"
                    Visibility="{Binding Path=Data.(viewModels:ProgressiveSetupViewModel.ProgressiveTypeEditable), Converter={StaticResource TrueVisibleFalseHidden}, Source={StaticResource Proxy}}">
>>>>>>> 5dd0dcf5
                    <DataGridTemplateColumn.CellTemplate >
                        <DataTemplate>
                            <ComboBox ItemsSource="{Binding SelectableLevelTypes}"
                                      SelectedItem="{Binding SelectableLevelType, UpdateSourceTrigger=PropertyChanged, Mode=TwoWay}"
                                      IsEnabled="{Binding SelectableLevelTypesEnabled}">
                            </ComboBox>
                        </DataTemplate>
                    </DataGridTemplateColumn.CellTemplate>
                </DataGridTemplateColumn>
                <DataGridTextColumn 
                    Header="{lex:Loc ProgressiveType}"
                    Binding="{Binding SelectableLevelType}"
                    Visibility="{Binding Path=Data.(viewModels:ProgressiveSetupViewModel.ProgressiveTypeReadOnly), Converter={StaticResource TrueVisibleFalseHidden}, Source={StaticResource Proxy}}"/>
                <DataGridTextColumn 
                    Header="{lex:Loc LevelName}" 
                    Binding="{Binding LevelName}"
<<<<<<< HEAD
                    Visibility="{Binding Path=Data.(viewModels:ProgressiveSetupViewModel.IsSelectable), Converter={StaticResource BoolToHiddenConverter}, Source={StaticResource Proxy}}"/>
                <DataGridTemplateColumn Header="{lex:Loc ProgressiveLevel}"
                    Visibility="{Binding Path=Data.(viewModels:ProgressiveSetupViewModel.ProgressiveLevelEditable), Converter={StaticResource BoolToVisHiddenConverter}, Source={StaticResource Proxy}}">
=======
                    Visibility="{Binding Path=Data.(viewModels:ProgressiveSetupViewModel.IsSelectable), Converter={StaticResource TrueHiddenFalseVisible}, Source={StaticResource Proxy}}"/>
                <DataGridTemplateColumn Header="{lex:Loc Key={x:Static loc:ResourceKeys.ProgressiveLevel}}"
                    Visibility="{Binding Path=Data.(viewModels:ProgressiveSetupViewModel.ProgressiveLevelEditable), Converter={StaticResource TrueVisibleFalseHidden}, Source={StaticResource Proxy}}">
>>>>>>> 5dd0dcf5
                    <DataGridTemplateColumn.CellTemplate >
                        <DataTemplate DataType="{x:Type models:LevelModel}">
                            <StackPanel Orientation="Horizontal">
                                <ComboBox x:Name="SelectableLevelNameComboBox"
                                          ItemsSource="{Binding SelectableLevels}" 
                                          DisplayMemberPath="Name"
                                          SelectedValuePath="Name"
                                          SelectedItem="{Binding SelectableLevel, UpdateSourceTrigger=PropertyChanged, Mode=TwoWay}" 
                                          IsEnabled="{Binding LevelSelectionEnabled}"
                                          DropDownClosed="SelectableLevelNameComboBox_OnDropDownClosed"
                                          Loaded="SelectableLevelNameComboBox_OnLoaded"
                                          MaxWidth="310"/>
                                <Button Name="InfoButton" Style="{StaticResource MonacoInfoButton}"
                                        Margin="10,0,0,0"
                                        Command="{Binding RelativeSource={RelativeSource AncestorType={x:Type DataGrid}}, Path=DataContext.ShowInfoPopupCommand}"
                                        Visibility="{Binding SelectableLevelNameTooLong, Converter={StaticResource TrueVisibleFalseHidden}, UpdateSourceTrigger=PropertyChanged}">
                                    <Button.CommandParameter>
                                        <MultiBinding Converter="{StaticResource MultiValueConverter}">
                                            <Binding ElementName="InfoButton"/>
                                            <Binding Path="SelectableLevel.Name"/>
                                        </MultiBinding>
                                    </Button.CommandParameter>
                                </Button>
                            </StackPanel>
                        </DataTemplate>
                    </DataGridTemplateColumn.CellTemplate>
                </DataGridTemplateColumn>
<<<<<<< HEAD
                <DataGridTemplateColumn Header="{lex:Loc ProgressiveLevel}"
                                        Visibility="{Binding Path=Data.(viewModels:ProgressiveSetupViewModel.ProgressiveLevelReadOnly), Converter={StaticResource BoolToVisHiddenConverter}, Source={StaticResource Proxy}}">
=======
                <DataGridTemplateColumn Header="{lex:Loc Key={x:Static loc:ResourceKeys.ProgressiveLevel}}"
                                        Visibility="{Binding Path=Data.(viewModels:ProgressiveSetupViewModel.ProgressiveLevelReadOnly), Converter={StaticResource TrueVisibleFalseHidden}, Source={StaticResource Proxy}}">
>>>>>>> 5dd0dcf5
                    <DataGridTemplateColumn.CellTemplate>
                        <DataTemplate>
                            <commonControls:SmartLongNameTextBlock ContentText="{Binding SelectableLevel.Name}" ContentMaxWidth="310"/>
                        </DataTemplate>
                    </DataGridTemplateColumn.CellTemplate>
                </DataGridTemplateColumn>
                <DataGridTextColumn 
                    Header="{lex:Loc SharedGames}"
                    Binding="{Binding GameCount}"
                    Visibility="{Binding Path=Data.(viewModels:ProgressiveSetupViewModel.ShowAssociatedSap), Converter={StaticResource TrueVisibleFalseHidden}, Source={StaticResource Proxy}}"/>
                <DataGridTemplateColumn 
<<<<<<< HEAD
                    Header="{lex:Loc InitialValue}"
                    Visibility="{Binding Path=Data.(viewModels:ProgressiveSetupViewModel.InitialValueEditable), Converter={StaticResource BoolToVisHiddenConverter}, Source={StaticResource Proxy}}">
=======
                    Header="{lex:Loc Key={x:Static loc:ResourceKeys.InitialValue}}"
                    Visibility="{Binding Path=Data.(viewModels:ProgressiveSetupViewModel.InitialValueEditable), Converter={StaticResource TrueVisibleFalseHidden}, Source={StaticResource Proxy}}">
>>>>>>> 5dd0dcf5
                    <DataGridTemplateColumn.CellTemplate>
                        <DataTemplate DataType="{x:Type models:LevelModel}">
                            <helpers:CurrencyTextBox x:Name="InitialValueCurrencyTextBox"
                                                     PreventNegatives="True"
                                                     IsEnabled="{Binding CanSetInitialValue}"
                                                     Number="{
                                    Binding Path=InitialValue, 
                                    Mode=TwoWay, 
                                    UpdateSourceTrigger=PropertyChanged, 
                                    ValidatesOnDataErrors=True, 
                                    NotifyOnValidationError=True}"
                            />
                        </DataTemplate>
                    </DataGridTemplateColumn.CellTemplate>
                </DataGridTemplateColumn>
                <DataGridTextColumn 
                    Header="{lex:Loc CurrentValue}"
                    Binding="{Binding CurrentValue, UpdateSourceTrigger=PropertyChanged}"
                    Visibility="{Binding Path=Data.(viewModels:ProgressiveSetupViewModel.InitialValueReadOnly), Converter={StaticResource TrueVisibleFalseHidden}, Source={StaticResource Proxy}}"/>
                <DataGridTextColumn
                    Header="{lex:Loc InitialValue}"
                    Binding="{Binding InitialValue, UpdateSourceTrigger=PropertyChanged, Converter={StaticResource CurrencyConverter}}"
                    Visibility="{Binding Path=Data.(viewModels:ProgressiveSetupViewModel.InitialValueReadOnly), Converter={StaticResource TrueVisibleFalseHidden}, Source={StaticResource Proxy}}"/>
                <DataGridTextColumn 
                    Header="{lex:Loc MinimumRequiredValue}"
                    HeaderStyle="{StaticResource MonacoDataGridWrappedColumnHeaderSmall}"
                    Binding="{Binding ResetValue, UpdateSourceTrigger=PropertyChanged, Converter={StaticResource CurrencyConverter}}"
                    Visibility="{Binding Path=Data.(viewModels:ProgressiveSetupViewModel.IsSelectable), Converter={StaticResource TrueVisibleFalseHidden}, Source={StaticResource Proxy}}"/>
                <DataGridTextColumn 
                    Header="{lex:Loc ResetValue}"
                    Binding="{Binding ResetValue, UpdateSourceTrigger=PropertyChanged, Converter={StaticResource CurrencyConverter}}"
                    Visibility="{Binding Path=Data.(viewModels:ProgressiveSetupViewModel.IsSap), Converter={StaticResource TrueVisibleFalseHidden}, Source={StaticResource Proxy}}"/>

<<<<<<< HEAD
                <DataGridTemplateColumn Header="{lex:Loc CurrentValue}"
                                        Visibility="{Binding Path=Data.(viewModels:ProgressiveSetupViewModel.IsSelectableOrLP), Converter={StaticResource BoolToVisHiddenConverter}, Source={StaticResource Proxy}}"
=======
                <DataGridTemplateColumn Header="{lex:Loc Key={x:Static loc:ResourceKeys.CurrentValue}}"
                                        Visibility="{Binding Path=Data.(viewModels:ProgressiveSetupViewModel.IsSelectableOrLP), Converter={StaticResource TrueVisibleFalseHidden}, Source={StaticResource Proxy}}"
>>>>>>> 5dd0dcf5
                                        IsReadOnly="false">
                    <DataGridTemplateColumn.CellTemplate>
                        <DataTemplate DataType="{x:Type models:LevelModel}">
                            <TextBlock Text="{Binding CurrentValue, UpdateSourceTrigger=PropertyChanged}"
                                       Visibility="{Binding SelectableLevel, Converter={StaticResource NullToVisConverter}}"/>

                        </DataTemplate>
                    </DataGridTemplateColumn.CellTemplate>
                </DataGridTemplateColumn>
                <DataGridTextColumn 
                    Header="{lex:Loc IncrementRate}"
                    HeaderStyle="{StaticResource MonacoDataGridWrappedColumnHeaderSmall}"
                    Binding="{Binding IncrementRate, UpdateSourceTrigger=PropertyChanged, StringFormat={}{0:#0.00'%'}}"
                    Visibility="{Binding Path=Data.(viewModels:ProgressiveSetupViewModel.IsSap), Converter={StaticResource TrueVisibleFalseHidden}, Source={StaticResource Proxy}}"/>
                <DataGridTextColumn 
                    Header="{lex:Loc MaxValue}"
                    Binding="{Binding MaxValue, UpdateSourceTrigger=PropertyChanged, Converter={StaticResource CurrencyConverter}}"
                    Visibility="{Binding Path=Data.(viewModels:ProgressiveSetupViewModel.IsSap), Converter={StaticResource TrueVisibleFalseHidden}, Source={StaticResource Proxy}}"/>
                <DataGridTextColumn 
                    Header="{lex:Loc BonusInfoOverflowColumn}"
                    Binding="{Binding OverflowValue, UpdateSourceTrigger=PropertyChanged}"
                    Visibility="{Binding Path=Data.(viewModels:ProgressiveSetupViewModel.IsSap), Converter={StaticResource TrueVisibleFalseHidden}, Source={StaticResource Proxy}}"/>
            </DataGrid.Columns>
        </DataGrid>

        <Label Grid.Row="3" Grid.Column="0" VerticalAlignment="Bottom">
            <Label.Style>
                <Style BasedOn="{StaticResource MonacoWarningLabel}" TargetType="Label">
                    <Setter Property="Content" Value="{Binding InputStatusText}"/>
                </Style>
            </Label.Style>
        </Label>
    </Grid>
</operatorMenu:OperatorMenuPage><|MERGE_RESOLUTION|>--- conflicted
+++ resolved
@@ -1,244 +1,212 @@
-﻿<operatorMenu:OperatorMenuPage x:Class="Aristocrat.Monaco.Gaming.UI.Views.OperatorMenu.ProgressiveSetupView"
-                               xmlns="http://schemas.microsoft.com/winfx/2006/xaml/presentation"
-                               xmlns:x="http://schemas.microsoft.com/winfx/2006/xaml"
-                               xmlns:mc="http://schemas.openxmlformats.org/markup-compatibility/2006" 
-                               xmlns:d="http://schemas.microsoft.com/expression/blend/2008" 
-                               xmlns:operatorMenu="clr-namespace:Aristocrat.Monaco.Application.UI.OperatorMenu;assembly=Aristocrat.Monaco.Application.UI"
-                               xmlns:viewModels="clr-namespace:Aristocrat.Monaco.Gaming.UI.ViewModels.OperatorMenu"
-                               xmlns:converters="clr-namespace:Aristocrat.Monaco.UI.Common.Converters;assembly=Aristocrat.Monaco.UI.Common"
-                               xmlns:common="clr-namespace:Aristocrat.Monaco.UI.Common;assembly=Aristocrat.Monaco.UI.Common"
-                               xmlns:commonControls="clr-namespace:Aristocrat.Monaco.UI.Common.Controls;assembly=Aristocrat.Monaco.UI.Common"
-                               xmlns:lex="http://wpflocalizeextension.codeplex.com"
-                               lex:ResxLocalizationProvider.DefaultAssembly="Aristocrat.Monaco.Localization"
-                               lex:ResxLocalizationProvider.DefaultDictionary="Resources" 
-                               xmlns:loc="http://monaco.aristocrat.com/localization"
-                               xmlns:helpers="http://monaco.aristocrat.com/common"
-                               xmlns:models="clr-namespace:Aristocrat.Monaco.Gaming.UI.Models"
-                               mc:Ignorable="d" 
-                               Background="Transparent" 
-                               d:DataContext="{d:DesignInstance {x:Type viewModels:ProgressiveSetupViewModel}, IsDesignTimeCreatable=True}">
-
-    <UserControl.Resources>
-        <ResourceDictionary>
-            <ResourceDictionary.MergedDictionaries>
-                <ResourceDictionary Source="/Aristocrat.Monaco.UI.Common;component/Skins/OperatorMenu.xaml" />
-                <ResourceDictionary Source="/Aristocrat.Monaco.UI.Common;component/Skins/Converters.xaml" />
-            </ResourceDictionary.MergedDictionaries>
-            <converters:CurrencyConverter x:Key="CurrencyConverter"/>
-            <Style TargetType="DataGridColumnHeader" BasedOn="{StaticResource MonacoDataGridWrappedColumnHeader}">
-                <Setter Property="FontSize" Value="16"/>
-            </Style>
-            <converters:NullToVisibilityConverter x:Key="NullToVisConverter"/>
-        </ResourceDictionary>
-    </UserControl.Resources>
-
-    <Grid>
-        <Grid.RowDefinitions>
-            <RowDefinition Height="Auto"/>
-            <RowDefinition Height="*"/>
-            <RowDefinition Height="Auto"/>
-            <RowDefinition Height="*"/>
-        </Grid.RowDefinitions>
-        <Grid.ColumnDefinitions>
-            <ColumnDefinition Width="Auto"/>
-            <ColumnDefinition Width="*"/>
-        </Grid.ColumnDefinitions>
-
-        <Label Grid.Row="0" Grid.ColumnSpan="2" HorizontalAlignment="Center" Content="{Binding SelectedGameInfo}"/>
-
-        <Button Grid.Row="1" Grid.Column="1"  HorizontalAlignment="Right"
-<<<<<<< HEAD
-                Visibility="{Binding GenerateCSAPLevelsAllowed, Converter={StaticResource BoolToVisHiddenConverter}, UpdateSourceTrigger=PropertyChanged}"
-                Content="{lex:Loc GenerateCSAPLevels}"
-=======
-                Visibility="{Binding GenerateCSAPLevelsAllowed, Converter={StaticResource TrueVisibleFalseHidden}, UpdateSourceTrigger=PropertyChanged}"
-                Content="{lex:Loc Key={x:Static loc:ResourceKeys.GenerateCSAPLevels}}"
->>>>>>> 5dd0dcf5
-                Command="{Binding GenerateCSAPLevelsCommand}"/>
-
-        <DataGrid Grid.Row="2" Grid.Column="0" Grid.ColumnSpan="2" 
-                  Margin="0 10"
-                  ItemsSource="{Binding ProgressiveLevels}"
-                  ScrollViewer.CanContentScroll="True" 
-                  ScrollViewer.VerticalScrollBarVisibility="Auto"
-                  ScrollViewer.HorizontalScrollBarVisibility="Auto"
-                  MaxWidth="1600"
-                  EnableRowVirtualization="False" 
-                  AutoGenerateColumns="False"
-                  Height="Auto">
-            <DataGrid.ColumnHeaderStyle>
-                <Style TargetType="DataGridColumnHeader" BasedOn="{StaticResource MonacoDataGridColumnHeader}">
-                    <Setter Property="FontSize" Value="14"/>
-                </Style>
-            </DataGrid.ColumnHeaderStyle>
-            <DataGrid.Resources>
-                <common:BindingProxy x:Key="Proxy" Data="{Binding}"/>
-            </DataGrid.Resources>
-            <DataGrid.Columns>
-                <DataGridTextColumn 
-                    Header="{lex:Loc IdLabel}" 
-                    Binding="{Binding LevelId}"
-                    Visibility="{Binding Path=Data.(viewModels:ProgressiveSetupViewModel.IsSapOrLP), Converter={StaticResource TrueVisibleFalseHidden}, Source={StaticResource Proxy}}"/>
-                <DataGridTextColumn 
-                    Header="{lex:Loc WinLevel}" 
-                    Binding="{Binding LevelName}"
-<<<<<<< HEAD
-                    Visibility="{Binding Path=Data.(viewModels:ProgressiveSetupViewModel.IsSelectable), Converter={StaticResource BoolToVisHiddenConverter}, Source={StaticResource Proxy}}"/>
-                <DataGridTemplateColumn Header="{lex:Loc ProgressiveType}"
-                    Visibility="{Binding Path=Data.(viewModels:ProgressiveSetupViewModel.ProgressiveTypeEditable), Converter={StaticResource BoolToVisHiddenConverter}, Source={StaticResource Proxy}}">
-=======
-                    Visibility="{Binding Path=Data.(viewModels:ProgressiveSetupViewModel.IsSelectable), Converter={StaticResource TrueVisibleFalseHidden}, Source={StaticResource Proxy}}"/>
-                <DataGridTemplateColumn Header="{lex:Loc Key={x:Static loc:ResourceKeys.ProgressiveType}}"
-                    Visibility="{Binding Path=Data.(viewModels:ProgressiveSetupViewModel.ProgressiveTypeEditable), Converter={StaticResource TrueVisibleFalseHidden}, Source={StaticResource Proxy}}">
->>>>>>> 5dd0dcf5
-                    <DataGridTemplateColumn.CellTemplate >
-                        <DataTemplate>
-                            <ComboBox ItemsSource="{Binding SelectableLevelTypes}"
-                                      SelectedItem="{Binding SelectableLevelType, UpdateSourceTrigger=PropertyChanged, Mode=TwoWay}"
-                                      IsEnabled="{Binding SelectableLevelTypesEnabled}">
-                            </ComboBox>
-                        </DataTemplate>
-                    </DataGridTemplateColumn.CellTemplate>
-                </DataGridTemplateColumn>
-                <DataGridTextColumn 
-                    Header="{lex:Loc ProgressiveType}"
-                    Binding="{Binding SelectableLevelType}"
-                    Visibility="{Binding Path=Data.(viewModels:ProgressiveSetupViewModel.ProgressiveTypeReadOnly), Converter={StaticResource TrueVisibleFalseHidden}, Source={StaticResource Proxy}}"/>
-                <DataGridTextColumn 
-                    Header="{lex:Loc LevelName}" 
-                    Binding="{Binding LevelName}"
-<<<<<<< HEAD
-                    Visibility="{Binding Path=Data.(viewModels:ProgressiveSetupViewModel.IsSelectable), Converter={StaticResource BoolToHiddenConverter}, Source={StaticResource Proxy}}"/>
-                <DataGridTemplateColumn Header="{lex:Loc ProgressiveLevel}"
-                    Visibility="{Binding Path=Data.(viewModels:ProgressiveSetupViewModel.ProgressiveLevelEditable), Converter={StaticResource BoolToVisHiddenConverter}, Source={StaticResource Proxy}}">
-=======
-                    Visibility="{Binding Path=Data.(viewModels:ProgressiveSetupViewModel.IsSelectable), Converter={StaticResource TrueHiddenFalseVisible}, Source={StaticResource Proxy}}"/>
-                <DataGridTemplateColumn Header="{lex:Loc Key={x:Static loc:ResourceKeys.ProgressiveLevel}}"
-                    Visibility="{Binding Path=Data.(viewModels:ProgressiveSetupViewModel.ProgressiveLevelEditable), Converter={StaticResource TrueVisibleFalseHidden}, Source={StaticResource Proxy}}">
->>>>>>> 5dd0dcf5
-                    <DataGridTemplateColumn.CellTemplate >
-                        <DataTemplate DataType="{x:Type models:LevelModel}">
-                            <StackPanel Orientation="Horizontal">
-                                <ComboBox x:Name="SelectableLevelNameComboBox"
-                                          ItemsSource="{Binding SelectableLevels}" 
-                                          DisplayMemberPath="Name"
-                                          SelectedValuePath="Name"
-                                          SelectedItem="{Binding SelectableLevel, UpdateSourceTrigger=PropertyChanged, Mode=TwoWay}" 
-                                          IsEnabled="{Binding LevelSelectionEnabled}"
-                                          DropDownClosed="SelectableLevelNameComboBox_OnDropDownClosed"
-                                          Loaded="SelectableLevelNameComboBox_OnLoaded"
-                                          MaxWidth="310"/>
-                                <Button Name="InfoButton" Style="{StaticResource MonacoInfoButton}"
-                                        Margin="10,0,0,0"
-                                        Command="{Binding RelativeSource={RelativeSource AncestorType={x:Type DataGrid}}, Path=DataContext.ShowInfoPopupCommand}"
-                                        Visibility="{Binding SelectableLevelNameTooLong, Converter={StaticResource TrueVisibleFalseHidden}, UpdateSourceTrigger=PropertyChanged}">
-                                    <Button.CommandParameter>
-                                        <MultiBinding Converter="{StaticResource MultiValueConverter}">
-                                            <Binding ElementName="InfoButton"/>
-                                            <Binding Path="SelectableLevel.Name"/>
-                                        </MultiBinding>
-                                    </Button.CommandParameter>
-                                </Button>
-                            </StackPanel>
-                        </DataTemplate>
-                    </DataGridTemplateColumn.CellTemplate>
-                </DataGridTemplateColumn>
-<<<<<<< HEAD
-                <DataGridTemplateColumn Header="{lex:Loc ProgressiveLevel}"
-                                        Visibility="{Binding Path=Data.(viewModels:ProgressiveSetupViewModel.ProgressiveLevelReadOnly), Converter={StaticResource BoolToVisHiddenConverter}, Source={StaticResource Proxy}}">
-=======
-                <DataGridTemplateColumn Header="{lex:Loc Key={x:Static loc:ResourceKeys.ProgressiveLevel}}"
-                                        Visibility="{Binding Path=Data.(viewModels:ProgressiveSetupViewModel.ProgressiveLevelReadOnly), Converter={StaticResource TrueVisibleFalseHidden}, Source={StaticResource Proxy}}">
->>>>>>> 5dd0dcf5
-                    <DataGridTemplateColumn.CellTemplate>
-                        <DataTemplate>
-                            <commonControls:SmartLongNameTextBlock ContentText="{Binding SelectableLevel.Name}" ContentMaxWidth="310"/>
-                        </DataTemplate>
-                    </DataGridTemplateColumn.CellTemplate>
-                </DataGridTemplateColumn>
-                <DataGridTextColumn 
-                    Header="{lex:Loc SharedGames}"
-                    Binding="{Binding GameCount}"
-                    Visibility="{Binding Path=Data.(viewModels:ProgressiveSetupViewModel.ShowAssociatedSap), Converter={StaticResource TrueVisibleFalseHidden}, Source={StaticResource Proxy}}"/>
-                <DataGridTemplateColumn 
-<<<<<<< HEAD
-                    Header="{lex:Loc InitialValue}"
-                    Visibility="{Binding Path=Data.(viewModels:ProgressiveSetupViewModel.InitialValueEditable), Converter={StaticResource BoolToVisHiddenConverter}, Source={StaticResource Proxy}}">
-=======
-                    Header="{lex:Loc Key={x:Static loc:ResourceKeys.InitialValue}}"
-                    Visibility="{Binding Path=Data.(viewModels:ProgressiveSetupViewModel.InitialValueEditable), Converter={StaticResource TrueVisibleFalseHidden}, Source={StaticResource Proxy}}">
->>>>>>> 5dd0dcf5
-                    <DataGridTemplateColumn.CellTemplate>
-                        <DataTemplate DataType="{x:Type models:LevelModel}">
-                            <helpers:CurrencyTextBox x:Name="InitialValueCurrencyTextBox"
-                                                     PreventNegatives="True"
-                                                     IsEnabled="{Binding CanSetInitialValue}"
-                                                     Number="{
-                                    Binding Path=InitialValue, 
-                                    Mode=TwoWay, 
-                                    UpdateSourceTrigger=PropertyChanged, 
-                                    ValidatesOnDataErrors=True, 
-                                    NotifyOnValidationError=True}"
-                            />
-                        </DataTemplate>
-                    </DataGridTemplateColumn.CellTemplate>
-                </DataGridTemplateColumn>
-                <DataGridTextColumn 
-                    Header="{lex:Loc CurrentValue}"
-                    Binding="{Binding CurrentValue, UpdateSourceTrigger=PropertyChanged}"
-                    Visibility="{Binding Path=Data.(viewModels:ProgressiveSetupViewModel.InitialValueReadOnly), Converter={StaticResource TrueVisibleFalseHidden}, Source={StaticResource Proxy}}"/>
-                <DataGridTextColumn
-                    Header="{lex:Loc InitialValue}"
-                    Binding="{Binding InitialValue, UpdateSourceTrigger=PropertyChanged, Converter={StaticResource CurrencyConverter}}"
-                    Visibility="{Binding Path=Data.(viewModels:ProgressiveSetupViewModel.InitialValueReadOnly), Converter={StaticResource TrueVisibleFalseHidden}, Source={StaticResource Proxy}}"/>
-                <DataGridTextColumn 
-                    Header="{lex:Loc MinimumRequiredValue}"
-                    HeaderStyle="{StaticResource MonacoDataGridWrappedColumnHeaderSmall}"
-                    Binding="{Binding ResetValue, UpdateSourceTrigger=PropertyChanged, Converter={StaticResource CurrencyConverter}}"
-                    Visibility="{Binding Path=Data.(viewModels:ProgressiveSetupViewModel.IsSelectable), Converter={StaticResource TrueVisibleFalseHidden}, Source={StaticResource Proxy}}"/>
-                <DataGridTextColumn 
-                    Header="{lex:Loc ResetValue}"
-                    Binding="{Binding ResetValue, UpdateSourceTrigger=PropertyChanged, Converter={StaticResource CurrencyConverter}}"
-                    Visibility="{Binding Path=Data.(viewModels:ProgressiveSetupViewModel.IsSap), Converter={StaticResource TrueVisibleFalseHidden}, Source={StaticResource Proxy}}"/>
-
-<<<<<<< HEAD
-                <DataGridTemplateColumn Header="{lex:Loc CurrentValue}"
-                                        Visibility="{Binding Path=Data.(viewModels:ProgressiveSetupViewModel.IsSelectableOrLP), Converter={StaticResource BoolToVisHiddenConverter}, Source={StaticResource Proxy}}"
-=======
-                <DataGridTemplateColumn Header="{lex:Loc Key={x:Static loc:ResourceKeys.CurrentValue}}"
-                                        Visibility="{Binding Path=Data.(viewModels:ProgressiveSetupViewModel.IsSelectableOrLP), Converter={StaticResource TrueVisibleFalseHidden}, Source={StaticResource Proxy}}"
->>>>>>> 5dd0dcf5
-                                        IsReadOnly="false">
-                    <DataGridTemplateColumn.CellTemplate>
-                        <DataTemplate DataType="{x:Type models:LevelModel}">
-                            <TextBlock Text="{Binding CurrentValue, UpdateSourceTrigger=PropertyChanged}"
-                                       Visibility="{Binding SelectableLevel, Converter={StaticResource NullToVisConverter}}"/>
-
-                        </DataTemplate>
-                    </DataGridTemplateColumn.CellTemplate>
-                </DataGridTemplateColumn>
-                <DataGridTextColumn 
-                    Header="{lex:Loc IncrementRate}"
-                    HeaderStyle="{StaticResource MonacoDataGridWrappedColumnHeaderSmall}"
-                    Binding="{Binding IncrementRate, UpdateSourceTrigger=PropertyChanged, StringFormat={}{0:#0.00'%'}}"
-                    Visibility="{Binding Path=Data.(viewModels:ProgressiveSetupViewModel.IsSap), Converter={StaticResource TrueVisibleFalseHidden}, Source={StaticResource Proxy}}"/>
-                <DataGridTextColumn 
-                    Header="{lex:Loc MaxValue}"
-                    Binding="{Binding MaxValue, UpdateSourceTrigger=PropertyChanged, Converter={StaticResource CurrencyConverter}}"
-                    Visibility="{Binding Path=Data.(viewModels:ProgressiveSetupViewModel.IsSap), Converter={StaticResource TrueVisibleFalseHidden}, Source={StaticResource Proxy}}"/>
-                <DataGridTextColumn 
-                    Header="{lex:Loc BonusInfoOverflowColumn}"
-                    Binding="{Binding OverflowValue, UpdateSourceTrigger=PropertyChanged}"
-                    Visibility="{Binding Path=Data.(viewModels:ProgressiveSetupViewModel.IsSap), Converter={StaticResource TrueVisibleFalseHidden}, Source={StaticResource Proxy}}"/>
-            </DataGrid.Columns>
-        </DataGrid>
-
-        <Label Grid.Row="3" Grid.Column="0" VerticalAlignment="Bottom">
-            <Label.Style>
-                <Style BasedOn="{StaticResource MonacoWarningLabel}" TargetType="Label">
-                    <Setter Property="Content" Value="{Binding InputStatusText}"/>
-                </Style>
-            </Label.Style>
-        </Label>
-    </Grid>
+﻿<operatorMenu:OperatorMenuPage x:Class="Aristocrat.Monaco.Gaming.UI.Views.OperatorMenu.ProgressiveSetupView"
+                               xmlns="http://schemas.microsoft.com/winfx/2006/xaml/presentation"
+                               xmlns:x="http://schemas.microsoft.com/winfx/2006/xaml"
+                               xmlns:mc="http://schemas.openxmlformats.org/markup-compatibility/2006" 
+                               xmlns:d="http://schemas.microsoft.com/expression/blend/2008" 
+                               xmlns:operatorMenu="clr-namespace:Aristocrat.Monaco.Application.UI.OperatorMenu;assembly=Aristocrat.Monaco.Application.UI"
+                               xmlns:viewModels="clr-namespace:Aristocrat.Monaco.Gaming.UI.ViewModels.OperatorMenu"
+                               xmlns:converters="clr-namespace:Aristocrat.Monaco.UI.Common.Converters;assembly=Aristocrat.Monaco.UI.Common"
+                               xmlns:common="clr-namespace:Aristocrat.Monaco.UI.Common;assembly=Aristocrat.Monaco.UI.Common"
+                               xmlns:commonControls="clr-namespace:Aristocrat.Monaco.UI.Common.Controls;assembly=Aristocrat.Monaco.UI.Common"
+                               xmlns:lex="http://wpflocalizeextension.codeplex.com"
+                               lex:ResxLocalizationProvider.DefaultAssembly="Aristocrat.Monaco.Localization"
+                               lex:ResxLocalizationProvider.DefaultDictionary="Resources" 
+                               xmlns:loc="http://monaco.aristocrat.com/localization"
+                               xmlns:helpers="http://monaco.aristocrat.com/common"
+                               xmlns:models="clr-namespace:Aristocrat.Monaco.Gaming.UI.Models"
+                               mc:Ignorable="d" 
+                               Background="Transparent" 
+                               d:DataContext="{d:DesignInstance {x:Type viewModels:ProgressiveSetupViewModel}, IsDesignTimeCreatable=True}">
+
+    <UserControl.Resources>
+        <ResourceDictionary>
+            <ResourceDictionary.MergedDictionaries>
+                <ResourceDictionary Source="/Aristocrat.Monaco.UI.Common;component/Skins/OperatorMenu.xaml" />
+                <ResourceDictionary Source="/Aristocrat.Monaco.UI.Common;component/Skins/Converters.xaml" />
+            </ResourceDictionary.MergedDictionaries>
+            <converters:CurrencyConverter x:Key="CurrencyConverter"/>
+            <Style TargetType="DataGridColumnHeader" BasedOn="{StaticResource MonacoDataGridWrappedColumnHeader}">
+                <Setter Property="FontSize" Value="16"/>
+            </Style>
+            <converters:NullToVisibilityConverter x:Key="NullToVisConverter"/>
+        </ResourceDictionary>
+    </UserControl.Resources>
+
+    <Grid>
+        <Grid.RowDefinitions>
+            <RowDefinition Height="Auto"/>
+            <RowDefinition Height="*"/>
+            <RowDefinition Height="Auto"/>
+            <RowDefinition Height="*"/>
+        </Grid.RowDefinitions>
+        <Grid.ColumnDefinitions>
+            <ColumnDefinition Width="Auto"/>
+            <ColumnDefinition Width="*"/>
+        </Grid.ColumnDefinitions>
+
+        <Label Grid.Row="0" Grid.ColumnSpan="2" HorizontalAlignment="Center" Content="{Binding SelectedGameInfo}"/>
+
+        <Button Grid.Row="1" Grid.Column="1"  HorizontalAlignment="Right"
+                Visibility="{Binding GenerateCSAPLevelsAllowed, Converter={StaticResource TrueVisibleFalseHidden}, UpdateSourceTrigger=PropertyChanged}"
+                Content="{lex:Loc GenerateCSAPLevels}"
+                Command="{Binding GenerateCSAPLevelsCommand}"/>
+
+        <DataGrid Grid.Row="2" Grid.Column="0" Grid.ColumnSpan="2" 
+                  Margin="0 10"
+                  ItemsSource="{Binding ProgressiveLevels}"
+                  ScrollViewer.CanContentScroll="True" 
+                  ScrollViewer.VerticalScrollBarVisibility="Auto"
+                  ScrollViewer.HorizontalScrollBarVisibility="Auto"
+                  MaxWidth="1600"
+                  EnableRowVirtualization="False" 
+                  AutoGenerateColumns="False"
+                  Height="Auto">
+            <DataGrid.ColumnHeaderStyle>
+                <Style TargetType="DataGridColumnHeader" BasedOn="{StaticResource MonacoDataGridColumnHeader}">
+                    <Setter Property="FontSize" Value="14"/>
+                </Style>
+            </DataGrid.ColumnHeaderStyle>
+            <DataGrid.Resources>
+                <common:BindingProxy x:Key="Proxy" Data="{Binding}"/>
+            </DataGrid.Resources>
+            <DataGrid.Columns>
+                <DataGridTextColumn 
+                    Header="{lex:Loc IdLabel}" 
+                    Binding="{Binding LevelId}"
+                    Visibility="{Binding Path=Data.(viewModels:ProgressiveSetupViewModel.IsSapOrLP), Converter={StaticResource TrueVisibleFalseHidden}, Source={StaticResource Proxy}}"/>
+                <DataGridTextColumn 
+                    Header="{lex:Loc WinLevel}" 
+                    Binding="{Binding LevelName}"
+                    Visibility="{Binding Path=Data.(viewModels:ProgressiveSetupViewModel.IsSelectable), Converter={StaticResource TrueVisibleFalseHidden}, Source={StaticResource Proxy}}"/>
+                <DataGridTemplateColumn Header="{lex:Loc ProgressiveType}"
+                    Visibility="{Binding Path=Data.(viewModels:ProgressiveSetupViewModel.ProgressiveTypeEditable), Converter={StaticResource TrueVisibleFalseHidden}, Source={StaticResource Proxy}}">
+                    <DataGridTemplateColumn.CellTemplate >
+                        <DataTemplate>
+                            <ComboBox ItemsSource="{Binding SelectableLevelTypes}"
+                                      SelectedItem="{Binding SelectableLevelType, UpdateSourceTrigger=PropertyChanged, Mode=TwoWay}"
+                                      IsEnabled="{Binding SelectableLevelTypesEnabled}">
+                            </ComboBox>
+                        </DataTemplate>
+                    </DataGridTemplateColumn.CellTemplate>
+                </DataGridTemplateColumn>
+                <DataGridTextColumn 
+                    Header="{lex:Loc ProgressiveType}"
+                    Binding="{Binding SelectableLevelType}"
+                    Visibility="{Binding Path=Data.(viewModels:ProgressiveSetupViewModel.ProgressiveTypeReadOnly), Converter={StaticResource TrueVisibleFalseHidden}, Source={StaticResource Proxy}}"/>
+                <DataGridTextColumn 
+                    Header="{lex:Loc LevelName}" 
+                    Binding="{Binding LevelName}"
+                    Visibility="{Binding Path=Data.(viewModels:ProgressiveSetupViewModel.IsSelectable), Converter={StaticResource TrueHiddenFalseVisible}, Source={StaticResource Proxy}}"/>
+                <DataGridTemplateColumn Header="{lex:Loc ProgressiveLevel}"
+                    Visibility="{Binding Path=Data.(viewModels:ProgressiveSetupViewModel.ProgressiveLevelEditable), Converter={StaticResource TrueVisibleFalseHidden}, Source={StaticResource Proxy}}">
+                    <DataGridTemplateColumn.CellTemplate >
+                        <DataTemplate DataType="{x:Type models:LevelModel}">
+                            <StackPanel Orientation="Horizontal">
+                                <ComboBox x:Name="SelectableLevelNameComboBox"
+                                          ItemsSource="{Binding SelectableLevels}" 
+                                          DisplayMemberPath="Name"
+                                          SelectedValuePath="Name"
+                                          SelectedItem="{Binding SelectableLevel, UpdateSourceTrigger=PropertyChanged, Mode=TwoWay}" 
+                                          IsEnabled="{Binding LevelSelectionEnabled}"
+                                          DropDownClosed="SelectableLevelNameComboBox_OnDropDownClosed"
+                                          Loaded="SelectableLevelNameComboBox_OnLoaded"
+                                          MaxWidth="310"/>
+                                <Button Name="InfoButton" Style="{StaticResource MonacoInfoButton}"
+                                        Margin="10,0,0,0"
+                                        Command="{Binding RelativeSource={RelativeSource AncestorType={x:Type DataGrid}}, Path=DataContext.ShowInfoPopupCommand}"
+                                        Visibility="{Binding SelectableLevelNameTooLong, Converter={StaticResource TrueVisibleFalseHidden}, UpdateSourceTrigger=PropertyChanged}">
+                                    <Button.CommandParameter>
+                                        <MultiBinding Converter="{StaticResource MultiValueConverter}">
+                                            <Binding ElementName="InfoButton"/>
+                                            <Binding Path="SelectableLevel.Name"/>
+                                        </MultiBinding>
+                                    </Button.CommandParameter>
+                                </Button>
+                            </StackPanel>
+                        </DataTemplate>
+                    </DataGridTemplateColumn.CellTemplate>
+                </DataGridTemplateColumn>
+                <DataGridTemplateColumn Header="{lex:Loc ProgressiveLevel}"
+                                        Visibility="{Binding Path=Data.(viewModels:ProgressiveSetupViewModel.ProgressiveLevelReadOnly), Converter={StaticResource TrueVisibleFalseHidden}, Source={StaticResource Proxy}}">
+                    <DataGridTemplateColumn.CellTemplate>
+                        <DataTemplate>
+                            <commonControls:SmartLongNameTextBlock ContentText="{Binding SelectableLevel.Name}" ContentMaxWidth="310"/>
+                        </DataTemplate>
+                    </DataGridTemplateColumn.CellTemplate>
+                </DataGridTemplateColumn>
+                <DataGridTextColumn 
+                    Header="{lex:Loc SharedGames}"
+                    Binding="{Binding GameCount}"
+                    Visibility="{Binding Path=Data.(viewModels:ProgressiveSetupViewModel.ShowAssociatedSap), Converter={StaticResource TrueVisibleFalseHidden}, Source={StaticResource Proxy}}"/>
+                <DataGridTemplateColumn 
+                    Header="{lex:Loc InitialValue}"
+                    Visibility="{Binding Path=Data.(viewModels:ProgressiveSetupViewModel.InitialValueEditable), Converter={StaticResource TrueVisibleFalseHidden}, Source={StaticResource Proxy}}">
+                    <DataGridTemplateColumn.CellTemplate>
+                        <DataTemplate DataType="{x:Type models:LevelModel}">
+                            <helpers:CurrencyTextBox x:Name="InitialValueCurrencyTextBox"
+                                                     PreventNegatives="True"
+                                                     IsEnabled="{Binding CanSetInitialValue}"
+                                                     Number="{
+                                    Binding Path=InitialValue, 
+                                    Mode=TwoWay, 
+                                    UpdateSourceTrigger=PropertyChanged, 
+                                    ValidatesOnDataErrors=True, 
+                                    NotifyOnValidationError=True}"
+                            />
+                        </DataTemplate>
+                    </DataGridTemplateColumn.CellTemplate>
+                </DataGridTemplateColumn>
+                <DataGridTextColumn 
+                    Header="{lex:Loc CurrentValue}"
+                    Binding="{Binding CurrentValue, UpdateSourceTrigger=PropertyChanged}"
+                    Visibility="{Binding Path=Data.(viewModels:ProgressiveSetupViewModel.InitialValueReadOnly), Converter={StaticResource TrueVisibleFalseHidden}, Source={StaticResource Proxy}}"/>
+                <DataGridTextColumn
+                    Header="{lex:Loc InitialValue}"
+                    Binding="{Binding InitialValue, UpdateSourceTrigger=PropertyChanged, Converter={StaticResource CurrencyConverter}}"
+                    Visibility="{Binding Path=Data.(viewModels:ProgressiveSetupViewModel.InitialValueReadOnly), Converter={StaticResource TrueVisibleFalseHidden}, Source={StaticResource Proxy}}"/>
+                <DataGridTextColumn 
+                    Header="{lex:Loc MinimumRequiredValue}"
+                    HeaderStyle="{StaticResource MonacoDataGridWrappedColumnHeaderSmall}"
+                    Binding="{Binding ResetValue, UpdateSourceTrigger=PropertyChanged, Converter={StaticResource CurrencyConverter}}"
+                    Visibility="{Binding Path=Data.(viewModels:ProgressiveSetupViewModel.IsSelectable), Converter={StaticResource TrueVisibleFalseHidden}, Source={StaticResource Proxy}}"/>
+                <DataGridTextColumn 
+                    Header="{lex:Loc ResetValue}"
+                    Binding="{Binding ResetValue, UpdateSourceTrigger=PropertyChanged, Converter={StaticResource CurrencyConverter}}"
+                    Visibility="{Binding Path=Data.(viewModels:ProgressiveSetupViewModel.IsSap), Converter={StaticResource TrueVisibleFalseHidden}, Source={StaticResource Proxy}}"/>
+
+                <DataGridTemplateColumn Header="{lex:Loc CurrentValue}"
+                                        Visibility="{Binding Path=Data.(viewModels:ProgressiveSetupViewModel.IsSelectableOrLP), Converter={StaticResource TrueVisibleFalseHidden}, Source={StaticResource Proxy}}"
+                                        IsReadOnly="false">
+                    <DataGridTemplateColumn.CellTemplate>
+                        <DataTemplate DataType="{x:Type models:LevelModel}">
+                            <TextBlock Text="{Binding CurrentValue, UpdateSourceTrigger=PropertyChanged}"
+                                       Visibility="{Binding SelectableLevel, Converter={StaticResource NullToVisConverter}}"/>
+
+                        </DataTemplate>
+                    </DataGridTemplateColumn.CellTemplate>
+                </DataGridTemplateColumn>
+                <DataGridTextColumn 
+                    Header="{lex:Loc IncrementRate}"
+                    HeaderStyle="{StaticResource MonacoDataGridWrappedColumnHeaderSmall}"
+                    Binding="{Binding IncrementRate, UpdateSourceTrigger=PropertyChanged, StringFormat={}{0:#0.00'%'}}"
+                    Visibility="{Binding Path=Data.(viewModels:ProgressiveSetupViewModel.IsSap), Converter={StaticResource TrueVisibleFalseHidden}, Source={StaticResource Proxy}}"/>
+                <DataGridTextColumn 
+                    Header="{lex:Loc MaxValue}"
+                    Binding="{Binding MaxValue, UpdateSourceTrigger=PropertyChanged, Converter={StaticResource CurrencyConverter}}"
+                    Visibility="{Binding Path=Data.(viewModels:ProgressiveSetupViewModel.IsSap), Converter={StaticResource TrueVisibleFalseHidden}, Source={StaticResource Proxy}}"/>
+                <DataGridTextColumn 
+                    Header="{lex:Loc BonusInfoOverflowColumn}"
+                    Binding="{Binding OverflowValue, UpdateSourceTrigger=PropertyChanged}"
+                    Visibility="{Binding Path=Data.(viewModels:ProgressiveSetupViewModel.IsSap), Converter={StaticResource TrueVisibleFalseHidden}, Source={StaticResource Proxy}}"/>
+            </DataGrid.Columns>
+        </DataGrid>
+
+        <Label Grid.Row="3" Grid.Column="0" VerticalAlignment="Bottom">
+            <Label.Style>
+                <Style BasedOn="{StaticResource MonacoWarningLabel}" TargetType="Label">
+                    <Setter Property="Content" Value="{Binding InputStatusText}"/>
+                </Style>
+            </Label.Style>
+        </Label>
+    </Grid>
 </operatorMenu:OperatorMenuPage>