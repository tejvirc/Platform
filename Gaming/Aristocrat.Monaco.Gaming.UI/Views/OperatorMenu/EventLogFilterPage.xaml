--- conflicted
+++ resolved
@@ -1,213 +1,173 @@
-﻿<operatorMenu:OperatorMenuPage x:Class="Aristocrat.Monaco.Gaming.UI.Views.OperatorMenu.EventLogFilterPage"
-                               xmlns="http://schemas.microsoft.com/winfx/2006/xaml/presentation"
-                               xmlns:x="http://schemas.microsoft.com/winfx/2006/xaml"
-                               xmlns:i="http://schemas.microsoft.com/expression/2010/interactivity"
-                               xmlns:d="http://schemas.microsoft.com/expression/blend/2008"
-                               xmlns:operatorMenu="clr-namespace:Aristocrat.Monaco.Application.UI.OperatorMenu;assembly=Aristocrat.Monaco.Application.UI"
-                               xmlns:viewModels="clr-namespace:Aristocrat.Monaco.Gaming.UI.ViewModels.OperatorMenu"
-                               xmlns:mc="http://schemas.openxmlformats.org/markup-compatibility/2006"
-                               xmlns:events="clr-namespace:Aristocrat.Monaco.UI.Common.Events;assembly=Aristocrat.Monaco.UI.Common"
-                               xmlns:common="clr-namespace:Aristocrat.Monaco.UI.Common;assembly=Aristocrat.Monaco.UI.Common"
-                               xmlns:lex="http://wpflocalizeextension.codeplex.com"
-                               lex:ResxLocalizationProvider.DefaultAssembly="Aristocrat.Monaco.Localization"
-                               lex:ResxLocalizationProvider.DefaultDictionary="Resources" 
-                               xmlns:loc="http://monaco.aristocrat.com/localization"
-                               xmlns:converter="http://monaco.aristocrat.com/common"
-                               xmlns:models="clr-namespace:Aristocrat.Monaco.Application.UI.Models;assembly=Aristocrat.Monaco.Application.UI"
-                               xmlns:b="http://schemas.microsoft.com/xaml/behaviors"
-                               mc:Ignorable="d"
-                               d:DataContext="{d:DesignInstance viewModels:EventLogFilterViewModel,
-                                                                IsDesignTimeCreatable=False}"
-                               common:DialogParticipation.Register="{Binding}">
-
-    <UserControl.Resources>
-        <ResourceDictionary>
-            <ResourceDictionary.MergedDictionaries>
-                <ResourceDictionary Source="/Aristocrat.Monaco.UI.Common;component/Skins/OperatorMenu.xaml"/>
-                <ResourceDictionary Source="/Aristocrat.Monaco.UI.Common;component/Skins/Converters.xaml"/>
-            </ResourceDictionary.MergedDictionaries>
-
-            <converter:DateTimeFormatConverter x:Key="DateTimeFormatConverter"/>
-        </ResourceDictionary>
-    </UserControl.Resources>
-
-    <Grid x:Name="MainGrid">
-        <Grid.ColumnDefinitions>
-            <ColumnDefinition Width="*"/>
-            <ColumnDefinition MinWidth="200" MaxWidth="300"/>
-        </Grid.ColumnDefinitions>
-        <Grid Grid.Column="0"
-              x:Name="EventViewerGrid"
-              Margin="0 0 50 0">
-            <Grid.RowDefinitions>
-                <RowDefinition Height="*"/>
-                <RowDefinition Height="Auto"/>
-            </Grid.RowDefinitions>
-
-            <DataGrid x:Name="EventViewer"
-                      Width="{Binding ElementName=EventViewerGrid, Path=ActualWidth}"
-                      IsEnabled="{Binding IsLoadingData, Converter={StaticResource InverseBoolConverter}}"
-                      ItemsSource="{Binding FilteredLogCollection, UpdateSourceTrigger=PropertyChanged}"
-                      SelectedItem="{Binding SelectedItem}"
-                      ScrollViewer.HorizontalScrollBarVisibility="Auto"
-<<<<<<< HEAD
-                      ScrollViewer.CanContentScroll="True" ScrollViewer.PanningMode="VerticalOnly">
-                <b:Interaction.Triggers>
-=======
-                      ScrollViewer.CanContentScroll="True"
-                      ScrollViewer.PanningMode="VerticalOnly">
-                <i:Interaction.Triggers>
->>>>>>> 0b6b8d68
-                    <events:RoutedEventTrigger RoutedEvent="ScrollViewer.ScrollChanged">
-                        <events:EventToCommandAction Command="{Binding EventViewerScrolledCommand}"/>
-                    </events:RoutedEventTrigger>
-                </b:Interaction.Triggers>
-                <DataGrid.Columns>
-<<<<<<< HEAD
-                    <DataGridTextColumn Header="{lex:Loc DateAndTime}" 
-                                        MinWidth="200" Width="Auto" FontSize="18"
-                                        Binding="{Binding Description.Timestamp, Converter={StaticResource DateTimeFormatConverter}}" />
-                    <DataGridTextColumn x:Name="LogType" Header="{lex:Loc LogType}"
-                                        FontSize="18" MinWidth="200" Width="Auto"
-                                        Binding="{Binding Description.TypeDisplayText}" x:FieldModifier="public" />
-                    <DataGridTemplateColumn x:Name="EventLog" Header="{lex:Loc EventLog}"
-                                            MinWidth="350" Width="Auto" 
-=======
-                    <DataGridTextColumn Header="{lex:Loc Key={x:Static loc:ResourceKeys.DateAndTime}}"
-                                        MinWidth="200"
-                                        Width="Auto"
-                                        FontSize="18"
-                                        Binding="{Binding Description.Timestamp, Converter={StaticResource DateTimeFormatConverter}}"/>
-                    <DataGridTextColumn x:Name="LogType"
-                                        Header="{lex:Loc Key={x:Static loc:ResourceKeys.LogType}}"
-                                        FontSize="18"
-                                        MinWidth="200"
-                                        Width="Auto"
-                                        Binding="{Binding Description.TypeDisplayText}"
-                                        x:FieldModifier="public"/>
-                    <DataGridTemplateColumn x:Name="EventLog"
-                                            Header="{lex:Loc Key={x:Static loc:ResourceKeys.EventLog}}"
-                                            MinWidth="350"
-                                            Width="Auto"
->>>>>>> 0b6b8d68
-                                            x:FieldModifier="public">
-                        <DataGridTemplateColumn.CellTemplate>
-                            <DataTemplate DataType="models:EventLog">
-                                <StackPanel Orientation="Horizontal">
-                                    <TextBlock Text="{Binding Description.Name}"
-                                               VerticalAlignment="Center"
-                                               FontSize="18"/>
-                                    <Button Name="InfoButton"
-                                            Style="{StaticResource MonacoInfoButton}"
-                                            VerticalAlignment="Center"
-                                            Margin="5 0 0 0"
-                                            Command="{Binding DataContext.ShowAdditionalInfoCommand, ElementName=EventViewer}"
-                                            Visibility="{Binding HasAdditionalInfo, Converter={StaticResource TrueVisibleFalseCollapsed}}"/>
-                                </StackPanel>
-                            </DataTemplate>
-                        </DataGridTemplateColumn.CellTemplate>
-                    </DataGridTemplateColumn>
-                </DataGrid.Columns>
-            </DataGrid>
-
-<<<<<<< HEAD
-            <StackPanel Grid.Row="1" Margin="0 10 0 0 " Orientation="Horizontal">
-                <Button Content="{lex:Loc PrintSelectedButtonText}"
-                        Height="45" Width="200" Margin="0 0 20 0"
-=======
-            <StackPanel Grid.Row="1"
-                        Margin="0 10 0 0"
-                        Orientation="Horizontal">
-                <Button Content="{lex:Loc Key={x:Static loc:ResourceKeys.PrintSelectedButtonText}}"
-                        Height="45"
-                        Width="200"
-                        Margin="0 0 20 0"
->>>>>>> 0b6b8d68
-                        Visibility="{Binding PrintSelectedButtonVisible, Converter={StaticResource TrueVisibleFalseCollapsed}}"
-                        IsEnabled="{Binding PrintSelectedButtonEnabled}"
-                        Command="{Binding PrintSelectedButtonCommand}"/>
-<<<<<<< HEAD
-                <Button Content="{lex:Loc PrintCurrentPageButtonText}"
-                        Height="45" Width="200" Margin="0 0 20 0"
-                        Visibility="{Binding PrintCurrentPageButtonVisible, Converter={StaticResource TrueVisibleFalseCollapsed}}"
-                        IsEnabled="{Binding MainPrintButtonEnabled}"
-                        Command="{Binding PrintCurrentPageButtonCommand}"/>
-                <Button Content="{lex:Loc PrintLast15RecordsButtonText}"
-                        Height="45" Width="200" Margin="0 0 20 0"
-=======
-                <Button Content="{lex:Loc Key={x:Static loc:ResourceKeys.PrintCurrentPageButtonText}}"
-                        Height="45"
-                        Width="200"
-                        Margin="0 0 20 0"
-                        Visibility="{Binding PrintCurrentPageButtonVisible, Converter={StaticResource TrueVisibleFalseCollapsed}}"
-                        IsEnabled="{Binding MainPrintButtonEnabled}"
-                        Command="{Binding PrintCurrentPageButtonCommand}"/>
-                <Button Content="{lex:Loc Key={x:Static loc:ResourceKeys.PrintLast15RecordsButtonText}}"
-                        Height="45"
-                        Width="200"
-                        Margin="0 0 20 0"
->>>>>>> 0b6b8d68
-                        IsEnabled="{Binding MainPrintButtonEnabled}"
-                        Command="{Binding PrintLast15ButtonCommand}"
-                        Visibility="{Binding PrintLast15ButtonVisible, Converter={StaticResource TrueVisibleFalseCollapsed}}"/>
-                <StackPanel Visibility="{Binding SubscriptionTextVisible, Converter={StaticResource TrueVisibleFalseCollapsed}, FallbackValue=Collapsed}"
-                            Orientation="Horizontal"
-                            VerticalAlignment="Center">
-                    <Label FontSize="{StaticResource NormalFontSize}"
-                           Content="{Binding SubscriptionStatus}"
-                           HorizontalAlignment="Left"/>
-                    <Label FontSize="{StaticResource NormalFontSize}"
-                           Content="{Binding EventCount}"
-                           HorizontalAlignment="Left"/>
-                </StackPanel>
-            </StackPanel>
-        </Grid>
-
-        <Grid Grid.Column="1">
-            <Label Content="Filter By" VerticalAlignment="Top"/>
-            <DataGrid Margin="0 20 0 0"
-                      x:Name="FilterByDataGrid"
-                      ItemsSource="{Binding EventFilterCollection}"
-                      IsEnabled="{Binding FilterMenuEnabled}"
-                      AutoGenerateColumns="False"
-                      CanUserAddRows="False"
-                      RowBackground="Transparent"
-                      ScrollViewer.CanContentScroll="True"
-                      ScrollViewer.PanningMode="VerticalOnly">
-                <DataGrid.Resources>
-                    <Style TargetType="{x:Type DataGridColumnHeader}" BasedOn="{StaticResource MonacoDataGridColumnHeader}">
-                        <Setter Property="BorderBrush" Value="{StaticResource Brush3}"/>
-                        <Setter Property="BorderThickness" Value="0 0 0 1"/>
-                    </Style>
-                </DataGrid.Resources>
-                <DataGrid.Columns>
-                    <DataGridTemplateColumn>
-                        <DataGridTemplateColumn.HeaderTemplate>
-                            <DataTemplate>
-                                <CheckBox Content="All"
-                                          Margin="0 5 0 0"
-                                          FontSize="16"
-                                          IsChecked="{Binding DataContext.IsAllFiltersSelected, Mode=TwoWay, UpdateSourceTrigger=PropertyChanged, RelativeSource={RelativeSource AncestorType=DataGrid}}"
-                                          Command="{Binding DataContext.AllFiltersSelectedCommand, RelativeSource={RelativeSource AncestorType=DataGrid}}"/>
-                            </DataTemplate>
-                        </DataGridTemplateColumn.HeaderTemplate>
-
-                        <DataGridTemplateColumn.CellTemplate>
-                            <DataTemplate>
-                                <CheckBox Margin="5 5 0 0"
-                                          IsChecked="{Binding DataContext.IsSelected, Mode=TwoWay, UpdateSourceTrigger=PropertyChanged, RelativeSource={RelativeSource AncestorType=DataGridCell}}"
-                                          Command="{Binding DataContext.FilterSelectedCommand, RelativeSource={RelativeSource AncestorType=DataGrid}}">
-                                    <CheckBox.Content>
-                                        <TextBlock Text="{Binding DataContext.DisplayText, RelativeSource={RelativeSource AncestorType=DataGridCell}}" FontSize="16"/>
-                                    </CheckBox.Content>
-                                </CheckBox>
-                            </DataTemplate>
-                        </DataGridTemplateColumn.CellTemplate>
-                    </DataGridTemplateColumn>
-                </DataGrid.Columns>
-            </DataGrid>
-        </Grid>
-
-    </Grid>
-</operatorMenu:OperatorMenuPage>
-
+﻿<operatorMenu:OperatorMenuPage x:Class="Aristocrat.Monaco.Gaming.UI.Views.OperatorMenu.EventLogFilterPage"
+                               xmlns="http://schemas.microsoft.com/winfx/2006/xaml/presentation"
+                               xmlns:x="http://schemas.microsoft.com/winfx/2006/xaml"
+                               xmlns:i="http://schemas.microsoft.com/expression/2010/interactivity"
+                               xmlns:d="http://schemas.microsoft.com/expression/blend/2008"
+                               xmlns:operatorMenu="clr-namespace:Aristocrat.Monaco.Application.UI.OperatorMenu;assembly=Aristocrat.Monaco.Application.UI"
+                               xmlns:viewModels="clr-namespace:Aristocrat.Monaco.Gaming.UI.ViewModels.OperatorMenu"
+                               xmlns:mc="http://schemas.openxmlformats.org/markup-compatibility/2006"
+                               xmlns:events="clr-namespace:Aristocrat.Monaco.UI.Common.Events;assembly=Aristocrat.Monaco.UI.Common"
+                               xmlns:common="clr-namespace:Aristocrat.Monaco.UI.Common;assembly=Aristocrat.Monaco.UI.Common"
+                               xmlns:lex="http://wpflocalizeextension.codeplex.com"
+                               lex:ResxLocalizationProvider.DefaultAssembly="Aristocrat.Monaco.Localization"
+                               lex:ResxLocalizationProvider.DefaultDictionary="Resources" 
+                               xmlns:loc="http://monaco.aristocrat.com/localization"
+                               xmlns:converter="http://monaco.aristocrat.com/common"
+                               xmlns:models="clr-namespace:Aristocrat.Monaco.Application.UI.Models;assembly=Aristocrat.Monaco.Application.UI"
+                               xmlns:b="http://schemas.microsoft.com/xaml/behaviors"
+                               mc:Ignorable="d"
+                               d:DataContext="{d:DesignInstance viewModels:EventLogFilterViewModel,
+                                                                IsDesignTimeCreatable=False}"
+                               common:DialogParticipation.Register="{Binding}">
+
+    <UserControl.Resources>
+        <ResourceDictionary>
+            <ResourceDictionary.MergedDictionaries>
+                <ResourceDictionary Source="/Aristocrat.Monaco.UI.Common;component/Skins/OperatorMenu.xaml"/>
+                <ResourceDictionary Source="/Aristocrat.Monaco.UI.Common;component/Skins/Converters.xaml"/>
+            </ResourceDictionary.MergedDictionaries>
+
+            <converter:DateTimeFormatConverter x:Key="DateTimeFormatConverter"/>
+        </ResourceDictionary>
+    </UserControl.Resources>
+
+    <Grid x:Name="MainGrid">
+        <Grid.ColumnDefinitions>
+            <ColumnDefinition Width="*"/>
+            <ColumnDefinition MinWidth="200" MaxWidth="300"/>
+        </Grid.ColumnDefinitions>
+        <Grid Grid.Column="0"
+              x:Name="EventViewerGrid"
+              Margin="0 0 50 0">
+            <Grid.RowDefinitions>
+                <RowDefinition Height="*"/>
+                <RowDefinition Height="Auto"/>
+            </Grid.RowDefinitions>
+
+            <DataGrid x:Name="EventViewer"
+                      Width="{Binding ElementName=EventViewerGrid, Path=ActualWidth}"
+                      IsEnabled="{Binding IsLoadingData, Converter={StaticResource InverseBoolConverter}}"
+                      ItemsSource="{Binding FilteredLogCollection, UpdateSourceTrigger=PropertyChanged}"
+                      SelectedItem="{Binding SelectedItem}"
+                      ScrollViewer.HorizontalScrollBarVisibility="Auto"
+                      ScrollViewer.CanContentScroll="True"
+                      ScrollViewer.PanningMode="VerticalOnly">
+                <b:Interaction.Triggers>
+                    <events:RoutedEventTrigger RoutedEvent="ScrollViewer.ScrollChanged">
+                        <events:EventToCommandAction Command="{Binding EventViewerScrolledCommand}"/>
+                    </events:RoutedEventTrigger>
+                </b:Interaction.Triggers>
+                <DataGrid.Columns>
+                    <DataGridTextColumn Header="{lex:Loc DateAndTime}" 
+                                        MinWidth="200" Width="Auto" FontSize="18"
+                                        Binding="{Binding Description.Timestamp, Converter={StaticResource DateTimeFormatConverter}}" />
+                    <DataGridTextColumn x:Name="LogType" Header="{lex:Loc LogType}"
+                                        FontSize="18" MinWidth="200" Width="Auto"
+                                        Binding="{Binding Description.TypeDisplayText}" x:FieldModifier="public" />
+                    <DataGridTemplateColumn x:Name="EventLog" Header="{lex:Loc EventLog}"
+                                            MinWidth="350" Width="Auto" 
+                                            x:FieldModifier="public">
+                        <DataGridTemplateColumn.CellTemplate>
+                            <DataTemplate DataType="models:EventLog">
+                                <StackPanel Orientation="Horizontal">
+                                    <TextBlock Text="{Binding Description.Name}"
+                                               VerticalAlignment="Center"
+                                               FontSize="18"/>
+                                    <Button Name="InfoButton"
+                                            Style="{StaticResource MonacoInfoButton}"
+                                            VerticalAlignment="Center"
+                                            Margin="5 0 0 0"
+                                            Command="{Binding DataContext.ShowAdditionalInfoCommand, ElementName=EventViewer}"
+                                            Visibility="{Binding HasAdditionalInfo, Converter={StaticResource TrueVisibleFalseCollapsed}}"/>
+                                </StackPanel>
+                            </DataTemplate>
+                        </DataGridTemplateColumn.CellTemplate>
+                    </DataGridTemplateColumn>
+                </DataGrid.Columns>
+            </DataGrid>
+
+            <StackPanel Grid.Row="1"
+                        Margin="0 10 0 0"
+                        Orientation="Horizontal">
+                <Button Content="{lex:Loc PrintSelectedButtonText}"
+                        Height="45"
+                        Width="200"
+                        Margin="0 0 20 0"
+                        Visibility="{Binding PrintSelectedButtonVisible, Converter={StaticResource TrueVisibleFalseCollapsed}}"
+                        IsEnabled="{Binding PrintSelectedButtonEnabled}"
+                        Command="{Binding PrintSelectedButtonCommand}"/>
+                <Button Content="{lex:Loc PrintCurrentPageButtonText}"
+                        Height="45"
+                        Width="200"
+                        Margin="0 0 20 0"
+                        Visibility="{Binding PrintCurrentPageButtonVisible, Converter={StaticResource TrueVisibleFalseCollapsed}}"
+                        IsEnabled="{Binding MainPrintButtonEnabled}"
+                        Command="{Binding PrintCurrentPageButtonCommand}"/>
+                <Button Content="{lex:Loc PrintLast15RecordsButtonText}"
+                        Height="45"
+                        Width="200"
+                        Margin="0 0 20 0"
+                        IsEnabled="{Binding MainPrintButtonEnabled}"
+                        Command="{Binding PrintLast15ButtonCommand}"
+                        Visibility="{Binding PrintLast15ButtonVisible, Converter={StaticResource TrueVisibleFalseCollapsed}}"/>
+                <StackPanel Visibility="{Binding SubscriptionTextVisible, Converter={StaticResource TrueVisibleFalseCollapsed}, FallbackValue=Collapsed}"
+                            Orientation="Horizontal"
+                            VerticalAlignment="Center">
+                    <Label FontSize="{StaticResource NormalFontSize}"
+                           Content="{Binding SubscriptionStatus}"
+                           HorizontalAlignment="Left"/>
+                    <Label FontSize="{StaticResource NormalFontSize}"
+                           Content="{Binding EventCount}"
+                           HorizontalAlignment="Left"/>
+                </StackPanel>
+            </StackPanel>
+        </Grid>
+
+        <Grid Grid.Column="1">
+            <Label Content="Filter By" VerticalAlignment="Top"/>
+            <DataGrid Margin="0 20 0 0"
+                      x:Name="FilterByDataGrid"
+                      ItemsSource="{Binding EventFilterCollection}"
+                      IsEnabled="{Binding FilterMenuEnabled}"
+                      AutoGenerateColumns="False"
+                      CanUserAddRows="False"
+                      RowBackground="Transparent"
+                      ScrollViewer.CanContentScroll="True"
+                      ScrollViewer.PanningMode="VerticalOnly">
+                <DataGrid.Resources>
+                    <Style TargetType="{x:Type DataGridColumnHeader}" BasedOn="{StaticResource MonacoDataGridColumnHeader}">
+                        <Setter Property="BorderBrush" Value="{StaticResource Brush3}"/>
+                        <Setter Property="BorderThickness" Value="0 0 0 1"/>
+                    </Style>
+                </DataGrid.Resources>
+                <DataGrid.Columns>
+                    <DataGridTemplateColumn>
+                        <DataGridTemplateColumn.HeaderTemplate>
+                            <DataTemplate>
+                                <CheckBox Content="All"
+                                          Margin="0 5 0 0"
+                                          FontSize="16"
+                                          IsChecked="{Binding DataContext.IsAllFiltersSelected, Mode=TwoWay, UpdateSourceTrigger=PropertyChanged, RelativeSource={RelativeSource AncestorType=DataGrid}}"
+                                          Command="{Binding DataContext.AllFiltersSelectedCommand, RelativeSource={RelativeSource AncestorType=DataGrid}}"/>
+                            </DataTemplate>
+                        </DataGridTemplateColumn.HeaderTemplate>
+
+                        <DataGridTemplateColumn.CellTemplate>
+                            <DataTemplate>
+                                <CheckBox Margin="5 5 0 0"
+                                          IsChecked="{Binding DataContext.IsSelected, Mode=TwoWay, UpdateSourceTrigger=PropertyChanged, RelativeSource={RelativeSource AncestorType=DataGridCell}}"
+                                          Command="{Binding DataContext.FilterSelectedCommand, RelativeSource={RelativeSource AncestorType=DataGrid}}">
+                                    <CheckBox.Content>
+                                        <TextBlock Text="{Binding DataContext.DisplayText, RelativeSource={RelativeSource AncestorType=DataGridCell}}" FontSize="16"/>
+                                    </CheckBox.Content>
+                                </CheckBox>
+                            </DataTemplate>
+                        </DataGridTemplateColumn.CellTemplate>
+                    </DataGridTemplateColumn>
+                </DataGrid.Columns>
+            </DataGrid>
+        </Grid>
+
+    </Grid>
+</operatorMenu:OperatorMenuPage>
+