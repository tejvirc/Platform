--- conflicted
+++ resolved
@@ -1,98 +1,82 @@
-﻿<operatorMenu:OperatorMenuPage x:Class="Aristocrat.Monaco.Gaming.UI.Views.OperatorMenu.WagerCategoryMetersView"
-                               xmlns="http://schemas.microsoft.com/winfx/2006/xaml/presentation"
-                               xmlns:x="http://schemas.microsoft.com/winfx/2006/xaml"
-                               xmlns:mc="http://schemas.openxmlformats.org/markup-compatibility/2006"
-                               xmlns:d="http://schemas.microsoft.com/expression/blend/2008"
-                               xmlns:viewModels="clr-namespace:Aristocrat.Monaco.Gaming.UI.ViewModels.OperatorMenu"
-                               common:DialogParticipation.Register="{Binding}"
-                               xmlns:common="clr-namespace:Aristocrat.Monaco.UI.Common;assembly=Aristocrat.Monaco.UI.Common"
-                               xmlns:converters="clr-namespace:Aristocrat.Monaco.Gaming.UI.Converters"
-                               xmlns:operatorMenu="clr-namespace:Aristocrat.Monaco.Application.UI.OperatorMenu;assembly=Aristocrat.Monaco.Application.UI"
-                               xmlns:lex="http://wpflocalizeextension.codeplex.com"
-                               lex:ResxLocalizationProvider.DefaultAssembly="Aristocrat.Monaco.Localization"
-                               lex:ResxLocalizationProvider.DefaultDictionary="Resources" 
-                               xmlns:loc="http://monaco.aristocrat.com/localization"
-                               mc:Ignorable="d"
-                               d:DataContext="{d:DesignInstance viewModels:WagerCategoryMetersViewModel}">
-    <UserControl.Resources>
-        <ResourceDictionary>
-            <ResourceDictionary.MergedDictionaries>
-                <ResourceDictionary Source="/Aristocrat.Monaco.UI.Common;component/Skins/OperatorMenu.xaml" />
-            </ResourceDictionary.MergedDictionaries>
-            <converters:ReturnToPlayerConverter x:Key="ReturnToPlayerConverter" />
-        </ResourceDictionary>
-    </UserControl.Resources>
-    <Grid AutomationProperties.AutomationId="Grid0_BD1AF1C1">
-        <Grid.RowDefinitions>
-            <RowDefinition Height="Auto"
-                           AutomationProperties.AutomationId="RowDefinition1_BD1AF1C1" />
-            <RowDefinition Height="*"
-                           AutomationProperties.AutomationId="RowDefinition2_BD1AF1C1" />
-            <RowDefinition Height="Auto"
-                           AutomationProperties.AutomationId="RowDefinition3_BD1AF1C1" />
-        </Grid.RowDefinitions>
-        <Label Grid.Row="0"
-               Content="{Binding GameName}"
-               HorizontalAlignment="Center"
-               AutomationProperties.AutomationId="Label4_BD1AF1C1" />
-        <DataGrid Grid.Row="1"
-                  ItemsSource="{Binding Categories, Mode=OneWay}"
-                  IsReadOnly="True"
-                  ScrollViewer.CanContentScroll="True"
-                  MaxHeight="500"
-                  AutomationProperties.AutomationId="DataGrid5_BD1AF1C1">
-            <DataGrid.Columns>
-<<<<<<< HEAD
-                <DataGridTextColumn Header="{lex:Loc WagerCategoryGameNumberCaption}"
-                                    MinWidth="100"
-                                    Binding="{Binding WagerCategoryId}"
-                                    AutomationProperties.AutomationId="DataGridTextColumn6_BD1AF1C1" />
-                <DataGridTextColumn Header="{lex:Loc RTP}"
-                                    MinWidth="180"
-                                    Binding="{Binding Rtp, Converter={StaticResource ReturnToPlayerConverter}, UpdateSourceTrigger=PropertyChanged}"
-                                    AutomationProperties.AutomationId="DataGridTextColumn7_BD1AF1C1" />
-                <DataGridTextColumn Header="{lex:Loc WagerCategoryWageredCaption}"
-=======
-                <DataGridTextColumn Header="{lex:Loc Key={x:Static loc:ResourceKeys.WagerCategoryGameNumberCaption}}"
-                                    loc:Localizer.For="Operator"
-                                    MinWidth="100"
-                                    Binding="{Binding WagerCategoryId}"
-                                    AutomationProperties.AutomationId="DataGridTextColumn6_BD1AF1C1" />
-                <DataGridTextColumn Header="{lex:Loc Key={x:Static loc:ResourceKeys.RTP}}"
-                                    loc:Localizer.For="Operator"
-                                    MinWidth="180"
-                                    Binding="{Binding Rtp, Converter={StaticResource ReturnToPlayerConverter}, UpdateSourceTrigger=PropertyChanged}"
-                                    AutomationProperties.AutomationId="DataGridTextColumn7_BD1AF1C1" />
-                <DataGridTextColumn Header="{lex:Loc Key={x:Static loc:ResourceKeys.WagerCategoryWageredCaption}}"
-                                    loc:Localizer.For="Operator"
->>>>>>> 27c3461f
-                                    MinWidth="180"
-                                    Binding="{Binding Wagered, Converter={StaticResource FormattedCurrencyConverter}, UpdateSourceTrigger=PropertyChanged}"
-                                    AutomationProperties.AutomationId="DataGridTextColumn8_BD1AF1C1" />
-<<<<<<< HEAD
-                <DataGridTextColumn Header="{lex:Loc GamesPlayed}"
-=======
-                <DataGridTextColumn Header="{lex:Loc Key={x:Static loc:ResourceKeys.GamesPlayed}}"
-                                    loc:Localizer.For="Operator"
->>>>>>> 27c3461f
-                                    MinWidth="200"
-                                    Binding="{Binding GamesPlayed, UpdateSourceTrigger=PropertyChanged}"
-                                    AutomationProperties.AutomationId="DataGridTextColumn9_BD1AF1C1" />
-            </DataGrid.Columns>
-        </DataGrid>
-        <StackPanel Grid.Row="2"
-                    Orientation="Horizontal"
-                    HorizontalAlignment="Center"
-                    Margin="0 20 0 0"
-                    AutomationProperties.AutomationId="StackPanel10_BD1AF1C1">
-            <Label Content="{lex:Loc WagerCategoryWeightedAvgCaption}"
-                   FontWeight="Bold"
-                   FontSize="{StaticResource NormalFontSize}"
-                   AutomationProperties.AutomationId="Label11_BD1AF1C1" />
-            <TextBlock Margin="10 0 0 0"
-                       VerticalAlignment="Center"
-                       Text="{Binding TheoPayback, Converter={StaticResource ReturnToPlayerConverter}}"
-                       AutomationProperties.AutomationId="TextBlock12_BD1AF1C1" />
-        </StackPanel>
-    </Grid>
+﻿<operatorMenu:OperatorMenuPage x:Class="Aristocrat.Monaco.Gaming.UI.Views.OperatorMenu.WagerCategoryMetersView"
+                               xmlns="http://schemas.microsoft.com/winfx/2006/xaml/presentation"
+                               xmlns:x="http://schemas.microsoft.com/winfx/2006/xaml"
+                               xmlns:mc="http://schemas.openxmlformats.org/markup-compatibility/2006"
+                               xmlns:d="http://schemas.microsoft.com/expression/blend/2008"
+                               xmlns:viewModels="clr-namespace:Aristocrat.Monaco.Gaming.UI.ViewModels.OperatorMenu"
+                               common:DialogParticipation.Register="{Binding}"
+                               xmlns:common="clr-namespace:Aristocrat.Monaco.UI.Common;assembly=Aristocrat.Monaco.UI.Common"
+                               xmlns:converters="clr-namespace:Aristocrat.Monaco.Gaming.UI.Converters"
+                               xmlns:operatorMenu="clr-namespace:Aristocrat.Monaco.Application.UI.OperatorMenu;assembly=Aristocrat.Monaco.Application.UI"
+                               xmlns:lex="http://wpflocalizeextension.codeplex.com"
+                               lex:ResxLocalizationProvider.DefaultAssembly="Aristocrat.Monaco.Localization"
+                               lex:ResxLocalizationProvider.DefaultDictionary="Resources" 
+                               xmlns:loc="http://monaco.aristocrat.com/localization"
+                               mc:Ignorable="d"
+                               d:DataContext="{d:DesignInstance viewModels:WagerCategoryMetersViewModel}">
+    <UserControl.Resources>
+        <ResourceDictionary>
+            <ResourceDictionary.MergedDictionaries>
+                <ResourceDictionary Source="/Aristocrat.Monaco.UI.Common;component/Skins/OperatorMenu.xaml" />
+            </ResourceDictionary.MergedDictionaries>
+            <converters:ReturnToPlayerConverter x:Key="ReturnToPlayerConverter" />
+        </ResourceDictionary>
+    </UserControl.Resources>
+    <Grid AutomationProperties.AutomationId="Grid0_BD1AF1C1">
+        <Grid.RowDefinitions>
+            <RowDefinition Height="Auto"
+                           AutomationProperties.AutomationId="RowDefinition1_BD1AF1C1" />
+            <RowDefinition Height="*"
+                           AutomationProperties.AutomationId="RowDefinition2_BD1AF1C1" />
+            <RowDefinition Height="Auto"
+                           AutomationProperties.AutomationId="RowDefinition3_BD1AF1C1" />
+        </Grid.RowDefinitions>
+        <Label Grid.Row="0"
+               Content="{Binding GameName}"
+               HorizontalAlignment="Center"
+               AutomationProperties.AutomationId="Label4_BD1AF1C1" />
+        <DataGrid Grid.Row="1"
+                  ItemsSource="{Binding Categories, Mode=OneWay}"
+                  IsReadOnly="True"
+                  ScrollViewer.CanContentScroll="True"
+                  MaxHeight="500"
+                  AutomationProperties.AutomationId="DataGrid5_BD1AF1C1">
+            <DataGrid.Columns>
+                <DataGridTextColumn Header="{lex:Loc WagerCategoryGameNumberCaption}"
+                                    loc:Localizer.For="Operator"
+                                    MinWidth="100"
+                                    Binding="{Binding WagerCategoryId}"
+                                    AutomationProperties.AutomationId="DataGridTextColumn6_BD1AF1C1" />
+                <DataGridTextColumn Header="{lex:Loc RTP}"
+                                    loc:Localizer.For="Operator"
+                                    MinWidth="180"
+                                    Binding="{Binding Rtp, Converter={StaticResource ReturnToPlayerConverter}, UpdateSourceTrigger=PropertyChanged}"
+                                    AutomationProperties.AutomationId="DataGridTextColumn7_BD1AF1C1" />
+                <DataGridTextColumn Header="{lex:Loc WagerCategoryWageredCaption}"
+                                    loc:Localizer.For="Operator"
+                                    MinWidth="180"
+                                    Binding="{Binding Wagered, Converter={StaticResource FormattedCurrencyConverter}, UpdateSourceTrigger=PropertyChanged}"
+                                    AutomationProperties.AutomationId="DataGridTextColumn8_BD1AF1C1" />
+                <DataGridTextColumn Header="{lex:Loc GamesPlayed}"
+                                    loc:Localizer.For="Operator"
+                                    MinWidth="200"
+                                    Binding="{Binding GamesPlayed, UpdateSourceTrigger=PropertyChanged}"
+                                    AutomationProperties.AutomationId="DataGridTextColumn9_BD1AF1C1" />
+            </DataGrid.Columns>
+        </DataGrid>
+        <StackPanel Grid.Row="2"
+                    Orientation="Horizontal"
+                    HorizontalAlignment="Center"
+                    Margin="0 20 0 0"
+                    AutomationProperties.AutomationId="StackPanel10_BD1AF1C1">
+            <Label Content="{lex:Loc WagerCategoryWeightedAvgCaption}"
+                   FontWeight="Bold"
+                   FontSize="{StaticResource NormalFontSize}"
+                   AutomationProperties.AutomationId="Label11_BD1AF1C1" />
+            <TextBlock Margin="10 0 0 0"
+                       VerticalAlignment="Center"
+                       Text="{Binding TheoPayback, Converter={StaticResource ReturnToPlayerConverter}}"
+                       AutomationProperties.AutomationId="TextBlock12_BD1AF1C1" />
+        </StackPanel>
+    </Grid>
 </operatorMenu:OperatorMenuPage>