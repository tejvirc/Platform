﻿<operatorMenu:OperatorMenuPage xmlns="http://schemas.microsoft.com/winfx/2006/xaml/presentation"
                               xmlns:x="http://schemas.microsoft.com/winfx/2006/xaml"
                               xmlns:mc="http://schemas.openxmlformats.org/markup-compatibility/2006"
                               xmlns:d="http://schemas.microsoft.com/expression/blend/2008"
                               xmlns:operatorMenu="clr-namespace:Aristocrat.Monaco.Application.UI.OperatorMenu;assembly=Aristocrat.Monaco.Application.UI"
                               xmlns:viewModels="clr-namespace:Aristocrat.Monaco.Gaming.UI.ViewModels.OperatorMenu"
                               xmlns:dialog="clr-namespace:Aristocrat.Monaco.UI.Common;assembly=Aristocrat.Monaco.UI.Common"
                               xmlns:i="http://schemas.microsoft.com/expression/2010/interactivity"
                               xmlns:events="clr-namespace:Aristocrat.Monaco.UI.Common.Events;assembly=Aristocrat.Monaco.UI.Common"
                               xmlns:lex="http://wpflocalizeextension.codeplex.com"
                               xmlns:loc="http://monaco.aristocrat.com/localization"
                               xmlns:controls="http://metro.mahapps.com/winfx/xaml/controls"
                               xmlns:common="http://monaco.aristocrat.com/common"
                               xmlns:models="clr-namespace:Aristocrat.Monaco.Gaming.Contracts.Models;assembly=Aristocrat.Monaco.Gaming.Contracts"
                               x:Class="Aristocrat.Monaco.Gaming.UI.Views.OperatorMenu.GameHistoryView"
                               dialog:DialogParticipation.Register="{Binding}"
                               mc:Ignorable="d"
                               Background="Transparent"
                               d:DataContext="{d:DesignInstance {x:Type viewModels:GameHistoryViewModel}, IsDesignTimeCreatable=True}">
    <UserControl.Resources>
        <ResourceDictionary>
            <ResourceDictionary.MergedDictionaries>
                <ResourceDictionary Source="/Aristocrat.Monaco.UI.Common;component/Skins/OperatorMenu.xaml" />
                <ResourceDictionary Source="/Aristocrat.Monaco.UI.Common;component/Skins/Converters.xaml" />
                <ResourceDictionary Source="/Aristocrat.Monaco.UI.Common;component/Skins/Controls.DataGrid.xaml" />
                <ResourceDictionary Source="/Aristocrat.Monaco.UI.Common;component/Skins/Controls.Button.xaml" />
                <ResourceDictionary Source="/Aristocrat.Monaco.UI.Common;component/Skins/Controls.ListBox.xaml" />
            </ResourceDictionary.MergedDictionaries>
<<<<<<< HEAD

            <Style x:Key="HeaderStyle" TargetType="{x:Type DataGridColumnHeader}" BasedOn="{StaticResource MonacoDataGridColumnHeader}">
                <Setter Property="Height" Value="Auto"/>
                <Setter Property="MinWidth" Value="50" />
                <Setter Property="MinHeight" Value="65" />
                <Setter Property="FontSize" Value="17"/>
                <Setter Property="VerticalContentAlignment" Value="Center"/>
            </Style>

            <Style x:Key="WrappedHeaderStyle" TargetType="{x:Type DataGridColumnHeader}" BasedOn="{StaticResource MonacoDataGridWrappedColumnHeader}">
                <Setter Property="Height" Value="Auto"/>
                <Setter Property="MinWidth" Value="50" />
                <Setter Property="MinHeight" Value="65" />
                <Setter Property="FontSize" Value="17"/>
                <Setter Property="VerticalContentAlignment" Value="Center"/>
=======
            <Style x:Key="HeaderStyle"
                   TargetType="{x:Type DataGridColumnHeader}"
                   BasedOn="{StaticResource MonacoDataGridColumnHeader}">
                <Setter Property="MinWidth"
                        Value="50" />
                <Setter Property="MinHeight"
                        Value="65" />
                <Setter Property="FontSize"
                        Value="17" />
            </Style>
            <Style x:Key="WrappedHeaderStyle"
                   TargetType="{x:Type DataGridColumnHeader}"
                   BasedOn="{StaticResource MonacoDataGridWrappedColumnHeader}">
                <Setter Property="MinWidth"
                        Value="50" />
                <Setter Property="MinHeight"
                        Value="65" />
                <Setter Property="FontSize"
                        Value="17" />
>>>>>>> 82e4897c
            </Style>
            <Style TargetType="{x:Type DataGridCell}"
                   BasedOn="{StaticResource MonacoDataGridCell}">
                <Setter Property="FontSize"
                        Value="16" />
            </Style>
<<<<<<< HEAD

            <Style TargetType="Button" BasedOn="{StaticResource MonacoButton}">
                <Setter Property="Margin" Value="0 0 20 0"/>
                <Setter Property="MinWidth" Value="200"/>
=======
            <Style TargetType="Button"
                   BasedOn="{StaticResource MonacoButton}">
                <Setter Property="Margin"
                        Value="0 0 20 0" />
                <Setter Property="Width"
                        Value="200" />
>>>>>>> 82e4897c
            </Style>
            <Style x:Key="MonacoScrollListBoxItem"
                   TargetType="{x:Type ListBoxItem}"
                   BasedOn="{StaticResource MonacoUnselectableListBoxItem}">
                <Setter Property="HorizontalAlignment"
                        Value="Stretch" />
                <Setter Property="MinHeight"
                        Value="0" />
            </Style>
            <Style x:Key="MonacoScrollListBox"
                   TargetType="{x:Type ListBox}"
                   BasedOn="{StaticResource MonacoListBox}">
                <Setter Property="ItemContainerStyle"
                        Value="{DynamicResource MonacoScrollListBoxItem}" />
                <Setter Property="AllowDrop"
                        Value="False" />
                <Setter Property="Focusable"
                        Value="False" />
                <Setter Property="HorizontalAlignment"
                        Value="Left" />
                <Setter Property="IsTabStop"
                        Value="False" />
                <Setter Property="ScrollViewer.CanContentScroll"
                        Value="False" />
                <Setter Property="ScrollViewer.HorizontalScrollBarVisibility"
                        Value="Hidden" />
                <Setter Property="ScrollViewer.VerticalScrollBarVisibility"
                        Value="Hidden" />
                <Setter Property="SelectionMode"
                        Value="Single" />
                <Setter Property="VerticalAlignment"
                        Value="Top" />
                <Setter Property="Template">
                    <Setter.Value>
                        <ControlTemplate TargetType="{x:Type ListBox}">
                            <Border Padding="{TemplateBinding Padding}"
                                    Background="{TemplateBinding Background}"
                                    BorderBrush="{TemplateBinding BorderBrush}"
                                    BorderThickness="{TemplateBinding BorderThickness}"
                                    SnapsToDevicePixels="True"
                                    AutomationProperties.AutomationId="Border0_22F59A65">
                                <Grid AutomationProperties.AutomationId="Grid1_22F59A65">
                                    <Grid.ColumnDefinitions>
                                        <ColumnDefinition Width="Auto"
                                                          AutomationProperties.AutomationId="ColumnDefinition2_22F59A65" />
                                        <ColumnDefinition Width="*"
                                                          AutomationProperties.AutomationId="ColumnDefinition3_22F59A65" />
                                    </Grid.ColumnDefinitions>
<<<<<<< HEAD
                                    <ScrollViewer x:Name="LB_ScrollViewer" Padding="{TemplateBinding Padding}"
=======
                                    <ScrollViewer x:Name="LB_ScrollViewer"
                                                  Padding="{TemplateBinding Padding}"
>>>>>>> 82e4897c
                                                  CanContentScroll="{TemplateBinding ScrollViewer.CanContentScroll}"
                                                  Focusable="False"
                                                  HorizontalScrollBarVisibility="{TemplateBinding ScrollViewer.HorizontalScrollBarVisibility}"
                                                  SnapsToDevicePixels="{TemplateBinding SnapsToDevicePixels}"
                                                  VerticalScrollBarVisibility="{TemplateBinding ScrollViewer.VerticalScrollBarVisibility}"
<<<<<<< HEAD
                                                  viewModels:ScrollViewerBehavior.AutoScrollToTop="{Binding ResetScrollToTop, Mode=TwoWay}">
                                        <ItemsPresenter SnapsToDevicePixels="{TemplateBinding SnapsToDevicePixels}" />
=======
                                                  viewModels:ScrollViewerBehavior.AutoScrollToTop="{Binding ResetScrollToTop, Mode=TwoWay}"
                                                  AutomationProperties.AutomationId="ScrollViewer4_22F59A65">
                                        <ItemsPresenter SnapsToDevicePixels="{TemplateBinding SnapsToDevicePixels}"
                                                        AutomationProperties.AutomationId="ItemsPresenter5_22F59A65" />
>>>>>>> 82e4897c
                                    </ScrollViewer>
                                    <!--DockPanel doesn't seem to work like it does for ScrollButtonDataGrid-->
                                    <DockPanel Grid.Column="1"
                                               LastChildFill="False"
                                               AutomationProperties.AutomationId="DockPanel6_22F59A65">
                                        <StackPanel Orientation="Horizontal"
                                                    DockPanel.Dock="Right"
                                                    HorizontalAlignment="Right"
                                                    VerticalAlignment="Top"
                                                    AutomationProperties.AutomationId="StackPanel7_22F59A65">
                                            <common:DataGridUpDownScrollButtons HorizontalAlignment="Right"
                                                                                VerticalAlignment="Center"
                                                                                ScrollGrid="{Binding ElementName=LB_ScrollViewer}"
<<<<<<< HEAD
                                                                                Visibility="{Binding CanContentScroll, Converter={StaticResource TrueVisibleFalseCollapsed}, RelativeSource={RelativeSource Self}}"/>
=======
                                                                                Visibility="{Binding CanContentScroll, Converter={StaticResource TrueVisibleFalseCollapsed}, RelativeSource={RelativeSource Self}}" />
>>>>>>> 82e4897c
                                        </StackPanel>
                                    </DockPanel>
                                </Grid>
                            </Border>
                        </ControlTemplate>
                    </Setter.Value>
                </Setter>
            </Style>
        </ResourceDictionary>
    </UserControl.Resources>
    <Grid x:Name="MainGrid"
          AutomationProperties.AutomationId="Grid8_22F59A65">
        <Grid.RowDefinitions>
            <RowDefinition Height="*"
                           AutomationProperties.AutomationId="RowDefinition9_22F59A65" />
            <RowDefinition Height="Auto"
                           AutomationProperties.AutomationId="RowDefinition10_22F59A65" />
            <RowDefinition Height="Auto"
                           AutomationProperties.AutomationId="RowDefinition11_22F59A65" />
            <RowDefinition Height="Auto"
                           AutomationProperties.AutomationId="RowDefinition12_22F59A65" />
        </Grid.RowDefinitions>
        <DataGrid SelectedItem="{Binding SelectedGameItem, Mode=TwoWay}"
                  ItemsSource="{Binding FilteredGameHistory}"
                  ScrollViewer.CanContentScroll="True"
                  Height="Auto"
                  Width="{Binding ElementName=MainGrid, Path=ActualWidth}"
                  AutomationProperties.AutomationId="DataGrid13_22F59A65">
            <i:Interaction.Triggers>
                <events:RoutedEventTrigger RoutedEvent="ScrollViewer.ScrollChanged">
                    <events:EventToCommandAction Command="{Binding EventViewerScrolledCommand}" />
                </events:RoutedEventTrigger>
            </i:Interaction.Triggers>
            <DataGrid.Columns>
                <DataGridTextColumn Header="#"
<<<<<<< HEAD
                                    Binding="{Binding (models:GameRoundHistoryItem.LogSequenceText)}" 
                                    HeaderStyle="{StaticResource HeaderStyle}"
                                    Visibility="{Binding ElementName=EventViewer, Path=DataContext.ShowSequenceNumber, Converter={StaticResource TrueVisibleFalseCollapsed}}" />
                <DataGridTextColumn Header="{lex:Loc Key={x:Static loc:ResourceKeys.ReferenceNumberText}}"
                                    Binding="{Binding (models:GameRoundHistoryItem.RefNoText)}" 
                                    HeaderStyle="{StaticResource HeaderStyle}"/>
                <DataGridTextColumn MinWidth="230"
                                    Binding="{Binding (models:GameRoundHistoryItem.GameName)}"
                                    HeaderStyle="{StaticResource HeaderStyle}">
                    <DataGridTextColumn.HeaderTemplate>
                        <DataTemplate>
                            <common:FilterButton HeaderText="{lex:Loc Key={x:Static loc:ResourceKeys.GameNameText}}"
                                                 FilterObjectList="{Binding Path=DataContext.FilterGameNames, ElementName=MainGrid, Mode=TwoWay}"
                                                 IsEnabled="{Binding Path=DataContext.DataEmpty, ElementName=MainGrid, Converter={StaticResource InverseBoolConverter}}"
                                                 SelectAllIsChecked="{Binding Path=DataContext.SelectAllGameNamesIsChecked, ElementName=MainGrid, Mode=TwoWay}"/>
                        </DataTemplate>
                    </DataGridTextColumn.HeaderTemplate>
                    <DataGridTextColumn.ElementStyle>
                        <Style>
                            <Setter Property="TextBlock.TextWrapping" Value="Wrap" />
                        </Style>
                    </DataGridTextColumn.ElementStyle>
                </DataGridTextColumn>
                <DataGridTextColumn Header="{lex:Loc Key={x:Static loc:ResourceKeys.Denom}}"
                                    Binding="{Binding Denom, Converter={StaticResource CurrencyConverter}}"
                                    HeaderStyle="{StaticResource HeaderStyle}"/>
                <DataGridTextColumn Header="{lex:Loc Key={x:Static loc:ResourceKeys.Version}}"
                                    Binding="{Binding GameVersion}"
                                    HeaderStyle="{StaticResource HeaderStyle}"/>
                <DataGridTextColumn Binding="{Binding StartTime, Converter={StaticResource DateTimeConverter}, ConverterParameter=MinDateBlank}"
                                    HeaderStyle="{StaticResource HeaderStyle}">
                    <DataGridTextColumn.HeaderTemplate>
                        <DataTemplate>
                            <common:FilterByDateButton HeaderText="{lex:Loc Key={x:Static loc:ResourceKeys.StartTimeText}}"
                                                       StartDate="{Binding Path=DataContext.FilterStartDate, ElementName=MainGrid}"
                                                       EndDate="{Binding Path=DataContext.FilterEndDate, ElementName=MainGrid}"
                                                       SelectedDate="{Binding Path=DataContext.FilterSelectedDate, ElementName=MainGrid, Mode=TwoWay}"
                                                       IsEnabled="{Binding Path=DataContext.DataEmpty, ElementName=MainGrid, Converter={StaticResource InverseBoolConverter}}" />
                        </DataTemplate>
                    </DataGridTextColumn.HeaderTemplate>
                </DataGridTextColumn>
                <DataGridTextColumn Header="{lex:Loc Key={x:Static loc:ResourceKeys.EndTimeText}}" 
                                    Binding="{Binding EndTime, Converter={StaticResource DateTimeConverter}, ConverterParameter=MinDateBlank}" 
                                    HeaderStyle="{StaticResource HeaderStyle}"/>
                <DataGridTextColumn Header="{lex:Loc Key={x:Static loc:ResourceKeys.AmountIn}}" 
                                    MinWidth="80" 
                                    Binding="{Binding AmountIn, Converter={StaticResource CurrencyConverter}}" 
                                    HeaderStyle="{StaticResource WrappedHeaderStyle}"/>
                <DataGridTextColumn Header="{lex:Loc Key={x:Static loc:ResourceKeys.AmountOut}}" 
                                    MinWidth="80" 
                                    Binding="{Binding AmountOut, Converter={StaticResource CurrencyConverter}}" 
                                    HeaderStyle="{StaticResource WrappedHeaderStyle}"/>
                <DataGridTextColumn Header="{lex:Loc Key={x:Static loc:ResourceKeys.StartCreditsText}}" 
                                    MinWidth="90" 
                                    Binding="{Binding StartCredits, Converter={StaticResource CurrencyConverter}}" 
                                    HeaderStyle="{StaticResource WrappedHeaderStyle}"/>
                <DataGridTextColumn Header="{lex:Loc Key={x:Static loc:ResourceKeys.CreditsWageredText}}" 
                                    MinWidth="95" 
                                    Binding="{Binding CreditsWagered, Converter={StaticResource CurrencyConverter}}" 
                                    HeaderStyle="{StaticResource WrappedHeaderStyle}"/>
                <DataGridTextColumn Header="{lex:Loc Key={x:Static loc:ResourceKeys.CreditsWonText}}" 
                                    MinWidth="90" 
                                    Binding="{Binding CreditsWon, Converter={StaticResource CurrencyConverter}}"
                                    HeaderStyle="{StaticResource WrappedHeaderStyle}" />
                <DataGridTextColumn Header="{lex:Loc Key={x:Static loc:ResourceKeys.EndCreditsText}}"
                                    MinWidth="90"
                                    Binding="{Binding EndCredits, Converter={StaticResource CurrencyConverter}}"
                                    HeaderStyle="{StaticResource WrappedHeaderStyle}" />
                <DataGridTextColumn Header="{lex:Loc Key={x:Static loc:ResourceKeys.EndJackpot}}" 
                                    Binding="{Binding EndJackpot}" 
                                    HeaderStyle="{StaticResource WrappedHeaderStyle}"
                                    Visibility="{Binding ShowProgressiveDetails, Converter={StaticResource TrueVisibleFalseCollapsed}}"/>
                <DataGridTextColumn Binding="{Binding Status}"
                                    HeaderStyle="{StaticResource HeaderStyle}">
                    <DataGridTextColumn.HeaderTemplate>
                        <DataTemplate>
                            <common:FilterButton HeaderText="{lex:Loc Key={x:Static loc:ResourceKeys.StatusHeader}}"
                                                 FilterObjectList="{Binding Path=DataContext.FilterStatuses, ElementName=MainGrid, Mode=TwoWay}"
                                                 IsEnabled="{Binding Path=DataContext.DataEmpty, ElementName=MainGrid, Converter={StaticResource InverseBoolConverter}}"
                                                 SelectAllIsChecked="{Binding Path=DataContext.SelectAllStatusesIsChecked, ElementName=MainGrid, Mode=TwoWay}"/>
                        </DataTemplate>
                    </DataGridTextColumn.HeaderTemplate>
                </DataGridTextColumn>
=======
                                    Binding="{Binding LogSequenceText}"
                                    HeaderStyle="{StaticResource HeaderStyle}"
                                    Visibility="{Binding ElementName=EventViewer, Path=DataContext.ShowSequenceNumber, Converter={StaticResource TrueVisibleFalseCollapsed}}"
                                    AutomationProperties.AutomationId="DataGridTextColumn14_22F59A65" />
                <DataGridTextColumn Header="{lex:Loc Key={x:Static loc:ResourceKeys.ReferenceNumberText}}"
                                    Binding="{Binding RefNoText}"
                                    HeaderStyle="{StaticResource HeaderStyle}"
                                    AutomationProperties.AutomationId="DataGridTextColumn15_22F59A65" />
                <DataGridTextColumn Header="{lex:Loc Key={x:Static loc:ResourceKeys.GameNameText}}"
                                    MinWidth="230"
                                    Binding="{Binding GameName}"
                                    HeaderStyle="{StaticResource HeaderStyle}"
                                    AutomationProperties.AutomationId="DataGridTextColumn16_22F59A65">
                    <DataGridTextColumn.ElementStyle>
                        <Style>
                            <Setter Property="TextBlock.TextWrapping"
                                    Value="Wrap" />
                        </Style>
                    </DataGridTextColumn.ElementStyle>
                </DataGridTextColumn>
                <DataGridTextColumn Header="{lex:Loc Key={x:Static loc:ResourceKeys.StartTimeText}}"
                                    Binding="{Binding StartTime, Converter={StaticResource DateTimeConverter}, ConverterParameter=MinDateBlank}"
                                    HeaderStyle="{StaticResource HeaderStyle}"
                                    AutomationProperties.AutomationId="DataGridTextColumn17_22F59A65" />
                <DataGridTextColumn Header="{lex:Loc Key={x:Static loc:ResourceKeys.EndTimeText}}"
                                    Binding="{Binding EndTime, Converter={StaticResource DateTimeConverter}, ConverterParameter=MinDateBlank}"
                                    HeaderStyle="{StaticResource HeaderStyle}"
                                    AutomationProperties.AutomationId="DataGridTextColumn18_22F59A65" />
                <DataGridTextColumn Header="{lex:Loc Key={x:Static loc:ResourceKeys.AmountIn}}"
                                    MinWidth="80"
                                    Binding="{Binding AmountIn, Converter={StaticResource CurrencyConverter}}"
                                    HeaderStyle="{StaticResource WrappedHeaderStyle}"
                                    AutomationProperties.AutomationId="DataGridTextColumn19_22F59A65" />
                <DataGridTextColumn Header="{lex:Loc Key={x:Static loc:ResourceKeys.AmountOut}}"
                                    MinWidth="80"
                                    Binding="{Binding AmountOut, Converter={StaticResource CurrencyConverter}}"
                                    HeaderStyle="{StaticResource WrappedHeaderStyle}"
                                    AutomationProperties.AutomationId="DataGridTextColumn20_22F59A65" />
                <DataGridTextColumn Header="{lex:Loc Key={x:Static loc:ResourceKeys.StartCreditsText}}"
                                    MinWidth="90"
                                    Binding="{Binding StartCredits, Converter={StaticResource CurrencyConverter}}"
                                    HeaderStyle="{StaticResource WrappedHeaderStyle}"
                                    AutomationProperties.AutomationId="DataGridTextColumn21_22F59A65" />
                <DataGridTextColumn Header="{lex:Loc Key={x:Static loc:ResourceKeys.CreditsWageredText}}"
                                    MinWidth="95"
                                    Binding="{Binding CreditsWagered, Converter={StaticResource CurrencyConverter}}"
                                    HeaderStyle="{StaticResource WrappedHeaderStyle}"
                                    AutomationProperties.AutomationId="DataGridTextColumn22_22F59A65" />
                <DataGridTextColumn Header="{lex:Loc Key={x:Static loc:ResourceKeys.CreditsWonText}}"
                                    MinWidth="90"
                                    Binding="{Binding CreditsWon, Converter={StaticResource CurrencyConverter}}"
                                    HeaderStyle="{StaticResource WrappedHeaderStyle}"
                                    AutomationProperties.AutomationId="DataGridTextColumn23_22F59A65" />
                <DataGridTextColumn Header="{lex:Loc Key={x:Static loc:ResourceKeys.EndCreditsText}}"
                                    MinWidth="90"
                                    Binding="{Binding EndCredits, Converter={StaticResource CurrencyConverter}}"
                                    HeaderStyle="{StaticResource WrappedHeaderStyle}"
                                    AutomationProperties.AutomationId="DataGridTextColumn24_22F59A65" />
                <DataGridTextColumn Header="{lex:Loc Key={x:Static loc:ResourceKeys.StatusHeader}}"
                                    Binding="{Binding Status}"
                                    HeaderStyle="{StaticResource HeaderStyle}"
                                    AutomationProperties.AutomationId="DataGridTextColumn25_22F59A65" />
>>>>>>> 82e4897c
            </DataGrid.Columns>
        </DataGrid>
        <Border Grid.Row="0"
                BorderBrush="{DynamicResource Brush3}"
                BorderThickness="2"
                HorizontalAlignment="Right"
                VerticalAlignment="Top"
                Margin="0 -65 5 0"
                Padding="8,8,8,5"
                Height="Auto"
                AutomationProperties.AutomationId="Border26_22F59A65">
            <Grid VerticalAlignment="Center"
                  Height="Auto"
                  AutomationProperties.AutomationId="Grid27_22F59A65">
                <Grid.ColumnDefinitions>
                    <ColumnDefinition Width="Auto"
                                      AutomationProperties.AutomationId="ColumnDefinition28_22F59A65" />
                    <ColumnDefinition Width="10"
                                      AutomationProperties.AutomationId="ColumnDefinition29_22F59A65" />
                    <ColumnDefinition Width="Auto"
                                      AutomationProperties.AutomationId="ColumnDefinition30_22F59A65" />
                </Grid.ColumnDefinitions>
                <Label Content="{lex:Loc Key={x:Static loc:ResourceKeys.PendingCashInText}}"
                       Grid.Column="0"
                       HorizontalAlignment="Right"
                       AutomationProperties.AutomationId="Label31_22F59A65" />
                <Label Grid.Column="2"
                       Content="{Binding PendingCurrencyIn, Converter={StaticResource CurrencyConverter}}"
                       Foreground="{DynamicResource LightBrush4}"
                       HorizontalAlignment="Right"
                       AutomationProperties.AutomationId="Label32_22F59A65" />
            </Grid>
        </Border>
        <Grid Grid.Row="1"
              Margin="0 10 0 0"
              Visibility="{Binding ShowGameRoundInfo, Converter={StaticResource TrueVisibleFalseCollapsed}}"
              AutomationProperties.AutomationId="Grid33_22F59A65">
            <Grid.RowDefinitions>
                <RowDefinition Height="Auto"
                               AutomationProperties.AutomationId="RowDefinition34_22F59A65" />
                <RowDefinition Height="4"
                               AutomationProperties.AutomationId="RowDefinition35_22F59A65" />
                <RowDefinition Height="Auto"
                               AutomationProperties.AutomationId="RowDefinition36_22F59A65" />
            </Grid.RowDefinitions>
            <TextBlock x:Name="TextBlockGameRoundInfo"
                       Grid.Row="0"
                       Visibility="Visible"
                       IsEnabled="False"
                       Text="{lex:Loc Key={x:Static loc:ResourceKeys.GameRoundInfoText}}"
                       FontSize="{StaticResource NormalFontSize}"
                       FontWeight="Bold"
                       AutomationProperties.AutomationId="TextBlock37_22F59A65" />
            <ListBox Grid.Row="2"
                     Visibility="Visible"
                     Height="108"
                     IsEnabled="True"
                     HorizontalAlignment="Stretch"
                     Style="{StaticResource MonacoScrollListBox}"
                     BorderBrush="{StaticResource Brush3}"
                     ItemsSource="{Binding SelectedGameRoundTextList}"
                     AutomationProperties.AutomationId="ListBox38_22F59A65" />
        </Grid>
        <StackPanel Grid.Row="2"
                    Orientation="Horizontal"
                    Margin="0 12 0 0"
                    AutomationProperties.AutomationId="StackPanel39_22F59A65">
            <Button IsEnabled="{Binding ReplayButtonEnabled}"
                    Content="{lex:Loc Key={x:Static loc:ResourceKeys.ReplayText}}"
                    Command="{Binding ReplayCommand}"
                    AutomationProperties.AutomationId="Button40_22F59A65" />
            <Button Content="{lex:Loc Key={x:Static loc:ResourceKeys.PrintSelectedButtonText}}"
                    IsEnabled="{Binding EnablePrintSelectedButton}"
                    Command="{Binding PrintSelectedButtonCommand}"
                    Visibility="{Binding PrintSelectedButtonVisible, Converter={StaticResource TrueVisibleFalseCollapsed}}"
                    AutomationProperties.AutomationId="Button41_22F59A65" />
            <Button Content="{lex:Loc Key={x:Static loc:ResourceKeys.PrintLast15RecordsButtonText}}"
                    IsEnabled="{Binding EnablePrintLast15Button}"
                    Command="{Binding PrintLast15ButtonCommand}"
                    Visibility="{Binding PrintLast15ButtonVisible, Converter={StaticResource TrueVisibleFalseCollapsed}}"
                    AutomationProperties.AutomationId="Button42_22F59A65" />
            <Button Content="{lex:Loc Key={x:Static loc:ResourceKeys.PrintCurrentPageButtonText}}"
                    IsEnabled="{Binding EnablePrintCurrentPageButton}"
                    Command="{Binding PrintCurrentPageButtonCommand}"
                    Visibility="{Binding PrintCurrentPageButtonVisible, Converter={StaticResource TrueVisibleFalseCollapsed}}"
                    AutomationProperties.AutomationId="Button43_22F59A65" />
            <Button Content="{lex:Loc Key={x:Static loc:ResourceKeys.GameProgressiveWin}}"
                    IsEnabled="{Binding GameProgressiveWinButtonEnabled}"
                    Command="{Binding ShowGameProgressiveWinCommand}"
                    Visibility="{Binding ShowGameInfoButtons, Converter={StaticResource TrueVisibleFalseCollapsed}}"
                    AutomationProperties.AutomationId="Button44_22F59A65" />
            <Button Content="{lex:Loc Key={x:Static loc:ResourceKeys.GameMeters}}"
                    IsEnabled="{Binding IsMeteredGameSelected}"
                    Command="{Binding ShowGameMetersCommand}"
                    Visibility="{Binding ShowGameInfoButtons, Converter={StaticResource TrueVisibleFalseCollapsed}}"
                    AutomationProperties.AutomationId="Button45_22F59A65" />
            <Button Content="{lex:Loc Key={x:Static loc:ResourceKeys.GameTransactions}}"
                    IsEnabled="{Binding IsGameRoundComplete}"
                    Command="{Binding ShowGameTransactionsCommand}"
                    Visibility="{Binding ShowGameInfoButtons, Converter={StaticResource TrueVisibleFalseCollapsed}}"
                    AutomationProperties.AutomationId="Button46_22F59A65" />
            <Button Content="{lex:Loc Key={x:Static loc:ResourceKeys.GameEventLogs}}"
                    IsEnabled="{Binding IsGameRoundComplete}"
                    Command="{Binding ShowGameEventLogsCommand}"
                    Visibility="{Binding ShowGameEventLogsButton, Converter={StaticResource TrueVisibleFalseCollapsed}}"
                    AutomationProperties.AutomationId="Button47_22F59A65" />
            <Button Content="{lex:Loc Key={x:Static loc:ResourceKeys.GameDetailsText}}"
                    IsEnabled="{Binding IsGameRoundComplete}"
                    Command="{Binding ShowGameDetailsCommand}"
<<<<<<< HEAD
                    Visibility="{Binding ShowGameDetailsButton, Converter={StaticResource TrueVisibleFalseCollapsed}}"/>
            <Button Content="{lex:Loc Key={x:Static loc:ResourceKeys.ProgressiveDetails}}"
                    IsEnabled="{Binding SelectedGameHasProgressiveDetails}"
                    Command="{Binding ShowProgressiveDetailsCommand}"
                    Visibility="{Binding ShowProgressiveDetails, Converter={StaticResource TrueVisibleFalseCollapsed}}"/>
=======
                    Visibility="{Binding ShowGameDetailsButton, Converter={StaticResource TrueVisibleFalseCollapsed}}"
                    AutomationProperties.AutomationId="Button48_22F59A65" />
>>>>>>> 82e4897c
        </StackPanel>
        <StackPanel Grid.Row="3"
                    Orientation="Horizontal"
                    Margin="0 10 0 -16"
                    AutomationProperties.AutomationId="StackPanel49_22F59A65">
            <Label Content="{lex:Loc Key={x:Static loc:ResourceKeys.ReplayPause}}"
                   VerticalAlignment="Center"
                   AutomationProperties.AutomationId="Label50_22F59A65" />
            <controls:ToggleSwitchButton Margin="20 5 0 0"
                                         IsEnabled="{Binding ReplayPauseEnabled}"
                                         IsChecked="{Binding ReplayPauseActive}"
                                         controls:ControlsHelper.ContentCharacterCasing="Upper"
                                         controls:ControlsHelper.CornerRadius="0"
                                         common:ToggleSwitchButtonHelper.OffContent="{lex:Loc Key={x:Static loc:ResourceKeys.Off}}"
                                         common:ToggleSwitchButtonHelper.OnContent="{lex:Loc Key={x:Static loc:ResourceKeys.On}}" />
        </StackPanel>
    </Grid>
</operatorMenu:OperatorMenuPage><|MERGE_RESOLUTION|>--- conflicted
+++ resolved
@@ -1,490 +1,389 @@
-﻿<operatorMenu:OperatorMenuPage xmlns="http://schemas.microsoft.com/winfx/2006/xaml/presentation"
-                               xmlns:x="http://schemas.microsoft.com/winfx/2006/xaml"
-                               xmlns:mc="http://schemas.openxmlformats.org/markup-compatibility/2006"
-                               xmlns:d="http://schemas.microsoft.com/expression/blend/2008"
-                               xmlns:operatorMenu="clr-namespace:Aristocrat.Monaco.Application.UI.OperatorMenu;assembly=Aristocrat.Monaco.Application.UI"
-                               xmlns:viewModels="clr-namespace:Aristocrat.Monaco.Gaming.UI.ViewModels.OperatorMenu"
-                               xmlns:dialog="clr-namespace:Aristocrat.Monaco.UI.Common;assembly=Aristocrat.Monaco.UI.Common"
-                               xmlns:i="http://schemas.microsoft.com/expression/2010/interactivity"
-                               xmlns:events="clr-namespace:Aristocrat.Monaco.UI.Common.Events;assembly=Aristocrat.Monaco.UI.Common"
-                               xmlns:lex="http://wpflocalizeextension.codeplex.com"
-                               xmlns:loc="http://monaco.aristocrat.com/localization"
-                               xmlns:controls="http://metro.mahapps.com/winfx/xaml/controls"
-                               xmlns:common="http://monaco.aristocrat.com/common"
-                               xmlns:models="clr-namespace:Aristocrat.Monaco.Gaming.Contracts.Models;assembly=Aristocrat.Monaco.Gaming.Contracts"
-                               x:Class="Aristocrat.Monaco.Gaming.UI.Views.OperatorMenu.GameHistoryView"
-                               dialog:DialogParticipation.Register="{Binding}"
-                               mc:Ignorable="d"
-                               Background="Transparent"
-                               d:DataContext="{d:DesignInstance {x:Type viewModels:GameHistoryViewModel}, IsDesignTimeCreatable=True}">
-    <UserControl.Resources>
-        <ResourceDictionary>
-            <ResourceDictionary.MergedDictionaries>
-                <ResourceDictionary Source="/Aristocrat.Monaco.UI.Common;component/Skins/OperatorMenu.xaml" />
-                <ResourceDictionary Source="/Aristocrat.Monaco.UI.Common;component/Skins/Converters.xaml" />
-                <ResourceDictionary Source="/Aristocrat.Monaco.UI.Common;component/Skins/Controls.DataGrid.xaml" />
-                <ResourceDictionary Source="/Aristocrat.Monaco.UI.Common;component/Skins/Controls.Button.xaml" />
-                <ResourceDictionary Source="/Aristocrat.Monaco.UI.Common;component/Skins/Controls.ListBox.xaml" />
-            </ResourceDictionary.MergedDictionaries>
-<<<<<<< HEAD
-
-            <Style x:Key="HeaderStyle" TargetType="{x:Type DataGridColumnHeader}" BasedOn="{StaticResource MonacoDataGridColumnHeader}">
-                <Setter Property="Height" Value="Auto"/>
-                <Setter Property="MinWidth" Value="50" />
-                <Setter Property="MinHeight" Value="65" />
-                <Setter Property="FontSize" Value="17"/>
-                <Setter Property="VerticalContentAlignment" Value="Center"/>
-            </Style>
-
-            <Style x:Key="WrappedHeaderStyle" TargetType="{x:Type DataGridColumnHeader}" BasedOn="{StaticResource MonacoDataGridWrappedColumnHeader}">
-                <Setter Property="Height" Value="Auto"/>
-                <Setter Property="MinWidth" Value="50" />
-                <Setter Property="MinHeight" Value="65" />
-                <Setter Property="FontSize" Value="17"/>
-                <Setter Property="VerticalContentAlignment" Value="Center"/>
-=======
-            <Style x:Key="HeaderStyle"
-                   TargetType="{x:Type DataGridColumnHeader}"
-                   BasedOn="{StaticResource MonacoDataGridColumnHeader}">
-                <Setter Property="MinWidth"
-                        Value="50" />
-                <Setter Property="MinHeight"
-                        Value="65" />
-                <Setter Property="FontSize"
-                        Value="17" />
-            </Style>
-            <Style x:Key="WrappedHeaderStyle"
-                   TargetType="{x:Type DataGridColumnHeader}"
-                   BasedOn="{StaticResource MonacoDataGridWrappedColumnHeader}">
-                <Setter Property="MinWidth"
-                        Value="50" />
-                <Setter Property="MinHeight"
-                        Value="65" />
-                <Setter Property="FontSize"
-                        Value="17" />
->>>>>>> 82e4897c
-            </Style>
-            <Style TargetType="{x:Type DataGridCell}"
-                   BasedOn="{StaticResource MonacoDataGridCell}">
-                <Setter Property="FontSize"
-                        Value="16" />
-            </Style>
-<<<<<<< HEAD
-
-            <Style TargetType="Button" BasedOn="{StaticResource MonacoButton}">
-                <Setter Property="Margin" Value="0 0 20 0"/>
-                <Setter Property="MinWidth" Value="200"/>
-=======
-            <Style TargetType="Button"
-                   BasedOn="{StaticResource MonacoButton}">
-                <Setter Property="Margin"
-                        Value="0 0 20 0" />
-                <Setter Property="Width"
-                        Value="200" />
->>>>>>> 82e4897c
-            </Style>
-            <Style x:Key="MonacoScrollListBoxItem"
-                   TargetType="{x:Type ListBoxItem}"
-                   BasedOn="{StaticResource MonacoUnselectableListBoxItem}">
-                <Setter Property="HorizontalAlignment"
-                        Value="Stretch" />
-                <Setter Property="MinHeight"
-                        Value="0" />
-            </Style>
-            <Style x:Key="MonacoScrollListBox"
-                   TargetType="{x:Type ListBox}"
-                   BasedOn="{StaticResource MonacoListBox}">
-                <Setter Property="ItemContainerStyle"
-                        Value="{DynamicResource MonacoScrollListBoxItem}" />
-                <Setter Property="AllowDrop"
-                        Value="False" />
-                <Setter Property="Focusable"
-                        Value="False" />
-                <Setter Property="HorizontalAlignment"
-                        Value="Left" />
-                <Setter Property="IsTabStop"
-                        Value="False" />
-                <Setter Property="ScrollViewer.CanContentScroll"
-                        Value="False" />
-                <Setter Property="ScrollViewer.HorizontalScrollBarVisibility"
-                        Value="Hidden" />
-                <Setter Property="ScrollViewer.VerticalScrollBarVisibility"
-                        Value="Hidden" />
-                <Setter Property="SelectionMode"
-                        Value="Single" />
-                <Setter Property="VerticalAlignment"
-                        Value="Top" />
-                <Setter Property="Template">
-                    <Setter.Value>
-                        <ControlTemplate TargetType="{x:Type ListBox}">
-                            <Border Padding="{TemplateBinding Padding}"
-                                    Background="{TemplateBinding Background}"
-                                    BorderBrush="{TemplateBinding BorderBrush}"
-                                    BorderThickness="{TemplateBinding BorderThickness}"
-                                    SnapsToDevicePixels="True"
-                                    AutomationProperties.AutomationId="Border0_22F59A65">
-                                <Grid AutomationProperties.AutomationId="Grid1_22F59A65">
-                                    <Grid.ColumnDefinitions>
-                                        <ColumnDefinition Width="Auto"
-                                                          AutomationProperties.AutomationId="ColumnDefinition2_22F59A65" />
-                                        <ColumnDefinition Width="*"
-                                                          AutomationProperties.AutomationId="ColumnDefinition3_22F59A65" />
-                                    </Grid.ColumnDefinitions>
-<<<<<<< HEAD
-                                    <ScrollViewer x:Name="LB_ScrollViewer" Padding="{TemplateBinding Padding}"
-=======
-                                    <ScrollViewer x:Name="LB_ScrollViewer"
-                                                  Padding="{TemplateBinding Padding}"
->>>>>>> 82e4897c
-                                                  CanContentScroll="{TemplateBinding ScrollViewer.CanContentScroll}"
-                                                  Focusable="False"
-                                                  HorizontalScrollBarVisibility="{TemplateBinding ScrollViewer.HorizontalScrollBarVisibility}"
-                                                  SnapsToDevicePixels="{TemplateBinding SnapsToDevicePixels}"
-                                                  VerticalScrollBarVisibility="{TemplateBinding ScrollViewer.VerticalScrollBarVisibility}"
-<<<<<<< HEAD
-                                                  viewModels:ScrollViewerBehavior.AutoScrollToTop="{Binding ResetScrollToTop, Mode=TwoWay}">
-                                        <ItemsPresenter SnapsToDevicePixels="{TemplateBinding SnapsToDevicePixels}" />
-=======
-                                                  viewModels:ScrollViewerBehavior.AutoScrollToTop="{Binding ResetScrollToTop, Mode=TwoWay}"
-                                                  AutomationProperties.AutomationId="ScrollViewer4_22F59A65">
-                                        <ItemsPresenter SnapsToDevicePixels="{TemplateBinding SnapsToDevicePixels}"
-                                                        AutomationProperties.AutomationId="ItemsPresenter5_22F59A65" />
->>>>>>> 82e4897c
-                                    </ScrollViewer>
-                                    <!--DockPanel doesn't seem to work like it does for ScrollButtonDataGrid-->
-                                    <DockPanel Grid.Column="1"
-                                               LastChildFill="False"
-                                               AutomationProperties.AutomationId="DockPanel6_22F59A65">
-                                        <StackPanel Orientation="Horizontal"
-                                                    DockPanel.Dock="Right"
-                                                    HorizontalAlignment="Right"
-                                                    VerticalAlignment="Top"
-                                                    AutomationProperties.AutomationId="StackPanel7_22F59A65">
-                                            <common:DataGridUpDownScrollButtons HorizontalAlignment="Right"
-                                                                                VerticalAlignment="Center"
-                                                                                ScrollGrid="{Binding ElementName=LB_ScrollViewer}"
-<<<<<<< HEAD
-                                                                                Visibility="{Binding CanContentScroll, Converter={StaticResource TrueVisibleFalseCollapsed}, RelativeSource={RelativeSource Self}}"/>
-=======
-                                                                                Visibility="{Binding CanContentScroll, Converter={StaticResource TrueVisibleFalseCollapsed}, RelativeSource={RelativeSource Self}}" />
->>>>>>> 82e4897c
-                                        </StackPanel>
-                                    </DockPanel>
-                                </Grid>
-                            </Border>
-                        </ControlTemplate>
-                    </Setter.Value>
-                </Setter>
-            </Style>
-        </ResourceDictionary>
-    </UserControl.Resources>
-    <Grid x:Name="MainGrid"
-          AutomationProperties.AutomationId="Grid8_22F59A65">
-        <Grid.RowDefinitions>
-            <RowDefinition Height="*"
-                           AutomationProperties.AutomationId="RowDefinition9_22F59A65" />
-            <RowDefinition Height="Auto"
-                           AutomationProperties.AutomationId="RowDefinition10_22F59A65" />
-            <RowDefinition Height="Auto"
-                           AutomationProperties.AutomationId="RowDefinition11_22F59A65" />
-            <RowDefinition Height="Auto"
-                           AutomationProperties.AutomationId="RowDefinition12_22F59A65" />
-        </Grid.RowDefinitions>
-        <DataGrid SelectedItem="{Binding SelectedGameItem, Mode=TwoWay}"
-                  ItemsSource="{Binding FilteredGameHistory}"
-                  ScrollViewer.CanContentScroll="True"
-                  Height="Auto"
-                  Width="{Binding ElementName=MainGrid, Path=ActualWidth}"
-                  AutomationProperties.AutomationId="DataGrid13_22F59A65">
-            <i:Interaction.Triggers>
-                <events:RoutedEventTrigger RoutedEvent="ScrollViewer.ScrollChanged">
-                    <events:EventToCommandAction Command="{Binding EventViewerScrolledCommand}" />
-                </events:RoutedEventTrigger>
-            </i:Interaction.Triggers>
-            <DataGrid.Columns>
-                <DataGridTextColumn Header="#"
-<<<<<<< HEAD
-                                    Binding="{Binding (models:GameRoundHistoryItem.LogSequenceText)}" 
-                                    HeaderStyle="{StaticResource HeaderStyle}"
-                                    Visibility="{Binding ElementName=EventViewer, Path=DataContext.ShowSequenceNumber, Converter={StaticResource TrueVisibleFalseCollapsed}}" />
-                <DataGridTextColumn Header="{lex:Loc Key={x:Static loc:ResourceKeys.ReferenceNumberText}}"
-                                    Binding="{Binding (models:GameRoundHistoryItem.RefNoText)}" 
-                                    HeaderStyle="{StaticResource HeaderStyle}"/>
-                <DataGridTextColumn MinWidth="230"
-                                    Binding="{Binding (models:GameRoundHistoryItem.GameName)}"
-                                    HeaderStyle="{StaticResource HeaderStyle}">
-                    <DataGridTextColumn.HeaderTemplate>
-                        <DataTemplate>
-                            <common:FilterButton HeaderText="{lex:Loc Key={x:Static loc:ResourceKeys.GameNameText}}"
-                                                 FilterObjectList="{Binding Path=DataContext.FilterGameNames, ElementName=MainGrid, Mode=TwoWay}"
-                                                 IsEnabled="{Binding Path=DataContext.DataEmpty, ElementName=MainGrid, Converter={StaticResource InverseBoolConverter}}"
-                                                 SelectAllIsChecked="{Binding Path=DataContext.SelectAllGameNamesIsChecked, ElementName=MainGrid, Mode=TwoWay}"/>
-                        </DataTemplate>
-                    </DataGridTextColumn.HeaderTemplate>
-                    <DataGridTextColumn.ElementStyle>
-                        <Style>
-                            <Setter Property="TextBlock.TextWrapping" Value="Wrap" />
-                        </Style>
-                    </DataGridTextColumn.ElementStyle>
-                </DataGridTextColumn>
-                <DataGridTextColumn Header="{lex:Loc Key={x:Static loc:ResourceKeys.Denom}}"
-                                    Binding="{Binding Denom, Converter={StaticResource CurrencyConverter}}"
-                                    HeaderStyle="{StaticResource HeaderStyle}"/>
-                <DataGridTextColumn Header="{lex:Loc Key={x:Static loc:ResourceKeys.Version}}"
-                                    Binding="{Binding GameVersion}"
-                                    HeaderStyle="{StaticResource HeaderStyle}"/>
-                <DataGridTextColumn Binding="{Binding StartTime, Converter={StaticResource DateTimeConverter}, ConverterParameter=MinDateBlank}"
-                                    HeaderStyle="{StaticResource HeaderStyle}">
-                    <DataGridTextColumn.HeaderTemplate>
-                        <DataTemplate>
-                            <common:FilterByDateButton HeaderText="{lex:Loc Key={x:Static loc:ResourceKeys.StartTimeText}}"
-                                                       StartDate="{Binding Path=DataContext.FilterStartDate, ElementName=MainGrid}"
-                                                       EndDate="{Binding Path=DataContext.FilterEndDate, ElementName=MainGrid}"
-                                                       SelectedDate="{Binding Path=DataContext.FilterSelectedDate, ElementName=MainGrid, Mode=TwoWay}"
-                                                       IsEnabled="{Binding Path=DataContext.DataEmpty, ElementName=MainGrid, Converter={StaticResource InverseBoolConverter}}" />
-                        </DataTemplate>
-                    </DataGridTextColumn.HeaderTemplate>
-                </DataGridTextColumn>
-                <DataGridTextColumn Header="{lex:Loc Key={x:Static loc:ResourceKeys.EndTimeText}}" 
-                                    Binding="{Binding EndTime, Converter={StaticResource DateTimeConverter}, ConverterParameter=MinDateBlank}" 
-                                    HeaderStyle="{StaticResource HeaderStyle}"/>
-                <DataGridTextColumn Header="{lex:Loc Key={x:Static loc:ResourceKeys.AmountIn}}" 
-                                    MinWidth="80" 
-                                    Binding="{Binding AmountIn, Converter={StaticResource CurrencyConverter}}" 
-                                    HeaderStyle="{StaticResource WrappedHeaderStyle}"/>
-                <DataGridTextColumn Header="{lex:Loc Key={x:Static loc:ResourceKeys.AmountOut}}" 
-                                    MinWidth="80" 
-                                    Binding="{Binding AmountOut, Converter={StaticResource CurrencyConverter}}" 
-                                    HeaderStyle="{StaticResource WrappedHeaderStyle}"/>
-                <DataGridTextColumn Header="{lex:Loc Key={x:Static loc:ResourceKeys.StartCreditsText}}" 
-                                    MinWidth="90" 
-                                    Binding="{Binding StartCredits, Converter={StaticResource CurrencyConverter}}" 
-                                    HeaderStyle="{StaticResource WrappedHeaderStyle}"/>
-                <DataGridTextColumn Header="{lex:Loc Key={x:Static loc:ResourceKeys.CreditsWageredText}}" 
-                                    MinWidth="95" 
-                                    Binding="{Binding CreditsWagered, Converter={StaticResource CurrencyConverter}}" 
-                                    HeaderStyle="{StaticResource WrappedHeaderStyle}"/>
-                <DataGridTextColumn Header="{lex:Loc Key={x:Static loc:ResourceKeys.CreditsWonText}}" 
-                                    MinWidth="90" 
-                                    Binding="{Binding CreditsWon, Converter={StaticResource CurrencyConverter}}"
-                                    HeaderStyle="{StaticResource WrappedHeaderStyle}" />
-                <DataGridTextColumn Header="{lex:Loc Key={x:Static loc:ResourceKeys.EndCreditsText}}"
-                                    MinWidth="90"
-                                    Binding="{Binding EndCredits, Converter={StaticResource CurrencyConverter}}"
-                                    HeaderStyle="{StaticResource WrappedHeaderStyle}" />
-                <DataGridTextColumn Header="{lex:Loc Key={x:Static loc:ResourceKeys.EndJackpot}}" 
-                                    Binding="{Binding EndJackpot}" 
-                                    HeaderStyle="{StaticResource WrappedHeaderStyle}"
-                                    Visibility="{Binding ShowProgressiveDetails, Converter={StaticResource TrueVisibleFalseCollapsed}}"/>
-                <DataGridTextColumn Binding="{Binding Status}"
-                                    HeaderStyle="{StaticResource HeaderStyle}">
-                    <DataGridTextColumn.HeaderTemplate>
-                        <DataTemplate>
-                            <common:FilterButton HeaderText="{lex:Loc Key={x:Static loc:ResourceKeys.StatusHeader}}"
-                                                 FilterObjectList="{Binding Path=DataContext.FilterStatuses, ElementName=MainGrid, Mode=TwoWay}"
-                                                 IsEnabled="{Binding Path=DataContext.DataEmpty, ElementName=MainGrid, Converter={StaticResource InverseBoolConverter}}"
-                                                 SelectAllIsChecked="{Binding Path=DataContext.SelectAllStatusesIsChecked, ElementName=MainGrid, Mode=TwoWay}"/>
-                        </DataTemplate>
-                    </DataGridTextColumn.HeaderTemplate>
-                </DataGridTextColumn>
-=======
-                                    Binding="{Binding LogSequenceText}"
-                                    HeaderStyle="{StaticResource HeaderStyle}"
-                                    Visibility="{Binding ElementName=EventViewer, Path=DataContext.ShowSequenceNumber, Converter={StaticResource TrueVisibleFalseCollapsed}}"
-                                    AutomationProperties.AutomationId="DataGridTextColumn14_22F59A65" />
-                <DataGridTextColumn Header="{lex:Loc Key={x:Static loc:ResourceKeys.ReferenceNumberText}}"
-                                    Binding="{Binding RefNoText}"
-                                    HeaderStyle="{StaticResource HeaderStyle}"
-                                    AutomationProperties.AutomationId="DataGridTextColumn15_22F59A65" />
-                <DataGridTextColumn Header="{lex:Loc Key={x:Static loc:ResourceKeys.GameNameText}}"
-                                    MinWidth="230"
-                                    Binding="{Binding GameName}"
-                                    HeaderStyle="{StaticResource HeaderStyle}"
-                                    AutomationProperties.AutomationId="DataGridTextColumn16_22F59A65">
-                    <DataGridTextColumn.ElementStyle>
-                        <Style>
-                            <Setter Property="TextBlock.TextWrapping"
-                                    Value="Wrap" />
-                        </Style>
-                    </DataGridTextColumn.ElementStyle>
-                </DataGridTextColumn>
-                <DataGridTextColumn Header="{lex:Loc Key={x:Static loc:ResourceKeys.StartTimeText}}"
-                                    Binding="{Binding StartTime, Converter={StaticResource DateTimeConverter}, ConverterParameter=MinDateBlank}"
-                                    HeaderStyle="{StaticResource HeaderStyle}"
-                                    AutomationProperties.AutomationId="DataGridTextColumn17_22F59A65" />
-                <DataGridTextColumn Header="{lex:Loc Key={x:Static loc:ResourceKeys.EndTimeText}}"
-                                    Binding="{Binding EndTime, Converter={StaticResource DateTimeConverter}, ConverterParameter=MinDateBlank}"
-                                    HeaderStyle="{StaticResource HeaderStyle}"
-                                    AutomationProperties.AutomationId="DataGridTextColumn18_22F59A65" />
-                <DataGridTextColumn Header="{lex:Loc Key={x:Static loc:ResourceKeys.AmountIn}}"
-                                    MinWidth="80"
-                                    Binding="{Binding AmountIn, Converter={StaticResource CurrencyConverter}}"
-                                    HeaderStyle="{StaticResource WrappedHeaderStyle}"
-                                    AutomationProperties.AutomationId="DataGridTextColumn19_22F59A65" />
-                <DataGridTextColumn Header="{lex:Loc Key={x:Static loc:ResourceKeys.AmountOut}}"
-                                    MinWidth="80"
-                                    Binding="{Binding AmountOut, Converter={StaticResource CurrencyConverter}}"
-                                    HeaderStyle="{StaticResource WrappedHeaderStyle}"
-                                    AutomationProperties.AutomationId="DataGridTextColumn20_22F59A65" />
-                <DataGridTextColumn Header="{lex:Loc Key={x:Static loc:ResourceKeys.StartCreditsText}}"
-                                    MinWidth="90"
-                                    Binding="{Binding StartCredits, Converter={StaticResource CurrencyConverter}}"
-                                    HeaderStyle="{StaticResource WrappedHeaderStyle}"
-                                    AutomationProperties.AutomationId="DataGridTextColumn21_22F59A65" />
-                <DataGridTextColumn Header="{lex:Loc Key={x:Static loc:ResourceKeys.CreditsWageredText}}"
-                                    MinWidth="95"
-                                    Binding="{Binding CreditsWagered, Converter={StaticResource CurrencyConverter}}"
-                                    HeaderStyle="{StaticResource WrappedHeaderStyle}"
-                                    AutomationProperties.AutomationId="DataGridTextColumn22_22F59A65" />
-                <DataGridTextColumn Header="{lex:Loc Key={x:Static loc:ResourceKeys.CreditsWonText}}"
-                                    MinWidth="90"
-                                    Binding="{Binding CreditsWon, Converter={StaticResource CurrencyConverter}}"
-                                    HeaderStyle="{StaticResource WrappedHeaderStyle}"
-                                    AutomationProperties.AutomationId="DataGridTextColumn23_22F59A65" />
-                <DataGridTextColumn Header="{lex:Loc Key={x:Static loc:ResourceKeys.EndCreditsText}}"
-                                    MinWidth="90"
-                                    Binding="{Binding EndCredits, Converter={StaticResource CurrencyConverter}}"
-                                    HeaderStyle="{StaticResource WrappedHeaderStyle}"
-                                    AutomationProperties.AutomationId="DataGridTextColumn24_22F59A65" />
-                <DataGridTextColumn Header="{lex:Loc Key={x:Static loc:ResourceKeys.StatusHeader}}"
-                                    Binding="{Binding Status}"
-                                    HeaderStyle="{StaticResource HeaderStyle}"
-                                    AutomationProperties.AutomationId="DataGridTextColumn25_22F59A65" />
->>>>>>> 82e4897c
-            </DataGrid.Columns>
-        </DataGrid>
-        <Border Grid.Row="0"
-                BorderBrush="{DynamicResource Brush3}"
-                BorderThickness="2"
-                HorizontalAlignment="Right"
-                VerticalAlignment="Top"
-                Margin="0 -65 5 0"
-                Padding="8,8,8,5"
-                Height="Auto"
-                AutomationProperties.AutomationId="Border26_22F59A65">
-            <Grid VerticalAlignment="Center"
-                  Height="Auto"
-                  AutomationProperties.AutomationId="Grid27_22F59A65">
-                <Grid.ColumnDefinitions>
-                    <ColumnDefinition Width="Auto"
-                                      AutomationProperties.AutomationId="ColumnDefinition28_22F59A65" />
-                    <ColumnDefinition Width="10"
-                                      AutomationProperties.AutomationId="ColumnDefinition29_22F59A65" />
-                    <ColumnDefinition Width="Auto"
-                                      AutomationProperties.AutomationId="ColumnDefinition30_22F59A65" />
-                </Grid.ColumnDefinitions>
-                <Label Content="{lex:Loc Key={x:Static loc:ResourceKeys.PendingCashInText}}"
-                       Grid.Column="0"
-                       HorizontalAlignment="Right"
-                       AutomationProperties.AutomationId="Label31_22F59A65" />
-                <Label Grid.Column="2"
-                       Content="{Binding PendingCurrencyIn, Converter={StaticResource CurrencyConverter}}"
-                       Foreground="{DynamicResource LightBrush4}"
-                       HorizontalAlignment="Right"
-                       AutomationProperties.AutomationId="Label32_22F59A65" />
-            </Grid>
-        </Border>
-        <Grid Grid.Row="1"
-              Margin="0 10 0 0"
-              Visibility="{Binding ShowGameRoundInfo, Converter={StaticResource TrueVisibleFalseCollapsed}}"
-              AutomationProperties.AutomationId="Grid33_22F59A65">
-            <Grid.RowDefinitions>
-                <RowDefinition Height="Auto"
-                               AutomationProperties.AutomationId="RowDefinition34_22F59A65" />
-                <RowDefinition Height="4"
-                               AutomationProperties.AutomationId="RowDefinition35_22F59A65" />
-                <RowDefinition Height="Auto"
-                               AutomationProperties.AutomationId="RowDefinition36_22F59A65" />
-            </Grid.RowDefinitions>
-            <TextBlock x:Name="TextBlockGameRoundInfo"
-                       Grid.Row="0"
-                       Visibility="Visible"
-                       IsEnabled="False"
-                       Text="{lex:Loc Key={x:Static loc:ResourceKeys.GameRoundInfoText}}"
-                       FontSize="{StaticResource NormalFontSize}"
-                       FontWeight="Bold"
-                       AutomationProperties.AutomationId="TextBlock37_22F59A65" />
-            <ListBox Grid.Row="2"
-                     Visibility="Visible"
-                     Height="108"
-                     IsEnabled="True"
-                     HorizontalAlignment="Stretch"
-                     Style="{StaticResource MonacoScrollListBox}"
-                     BorderBrush="{StaticResource Brush3}"
-                     ItemsSource="{Binding SelectedGameRoundTextList}"
-                     AutomationProperties.AutomationId="ListBox38_22F59A65" />
-        </Grid>
-        <StackPanel Grid.Row="2"
-                    Orientation="Horizontal"
-                    Margin="0 12 0 0"
-                    AutomationProperties.AutomationId="StackPanel39_22F59A65">
-            <Button IsEnabled="{Binding ReplayButtonEnabled}"
-                    Content="{lex:Loc Key={x:Static loc:ResourceKeys.ReplayText}}"
-                    Command="{Binding ReplayCommand}"
-                    AutomationProperties.AutomationId="Button40_22F59A65" />
-            <Button Content="{lex:Loc Key={x:Static loc:ResourceKeys.PrintSelectedButtonText}}"
-                    IsEnabled="{Binding EnablePrintSelectedButton}"
-                    Command="{Binding PrintSelectedButtonCommand}"
-                    Visibility="{Binding PrintSelectedButtonVisible, Converter={StaticResource TrueVisibleFalseCollapsed}}"
-                    AutomationProperties.AutomationId="Button41_22F59A65" />
-            <Button Content="{lex:Loc Key={x:Static loc:ResourceKeys.PrintLast15RecordsButtonText}}"
-                    IsEnabled="{Binding EnablePrintLast15Button}"
-                    Command="{Binding PrintLast15ButtonCommand}"
-                    Visibility="{Binding PrintLast15ButtonVisible, Converter={StaticResource TrueVisibleFalseCollapsed}}"
-                    AutomationProperties.AutomationId="Button42_22F59A65" />
-            <Button Content="{lex:Loc Key={x:Static loc:ResourceKeys.PrintCurrentPageButtonText}}"
-                    IsEnabled="{Binding EnablePrintCurrentPageButton}"
-                    Command="{Binding PrintCurrentPageButtonCommand}"
-                    Visibility="{Binding PrintCurrentPageButtonVisible, Converter={StaticResource TrueVisibleFalseCollapsed}}"
-                    AutomationProperties.AutomationId="Button43_22F59A65" />
-            <Button Content="{lex:Loc Key={x:Static loc:ResourceKeys.GameProgressiveWin}}"
-                    IsEnabled="{Binding GameProgressiveWinButtonEnabled}"
-                    Command="{Binding ShowGameProgressiveWinCommand}"
-                    Visibility="{Binding ShowGameInfoButtons, Converter={StaticResource TrueVisibleFalseCollapsed}}"
-                    AutomationProperties.AutomationId="Button44_22F59A65" />
-            <Button Content="{lex:Loc Key={x:Static loc:ResourceKeys.GameMeters}}"
-                    IsEnabled="{Binding IsMeteredGameSelected}"
-                    Command="{Binding ShowGameMetersCommand}"
-                    Visibility="{Binding ShowGameInfoButtons, Converter={StaticResource TrueVisibleFalseCollapsed}}"
-                    AutomationProperties.AutomationId="Button45_22F59A65" />
-            <Button Content="{lex:Loc Key={x:Static loc:ResourceKeys.GameTransactions}}"
-                    IsEnabled="{Binding IsGameRoundComplete}"
-                    Command="{Binding ShowGameTransactionsCommand}"
-                    Visibility="{Binding ShowGameInfoButtons, Converter={StaticResource TrueVisibleFalseCollapsed}}"
-                    AutomationProperties.AutomationId="Button46_22F59A65" />
-            <Button Content="{lex:Loc Key={x:Static loc:ResourceKeys.GameEventLogs}}"
-                    IsEnabled="{Binding IsGameRoundComplete}"
-                    Command="{Binding ShowGameEventLogsCommand}"
-                    Visibility="{Binding ShowGameEventLogsButton, Converter={StaticResource TrueVisibleFalseCollapsed}}"
-                    AutomationProperties.AutomationId="Button47_22F59A65" />
-            <Button Content="{lex:Loc Key={x:Static loc:ResourceKeys.GameDetailsText}}"
-                    IsEnabled="{Binding IsGameRoundComplete}"
-                    Command="{Binding ShowGameDetailsCommand}"
-<<<<<<< HEAD
-                    Visibility="{Binding ShowGameDetailsButton, Converter={StaticResource TrueVisibleFalseCollapsed}}"/>
-            <Button Content="{lex:Loc Key={x:Static loc:ResourceKeys.ProgressiveDetails}}"
-                    IsEnabled="{Binding SelectedGameHasProgressiveDetails}"
-                    Command="{Binding ShowProgressiveDetailsCommand}"
-                    Visibility="{Binding ShowProgressiveDetails, Converter={StaticResource TrueVisibleFalseCollapsed}}"/>
-=======
-                    Visibility="{Binding ShowGameDetailsButton, Converter={StaticResource TrueVisibleFalseCollapsed}}"
-                    AutomationProperties.AutomationId="Button48_22F59A65" />
->>>>>>> 82e4897c
-        </StackPanel>
-        <StackPanel Grid.Row="3"
-                    Orientation="Horizontal"
-                    Margin="0 10 0 -16"
-                    AutomationProperties.AutomationId="StackPanel49_22F59A65">
-            <Label Content="{lex:Loc Key={x:Static loc:ResourceKeys.ReplayPause}}"
-                   VerticalAlignment="Center"
-                   AutomationProperties.AutomationId="Label50_22F59A65" />
-            <controls:ToggleSwitchButton Margin="20 5 0 0"
-                                         IsEnabled="{Binding ReplayPauseEnabled}"
-                                         IsChecked="{Binding ReplayPauseActive}"
-                                         controls:ControlsHelper.ContentCharacterCasing="Upper"
-                                         controls:ControlsHelper.CornerRadius="0"
-                                         common:ToggleSwitchButtonHelper.OffContent="{lex:Loc Key={x:Static loc:ResourceKeys.Off}}"
-                                         common:ToggleSwitchButtonHelper.OnContent="{lex:Loc Key={x:Static loc:ResourceKeys.On}}" />
-        </StackPanel>
-    </Grid>
+﻿<operatorMenu:OperatorMenuPage xmlns="http://schemas.microsoft.com/winfx/2006/xaml/presentation"
+                               xmlns:x="http://schemas.microsoft.com/winfx/2006/xaml"
+                               xmlns:mc="http://schemas.openxmlformats.org/markup-compatibility/2006"
+                               xmlns:d="http://schemas.microsoft.com/expression/blend/2008"
+                               xmlns:operatorMenu="clr-namespace:Aristocrat.Monaco.Application.UI.OperatorMenu;assembly=Aristocrat.Monaco.Application.UI"
+                               xmlns:viewModels="clr-namespace:Aristocrat.Monaco.Gaming.UI.ViewModels.OperatorMenu"
+                               xmlns:dialog="clr-namespace:Aristocrat.Monaco.UI.Common;assembly=Aristocrat.Monaco.UI.Common"
+                               xmlns:i="http://schemas.microsoft.com/expression/2010/interactivity"
+                               xmlns:events="clr-namespace:Aristocrat.Monaco.UI.Common.Events;assembly=Aristocrat.Monaco.UI.Common"
+                               xmlns:lex="http://wpflocalizeextension.codeplex.com"
+                               xmlns:loc="http://monaco.aristocrat.com/localization"
+                               xmlns:controls="http://metro.mahapps.com/winfx/xaml/controls"
+                               xmlns:common="http://monaco.aristocrat.com/common"
+                               xmlns:models="clr-namespace:Aristocrat.Monaco.Gaming.Contracts.Models;assembly=Aristocrat.Monaco.Gaming.Contracts"
+                               x:Class="Aristocrat.Monaco.Gaming.UI.Views.OperatorMenu.GameHistoryView"
+                               dialog:DialogParticipation.Register="{Binding}"
+                               mc:Ignorable="d"
+                               Background="Transparent"
+                               d:DataContext="{d:DesignInstance {x:Type viewModels:GameHistoryViewModel}, IsDesignTimeCreatable=True}">
+    <UserControl.Resources>
+        <ResourceDictionary>
+            <ResourceDictionary.MergedDictionaries>
+                <ResourceDictionary Source="/Aristocrat.Monaco.UI.Common;component/Skins/OperatorMenu.xaml" />
+                <ResourceDictionary Source="/Aristocrat.Monaco.UI.Common;component/Skins/Converters.xaml" />
+                <ResourceDictionary Source="/Aristocrat.Monaco.UI.Common;component/Skins/Controls.DataGrid.xaml" />
+                <ResourceDictionary Source="/Aristocrat.Monaco.UI.Common;component/Skins/Controls.Button.xaml" />
+                <ResourceDictionary Source="/Aristocrat.Monaco.UI.Common;component/Skins/Controls.ListBox.xaml" />
+            </ResourceDictionary.MergedDictionaries>
+
+            <Style x:Key="HeaderStyle" TargetType="{x:Type DataGridColumnHeader}" BasedOn="{StaticResource MonacoDataGridColumnHeader}">
+                <Setter Property="Height" Value="Auto"/>
+                <Setter Property="MinWidth" Value="50" />
+                <Setter Property="MinHeight" Value="65" />
+                <Setter Property="FontSize" Value="17"/>
+                <Setter Property="VerticalContentAlignment" Value="Center"/>
+            </Style>
+
+            <Style x:Key="WrappedHeaderStyle" TargetType="{x:Type DataGridColumnHeader}" BasedOn="{StaticResource MonacoDataGridWrappedColumnHeader}">
+                <Setter Property="Height" Value="Auto"/>
+                <Setter Property="MinWidth" Value="50" />
+                <Setter Property="MinHeight" Value="65" />
+                <Setter Property="FontSize" Value="17"/>
+                <Setter Property="VerticalContentAlignment" Value="Center"/>
+            </Style>
+            <Style TargetType="{x:Type DataGridCell}"
+                   BasedOn="{StaticResource MonacoDataGridCell}">
+                <Setter Property="FontSize"
+                        Value="16" />
+            </Style>
+
+            <Style TargetType="Button" BasedOn="{StaticResource MonacoButton}">
+                <Setter Property="Margin" Value="0 0 20 0"/>
+                <Setter Property="MinWidth" Value="200"/>
+            </Style>
+            <Style x:Key="MonacoScrollListBoxItem"
+                   TargetType="{x:Type ListBoxItem}"
+                   BasedOn="{StaticResource MonacoUnselectableListBoxItem}">
+                <Setter Property="HorizontalAlignment"
+                        Value="Stretch" />
+                <Setter Property="MinHeight"
+                        Value="0" />
+            </Style>
+            <Style x:Key="MonacoScrollListBox"
+                   TargetType="{x:Type ListBox}"
+                   BasedOn="{StaticResource MonacoListBox}">
+                <Setter Property="ItemContainerStyle"
+                        Value="{DynamicResource MonacoScrollListBoxItem}" />
+                <Setter Property="AllowDrop"
+                        Value="False" />
+                <Setter Property="Focusable"
+                        Value="False" />
+                <Setter Property="HorizontalAlignment"
+                        Value="Left" />
+                <Setter Property="IsTabStop"
+                        Value="False" />
+                <Setter Property="ScrollViewer.CanContentScroll"
+                        Value="False" />
+                <Setter Property="ScrollViewer.HorizontalScrollBarVisibility"
+                        Value="Hidden" />
+                <Setter Property="ScrollViewer.VerticalScrollBarVisibility"
+                        Value="Hidden" />
+                <Setter Property="SelectionMode"
+                        Value="Single" />
+                <Setter Property="VerticalAlignment"
+                        Value="Top" />
+                <Setter Property="Template">
+                    <Setter.Value>
+                        <ControlTemplate TargetType="{x:Type ListBox}">
+                            <Border Padding="{TemplateBinding Padding}"
+                                    Background="{TemplateBinding Background}"
+                                    BorderBrush="{TemplateBinding BorderBrush}"
+                                    BorderThickness="{TemplateBinding BorderThickness}"
+                                    SnapsToDevicePixels="True"
+                                    AutomationProperties.AutomationId="Border0_22F59A65">
+                                <Grid AutomationProperties.AutomationId="Grid1_22F59A65">
+                                    <Grid.ColumnDefinitions>
+                                        <ColumnDefinition Width="Auto"
+                                                          AutomationProperties.AutomationId="ColumnDefinition2_22F59A65" />
+                                        <ColumnDefinition Width="*"
+                                                          AutomationProperties.AutomationId="ColumnDefinition3_22F59A65" />
+                                    </Grid.ColumnDefinitions>
+                                    <ScrollViewer x:Name="LB_ScrollViewer"
+                                                  Padding="{TemplateBinding Padding}"
+                                                  CanContentScroll="{TemplateBinding ScrollViewer.CanContentScroll}"
+                                                  Focusable="False"
+                                                  HorizontalScrollBarVisibility="{TemplateBinding ScrollViewer.HorizontalScrollBarVisibility}"
+                                                  SnapsToDevicePixels="{TemplateBinding SnapsToDevicePixels}"
+                                                  VerticalScrollBarVisibility="{TemplateBinding ScrollViewer.VerticalScrollBarVisibility}"
+                                                  viewModels:ScrollViewerBehavior.AutoScrollToTop="{Binding ResetScrollToTop, Mode=TwoWay}"
+                                                  AutomationProperties.AutomationId="ScrollViewer4_22F59A65">
+                                        <ItemsPresenter SnapsToDevicePixels="{TemplateBinding SnapsToDevicePixels}"
+                                                        AutomationProperties.AutomationId="ItemsPresenter5_22F59A65" />
+                                    </ScrollViewer>
+                                    <!--DockPanel doesn't seem to work like it does for ScrollButtonDataGrid-->
+                                    <DockPanel Grid.Column="1"
+                                               LastChildFill="False"
+                                               AutomationProperties.AutomationId="DockPanel6_22F59A65">
+                                        <StackPanel Orientation="Horizontal"
+                                                    DockPanel.Dock="Right"
+                                                    HorizontalAlignment="Right"
+                                                    VerticalAlignment="Top"
+                                                    AutomationProperties.AutomationId="StackPanel7_22F59A65">
+                                            <common:DataGridUpDownScrollButtons HorizontalAlignment="Right"
+                                                                                VerticalAlignment="Center"
+                                                                                ScrollGrid="{Binding ElementName=LB_ScrollViewer}"
+                                                                                Visibility="{Binding CanContentScroll, Converter={StaticResource TrueVisibleFalseCollapsed}, RelativeSource={RelativeSource Self}}"/>
+                                        </StackPanel>
+                                    </DockPanel>
+                                </Grid>
+                            </Border>
+                        </ControlTemplate>
+                    </Setter.Value>
+                </Setter>
+            </Style>
+        </ResourceDictionary>
+    </UserControl.Resources>
+    <Grid x:Name="MainGrid"
+          AutomationProperties.AutomationId="Grid8_22F59A65">
+        <Grid.RowDefinitions>
+            <RowDefinition Height="*"
+                           AutomationProperties.AutomationId="RowDefinition9_22F59A65" />
+            <RowDefinition Height="Auto"
+                           AutomationProperties.AutomationId="RowDefinition10_22F59A65" />
+            <RowDefinition Height="Auto"
+                           AutomationProperties.AutomationId="RowDefinition11_22F59A65" />
+            <RowDefinition Height="Auto"
+                           AutomationProperties.AutomationId="RowDefinition12_22F59A65" />
+        </Grid.RowDefinitions>
+        <DataGrid SelectedItem="{Binding SelectedGameItem, Mode=TwoWay}"
+                  ItemsSource="{Binding FilteredGameHistory}"
+                  ScrollViewer.CanContentScroll="True"
+                  Height="Auto"
+                  Width="{Binding ElementName=MainGrid, Path=ActualWidth}"
+                  AutomationProperties.AutomationId="DataGrid13_22F59A65">
+            <i:Interaction.Triggers>
+                <events:RoutedEventTrigger RoutedEvent="ScrollViewer.ScrollChanged">
+                    <events:EventToCommandAction Command="{Binding EventViewerScrolledCommand}" />
+                </events:RoutedEventTrigger>
+            </i:Interaction.Triggers>
+            <DataGrid.Columns>
+                <DataGridTextColumn Header="#"
+                                    Binding="{Binding (models:GameRoundHistoryItem.LogSequenceText)}" 
+                                    HeaderStyle="{StaticResource HeaderStyle}"
+                                    Visibility="{Binding ElementName=EventViewer, Path=DataContext.ShowSequenceNumber, Converter={StaticResource TrueVisibleFalseCollapsed}}"
+                                    AutomationProperties.AutomationId="DataGridTextColumn14_22F59A65" />
+                <DataGridTextColumn Header="{lex:Loc Key={x:Static loc:ResourceKeys.ReferenceNumberText}}"
+                                    Binding="{Binding (models:GameRoundHistoryItem.RefNoText)}" 
+                                    HeaderStyle="{StaticResource HeaderStyle}"
+                                    AutomationProperties.AutomationId="DataGridTextColumn15_22F59A65" />
+                <DataGridTextColumn MinWidth="230"
+                                    Binding="{Binding (models:GameRoundHistoryItem.GameName)}"
+                                    HeaderStyle="{StaticResource HeaderStyle}"
+                                    AutomationProperties.AutomationId="DataGridTextColumn16_22F59A65">
+                    <DataGridTextColumn.HeaderTemplate>
+                        <DataTemplate>
+                            <common:FilterButton HeaderText="{lex:Loc Key={x:Static loc:ResourceKeys.GameNameText}}"
+                                                 FilterObjectList="{Binding Path=DataContext.FilterGameNames, ElementName=MainGrid, Mode=TwoWay}"
+                                                 IsEnabled="{Binding Path=DataContext.DataEmpty, ElementName=MainGrid, Converter={StaticResource InverseBoolConverter}}"
+                                                 SelectAllIsChecked="{Binding Path=DataContext.SelectAllGameNamesIsChecked, ElementName=MainGrid, Mode=TwoWay}"/>
+                        </DataTemplate>
+                    </DataGridTextColumn.HeaderTemplate>
+                    <DataGridTextColumn.ElementStyle>
+                        <Style>
+                            <Setter Property="TextBlock.TextWrapping" Value="Wrap" />
+                        </Style>
+                    </DataGridTextColumn.ElementStyle>
+                </DataGridTextColumn>
+                <DataGridTextColumn Header="{lex:Loc Key={x:Static loc:ResourceKeys.Denom}}"
+                                    Binding="{Binding Denom, Converter={StaticResource CurrencyConverter}}"
+                                    HeaderStyle="{StaticResource HeaderStyle}"/>
+                <DataGridTextColumn Header="{lex:Loc Key={x:Static loc:ResourceKeys.Version}}"
+                                    Binding="{Binding GameVersion}"
+                                    HeaderStyle="{StaticResource HeaderStyle}"/>
+                <DataGridTextColumn Binding="{Binding StartTime, Converter={StaticResource DateTimeConverter}, ConverterParameter=MinDateBlank}"
+                                    HeaderStyle="{StaticResource HeaderStyle}"
+                                    AutomationProperties.AutomationId="DataGridTextColumn17_22F59A65">
+                    <DataGridTextColumn.HeaderTemplate>
+                        <DataTemplate>
+                            <common:FilterByDateButton HeaderText="{lex:Loc Key={x:Static loc:ResourceKeys.StartTimeText}}"
+                                                       StartDate="{Binding Path=DataContext.FilterStartDate, ElementName=MainGrid}"
+                                                       EndDate="{Binding Path=DataContext.FilterEndDate, ElementName=MainGrid}"
+                                                       SelectedDate="{Binding Path=DataContext.FilterSelectedDate, ElementName=MainGrid, Mode=TwoWay}"
+                                                       IsEnabled="{Binding Path=DataContext.DataEmpty, ElementName=MainGrid, Converter={StaticResource InverseBoolConverter}}" />
+                        </DataTemplate>
+                    </DataGridTextColumn.HeaderTemplate>
+                </DataGridTextColumn>
+                <DataGridTextColumn Header="{lex:Loc Key={x:Static loc:ResourceKeys.EndTimeText}}" 
+                                    Binding="{Binding EndTime, Converter={StaticResource DateTimeConverter}, ConverterParameter=MinDateBlank}" 
+                                    HeaderStyle="{StaticResource HeaderStyle}"
+                                    AutomationProperties.AutomationId="DataGridTextColumn18_22F59A65" />
+                <DataGridTextColumn Header="{lex:Loc Key={x:Static loc:ResourceKeys.AmountIn}}" 
+                                    MinWidth="80" 
+                                    Binding="{Binding AmountIn, Converter={StaticResource CurrencyConverter}}" 
+                                    HeaderStyle="{StaticResource WrappedHeaderStyle}"
+                                    AutomationProperties.AutomationId="DataGridTextColumn19_22F59A65" />
+                <DataGridTextColumn Header="{lex:Loc Key={x:Static loc:ResourceKeys.AmountOut}}" 
+                                    MinWidth="80" 
+                                    Binding="{Binding AmountOut, Converter={StaticResource CurrencyConverter}}" 
+                                    HeaderStyle="{StaticResource WrappedHeaderStyle}"
+                                    AutomationProperties.AutomationId="DataGridTextColumn20_22F59A65" />
+                <DataGridTextColumn Header="{lex:Loc Key={x:Static loc:ResourceKeys.StartCreditsText}}" 
+                                    MinWidth="90" 
+                                    Binding="{Binding StartCredits, Converter={StaticResource CurrencyConverter}}" 
+                                    HeaderStyle="{StaticResource WrappedHeaderStyle}"
+                                    AutomationProperties.AutomationId="DataGridTextColumn21_22F59A65" />
+                <DataGridTextColumn Header="{lex:Loc Key={x:Static loc:ResourceKeys.CreditsWageredText}}" 
+                                    MinWidth="95" 
+                                    Binding="{Binding CreditsWagered, Converter={StaticResource CurrencyConverter}}" 
+                                    HeaderStyle="{StaticResource WrappedHeaderStyle}"
+                                    AutomationProperties.AutomationId="DataGridTextColumn22_22F59A65" />
+                <DataGridTextColumn Header="{lex:Loc Key={x:Static loc:ResourceKeys.CreditsWonText}}" 
+                                    MinWidth="90" 
+                                    Binding="{Binding CreditsWon, Converter={StaticResource CurrencyConverter}}"
+                                    HeaderStyle="{StaticResource WrappedHeaderStyle}"
+                                    AutomationProperties.AutomationId="DataGridTextColumn23_22F59A65" />
+                <DataGridTextColumn Header="{lex:Loc Key={x:Static loc:ResourceKeys.EndCreditsText}}"
+                                    MinWidth="90"
+                                    Binding="{Binding EndCredits, Converter={StaticResource CurrencyConverter}}"
+                                    HeaderStyle="{StaticResource WrappedHeaderStyle}"
+                                    AutomationProperties.AutomationId="DataGridTextColumn24_22F59A65" />
+                <DataGridTextColumn Header="{lex:Loc Key={x:Static loc:ResourceKeys.EndJackpot}}" 
+                                    Binding="{Binding EndJackpot}" 
+                                    HeaderStyle="{StaticResource WrappedHeaderStyle}"
+                                    Visibility="{Binding ShowProgressiveDetails, Converter={StaticResource TrueVisibleFalseCollapsed}}"/>
+                <DataGridTextColumn Binding="{Binding Status}"
+                                    HeaderStyle="{StaticResource HeaderStyle}"
+                                    AutomationProperties.AutomationId="DataGridTextColumn25_22F59A65" >
+                    <DataGridTextColumn.HeaderTemplate>
+                        <DataTemplate>
+                            <common:FilterButton HeaderText="{lex:Loc Key={x:Static loc:ResourceKeys.StatusHeader}}"
+                                                 FilterObjectList="{Binding Path=DataContext.FilterStatuses, ElementName=MainGrid, Mode=TwoWay}"
+                                                 IsEnabled="{Binding Path=DataContext.DataEmpty, ElementName=MainGrid, Converter={StaticResource InverseBoolConverter}}"
+                                                 SelectAllIsChecked="{Binding Path=DataContext.SelectAllStatusesIsChecked, ElementName=MainGrid, Mode=TwoWay}"/>
+                        </DataTemplate>
+                    </DataGridTextColumn.HeaderTemplate>
+                </DataGridTextColumn>
+            </DataGrid.Columns>
+        </DataGrid>
+        <Border Grid.Row="0"
+                BorderBrush="{DynamicResource Brush3}"
+                BorderThickness="2"
+                HorizontalAlignment="Right"
+                VerticalAlignment="Top"
+                Margin="0 -65 5 0"
+                Padding="8,8,8,5"
+                Height="Auto"
+                AutomationProperties.AutomationId="Border26_22F59A65">
+            <Grid VerticalAlignment="Center"
+                  Height="Auto"
+                  AutomationProperties.AutomationId="Grid27_22F59A65">
+                <Grid.ColumnDefinitions>
+                    <ColumnDefinition Width="Auto"
+                                      AutomationProperties.AutomationId="ColumnDefinition28_22F59A65" />
+                    <ColumnDefinition Width="10"
+                                      AutomationProperties.AutomationId="ColumnDefinition29_22F59A65" />
+                    <ColumnDefinition Width="Auto"
+                                      AutomationProperties.AutomationId="ColumnDefinition30_22F59A65" />
+                </Grid.ColumnDefinitions>
+                <Label Content="{lex:Loc Key={x:Static loc:ResourceKeys.PendingCashInText}}"
+                       Grid.Column="0"
+                       HorizontalAlignment="Right"
+                       AutomationProperties.AutomationId="Label31_22F59A65" />
+                <Label Grid.Column="2"
+                       Content="{Binding PendingCurrencyIn, Converter={StaticResource CurrencyConverter}}"
+                       Foreground="{DynamicResource LightBrush4}"
+                       HorizontalAlignment="Right"
+                       AutomationProperties.AutomationId="Label32_22F59A65" />
+            </Grid>
+        </Border>
+        <Grid Grid.Row="1"
+              Margin="0 10 0 0"
+              Visibility="{Binding ShowGameRoundInfo, Converter={StaticResource TrueVisibleFalseCollapsed}}"
+              AutomationProperties.AutomationId="Grid33_22F59A65">
+            <Grid.RowDefinitions>
+                <RowDefinition Height="Auto"
+                               AutomationProperties.AutomationId="RowDefinition34_22F59A65" />
+                <RowDefinition Height="4"
+                               AutomationProperties.AutomationId="RowDefinition35_22F59A65" />
+                <RowDefinition Height="Auto"
+                               AutomationProperties.AutomationId="RowDefinition36_22F59A65" />
+            </Grid.RowDefinitions>
+            <TextBlock x:Name="TextBlockGameRoundInfo"
+                       Grid.Row="0"
+                       Visibility="Visible"
+                       IsEnabled="False"
+                       Text="{lex:Loc Key={x:Static loc:ResourceKeys.GameRoundInfoText}}"
+                       FontSize="{StaticResource NormalFontSize}"
+                       FontWeight="Bold"
+                       AutomationProperties.AutomationId="TextBlock37_22F59A65" />
+            <ListBox Grid.Row="2"
+                     Visibility="Visible"
+                     Height="108"
+                     IsEnabled="True"
+                     HorizontalAlignment="Stretch"
+                     Style="{StaticResource MonacoScrollListBox}"
+                     BorderBrush="{StaticResource Brush3}"
+                     ItemsSource="{Binding SelectedGameRoundTextList}"
+                     AutomationProperties.AutomationId="ListBox38_22F59A65" />
+        </Grid>
+        <StackPanel Grid.Row="2"
+                    Orientation="Horizontal"
+                    Margin="0 12 0 0"
+                    AutomationProperties.AutomationId="StackPanel39_22F59A65">
+            <Button IsEnabled="{Binding ReplayButtonEnabled}"
+                    Content="{lex:Loc Key={x:Static loc:ResourceKeys.ReplayText}}"
+                    Command="{Binding ReplayCommand}"
+                    AutomationProperties.AutomationId="Button40_22F59A65" />
+            <Button Content="{lex:Loc Key={x:Static loc:ResourceKeys.PrintSelectedButtonText}}"
+                    IsEnabled="{Binding EnablePrintSelectedButton}"
+                    Command="{Binding PrintSelectedButtonCommand}"
+                    Visibility="{Binding PrintSelectedButtonVisible, Converter={StaticResource TrueVisibleFalseCollapsed}}"
+                    AutomationProperties.AutomationId="Button41_22F59A65" />
+            <Button Content="{lex:Loc Key={x:Static loc:ResourceKeys.PrintLast15RecordsButtonText}}"
+                    IsEnabled="{Binding EnablePrintLast15Button}"
+                    Command="{Binding PrintLast15ButtonCommand}"
+                    Visibility="{Binding PrintLast15ButtonVisible, Converter={StaticResource TrueVisibleFalseCollapsed}}"
+                    AutomationProperties.AutomationId="Button42_22F59A65" />
+            <Button Content="{lex:Loc Key={x:Static loc:ResourceKeys.PrintCurrentPageButtonText}}"
+                    IsEnabled="{Binding EnablePrintCurrentPageButton}"
+                    Command="{Binding PrintCurrentPageButtonCommand}"
+                    Visibility="{Binding PrintCurrentPageButtonVisible, Converter={StaticResource TrueVisibleFalseCollapsed}}"
+                    AutomationProperties.AutomationId="Button43_22F59A65" />
+            <Button Content="{lex:Loc Key={x:Static loc:ResourceKeys.GameProgressiveWin}}"
+                    IsEnabled="{Binding GameProgressiveWinButtonEnabled}"
+                    Command="{Binding ShowGameProgressiveWinCommand}"
+                    Visibility="{Binding ShowGameInfoButtons, Converter={StaticResource TrueVisibleFalseCollapsed}}"
+                    AutomationProperties.AutomationId="Button44_22F59A65" />
+            <Button Content="{lex:Loc Key={x:Static loc:ResourceKeys.GameMeters}}"
+                    IsEnabled="{Binding IsMeteredGameSelected}"
+                    Command="{Binding ShowGameMetersCommand}"
+                    Visibility="{Binding ShowGameInfoButtons, Converter={StaticResource TrueVisibleFalseCollapsed}}"
+                    AutomationProperties.AutomationId="Button45_22F59A65" />
+            <Button Content="{lex:Loc Key={x:Static loc:ResourceKeys.GameTransactions}}"
+                    IsEnabled="{Binding IsGameRoundComplete}"
+                    Command="{Binding ShowGameTransactionsCommand}"
+                    Visibility="{Binding ShowGameInfoButtons, Converter={StaticResource TrueVisibleFalseCollapsed}}"
+                    AutomationProperties.AutomationId="Button46_22F59A65" />
+            <Button Content="{lex:Loc Key={x:Static loc:ResourceKeys.GameEventLogs}}"
+                    IsEnabled="{Binding IsGameRoundComplete}"
+                    Command="{Binding ShowGameEventLogsCommand}"
+                    Visibility="{Binding ShowGameEventLogsButton, Converter={StaticResource TrueVisibleFalseCollapsed}}"
+                    AutomationProperties.AutomationId="Button47_22F59A65" />
+            <Button Content="{lex:Loc Key={x:Static loc:ResourceKeys.GameDetailsText}}"
+                    IsEnabled="{Binding IsGameRoundComplete}"
+                    Command="{Binding ShowGameDetailsCommand}"
+                    Visibility="{Binding ShowGameDetailsButton, Converter={StaticResource TrueVisibleFalseCollapsed}}"
+                    AutomationProperties.AutomationId="Button48_22F59A65" />
+            <Button Content="{lex:Loc Key={x:Static loc:ResourceKeys.ProgressiveDetails}}"
+                    IsEnabled="{Binding SelectedGameHasProgressiveDetails}"
+                    Command="{Binding ShowProgressiveDetailsCommand}"
+                    Visibility="{Binding ShowProgressiveDetails, Converter={StaticResource TrueVisibleFalseCollapsed}}"/>
+        </StackPanel>
+        <StackPanel Grid.Row="3"
+                    Orientation="Horizontal"
+                    Margin="0 10 0 -16"
+                    AutomationProperties.AutomationId="StackPanel49_22F59A65">
+            <Label Content="{lex:Loc Key={x:Static loc:ResourceKeys.ReplayPause}}"
+                   VerticalAlignment="Center"
+                   AutomationProperties.AutomationId="Label50_22F59A65" />
+            <controls:ToggleSwitchButton Margin="20 5 0 0"
+                                         IsEnabled="{Binding ReplayPauseEnabled}"
+                                         IsChecked="{Binding ReplayPauseActive}"
+                                         controls:ControlsHelper.ContentCharacterCasing="Upper"
+                                         controls:ControlsHelper.CornerRadius="0"
+                                         common:ToggleSwitchButtonHelper.OffContent="{lex:Loc Key={x:Static loc:ResourceKeys.Off}}"
+                                         common:ToggleSwitchButtonHelper.OnContent="{lex:Loc Key={x:Static loc:ResourceKeys.On}}" />
+        </StackPanel>
+    </Grid>
 </operatorMenu:OperatorMenuPage>