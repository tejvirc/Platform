--- conflicted
+++ resolved
@@ -1,341 +1,248 @@
-﻿<operatorMenu:OperatorMenuPage x:Class="Aristocrat.Monaco.Gaming.UI.Views.OperatorMenu.LimitsPage"
-                              xmlns="http://schemas.microsoft.com/winfx/2006/xaml/presentation"
-                              xmlns:x="http://schemas.microsoft.com/winfx/2006/xaml"
-                              xmlns:d="http://schemas.microsoft.com/expression/blend/2008"
-                              xmlns:mc="http://schemas.openxmlformats.org/markup-compatibility/2006"
-                              xmlns:viewModels="clr-namespace:Aristocrat.Monaco.Gaming.UI.ViewModels.OperatorMenu"
-                              xmlns:operatorMenu="clr-namespace:Aristocrat.Monaco.Application.UI.OperatorMenu;assembly=Aristocrat.Monaco.Application.UI"
-                              xmlns:lex="http://wpflocalizeextension.codeplex.com"
-                              xmlns:loc="http://monaco.aristocrat.com/localization"
-                              lex:ResxLocalizationProvider.DefaultAssembly="Aristocrat.Monaco.Localization"
-                              lex:ResxLocalizationProvider.DefaultDictionary="Resources" 
-                              xmlns:controls="http://metro.mahapps.com/winfx/xaml/controls"
-                              xmlns:helpers="http://monaco.aristocrat.com/common"
-                              mc:Ignorable="d"
-                              d:DataContext="{d:DesignInstance viewModels:LimitsPageViewModel}">
-
-    <UserControl.Resources>
-        <ResourceDictionary>
-            <ResourceDictionary.MergedDictionaries>
-                <ResourceDictionary Source="/Aristocrat.Monaco.UI.Common;component/Skins/OperatorMenu.xaml" />
-                <ResourceDictionary Source="/Aristocrat.Monaco.UI.Common;component/Skins/Converters.xaml" />
-            </ResourceDictionary.MergedDictionaries>
-
-            <Style TargetType="{x:Type CheckBox}" BasedOn="{StaticResource MonacoCheckBoxGeneral}">
-                <Setter Property="HorizontalAlignment" Value="Center"/>
-                <Setter Property="VerticalAlignment" Value="Center"/>
-                <Setter Property="Width" Value="80"/>
-            </Style>
-
-            <Style TargetType="{x:Type Label}" BasedOn="{StaticResource MonacoLabel}">
-                <Setter Property="VerticalAlignment" Value="Center"/>
-                <Setter Property="Width" Value="400"/>
-            </Style>
-
-            <Style TargetType="{x:Type helpers:CurrencyTextBox}" BasedOn="{StaticResource MonacoTextBox}">
-                <Setter Property="PreventNegatives" Value="True"/>
-                <Setter Property="InputScope" Value="Number"/>
-                <Setter Property="IsReadOnly" Value="False"/>
-                <Setter Property="Width" Value="300"/>
-            </Style>
-
-            <Style TargetType="{x:Type helpers:PercentageTextBox}" BasedOn="{StaticResource MonacoTextBox}">
-                <Setter Property="Width" Value="300"/>
-            </Style>
-
-            <Style TargetType="{x:Type TextBox}" BasedOn="{StaticResource MonacoTextBox}">
-                <Setter Property="Width" Value="300"/>
-            </Style>
-
-            <Style TargetType="{x:Type TextBlock}" BasedOn="{StaticResource MonacoTextBlock}">
-                <Setter Property="VerticalAlignment" Value="Center"/>
-            </Style>
-        </ResourceDictionary>
-    </UserControl.Resources>
-
-    <AdornerDecorator>
-        <Grid>
-            <Grid.ColumnDefinitions>
-                <ColumnDefinition Width="*"/>
-            </Grid.ColumnDefinitions>
-            <Grid.RowDefinitions>
-                <RowDefinition Height="Auto"/>
-                <RowDefinition Height="Auto"/>
-                <RowDefinition Height="Auto"/>
-                <RowDefinition Height="Auto"/>
-                <RowDefinition Height="Auto"/>
-                <RowDefinition Height="Auto"/>
-                <RowDefinition Height="Auto"/>
-                <RowDefinition Height="Auto"/>
-                <RowDefinition Height="Auto"/>
-                <RowDefinition Height="Auto"/>
-                <RowDefinition Height="Auto"/>
-                <RowDefinition Height="Auto"/>
-                <RowDefinition Height="Auto"/>
-                <RowDefinition Height="*"/>
-            </Grid.RowDefinitions>
-
-            <Label Grid.Row="0" Margin="390 0 0 0"
-                   HorizontalAlignment="Left"
-                   Content="{lex:Loc Enable}"/>
-
-            <StackPanel Grid.Row="1" Orientation="Horizontal" Margin="0 5 0 0">
-                <Label Content="{lex:Loc CreditLimit}"/>
-                <CheckBox IsChecked="{Binding CreditLimitIsChecked, Mode=TwoWay}"
-                          IsEnabled="{Binding CreditLimitCheckboxEnabled, Mode=OneWay}"/>
-                <helpers:CurrencyTextBox IsEnabled="{Binding PageEnabled}"
-                                         Number="{Binding Path=CreditLimit, Mode=TwoWay, UpdateSourceTrigger=PropertyChanged, ValidatesOnDataErrors=True, NotifyOnValidationError=True}"
-<<<<<<< HEAD
-                                         Visibility="{Binding CreditLimitIsChecked, Converter={StaticResource BoolToVisConverter}, UpdateSourceTrigger=PropertyChanged}"/>
-                <TextBlock Text="{lex:Loc NoLimit}"
-                           Visibility="{Binding CreditLimitIsChecked, Converter={StaticResource BoolToHiddenConverter}, UpdateSourceTrigger=PropertyChanged}"/>
-            </StackPanel>
-
-            <StackPanel Grid.Row="2" Orientation="Horizontal" Margin="0 10 0 0"
-                        Visibility="{Binding HandpayLimitVisible, Converter={StaticResource BoolToVisConverter}, UpdateSourceTrigger=PropertyChanged}">
-                <Label Content="{lex:Loc HandpayLimit}"/>
-=======
-                                         Visibility="{Binding CreditLimitIsChecked, Converter={StaticResource TrueVisibleFalseCollapsed}, UpdateSourceTrigger=PropertyChanged}"/>
-                <TextBlock Text="{lex:Loc Key={x:Static loc:ResourceKeys.NoLimit}}"
-                           Visibility="{Binding CreditLimitIsChecked, Converter={StaticResource TrueHiddenFalseVisible}, UpdateSourceTrigger=PropertyChanged}"/>
-            </StackPanel>
-
-            <StackPanel Grid.Row="2" Orientation="Horizontal" Margin="0 10 0 0"
-                        Visibility="{Binding HandpayLimitVisible, Converter={StaticResource TrueVisibleFalseCollapsed}, UpdateSourceTrigger=PropertyChanged}">
-                <Label Content="{lex:Loc Key={x:Static loc:ResourceKeys.HandpayLimit}}"/>
->>>>>>> 5dd0dcf5
-                <CheckBox IsChecked="{Binding HandpayLimitIsChecked, Mode=TwoWay}"
-                          IsEnabled="{Binding HandpayLimitCheckboxEnabled, Mode=OneWay}"/>
-                <helpers:CurrencyTextBox Number="{Binding Path=HandpayLimit, Mode=TwoWay, UpdateSourceTrigger=PropertyChanged, ValidatesOnDataErrors=True, NotifyOnValidationError=True}"
-                                         IsEnabled="{Binding PageEnabled}"
-<<<<<<< HEAD
-                                         Visibility="{Binding HandpayLimitIsChecked, Converter={StaticResource BoolToVisConverter}, UpdateSourceTrigger=PropertyChanged}"/>
-                <TextBlock Text="{lex:Loc NoLimit}"
-                           Visibility="{Binding HandpayLimitIsChecked, Converter={StaticResource BoolToHiddenConverter}, UpdateSourceTrigger=PropertyChanged}"/>
-            </StackPanel>
-
-            <StackPanel Grid.Row="3" Orientation="Horizontal" Margin="0 10 0 0"
-                        Visibility="{Binding LargeWinLimitVisible, Converter={StaticResource BoolToVisConverter}}">
-                <Label Content="{lex:Loc LargeWinLimit}"/>
-=======
-                                         Visibility="{Binding HandpayLimitIsChecked, Converter={StaticResource TrueVisibleFalseCollapsed}, UpdateSourceTrigger=PropertyChanged}"/>
-                <TextBlock Text="{lex:Loc Key={x:Static loc:ResourceKeys.NoLimit}}"
-                           Visibility="{Binding HandpayLimitIsChecked, Converter={StaticResource TrueHiddenFalseVisible}, UpdateSourceTrigger=PropertyChanged}"/>
-            </StackPanel>
-
-            <StackPanel Grid.Row="3" Orientation="Horizontal" Margin="0 10 0 0"
-                        Visibility="{Binding LargeWinLimitVisible, Converter={StaticResource TrueVisibleFalseCollapsed}}">
-                <Label Content="{lex:Loc Key={x:Static loc:ResourceKeys.LargeWinLimit}}"/>
->>>>>>> 5dd0dcf5
-                <CheckBox IsChecked="{Binding LargeWinLimitIsChecked, Mode=TwoWay}"
-                          IsEnabled="{Binding LargeWinLimitCheckboxIsEnabled}"/>
-                <helpers:CurrencyTextBox Number="{Binding Path=LargeWinLimit, Mode=TwoWay, UpdateSourceTrigger=PropertyChanged, ValidatesOnDataErrors=True, NotifyOnValidationError=True}"
-                                         IsEnabled="{Binding LargeWinLimitEditable}"
-<<<<<<< HEAD
-                                         Visibility="{Binding LargeWinLimitIsChecked, Converter={StaticResource BoolToVisConverter}, UpdateSourceTrigger=PropertyChanged}"/>
-                <TextBlock Text="{lex:Loc NoLimit}"
-                           Visibility="{Binding LargeWinLimitIsChecked, Converter={StaticResource BoolToHiddenConverter}, UpdateSourceTrigger=PropertyChanged}"/>
-            </StackPanel>
-
-            <StackPanel Grid.Row="4" Orientation="Horizontal" Margin="0 10 0 0"
-                        Visibility="{Binding LargeWinRatioVisible, Converter={StaticResource BoolToVisConverter}}">
-                <Label Content="{lex:Loc LargeWinRatio}"/>
-=======
-                                         Visibility="{Binding LargeWinLimitIsChecked, Converter={StaticResource TrueVisibleFalseCollapsed}, UpdateSourceTrigger=PropertyChanged}"/>
-                <TextBlock Text="{lex:Loc Key={x:Static loc:ResourceKeys.NoLimit}}"
-                           Visibility="{Binding LargeWinLimitIsChecked, Converter={StaticResource TrueHiddenFalseVisible}, UpdateSourceTrigger=PropertyChanged}"/>
-            </StackPanel>
-
-            <StackPanel Grid.Row="4" Orientation="Horizontal" Margin="0 10 0 0"
-                        Visibility="{Binding LargeWinRatioVisible, Converter={StaticResource TrueVisibleFalseCollapsed}}">
-                <Label Content="{lex:Loc Key={x:Static loc:ResourceKeys.LargeWinRatio}}"/>
->>>>>>> 5dd0dcf5
-                <CheckBox IsChecked="{Binding LargeWinRatioIsChecked, Mode=TwoWay}"
-                          IsEnabled="{Binding LargeWinRatioCheckboxIsEnabled}"/>
-                <helpers:PercentageTextBox EditingFormatter="{lex:Loc RatioEditingFormatter}"
-                                           DisplayFormatter="{lex:Loc RatioDisplayFormatter}"
-                                           MaximumValue="{Binding Path=MaximumLargeWinRatio, Mode=OneWay}"
-                                           Number="{Binding Path=LargeWinRatio, Mode=TwoWay, UpdateSourceTrigger=PropertyChanged, ValidatesOnDataErrors=True, NotifyOnValidationError=True}"
-                                           IsEnabled="{Binding LargeWinRatioCheckboxIsEnabled}" IsReadOnly="False" PreventNegatives="True"/>
-            </StackPanel>
-
-            <StackPanel Grid.Row="5" Orientation="Horizontal" Margin="0 10 0 0"
-<<<<<<< HEAD
-                        Visibility="{Binding LargeWinRatioThresholdVisible, Converter={StaticResource BoolToVisConverter}}">
-                <Label Content="{lex:Loc LargeWinRatioThreshold}"/>
-=======
-                        Visibility="{Binding LargeWinRatioThresholdVisible, Converter={StaticResource TrueVisibleFalseCollapsed}}">
-                <Label Content="{lex:Loc Key={x:Static loc:ResourceKeys.LargeWinRatioThreshold}}"/>
->>>>>>> 5dd0dcf5
-                <CheckBox Name="LargeWinRatioThresholdCheckbox" 
-                          IsChecked="{Binding LargeWinRatioThresholdIsChecked, Mode=TwoWay}"
-                          IsEnabled="{Binding LargeWinRatioThresholdCheckboxIsEnabled}"/>
-                <helpers:CurrencyTextBox Number="{Binding Path=LargeWinRatioThreshold, Mode=TwoWay, UpdateSourceTrigger=PropertyChanged, ValidatesOnDataErrors=True, NotifyOnValidationError=True}"
-                                         IsEnabled="{Binding LargeWinRatioThresholdCheckboxIsEnabled}"
-<<<<<<< HEAD
-                                         Visibility="{Binding LargeWinRatioThresholdIsChecked, Converter={StaticResource BoolToVisConverter}, UpdateSourceTrigger=PropertyChanged}"/>
-                <TextBlock Text="{lex:Loc NoLimit}"
-                           Visibility="{Binding LargeWinRatioThresholdIsChecked, Converter={StaticResource BoolToHiddenConverter}, UpdateSourceTrigger=PropertyChanged}"/>
-            </StackPanel>
-
-            <StackPanel Grid.Row="6" Orientation="Horizontal" Margin="0 10 0 0"
-                        Visibility="{Binding MaxBetLimitVisible, Converter={StaticResource BoolToVisConverter}}">
-                <Label Content="{lex:Loc MaxBetLimit}"/>
-=======
-                                         Visibility="{Binding LargeWinRatioThresholdIsChecked, Converter={StaticResource TrueVisibleFalseCollapsed}, UpdateSourceTrigger=PropertyChanged}"/>
-                <TextBlock Text="{lex:Loc Key={x:Static loc:ResourceKeys.NoLimit}}"
-                           Visibility="{Binding LargeWinRatioThresholdIsChecked, Converter={StaticResource TrueHiddenFalseVisible}, UpdateSourceTrigger=PropertyChanged}"/>
-            </StackPanel>
-
-            <StackPanel Grid.Row="6" Orientation="Horizontal" Margin="0 10 0 0"
-                        Visibility="{Binding MaxBetLimitVisible, Converter={StaticResource TrueVisibleFalseCollapsed}}">
-                <Label Content="{lex:Loc Key={x:Static loc:ResourceKeys.MaxBetLimit}}"/>
->>>>>>> 5dd0dcf5
-                <CheckBox IsChecked="{Binding MaxBetLimitIsChecked, Mode=TwoWay}"
-                          IsEnabled="{Binding MaxBetLimitCheckboxIsEnabled}"/>
-                <helpers:CurrencyTextBox Number="{Binding Path=MaxBetLimit, Mode=TwoWay, UpdateSourceTrigger=PropertyChanged, ValidatesOnDataErrors=True, NotifyOnValidationError=True}"
-                                         IsEnabled="{Binding MaxBetLimitCheckboxIsEnabled}"
-<<<<<<< HEAD
-                                         Visibility="{Binding MaxBetLimitIsChecked, Converter={StaticResource BoolToVisConverter}, UpdateSourceTrigger=PropertyChanged}"/>
-                <TextBlock Text="{lex:Loc NoLimit}"
-                           Visibility="{Binding MaxBetLimitIsChecked, Converter={StaticResource BoolToHiddenConverter}, UpdateSourceTrigger=PropertyChanged}"/>
-            </StackPanel>
-
-            <StackPanel Grid.Row="7" Orientation="Horizontal" Margin="0 10 0 0"
-                        Visibility="{Binding CelebrationLockupLimitVisible, Converter={StaticResource BoolToVisConverter}}">
-                <Label Content="{lex:Loc CelebrationLockupLimit}"/>
-=======
-                                         Visibility="{Binding MaxBetLimitIsChecked, Converter={StaticResource TrueVisibleFalseCollapsed}, UpdateSourceTrigger=PropertyChanged}"/>
-                <TextBlock Text="{lex:Loc Key={x:Static loc:ResourceKeys.NoLimit}}"
-                           Visibility="{Binding MaxBetLimitIsChecked, Converter={StaticResource TrueHiddenFalseVisible}, UpdateSourceTrigger=PropertyChanged}"/>
-            </StackPanel>
-
-            <StackPanel Grid.Row="7" Orientation="Horizontal" Margin="0 10 0 0"
-                        Visibility="{Binding CelebrationLockupLimitVisible, Converter={StaticResource TrueVisibleFalseCollapsed}}">
-                <Label Content="{lex:Loc Key={x:Static loc:ResourceKeys.CelebrationLockupLimit}}"/>
->>>>>>> 5dd0dcf5
-
-                <CheckBox IsChecked="{Binding CelebrationLockupLimitIsChecked, Mode=TwoWay}"
-                          IsEnabled="{Binding CelebrationLockupLimitCheckboxIsEnabled}"/>
-                <helpers:CurrencyTextBox InputMethod.IsInputMethodEnabled="{Binding PageEnabled}"
-                                     Number="{Binding Path=CelebrationLockupLimit, Mode=TwoWay, UpdateSourceTrigger=PropertyChanged, ValidatesOnDataErrors=True, NotifyOnValidationError=True}"
-                                     IsEnabled="{Binding CelebrationLockupLimitCheckboxIsEnabled}"
-<<<<<<< HEAD
-                                     Visibility="{Binding CelebrationLockupLimitIsChecked, Converter={StaticResource BoolToVisConverter}, UpdateSourceTrigger=PropertyChanged}"/>
-                <TextBlock Text="{lex:Loc NoLimit}"
-                           Visibility="{Binding CelebrationLockupLimitIsChecked, Converter={StaticResource BoolToHiddenConverter}, UpdateSourceTrigger=PropertyChanged}"/>
-=======
-                                     Visibility="{Binding CelebrationLockupLimitIsChecked, Converter={StaticResource TrueVisibleFalseCollapsed}, UpdateSourceTrigger=PropertyChanged}"/>
-                <TextBlock Text="{lex:Loc Key={x:Static loc:ResourceKeys.NoLimit}}"
-                           Visibility="{Binding CelebrationLockupLimitIsChecked, Converter={StaticResource TrueHiddenFalseVisible}, UpdateSourceTrigger=PropertyChanged}"/>
->>>>>>> 5dd0dcf5
-
-                <Button Name="InfoButton" Style="{StaticResource MonacoInfoButton}"
-                        Command="{Binding ShowInfoPopupCommand}"
-                        Margin="10 0 0 10">
-                    <Button.CommandParameter>
-                        <MultiBinding Converter="{StaticResource MultiValueConverter}">
-                            <Binding ElementName="InfoButton"/>
-                            <Binding Source="{lex:Loc CelebrationLockupLimitText}"/>
-                        </MultiBinding>
-                    </Button.CommandParameter>
-                </Button>
-            </StackPanel>
-
-            <StackPanel Grid.Row="8" Orientation="Horizontal" Margin="0 10 0 0"
-<<<<<<< HEAD
-                        Visibility="{Binding AllowRemoteHandpayResetVisible, Converter={StaticResource BoolToVisConverter}}">
-                <Label Content="{lex:Loc AllowRemoteHandpayReset}"/>
-                <controls:ToggleSwitch IsEnabled="{Binding AllowRemoteHandpayResetIsEnabled}"
-=======
-                        Visibility="{Binding AllowRemoteHandpayResetVisible, Converter={StaticResource TrueVisibleFalseCollapsed}}">
-                <Label Content="{lex:Loc Key={x:Static loc:ResourceKeys.AllowRemoteHandpayReset}}"/>
-                <controls:ToggleSwitchButton IsEnabled="{Binding AllowRemoteHandpayResetIsEnabled}"
-                                             IsChecked="{Binding AllowRemoteHandpayReset}"
->>>>>>> 5dd0dcf5
-                                             controls:ControlsHelper.ContentCharacterCasing="Upper"
-                                             controls:ControlsHelper.CornerRadius="0"
-                                             helpers:ToggleSwitchButtonHelper.OffContent="{lex:Loc Off}"
-                                             helpers:ToggleSwitchButtonHelper.OnContent="{lex:Loc On}"/>
-            </StackPanel>
-
-            <StackPanel Grid.Row="9" Orientation="Horizontal" Margin="0 10 0 0"
-<<<<<<< HEAD
-                        Visibility="{Binding LargeWinHandpayResetMethodVisible, Converter={StaticResource BoolToVisConverter}}">
-                <Label Content="{lex:Loc LargeWinHandpayResetMethod}"/>
-=======
-                        Visibility="{Binding LargeWinHandpayResetMethodVisible, Converter={StaticResource TrueVisibleFalseCollapsed}}">
-                <Label Content="{lex:Loc Key={x:Static loc:ResourceKeys.LargeWinHandpayResetMethod}}"/>
->>>>>>> 5dd0dcf5
-                <ComboBox Width="300" HorizontalAlignment="Left"
-                          ItemsSource="{Binding LargeWinHandpayResetMethods}"
-                          SelectedItem="{Binding SelectedLargeWinHandpayResetMethod}">
-                    <ComboBox.IsEnabled>
-                        <MultiBinding Converter="{StaticResource BoolAndConverter}">
-                            <Binding Path="InputEnabledByRuleOverride" UpdateSourceTrigger="PropertyChanged"/>
-                            <Binding Path="PageEnabled" UpdateSourceTrigger="PropertyChanged"/>
-                        </MultiBinding>
-                    </ComboBox.IsEnabled>
-                </ComboBox>
-            </StackPanel>
-            <StackPanel Grid.Row="10" Orientation="Horizontal" Margin="0 10 0 0"
-<<<<<<< HEAD
-                        Visibility="{Binding ShowGambleWagerLimit, Converter={StaticResource BoolToVisConverter}}">
-                <Label Content="{lex:Loc GambleWagerLimitText}"/>
-=======
-                        Visibility="{Binding ShowGambleWagerLimit, Converter={StaticResource TrueVisibleFalseCollapsed}}">
-                <Label Content="{lex:Loc Key={x:Static loc:ResourceKeys.GambleWagerLimitText}}"/>
->>>>>>> 5dd0dcf5
-                <helpers:CurrencyTextBox MinWidth="200" InputScope="Number"
-                                         PreventNegatives="True"
-                                         Visibility="{Binding ShowGambleWagerLimit, Converter={StaticResource TrueVisibleFalseCollapsed}}"
-                                         Number="{Binding Path=GambleWagerLimit, Mode=TwoWay, UpdateSourceTrigger=PropertyChanged, ValidatesOnDataErrors=True, NotifyOnValidationError=True}">
-                    <helpers:CurrencyTextBox.IsEnabled>
-                        <MultiBinding Converter="{StaticResource BoolAndConverter}">
-                            <Binding Path="GambleAllowed" />
-                            <Binding Path="GambleWagerLimitConfigurable" />
-                            <Binding Path="PageEnabled" />
-                        </MultiBinding>
-                    </helpers:CurrencyTextBox.IsEnabled>
-                </helpers:CurrencyTextBox>
-            </StackPanel>
-            <StackPanel Grid.Row="11" Orientation="Horizontal" Margin="0 10 0 0"
-<<<<<<< HEAD
-                        Visibility="{Binding ShowGambleWinLimit, Converter={StaticResource BoolToVisConverter}}">
-                <Label Content="{lex:Loc GambleWinLimitText}"/>
-=======
-                        Visibility="{Binding ShowGambleWinLimit, Converter={StaticResource TrueVisibleFalseCollapsed}}">
-                <Label Content="{lex:Loc Key={x:Static loc:ResourceKeys.GambleWinLimitText}}"/>
->>>>>>> 5dd0dcf5
-                <helpers:CurrencyTextBox MinWidth="200" InputScope="Number"
-                                         PreventNegatives="True"
-                                         Visibility="{Binding ShowGambleWinLimit, Converter={StaticResource TrueVisibleFalseCollapsed}}"
-                                         Number="{Binding Path=GambleWinLimit, Mode=TwoWay, UpdateSourceTrigger=PropertyChanged, ValidatesOnDataErrors=True, NotifyOnValidationError=True}">
-                    <helpers:CurrencyTextBox.IsEnabled>
-                        <MultiBinding Converter="{StaticResource BoolAndConverter}">
-                            <Binding Path="GambleAllowed" />
-                            <Binding Path="GambleWinLimitConfigurable" />
-                            <Binding Path="PageEnabled" />
-                        </MultiBinding>
-                    </helpers:CurrencyTextBox.IsEnabled>
-                </helpers:CurrencyTextBox>
-            </StackPanel>
-            <StackPanel Grid.Row="12" Orientation="Horizontal" Margin="0 10 0 0"
-                        Visibility="{Binding IncrementThresholdVisible, Converter={StaticResource TrueVisibleFalseCollapsed}, UpdateSourceTrigger=PropertyChanged}"
-                        IsEnabled="{Binding FieldAccessEnabled, Mode=OneWay}">
-                <Label Content="{lex:Loc ExcessiveMeterIncrementThresholdCaption}"/>
-                <CheckBox IsChecked="{Binding IncrementThresholdIsChecked, Mode=TwoWay}"/>
-                <helpers:CurrencyTextBox WholeCurrency="True" Number="{Binding Path=IncrementThreshold, Mode=TwoWay, UpdateSourceTrigger=PropertyChanged, ValidatesOnDataErrors=True, NotifyOnValidationError=True}"
-                                         Visibility="{Binding IncrementThresholdIsChecked, Converter={StaticResource TrueVisibleFalseCollapsed}, UpdateSourceTrigger=PropertyChanged}"
-                                         />
-<<<<<<< HEAD
-                <TextBlock Text="{lex:Loc NoLimit}"
-                           Visibility="{Binding IncrementThresholdIsChecked, Converter={StaticResource BoolToHiddenConverter}, UpdateSourceTrigger=PropertyChanged}"/>
-=======
-                <TextBlock Text="{lex:Loc Key={x:Static loc:ResourceKeys.NoLimit}}"
-                           Visibility="{Binding IncrementThresholdIsChecked, Converter={StaticResource TrueHiddenFalseVisible}, UpdateSourceTrigger=PropertyChanged}"/>
->>>>>>> 5dd0dcf5
-            </StackPanel>
-        </Grid>
-    </AdornerDecorator>
+﻿<operatorMenu:OperatorMenuPage x:Class="Aristocrat.Monaco.Gaming.UI.Views.OperatorMenu.LimitsPage"
+                              xmlns="http://schemas.microsoft.com/winfx/2006/xaml/presentation"
+                              xmlns:x="http://schemas.microsoft.com/winfx/2006/xaml"
+                              xmlns:d="http://schemas.microsoft.com/expression/blend/2008"
+                              xmlns:mc="http://schemas.openxmlformats.org/markup-compatibility/2006"
+                              xmlns:viewModels="clr-namespace:Aristocrat.Monaco.Gaming.UI.ViewModels.OperatorMenu"
+                              xmlns:operatorMenu="clr-namespace:Aristocrat.Monaco.Application.UI.OperatorMenu;assembly=Aristocrat.Monaco.Application.UI"
+                              xmlns:lex="http://wpflocalizeextension.codeplex.com"
+                              xmlns:loc="http://monaco.aristocrat.com/localization"
+                              lex:ResxLocalizationProvider.DefaultAssembly="Aristocrat.Monaco.Localization"
+                              lex:ResxLocalizationProvider.DefaultDictionary="Resources" 
+                              xmlns:controls="http://metro.mahapps.com/winfx/xaml/controls"
+                              xmlns:helpers="http://monaco.aristocrat.com/common"
+                              mc:Ignorable="d"
+                              d:DataContext="{d:DesignInstance viewModels:LimitsPageViewModel}">
+
+    <UserControl.Resources>
+        <ResourceDictionary>
+            <ResourceDictionary.MergedDictionaries>
+                <ResourceDictionary Source="/Aristocrat.Monaco.UI.Common;component/Skins/OperatorMenu.xaml" />
+                <ResourceDictionary Source="/Aristocrat.Monaco.UI.Common;component/Skins/Converters.xaml" />
+            </ResourceDictionary.MergedDictionaries>
+
+            <Style TargetType="{x:Type CheckBox}" BasedOn="{StaticResource MonacoCheckBoxGeneral}">
+                <Setter Property="HorizontalAlignment" Value="Center"/>
+                <Setter Property="VerticalAlignment" Value="Center"/>
+                <Setter Property="Width" Value="80"/>
+            </Style>
+
+            <Style TargetType="{x:Type Label}" BasedOn="{StaticResource MonacoLabel}">
+                <Setter Property="VerticalAlignment" Value="Center"/>
+                <Setter Property="Width" Value="400"/>
+            </Style>
+
+            <Style TargetType="{x:Type helpers:CurrencyTextBox}" BasedOn="{StaticResource MonacoTextBox}">
+                <Setter Property="PreventNegatives" Value="True"/>
+                <Setter Property="InputScope" Value="Number"/>
+                <Setter Property="IsReadOnly" Value="False"/>
+                <Setter Property="Width" Value="300"/>
+            </Style>
+
+            <Style TargetType="{x:Type helpers:PercentageTextBox}" BasedOn="{StaticResource MonacoTextBox}">
+                <Setter Property="Width" Value="300"/>
+            </Style>
+
+            <Style TargetType="{x:Type TextBox}" BasedOn="{StaticResource MonacoTextBox}">
+                <Setter Property="Width" Value="300"/>
+            </Style>
+
+            <Style TargetType="{x:Type TextBlock}" BasedOn="{StaticResource MonacoTextBlock}">
+                <Setter Property="VerticalAlignment" Value="Center"/>
+            </Style>
+        </ResourceDictionary>
+    </UserControl.Resources>
+
+    <AdornerDecorator>
+        <Grid>
+            <Grid.ColumnDefinitions>
+                <ColumnDefinition Width="*"/>
+            </Grid.ColumnDefinitions>
+            <Grid.RowDefinitions>
+                <RowDefinition Height="Auto"/>
+                <RowDefinition Height="Auto"/>
+                <RowDefinition Height="Auto"/>
+                <RowDefinition Height="Auto"/>
+                <RowDefinition Height="Auto"/>
+                <RowDefinition Height="Auto"/>
+                <RowDefinition Height="Auto"/>
+                <RowDefinition Height="Auto"/>
+                <RowDefinition Height="Auto"/>
+                <RowDefinition Height="Auto"/>
+                <RowDefinition Height="Auto"/>
+                <RowDefinition Height="Auto"/>
+                <RowDefinition Height="Auto"/>
+                <RowDefinition Height="*"/>
+            </Grid.RowDefinitions>
+
+            <Label Grid.Row="0" Margin="390 0 0 0"
+                   HorizontalAlignment="Left"
+                   Content="{lex:Loc Enable}"/>
+
+            <StackPanel Grid.Row="1" Orientation="Horizontal" Margin="0 5 0 0">
+                <Label Content="{lex:Loc CreditLimit}"/>
+                <CheckBox IsChecked="{Binding CreditLimitIsChecked, Mode=TwoWay}"
+                          IsEnabled="{Binding CreditLimitCheckboxEnabled, Mode=OneWay}"/>
+                <helpers:CurrencyTextBox IsEnabled="{Binding PageEnabled}"
+                                         Number="{Binding Path=CreditLimit, Mode=TwoWay, UpdateSourceTrigger=PropertyChanged, ValidatesOnDataErrors=True, NotifyOnValidationError=True}"
+                                         Visibility="{Binding CreditLimitIsChecked, Converter={StaticResource TrueVisibleFalseCollapsed}, UpdateSourceTrigger=PropertyChanged}"/>
+                <TextBlock Text="{lex:Loc NoLimit}"
+                           Visibility="{Binding CreditLimitIsChecked, Converter={StaticResource TrueHiddenFalseVisible}, UpdateSourceTrigger=PropertyChanged}"/>
+            </StackPanel>
+
+            <StackPanel Grid.Row="2" Orientation="Horizontal" Margin="0 10 0 0"
+                        Visibility="{Binding HandpayLimitVisible, Converter={StaticResource TrueVisibleFalseCollapsed}, UpdateSourceTrigger=PropertyChanged}">
+                <Label Content="{lex:Loc HandpayLimit}"/>
+                <CheckBox IsChecked="{Binding HandpayLimitIsChecked, Mode=TwoWay}"
+                          IsEnabled="{Binding HandpayLimitCheckboxEnabled, Mode=OneWay}"/>
+                <helpers:CurrencyTextBox Number="{Binding Path=HandpayLimit, Mode=TwoWay, UpdateSourceTrigger=PropertyChanged, ValidatesOnDataErrors=True, NotifyOnValidationError=True}"
+                                         IsEnabled="{Binding PageEnabled}"
+                                         Visibility="{Binding HandpayLimitIsChecked, Converter={StaticResource TrueVisibleFalseCollapsed}, UpdateSourceTrigger=PropertyChanged}"/>
+                <TextBlock Text="{lex:Loc NoLimit}"
+                           Visibility="{Binding HandpayLimitIsChecked, Converter={StaticResource TrueHiddenFalseVisible}, UpdateSourceTrigger=PropertyChanged}"/>
+            </StackPanel>
+
+            <StackPanel Grid.Row="3" Orientation="Horizontal" Margin="0 10 0 0"
+                        Visibility="{Binding LargeWinLimitVisible, Converter={StaticResource TrueVisibleFalseCollapsed}}">
+                <Label Content="{lex:Loc LargeWinLimit}"/>
+                <CheckBox IsChecked="{Binding LargeWinLimitIsChecked, Mode=TwoWay}"
+                          IsEnabled="{Binding LargeWinLimitCheckboxIsEnabled}"/>
+                <helpers:CurrencyTextBox Number="{Binding Path=LargeWinLimit, Mode=TwoWay, UpdateSourceTrigger=PropertyChanged, ValidatesOnDataErrors=True, NotifyOnValidationError=True}"
+                                         IsEnabled="{Binding LargeWinLimitEditable}"
+                                         Visibility="{Binding LargeWinLimitIsChecked, Converter={StaticResource TrueVisibleFalseCollapsed}, UpdateSourceTrigger=PropertyChanged}"/>
+                <TextBlock Text="{lex:Loc NoLimit}"
+                           Visibility="{Binding LargeWinLimitIsChecked, Converter={StaticResource TrueHiddenFalseVisible}, UpdateSourceTrigger=PropertyChanged}"/>
+            </StackPanel>
+
+            <StackPanel Grid.Row="4" Orientation="Horizontal" Margin="0 10 0 0"
+                        Visibility="{Binding LargeWinRatioVisible, Converter={StaticResource TrueVisibleFalseCollapsed}}">
+                <Label Content="{lex:Loc LargeWinRatio}"/>
+                <CheckBox IsChecked="{Binding LargeWinRatioIsChecked, Mode=TwoWay}"
+                          IsEnabled="{Binding LargeWinRatioCheckboxIsEnabled}"/>
+                <helpers:PercentageTextBox EditingFormatter="{lex:Loc RatioEditingFormatter}"
+                                           DisplayFormatter="{lex:Loc RatioDisplayFormatter}"
+                                           MaximumValue="{Binding Path=MaximumLargeWinRatio, Mode=OneWay}"
+                                           Number="{Binding Path=LargeWinRatio, Mode=TwoWay, UpdateSourceTrigger=PropertyChanged, ValidatesOnDataErrors=True, NotifyOnValidationError=True}"
+                                           IsEnabled="{Binding LargeWinRatioCheckboxIsEnabled}" IsReadOnly="False" PreventNegatives="True"/>
+            </StackPanel>
+
+            <StackPanel Grid.Row="5" Orientation="Horizontal" Margin="0 10 0 0"
+                        Visibility="{Binding LargeWinRatioThresholdVisible, Converter={StaticResource TrueVisibleFalseCollapsed}}">
+                <Label Content="{lex:Loc LargeWinRatioThreshold}"/>
+                <CheckBox Name="LargeWinRatioThresholdCheckbox" 
+                          IsChecked="{Binding LargeWinRatioThresholdIsChecked, Mode=TwoWay}"
+                          IsEnabled="{Binding LargeWinRatioThresholdCheckboxIsEnabled}"/>
+                <helpers:CurrencyTextBox Number="{Binding Path=LargeWinRatioThreshold, Mode=TwoWay, UpdateSourceTrigger=PropertyChanged, ValidatesOnDataErrors=True, NotifyOnValidationError=True}"
+                                         IsEnabled="{Binding LargeWinRatioThresholdCheckboxIsEnabled}"
+                                         Visibility="{Binding LargeWinRatioThresholdIsChecked, Converter={StaticResource TrueVisibleFalseCollapsed}, UpdateSourceTrigger=PropertyChanged}"/>
+                <TextBlock Text="{lex:Loc NoLimit}"
+                           Visibility="{Binding LargeWinRatioThresholdIsChecked, Converter={StaticResource TrueHiddenFalseVisible}, UpdateSourceTrigger=PropertyChanged}"/>
+            </StackPanel>
+
+            <StackPanel Grid.Row="6" Orientation="Horizontal" Margin="0 10 0 0"
+                        Visibility="{Binding MaxBetLimitVisible, Converter={StaticResource TrueVisibleFalseCollapsed}}">
+                <Label Content="{lex:Loc MaxBetLimit}"/>
+                <CheckBox IsChecked="{Binding MaxBetLimitIsChecked, Mode=TwoWay}"
+                          IsEnabled="{Binding MaxBetLimitCheckboxIsEnabled}"/>
+                <helpers:CurrencyTextBox Number="{Binding Path=MaxBetLimit, Mode=TwoWay, UpdateSourceTrigger=PropertyChanged, ValidatesOnDataErrors=True, NotifyOnValidationError=True}"
+                                         IsEnabled="{Binding MaxBetLimitCheckboxIsEnabled}"
+                                         Visibility="{Binding MaxBetLimitIsChecked, Converter={StaticResource TrueVisibleFalseCollapsed}, UpdateSourceTrigger=PropertyChanged}"/>
+                <TextBlock Text="{lex:Loc NoLimit}"
+                           Visibility="{Binding MaxBetLimitIsChecked, Converter={StaticResource TrueHiddenFalseVisible}, UpdateSourceTrigger=PropertyChanged}"/>
+            </StackPanel>
+
+            <StackPanel Grid.Row="7" Orientation="Horizontal" Margin="0 10 0 0"
+                        Visibility="{Binding CelebrationLockupLimitVisible, Converter={StaticResource TrueVisibleFalseCollapsed}}">
+                <Label Content="{lex:Loc CelebrationLockupLimit}"/>
+
+                <CheckBox IsChecked="{Binding CelebrationLockupLimitIsChecked, Mode=TwoWay}"
+                          IsEnabled="{Binding CelebrationLockupLimitCheckboxIsEnabled}"/>
+                <helpers:CurrencyTextBox InputMethod.IsInputMethodEnabled="{Binding PageEnabled}"
+                                     Number="{Binding Path=CelebrationLockupLimit, Mode=TwoWay, UpdateSourceTrigger=PropertyChanged, ValidatesOnDataErrors=True, NotifyOnValidationError=True}"
+                                     IsEnabled="{Binding CelebrationLockupLimitCheckboxIsEnabled}"
+                                     Visibility="{Binding CelebrationLockupLimitIsChecked, Converter={StaticResource TrueVisibleFalseCollapsed}, UpdateSourceTrigger=PropertyChanged}"/>
+                <TextBlock Text="{lex:Loc NoLimit}"
+                           Visibility="{Binding CelebrationLockupLimitIsChecked, Converter={StaticResource TrueHiddenFalseVisible}, UpdateSourceTrigger=PropertyChanged}"/>
+
+                <Button Name="InfoButton" Style="{StaticResource MonacoInfoButton}"
+                        Command="{Binding ShowInfoPopupCommand}"
+                        Margin="10 0 0 10">
+                    <Button.CommandParameter>
+                        <MultiBinding Converter="{StaticResource MultiValueConverter}">
+                            <Binding ElementName="InfoButton"/>
+                            <Binding Source="{lex:Loc CelebrationLockupLimitText}"/>
+                        </MultiBinding>
+                    </Button.CommandParameter>
+                </Button>
+            </StackPanel>
+
+            <StackPanel Grid.Row="8" Orientation="Horizontal" Margin="0 10 0 0"
+                        Visibility="{Binding AllowRemoteHandpayResetVisible, Converter={StaticResource TrueVisibleFalseCollapsed}}">
+                <Label Content="{lex:Loc AllowRemoteHandpayReset}"/>
+                <controls:ToggleSwitch IsEnabled="{Binding AllowRemoteHandpayResetIsEnabled}"
+                                             controls:ControlsHelper.ContentCharacterCasing="Upper"
+                                             controls:ControlsHelper.CornerRadius="0"
+                                             helpers:ToggleSwitchButtonHelper.OffContent="{lex:Loc Off}"
+                                             helpers:ToggleSwitchButtonHelper.OnContent="{lex:Loc On}"/>
+            </StackPanel>
+
+            <StackPanel Grid.Row="9" Orientation="Horizontal" Margin="0 10 0 0"
+                        Visibility="{Binding LargeWinHandpayResetMethodVisible, Converter={StaticResource TrueVisibleFalseCollapsed}}">
+                <Label Content="{lex:Loc LargeWinHandpayResetMethod}"/>
+                <ComboBox Width="300" HorizontalAlignment="Left"
+                          ItemsSource="{Binding LargeWinHandpayResetMethods}"
+                          SelectedItem="{Binding SelectedLargeWinHandpayResetMethod}">
+                    <ComboBox.IsEnabled>
+                        <MultiBinding Converter="{StaticResource BoolAndConverter}">
+                            <Binding Path="InputEnabledByRuleOverride" UpdateSourceTrigger="PropertyChanged"/>
+                            <Binding Path="PageEnabled" UpdateSourceTrigger="PropertyChanged"/>
+                        </MultiBinding>
+                    </ComboBox.IsEnabled>
+                </ComboBox>
+            </StackPanel>
+            <StackPanel Grid.Row="10" Orientation="Horizontal" Margin="0 10 0 0"
+                        Visibility="{Binding ShowGambleWagerLimit, Converter={StaticResource TrueVisibleFalseCollapsed}}">
+                <Label Content="{lex:Loc GambleWagerLimitText}"/>
+                <helpers:CurrencyTextBox MinWidth="200" InputScope="Number"
+                                         PreventNegatives="True"
+                                         Visibility="{Binding ShowGambleWagerLimit, Converter={StaticResource TrueVisibleFalseCollapsed}}"
+                                         Number="{Binding Path=GambleWagerLimit, Mode=TwoWay, UpdateSourceTrigger=PropertyChanged, ValidatesOnDataErrors=True, NotifyOnValidationError=True}">
+                    <helpers:CurrencyTextBox.IsEnabled>
+                        <MultiBinding Converter="{StaticResource BoolAndConverter}">
+                            <Binding Path="GambleAllowed" />
+                            <Binding Path="GambleWagerLimitConfigurable" />
+                            <Binding Path="PageEnabled" />
+                        </MultiBinding>
+                    </helpers:CurrencyTextBox.IsEnabled>
+                </helpers:CurrencyTextBox>
+            </StackPanel>
+            <StackPanel Grid.Row="11" Orientation="Horizontal" Margin="0 10 0 0"
+                        Visibility="{Binding ShowGambleWinLimit, Converter={StaticResource TrueVisibleFalseCollapsed}}">
+                <Label Content="{lex:Loc GambleWinLimitText}"/>
+                <helpers:CurrencyTextBox MinWidth="200" InputScope="Number"
+                                         PreventNegatives="True"
+                                         Visibility="{Binding ShowGambleWinLimit, Converter={StaticResource TrueVisibleFalseCollapsed}}"
+                                         Number="{Binding Path=GambleWinLimit, Mode=TwoWay, UpdateSourceTrigger=PropertyChanged, ValidatesOnDataErrors=True, NotifyOnValidationError=True}">
+                    <helpers:CurrencyTextBox.IsEnabled>
+                        <MultiBinding Converter="{StaticResource BoolAndConverter}">
+                            <Binding Path="GambleAllowed" />
+                            <Binding Path="GambleWinLimitConfigurable" />
+                            <Binding Path="PageEnabled" />
+                        </MultiBinding>
+                    </helpers:CurrencyTextBox.IsEnabled>
+                </helpers:CurrencyTextBox>
+            </StackPanel>
+            <StackPanel Grid.Row="12" Orientation="Horizontal" Margin="0 10 0 0"
+                        Visibility="{Binding IncrementThresholdVisible, Converter={StaticResource TrueVisibleFalseCollapsed}, UpdateSourceTrigger=PropertyChanged}"
+                        IsEnabled="{Binding FieldAccessEnabled, Mode=OneWay}">
+                <Label Content="{lex:Loc ExcessiveMeterIncrementThresholdCaption}"/>
+                <CheckBox IsChecked="{Binding IncrementThresholdIsChecked, Mode=TwoWay}"/>
+                <helpers:CurrencyTextBox WholeCurrency="True" Number="{Binding Path=IncrementThreshold, Mode=TwoWay, UpdateSourceTrigger=PropertyChanged, ValidatesOnDataErrors=True, NotifyOnValidationError=True}"
+                                         Visibility="{Binding IncrementThresholdIsChecked, Converter={StaticResource TrueVisibleFalseCollapsed}, UpdateSourceTrigger=PropertyChanged}"
+                                         />
+                <TextBlock Text="{lex:Loc NoLimit}"
+                           Visibility="{Binding IncrementThresholdIsChecked, Converter={StaticResource TrueHiddenFalseVisible}, UpdateSourceTrigger=PropertyChanged}"/>
+            </StackPanel>
+        </Grid>
+    </AdornerDecorator>
 </operatorMenu:OperatorMenuPage>