--- conflicted
+++ resolved
@@ -1,391 +1,377 @@
-﻿<operatorMenu:OperatorMenuPage x:Class="Aristocrat.Monaco.Gaming.UI.Views.OperatorMenu.LimitsPage"
-                               xmlns="http://schemas.microsoft.com/winfx/2006/xaml/presentation"
-                               xmlns:x="http://schemas.microsoft.com/winfx/2006/xaml"
-                               xmlns:d="http://schemas.microsoft.com/expression/blend/2008"
-                               xmlns:mc="http://schemas.openxmlformats.org/markup-compatibility/2006"
-                               xmlns:viewModels="clr-namespace:Aristocrat.Monaco.Gaming.UI.ViewModels.OperatorMenu"
-                               xmlns:operatorMenu="clr-namespace:Aristocrat.Monaco.Application.UI.OperatorMenu;assembly=Aristocrat.Monaco.Application.UI"
-                               xmlns:lex="http://wpflocalizeextension.codeplex.com"
-                               xmlns:loc="http://monaco.aristocrat.com/localization"
-                               xmlns:controls="http://metro.mahapps.com/winfx/xaml/controls"
-                               xmlns:helpers="http://monaco.aristocrat.com/common"
-                               mc:Ignorable="d"
-                               d:DataContext="{d:DesignInstance viewModels:LimitsPageViewModel}">
-    <UserControl.Resources>
-        <ResourceDictionary>
-            <ResourceDictionary.MergedDictionaries>
-                <ResourceDictionary Source="/Aristocrat.Monaco.UI.Common;component/Skins/OperatorMenu.xaml" />
-                <ResourceDictionary Source="/Aristocrat.Monaco.UI.Common;component/Skins/Converters.xaml" />
-            </ResourceDictionary.MergedDictionaries>
-            <Style TargetType="{x:Type CheckBox}"
-                   BasedOn="{StaticResource MonacoCheckBoxGeneral}">
-                <Setter Property="HorizontalAlignment"
-                        Value="Center" />
-                <Setter Property="VerticalAlignment"
-                        Value="Center" />
-                <Setter Property="Width"
-                        Value="80" />
-            </Style>
-            <Style TargetType="{x:Type Label}"
-                   BasedOn="{StaticResource MonacoLabel}">
-                <Setter Property="VerticalAlignment"
-                        Value="Center" />
-                <Setter Property="Width"
-                        Value="400" />
-            </Style>
-            <Style TargetType="{x:Type helpers:CurrencyTextBox}"
-                   BasedOn="{StaticResource MonacoTextBox}">
-                <Setter Property="PreventNegatives"
-                        Value="True" />
-                <Setter Property="InputScope"
-                        Value="Number" />
-                <Setter Property="IsReadOnly"
-                        Value="False" />
-                <Setter Property="Width"
-                        Value="300" />
-            </Style>
-            <Style TargetType="{x:Type helpers:PercentageTextBox}"
-                   BasedOn="{StaticResource MonacoTextBox}">
-                <Setter Property="Width"
-                        Value="300" />
-            </Style>
-            <Style TargetType="{x:Type TextBox}"
-                   BasedOn="{StaticResource MonacoTextBox}">
-                <Setter Property="Width"
-                        Value="300" />
-            </Style>
-            <Style TargetType="{x:Type TextBlock}"
-                   BasedOn="{StaticResource MonacoTextBlock}">
-                <Setter Property="VerticalAlignment"
-                        Value="Center" />
-            </Style>
-        </ResourceDictionary>
-    </UserControl.Resources>
-    <AdornerDecorator AutomationProperties.AutomationId="AdornerDecorator0_EF05BF33">
-        <Grid AutomationProperties.AutomationId="Grid1_EF05BF33">
-            <Grid.ColumnDefinitions>
-                <ColumnDefinition Width="*"
-                                  AutomationProperties.AutomationId="ColumnDefinition2_EF05BF33" />
-            </Grid.ColumnDefinitions>
-            <Grid.RowDefinitions>
-<<<<<<< HEAD
-                <RowDefinition Height="Auto"/>
-                <RowDefinition Height="Auto"/>
-                <RowDefinition Height="Auto"/>
-                <RowDefinition Height="Auto"/>
-                <RowDefinition Height="Auto"/>
-                <RowDefinition Height="Auto"/>
-                <RowDefinition Height="Auto"/>
-                <RowDefinition Height="Auto"/>
-                <RowDefinition Height="Auto"/>
-                <RowDefinition Height="Auto"/>
-                <RowDefinition Height="Auto"/>
-                <RowDefinition Height="Auto"/>
-                <RowDefinition Height="Auto"/>
-                <RowDefinition Height="Auto"/>
-                <RowDefinition Height="Auto"/>
-                <RowDefinition Height="*"/>
-=======
-                <RowDefinition Height="Auto"
-                               AutomationProperties.AutomationId="RowDefinition3_EF05BF33" />
-                <RowDefinition Height="Auto"
-                               AutomationProperties.AutomationId="RowDefinition4_EF05BF33" />
-                <RowDefinition Height="Auto"
-                               AutomationProperties.AutomationId="RowDefinition5_EF05BF33" />
-                <RowDefinition Height="Auto"
-                               AutomationProperties.AutomationId="RowDefinition6_EF05BF33" />
-                <RowDefinition Height="Auto"
-                               AutomationProperties.AutomationId="RowDefinition7_EF05BF33" />
-                <RowDefinition Height="Auto"
-                               AutomationProperties.AutomationId="RowDefinition8_EF05BF33" />
-                <RowDefinition Height="Auto"
-                               AutomationProperties.AutomationId="RowDefinition9_EF05BF33" />
-                <RowDefinition Height="Auto"
-                               AutomationProperties.AutomationId="RowDefinition10_EF05BF33" />
-                <RowDefinition Height="Auto"
-                               AutomationProperties.AutomationId="RowDefinition11_EF05BF33" />
-                <RowDefinition Height="Auto"
-                               AutomationProperties.AutomationId="RowDefinition12_EF05BF33" />
-                <RowDefinition Height="Auto"
-                               AutomationProperties.AutomationId="RowDefinition13_EF05BF33" />
-                <RowDefinition Height="Auto"
-                               AutomationProperties.AutomationId="RowDefinition14_EF05BF33" />
-                <RowDefinition Height="Auto"
-                               AutomationProperties.AutomationId="RowDefinition15_EF05BF33" />
-                <RowDefinition Height="*"
-                               AutomationProperties.AutomationId="RowDefinition16_EF05BF33" />
->>>>>>> fb94ac3a
-            </Grid.RowDefinitions>
-            <Label Grid.Row="0"
-                   Margin="390 0 0 0"
-                   HorizontalAlignment="Left"
-                   Content="{lex:Loc Key={x:Static loc:ResourceKeys.Enable}}"
-                   AutomationProperties.AutomationId="Label17_EF05BF33" />
-            <StackPanel Grid.Row="1"
-                        Orientation="Horizontal"
-                        Margin="0 5 0 0"
-                        AutomationProperties.AutomationId="StackPanel18_EF05BF33">
-                <Label Content="{lex:Loc Key={x:Static loc:ResourceKeys.CreditLimit}}"
-                       AutomationProperties.AutomationId="Label19_EF05BF33" />
-                <CheckBox IsChecked="{Binding CreditLimitIsChecked, Mode=TwoWay}"
-<<<<<<< HEAD
-                          IsEnabled="{Binding CreditLimitCheckboxEnabled, Mode=OneWay}"/>
-                <helpers:CurrencyTextBox IsEnabled="{Binding CreditLimitEditable}"
-=======
-                          IsEnabled="{Binding CreditLimitCheckboxEnabled, Mode=OneWay}"
-                          AutomationProperties.AutomationId="CheckBox20_EF05BF33" />
-                <helpers:CurrencyTextBox IsEnabled="{Binding PageEnabled}"
->>>>>>> fb94ac3a
-                                         Number="{Binding Path=CreditLimit, Mode=TwoWay, UpdateSourceTrigger=PropertyChanged, ValidatesOnDataErrors=True, NotifyOnValidationError=True}"
-                                         Visibility="{Binding CreditLimitIsChecked, Converter={StaticResource TrueVisibleFalseCollapsed}, UpdateSourceTrigger=PropertyChanged}" />
-                <TextBlock Text="{lex:Loc Key={x:Static loc:ResourceKeys.NoLimit}}"
-                           Visibility="{Binding CreditLimitIsChecked, Converter={StaticResource TrueHiddenFalseVisible}, UpdateSourceTrigger=PropertyChanged}"
-                           AutomationProperties.AutomationId="TextBlock21_EF05BF33" />
-            </StackPanel>
-            <StackPanel Grid.Row="2"
-                        Orientation="Horizontal"
-                        Margin="0 10 0 0"
-                        Visibility="{Binding HandpayLimitVisible, Converter={StaticResource TrueVisibleFalseCollapsed}, UpdateSourceTrigger=PropertyChanged}"
-                        AutomationProperties.AutomationId="StackPanel22_EF05BF33">
-                <Label Content="{lex:Loc Key={x:Static loc:ResourceKeys.HandpayLimit}}"
-                       AutomationProperties.AutomationId="Label23_EF05BF33" />
-                <CheckBox IsChecked="{Binding HandpayLimitIsChecked, Mode=TwoWay}"
-                          IsEnabled="{Binding HandpayLimitCheckboxEnabled, Mode=OneWay}"
-                          AutomationProperties.AutomationId="CheckBox24_EF05BF33" />
-                <helpers:CurrencyTextBox
-                        Number="{Binding Path=HandpayLimit, Mode=TwoWay, UpdateSourceTrigger=PropertyChanged, ValidatesOnDataErrors=True, NotifyOnValidationError=True}"
-                                         IsEnabled="{Binding PageEnabled}"
-                                         Visibility="{Binding HandpayLimitIsChecked, Converter={StaticResource TrueVisibleFalseCollapsed}, UpdateSourceTrigger=PropertyChanged}" />
-                <TextBlock Text="{lex:Loc Key={x:Static loc:ResourceKeys.NoLimit}}"
-                           Visibility="{Binding HandpayLimitIsChecked, Converter={StaticResource TrueHiddenFalseVisible}, UpdateSourceTrigger=PropertyChanged}"
-                           AutomationProperties.AutomationId="TextBlock25_EF05BF33" />
-            </StackPanel>
-            <StackPanel Grid.Row="3"
-                        Orientation="Horizontal"
-                        Margin="0 10 0 0"
-                        Visibility="{Binding LargeWinLimitVisible, Converter={StaticResource TrueVisibleFalseCollapsed}}"
-                        AutomationProperties.AutomationId="StackPanel26_EF05BF33">
-                <Label Content="{lex:Loc Key={x:Static loc:ResourceKeys.LargeWinLimit}}"
-                       AutomationProperties.AutomationId="Label27_EF05BF33" />
-                <CheckBox IsChecked="{Binding LargeWinLimitIsChecked, Mode=TwoWay}"
-                          IsEnabled="{Binding LargeWinLimitCheckboxIsEnabled}"
-                          AutomationProperties.AutomationId="CheckBox28_EF05BF33" />
-                <helpers:CurrencyTextBox
-                        Number="{Binding Path=LargeWinLimit, Mode=TwoWay, UpdateSourceTrigger=PropertyChanged, ValidatesOnDataErrors=True, NotifyOnValidationError=True}"
-                                         IsEnabled="{Binding LargeWinLimitEditable}"
-                                         Visibility="{Binding LargeWinLimitIsChecked, Converter={StaticResource TrueVisibleFalseCollapsed}, UpdateSourceTrigger=PropertyChanged}" />
-                <TextBlock Text="{lex:Loc Key={x:Static loc:ResourceKeys.NoLimit}}"
-                           Visibility="{Binding LargeWinLimitIsChecked, Converter={StaticResource TrueHiddenFalseVisible}, UpdateSourceTrigger=PropertyChanged}"
-                           AutomationProperties.AutomationId="TextBlock29_EF05BF33" />
-            </StackPanel>
-            <StackPanel Grid.Row="4"
-                        Orientation="Horizontal"
-                        Margin="0 10 0 0"
-                        Visibility="{Binding LargeWinRatioVisible, Converter={StaticResource TrueVisibleFalseCollapsed}}"
-                        AutomationProperties.AutomationId="StackPanel30_EF05BF33">
-                <Label Content="{lex:Loc Key={x:Static loc:ResourceKeys.LargeWinRatio}}"
-                       AutomationProperties.AutomationId="Label31_EF05BF33" />
-                <CheckBox IsChecked="{Binding LargeWinRatioIsChecked, Mode=TwoWay}"
-                          IsEnabled="{Binding LargeWinRatioCheckboxIsEnabled}"
-                          AutomationProperties.AutomationId="CheckBox32_EF05BF33" />
-                <helpers:PercentageTextBox
-                        EditingFormatter="{lex:Loc Key={x:Static loc:ResourceKeys.RatioEditingFormatter}}"
-                                           DisplayFormatter="{lex:Loc Key={x:Static loc:ResourceKeys.RatioDisplayFormatter}}"
-                                           MaximumValue="{Binding Path=MaximumLargeWinRatio, Mode=OneWay}"
-                                           Number="{Binding Path=LargeWinRatio, Mode=TwoWay, UpdateSourceTrigger=PropertyChanged, ValidatesOnDataErrors=True, NotifyOnValidationError=True}"
-                                           IsEnabled="{Binding LargeWinRatioCheckboxIsEnabled}"
-                                           IsReadOnly="False"
-                                           PreventNegatives="True" />
-            </StackPanel>
-            <StackPanel Grid.Row="5"
-                        Orientation="Horizontal"
-                        Margin="0 10 0 0"
-                        Visibility="{Binding LargeWinRatioThresholdVisible, Converter={StaticResource TrueVisibleFalseCollapsed}}"
-                        AutomationProperties.AutomationId="StackPanel33_EF05BF33">
-                <Label Content="{lex:Loc Key={x:Static loc:ResourceKeys.LargeWinRatioThreshold}}"
-                       AutomationProperties.AutomationId="Label34_EF05BF33" />
-                <CheckBox Name="LargeWinRatioThresholdCheckbox"
-                          IsChecked="{Binding LargeWinRatioThresholdIsChecked, Mode=TwoWay}"
-                          IsEnabled="{Binding LargeWinRatioThresholdCheckboxIsEnabled}"
-                          AutomationProperties.AutomationId="CheckBox35_EF05BF33" />
-                <helpers:CurrencyTextBox
-                        Number="{Binding Path=LargeWinRatioThreshold, Mode=TwoWay, UpdateSourceTrigger=PropertyChanged, ValidatesOnDataErrors=True, NotifyOnValidationError=True}"
-                                         IsEnabled="{Binding LargeWinRatioThresholdCheckboxIsEnabled}"
-                                         Visibility="{Binding LargeWinRatioThresholdIsChecked, Converter={StaticResource TrueVisibleFalseCollapsed}, UpdateSourceTrigger=PropertyChanged}" />
-                <TextBlock Text="{lex:Loc Key={x:Static loc:ResourceKeys.NoLimit}}"
-                           Visibility="{Binding LargeWinRatioThresholdIsChecked, Converter={StaticResource TrueHiddenFalseVisible}, UpdateSourceTrigger=PropertyChanged}"
-                           AutomationProperties.AutomationId="TextBlock36_EF05BF33" />
-            </StackPanel>
-            <StackPanel Grid.Row="6"
-                        Orientation="Horizontal"
-                        Margin="0 10 0 0"
-                        Visibility="{Binding MaxBetLimitVisible, Converter={StaticResource TrueVisibleFalseCollapsed}}"
-                        AutomationProperties.AutomationId="StackPanel37_EF05BF33">
-                <Label Content="{lex:Loc Key={x:Static loc:ResourceKeys.MaxBetLimit}}"
-                       AutomationProperties.AutomationId="Label38_EF05BF33" />
-                <CheckBox IsChecked="{Binding MaxBetLimitIsChecked, Mode=TwoWay}"
-                          IsEnabled="{Binding MaxBetLimitCheckboxIsEnabled}"
-                          AutomationProperties.AutomationId="CheckBox39_EF05BF33" />
-                <helpers:CurrencyTextBox
-                        Number="{Binding Path=MaxBetLimit, Mode=TwoWay, UpdateSourceTrigger=PropertyChanged, ValidatesOnDataErrors=True, NotifyOnValidationError=True}"
-                                         IsEnabled="{Binding MaxBetLimitCheckboxIsEnabled}"
-                                         Visibility="{Binding MaxBetLimitIsChecked, Converter={StaticResource TrueVisibleFalseCollapsed}, UpdateSourceTrigger=PropertyChanged}" />
-                <TextBlock Text="{lex:Loc Key={x:Static loc:ResourceKeys.NoLimit}}"
-                           Visibility="{Binding MaxBetLimitIsChecked, Converter={StaticResource TrueHiddenFalseVisible}, UpdateSourceTrigger=PropertyChanged}"
-                           AutomationProperties.AutomationId="TextBlock40_EF05BF33" />
-            </StackPanel>
-            <StackPanel Grid.Row="7"
-                        Orientation="Horizontal"
-                        Margin="0 10 0 0"
-                        Visibility="{Binding CelebrationLockupLimitVisible, Converter={StaticResource TrueVisibleFalseCollapsed}}"
-                        AutomationProperties.AutomationId="StackPanel41_EF05BF33">
-                <Label Content="{lex:Loc Key={x:Static loc:ResourceKeys.CelebrationLockupLimit}}"
-                       AutomationProperties.AutomationId="Label42_EF05BF33" />
-                <CheckBox IsChecked="{Binding CelebrationLockupLimitIsChecked, Mode=TwoWay}"
-                          IsEnabled="{Binding CelebrationLockupLimitCheckboxIsEnabled}"
-                          AutomationProperties.AutomationId="CheckBox43_EF05BF33" />
-                <helpers:CurrencyTextBox InputMethod.IsInputMethodEnabled="{Binding PageEnabled}"
-                                         Number="{Binding Path=CelebrationLockupLimit, Mode=TwoWay, UpdateSourceTrigger=PropertyChanged, ValidatesOnDataErrors=True, NotifyOnValidationError=True}"
-                                         IsEnabled="{Binding CelebrationLockupLimitCheckboxIsEnabled}"
-                                         Visibility="{Binding CelebrationLockupLimitIsChecked, Converter={StaticResource TrueVisibleFalseCollapsed}, UpdateSourceTrigger=PropertyChanged}" />
-                <TextBlock Text="{lex:Loc Key={x:Static loc:ResourceKeys.NoLimit}}"
-                           Visibility="{Binding CelebrationLockupLimitIsChecked, Converter={StaticResource TrueHiddenFalseVisible}, UpdateSourceTrigger=PropertyChanged}"
-                           AutomationProperties.AutomationId="TextBlock44_EF05BF33" />
-                <Button Name="InfoButton"
-                        Style="{StaticResource MonacoInfoButton}"
-                        Command="{Binding ShowInfoPopupCommand}"
-                        Margin="10 0 0 10"
-                        AutomationProperties.AutomationId="Button45_EF05BF33">
-                    <Button.CommandParameter>
-                        <MultiBinding Converter="{StaticResource MultiValueConverter}">
-                            <Binding ElementName="InfoButton" />
-                            <Binding ElementName="CelebrationLockupLimitTextProxy"
-                                     Path="Result" />
-                        </MultiBinding>
-                    </Button.CommandParameter>
-                </Button>
-                <lex:LocProxy x:Name="CelebrationLockupLimitTextProxy"
-                              Source="{x:Static loc:ResourceKeys.CelebrationLockupLimitText}" />
-            </StackPanel>
-            <StackPanel Grid.Row="8"
-                        Orientation="Horizontal"
-                        Margin="0 10 0 0"
-                        Visibility="{Binding AllowRemoteHandpayResetVisible, Converter={StaticResource TrueVisibleFalseCollapsed}}"
-                        AutomationProperties.AutomationId="StackPanel46_EF05BF33">
-                <Label Content="{lex:Loc Key={x:Static loc:ResourceKeys.AllowRemoteHandpayReset}}"
-                       AutomationProperties.AutomationId="Label47_EF05BF33" />
-                <controls:ToggleSwitchButton IsEnabled="{Binding AllowRemoteHandpayResetIsEnabled}"
-                                             IsChecked="{Binding AllowRemoteHandpayReset}"
-                                             controls:ControlsHelper.ContentCharacterCasing="Upper"
-                                             controls:ControlsHelper.CornerRadius="0"
-                                             helpers:ToggleSwitchButtonHelper.OffContent="{lex:Loc Key={x:Static loc:ResourceKeys.Off}}"
-                                             helpers:ToggleSwitchButtonHelper.OnContent="{lex:Loc Key={x:Static loc:ResourceKeys.On}}" />
-            </StackPanel>
-            <StackPanel Grid.Row="9"
-                        Orientation="Horizontal"
-                        Margin="0 10 0 0"
-                        Visibility="{Binding LargeWinHandpayResetMethodVisible, Converter={StaticResource TrueVisibleFalseCollapsed}}"
-                        AutomationProperties.AutomationId="StackPanel48_EF05BF33">
-                <Label Content="{lex:Loc Key={x:Static loc:ResourceKeys.LargeWinHandpayResetMethod}}"
-                       AutomationProperties.AutomationId="Label49_EF05BF33" />
-                <ComboBox Width="300"
-                          HorizontalAlignment="Left"
-                          ItemsSource="{Binding LargeWinHandpayResetMethods}"
-                          SelectedItem="{Binding SelectedLargeWinHandpayResetMethod}"
-                          AutomationProperties.AutomationId="ComboBox50_EF05BF33">
-                    <ComboBox.IsEnabled>
-                        <MultiBinding Converter="{StaticResource BoolAndConverter}">
-                            <Binding Path="InputEnabledByRuleOverride"
-                                     UpdateSourceTrigger="PropertyChanged" />
-                            <Binding Path="PageEnabled"
-                                     UpdateSourceTrigger="PropertyChanged" />
-                        </MultiBinding>
-                    </ComboBox.IsEnabled>
-                </ComboBox>
-            </StackPanel>
-            <StackPanel Grid.Row="10"
-                        Orientation="Horizontal"
-                        Margin="0 10 0 0"
-                        Visibility="{Binding ShowGambleWagerLimit, Converter={StaticResource TrueVisibleFalseCollapsed}}"
-                        AutomationProperties.AutomationId="StackPanel51_EF05BF33">
-                <Label Content="{lex:Loc Key={x:Static loc:ResourceKeys.GambleWagerLimitText}}"
-                       AutomationProperties.AutomationId="Label52_EF05BF33" />
-                <helpers:CurrencyTextBox MinWidth="200"
-                                         InputScope="Number"
-                                         PreventNegatives="True"
-                                         Visibility="{Binding ShowGambleWagerLimit, Converter={StaticResource TrueVisibleFalseCollapsed}}"
-                                         Number="{Binding Path=GambleWagerLimit, Mode=TwoWay, UpdateSourceTrigger=PropertyChanged, ValidatesOnDataErrors=True, NotifyOnValidationError=True}">
-                    <helpers:CurrencyTextBox.IsEnabled>
-                        <MultiBinding Converter="{StaticResource BoolAndConverter}">
-                            <Binding Path="GambleAllowed" />
-                            <Binding Path="GambleWagerLimitConfigurable" />
-                            <Binding Path="PageEnabled" />
-                        </MultiBinding>
-                    </helpers:CurrencyTextBox.IsEnabled>
-                </helpers:CurrencyTextBox>
-            </StackPanel>
-            <StackPanel Grid.Row="11"
-                        Orientation="Horizontal"
-                        Margin="0 10 0 0"
-                        Visibility="{Binding ShowGambleWinLimit, Converter={StaticResource TrueVisibleFalseCollapsed}}"
-                        AutomationProperties.AutomationId="StackPanel53_EF05BF33">
-                <Label Content="{lex:Loc Key={x:Static loc:ResourceKeys.GambleWinLimitText}}"
-                       AutomationProperties.AutomationId="Label54_EF05BF33" />
-                <helpers:CurrencyTextBox MinWidth="200"
-                                         InputScope="Number"
-                                         PreventNegatives="True"
-                                         Visibility="{Binding ShowGambleWinLimit, Converter={StaticResource TrueVisibleFalseCollapsed}}"
-                                         Number="{Binding Path=GambleWinLimit, Mode=TwoWay, UpdateSourceTrigger=PropertyChanged, ValidatesOnDataErrors=True, NotifyOnValidationError=True}">
-                    <helpers:CurrencyTextBox.IsEnabled>
-                        <MultiBinding Converter="{StaticResource BoolAndConverter}">
-                            <Binding Path="GambleAllowed" />
-                            <Binding Path="GambleWinLimitConfigurable" />
-                            <Binding Path="PageEnabled" />
-                        </MultiBinding>
-                    </helpers:CurrencyTextBox.IsEnabled>
-                </helpers:CurrencyTextBox>
-            </StackPanel>
-            <StackPanel Grid.Row="12"
-                        Orientation="Horizontal"
-                        Margin="0 10 0 0"
-                        Visibility="{Binding IncrementThresholdVisible, Converter={StaticResource TrueVisibleFalseCollapsed}, UpdateSourceTrigger=PropertyChanged}"
-                        IsEnabled="{Binding FieldAccessEnabled, Mode=OneWay}"
-                        AutomationProperties.AutomationId="StackPanel55_EF05BF33">
-                <Label Content="{lex:Loc Key={x:Static loc:ResourceKeys.ExcessiveMeterIncrementThresholdCaption}}"
-                       AutomationProperties.AutomationId="Label56_EF05BF33" />
-                <CheckBox IsChecked="{Binding IncrementThresholdIsChecked, Mode=TwoWay}"
-                          AutomationProperties.AutomationId="CheckBox57_EF05BF33" />
-                <helpers:CurrencyTextBox WholeCurrency="True"
-                                         Number="{Binding Path=IncrementThreshold, Mode=TwoWay, UpdateSourceTrigger=PropertyChanged, ValidatesOnDataErrors=True, NotifyOnValidationError=True}"
-                                         Visibility="{Binding IncrementThresholdIsChecked, Converter={StaticResource TrueVisibleFalseCollapsed}, UpdateSourceTrigger=PropertyChanged}" />
-                <TextBlock Text="{lex:Loc Key={x:Static loc:ResourceKeys.NoLimit}}"
-                           Visibility="{Binding IncrementThresholdIsChecked, Converter={StaticResource TrueHiddenFalseVisible}, UpdateSourceTrigger=PropertyChanged}"
-                           AutomationProperties.AutomationId="TextBlock58_EF05BF33" />
-            </StackPanel>
-            <!-- HandCount -->
-            <StackPanel Grid.Row="13" Orientation="Horizontal" Margin="0 5 0 0"
-                        Visibility="{Binding BillAcceptanceLimitVisible, Converter={StaticResource TrueVisibleFalseCollapsed}, UpdateSourceTrigger=PropertyChanged}">
-                <Label Content="{lex:Loc Key={x:Static loc:ResourceKeys.BillAcceptanceLimit}}"/>
-                <CheckBox IsChecked="{Binding BillAcceptanceLimitIsChecked, Mode=TwoWay}"
-                          IsEnabled="{Binding BillAcceptanceLimitCheckboxEnabled, Mode=OneWay}"/>
-                <helpers:CurrencyTextBox IsEnabled="{Binding PageEnabled}"
-                                         Number="{Binding Path=BillAcceptanceLimit, Mode=TwoWay, UpdateSourceTrigger=PropertyChanged, ValidatesOnDataErrors=True, NotifyOnValidationError=True}"
-                                         Visibility="{Binding BillAcceptanceLimitIsChecked, Converter={StaticResource TrueVisibleFalseCollapsed}, UpdateSourceTrigger=PropertyChanged}"/>
-                <TextBlock Text="{lex:Loc Key={x:Static loc:ResourceKeys.NoLimit}}"
-                           Visibility="{Binding BillAcceptanceLimitIsChecked, Converter={StaticResource TrueHiddenFalseVisible}, UpdateSourceTrigger=PropertyChanged}"/>
-            </StackPanel>
-            
-            <StackPanel Grid.Row="14" Orientation="Horizontal" Margin="0 10 0 0"
-                        Visibility="{Binding HandCountPayoutLimitVisible, Converter={StaticResource TrueVisibleFalseCollapsed}, UpdateSourceTrigger=PropertyChanged}">
-                <Label Content="{lex:Loc Key={x:Static loc:ResourceKeys.PayoutLimit}}"/>
-                <CheckBox IsChecked="{Binding HandCountPayoutLimitIsChecked, Mode=TwoWay}"
-                          IsEnabled="{Binding HandCountPayoutLimitCheckboxEnabled, Mode=OneWay}"/>
-                <helpers:CurrencyTextBox Number="{Binding Path=HandCountPayoutLimit, Mode=TwoWay, UpdateSourceTrigger=PropertyChanged, ValidatesOnDataErrors=True, NotifyOnValidationError=True}"
-                                         IsEnabled="{Binding PageEnabled}"
-                                         Visibility="{Binding HandCountPayoutLimitIsChecked, Converter={StaticResource TrueVisibleFalseCollapsed}, UpdateSourceTrigger=PropertyChanged}"/>
-                <TextBlock Text="{lex:Loc Key={x:Static loc:ResourceKeys.NoLimit}}"
-                           Visibility="{Binding HandCountPayoutLimitIsChecked, Converter={StaticResource TrueHiddenFalseVisible}, UpdateSourceTrigger=PropertyChanged}"/>
-            </StackPanel>
-        </Grid>
-    </AdornerDecorator>
+﻿<operatorMenu:OperatorMenuPage x:Class="Aristocrat.Monaco.Gaming.UI.Views.OperatorMenu.LimitsPage"
+                               xmlns="http://schemas.microsoft.com/winfx/2006/xaml/presentation"
+                               xmlns:x="http://schemas.microsoft.com/winfx/2006/xaml"
+                               xmlns:d="http://schemas.microsoft.com/expression/blend/2008"
+                               xmlns:mc="http://schemas.openxmlformats.org/markup-compatibility/2006"
+                               xmlns:viewModels="clr-namespace:Aristocrat.Monaco.Gaming.UI.ViewModels.OperatorMenu"
+                               xmlns:operatorMenu="clr-namespace:Aristocrat.Monaco.Application.UI.OperatorMenu;assembly=Aristocrat.Monaco.Application.UI"
+                               xmlns:lex="http://wpflocalizeextension.codeplex.com"
+                               xmlns:loc="http://monaco.aristocrat.com/localization"
+                               xmlns:controls="http://metro.mahapps.com/winfx/xaml/controls"
+                               xmlns:helpers="http://monaco.aristocrat.com/common"
+                               mc:Ignorable="d"
+                               d:DataContext="{d:DesignInstance viewModels:LimitsPageViewModel}">
+    <UserControl.Resources>
+        <ResourceDictionary>
+            <ResourceDictionary.MergedDictionaries>
+                <ResourceDictionary Source="/Aristocrat.Monaco.UI.Common;component/Skins/OperatorMenu.xaml" />
+                <ResourceDictionary Source="/Aristocrat.Monaco.UI.Common;component/Skins/Converters.xaml" />
+            </ResourceDictionary.MergedDictionaries>
+            <Style TargetType="{x:Type CheckBox}"
+                   BasedOn="{StaticResource MonacoCheckBoxGeneral}">
+                <Setter Property="HorizontalAlignment"
+                        Value="Center" />
+                <Setter Property="VerticalAlignment"
+                        Value="Center" />
+                <Setter Property="Width"
+                        Value="80" />
+            </Style>
+            <Style TargetType="{x:Type Label}"
+                   BasedOn="{StaticResource MonacoLabel}">
+                <Setter Property="VerticalAlignment"
+                        Value="Center" />
+                <Setter Property="Width"
+                        Value="400" />
+            </Style>
+            <Style TargetType="{x:Type helpers:CurrencyTextBox}"
+                   BasedOn="{StaticResource MonacoTextBox}">
+                <Setter Property="PreventNegatives"
+                        Value="True" />
+                <Setter Property="InputScope"
+                        Value="Number" />
+                <Setter Property="IsReadOnly"
+                        Value="False" />
+                <Setter Property="Width"
+                        Value="300" />
+            </Style>
+            <Style TargetType="{x:Type helpers:PercentageTextBox}"
+                   BasedOn="{StaticResource MonacoTextBox}">
+                <Setter Property="Width"
+                        Value="300" />
+            </Style>
+            <Style TargetType="{x:Type TextBox}"
+                   BasedOn="{StaticResource MonacoTextBox}">
+                <Setter Property="Width"
+                        Value="300" />
+            </Style>
+            <Style TargetType="{x:Type TextBlock}"
+                   BasedOn="{StaticResource MonacoTextBlock}">
+                <Setter Property="VerticalAlignment"
+                        Value="Center" />
+            </Style>
+        </ResourceDictionary>
+    </UserControl.Resources>
+    <AdornerDecorator AutomationProperties.AutomationId="AdornerDecorator0_EF05BF33">
+        <Grid AutomationProperties.AutomationId="Grid1_EF05BF33">
+            <Grid.ColumnDefinitions>
+                <ColumnDefinition Width="*"
+                                  AutomationProperties.AutomationId="ColumnDefinition2_EF05BF33" />
+            </Grid.ColumnDefinitions>
+            <Grid.RowDefinitions>
+                <RowDefinition Height="Auto"
+                               AutomationProperties.AutomationId="RowDefinition3_EF05BF33" />
+                <RowDefinition Height="Auto"
+                               AutomationProperties.AutomationId="RowDefinition4_EF05BF33" />
+                <RowDefinition Height="Auto"
+                               AutomationProperties.AutomationId="RowDefinition5_EF05BF33" />
+                <RowDefinition Height="Auto"
+                               AutomationProperties.AutomationId="RowDefinition6_EF05BF33" />
+                <RowDefinition Height="Auto"
+                               AutomationProperties.AutomationId="RowDefinition7_EF05BF33" />
+                <RowDefinition Height="Auto"
+                               AutomationProperties.AutomationId="RowDefinition8_EF05BF33" />
+                <RowDefinition Height="Auto"
+                               AutomationProperties.AutomationId="RowDefinition9_EF05BF33" />
+                <RowDefinition Height="Auto"
+                               AutomationProperties.AutomationId="RowDefinition10_EF05BF33" />
+                <RowDefinition Height="Auto"
+                               AutomationProperties.AutomationId="RowDefinition11_EF05BF33" />
+                <RowDefinition Height="Auto"
+                               AutomationProperties.AutomationId="RowDefinition12_EF05BF33" />
+                <RowDefinition Height="Auto"
+                               AutomationProperties.AutomationId="RowDefinition13_EF05BF33" />
+                <RowDefinition Height="Auto"
+                               AutomationProperties.AutomationId="RowDefinition14_EF05BF33" />
+                <RowDefinition Height="Auto"
+                               AutomationProperties.AutomationId="RowDefinition15_EF05BF33" />
+                <RowDefinition Height="Auto"
+                               AutomationProperties.AutomationId="RowDefinition16_EF05BF33" />
+                <RowDefinition Height="Auto"
+                               AutomationProperties.AutomationId="RowDefinition17_EF05BF33" />
+                <RowDefinition Height="*"
+                               AutomationProperties.AutomationId="RowDefinition18_EF05BF33" />
+            </Grid.RowDefinitions>
+            <Label Grid.Row="0"
+                   Margin="390 0 0 0"
+                   HorizontalAlignment="Left"
+                   Content="{lex:Loc Key={x:Static loc:ResourceKeys.Enable}}"
+                   AutomationProperties.AutomationId="Label17_EF05BF33" />
+            <StackPanel Grid.Row="1"
+                        Orientation="Horizontal"
+                        Margin="0 5 0 0"
+                        AutomationProperties.AutomationId="StackPanel18_EF05BF33">
+                <Label Content="{lex:Loc Key={x:Static loc:ResourceKeys.CreditLimit}}"
+                       AutomationProperties.AutomationId="Label19_EF05BF33" />
+                <CheckBox IsChecked="{Binding CreditLimitIsChecked, Mode=TwoWay}"
+                          IsEnabled="{Binding CreditLimitCheckboxEnabled, Mode=OneWay}"
+                          AutomationProperties.AutomationId="CheckBox20_EF05BF33" />
+                <helpers:CurrencyTextBox IsEnabled="{Binding CreditLimitEditable}"
+                                         Number="{Binding Path=CreditLimit, Mode=TwoWay, UpdateSourceTrigger=PropertyChanged, ValidatesOnDataErrors=True, NotifyOnValidationError=True}"
+                                         Visibility="{Binding CreditLimitIsChecked, Converter={StaticResource TrueVisibleFalseCollapsed}, UpdateSourceTrigger=PropertyChanged}" />
+                <TextBlock Text="{lex:Loc Key={x:Static loc:ResourceKeys.NoLimit}}"
+                           Visibility="{Binding CreditLimitIsChecked, Converter={StaticResource TrueHiddenFalseVisible}, UpdateSourceTrigger=PropertyChanged}"
+                           AutomationProperties.AutomationId="TextBlock21_EF05BF33" />
+            </StackPanel>
+            <StackPanel Grid.Row="2"
+                        Orientation="Horizontal"
+                        Margin="0 10 0 0"
+                        Visibility="{Binding HandpayLimitVisible, Converter={StaticResource TrueVisibleFalseCollapsed}, UpdateSourceTrigger=PropertyChanged}"
+                        AutomationProperties.AutomationId="StackPanel22_EF05BF33">
+                <Label Content="{lex:Loc Key={x:Static loc:ResourceKeys.HandpayLimit}}"
+                       AutomationProperties.AutomationId="Label23_EF05BF33" />
+                <CheckBox IsChecked="{Binding HandpayLimitIsChecked, Mode=TwoWay}"
+                          IsEnabled="{Binding HandpayLimitCheckboxEnabled, Mode=OneWay}"
+                          AutomationProperties.AutomationId="CheckBox24_EF05BF33" />
+                <helpers:CurrencyTextBox
+                        Number="{Binding Path=HandpayLimit, Mode=TwoWay, UpdateSourceTrigger=PropertyChanged, ValidatesOnDataErrors=True, NotifyOnValidationError=True}"
+                                         IsEnabled="{Binding PageEnabled}"
+                                         Visibility="{Binding HandpayLimitIsChecked, Converter={StaticResource TrueVisibleFalseCollapsed}, UpdateSourceTrigger=PropertyChanged}" />
+                <TextBlock Text="{lex:Loc Key={x:Static loc:ResourceKeys.NoLimit}}"
+                           Visibility="{Binding HandpayLimitIsChecked, Converter={StaticResource TrueHiddenFalseVisible}, UpdateSourceTrigger=PropertyChanged}"
+                           AutomationProperties.AutomationId="TextBlock25_EF05BF33" />
+            </StackPanel>
+            <StackPanel Grid.Row="3"
+                        Orientation="Horizontal"
+                        Margin="0 10 0 0"
+                        Visibility="{Binding LargeWinLimitVisible, Converter={StaticResource TrueVisibleFalseCollapsed}}"
+                        AutomationProperties.AutomationId="StackPanel26_EF05BF33">
+                <Label Content="{lex:Loc Key={x:Static loc:ResourceKeys.LargeWinLimit}}"
+                       AutomationProperties.AutomationId="Label27_EF05BF33" />
+                <CheckBox IsChecked="{Binding LargeWinLimitIsChecked, Mode=TwoWay}"
+                          IsEnabled="{Binding LargeWinLimitCheckboxIsEnabled}"
+                          AutomationProperties.AutomationId="CheckBox28_EF05BF33" />
+                <helpers:CurrencyTextBox
+                        Number="{Binding Path=LargeWinLimit, Mode=TwoWay, UpdateSourceTrigger=PropertyChanged, ValidatesOnDataErrors=True, NotifyOnValidationError=True}"
+                                         IsEnabled="{Binding LargeWinLimitEditable}"
+                                         Visibility="{Binding LargeWinLimitIsChecked, Converter={StaticResource TrueVisibleFalseCollapsed}, UpdateSourceTrigger=PropertyChanged}" />
+                <TextBlock Text="{lex:Loc Key={x:Static loc:ResourceKeys.NoLimit}}"
+                           Visibility="{Binding LargeWinLimitIsChecked, Converter={StaticResource TrueHiddenFalseVisible}, UpdateSourceTrigger=PropertyChanged}"
+                           AutomationProperties.AutomationId="TextBlock29_EF05BF33" />
+            </StackPanel>
+            <StackPanel Grid.Row="4"
+                        Orientation="Horizontal"
+                        Margin="0 10 0 0"
+                        Visibility="{Binding LargeWinRatioVisible, Converter={StaticResource TrueVisibleFalseCollapsed}}"
+                        AutomationProperties.AutomationId="StackPanel30_EF05BF33">
+                <Label Content="{lex:Loc Key={x:Static loc:ResourceKeys.LargeWinRatio}}"
+                       AutomationProperties.AutomationId="Label31_EF05BF33" />
+                <CheckBox IsChecked="{Binding LargeWinRatioIsChecked, Mode=TwoWay}"
+                          IsEnabled="{Binding LargeWinRatioCheckboxIsEnabled}"
+                          AutomationProperties.AutomationId="CheckBox32_EF05BF33" />
+                <helpers:PercentageTextBox
+                        EditingFormatter="{lex:Loc Key={x:Static loc:ResourceKeys.RatioEditingFormatter}}"
+                                           DisplayFormatter="{lex:Loc Key={x:Static loc:ResourceKeys.RatioDisplayFormatter}}"
+                                           MaximumValue="{Binding Path=MaximumLargeWinRatio, Mode=OneWay}"
+                                           Number="{Binding Path=LargeWinRatio, Mode=TwoWay, UpdateSourceTrigger=PropertyChanged, ValidatesOnDataErrors=True, NotifyOnValidationError=True}"
+                                           IsEnabled="{Binding LargeWinRatioCheckboxIsEnabled}"
+                                           IsReadOnly="False"
+                                           PreventNegatives="True" />
+            </StackPanel>
+            <StackPanel Grid.Row="5"
+                        Orientation="Horizontal"
+                        Margin="0 10 0 0"
+                        Visibility="{Binding LargeWinRatioThresholdVisible, Converter={StaticResource TrueVisibleFalseCollapsed}}"
+                        AutomationProperties.AutomationId="StackPanel33_EF05BF33">
+                <Label Content="{lex:Loc Key={x:Static loc:ResourceKeys.LargeWinRatioThreshold}}"
+                       AutomationProperties.AutomationId="Label34_EF05BF33" />
+                <CheckBox Name="LargeWinRatioThresholdCheckbox"
+                          IsChecked="{Binding LargeWinRatioThresholdIsChecked, Mode=TwoWay}"
+                          IsEnabled="{Binding LargeWinRatioThresholdCheckboxIsEnabled}"
+                          AutomationProperties.AutomationId="CheckBox35_EF05BF33" />
+                <helpers:CurrencyTextBox
+                        Number="{Binding Path=LargeWinRatioThreshold, Mode=TwoWay, UpdateSourceTrigger=PropertyChanged, ValidatesOnDataErrors=True, NotifyOnValidationError=True}"
+                                         IsEnabled="{Binding LargeWinRatioThresholdCheckboxIsEnabled}"
+                                         Visibility="{Binding LargeWinRatioThresholdIsChecked, Converter={StaticResource TrueVisibleFalseCollapsed}, UpdateSourceTrigger=PropertyChanged}" />
+                <TextBlock Text="{lex:Loc Key={x:Static loc:ResourceKeys.NoLimit}}"
+                           Visibility="{Binding LargeWinRatioThresholdIsChecked, Converter={StaticResource TrueHiddenFalseVisible}, UpdateSourceTrigger=PropertyChanged}"
+                           AutomationProperties.AutomationId="TextBlock36_EF05BF33" />
+            </StackPanel>
+            <StackPanel Grid.Row="6"
+                        Orientation="Horizontal"
+                        Margin="0 10 0 0"
+                        Visibility="{Binding MaxBetLimitVisible, Converter={StaticResource TrueVisibleFalseCollapsed}}"
+                        AutomationProperties.AutomationId="StackPanel37_EF05BF33">
+                <Label Content="{lex:Loc Key={x:Static loc:ResourceKeys.MaxBetLimit}}"
+                       AutomationProperties.AutomationId="Label38_EF05BF33" />
+                <CheckBox IsChecked="{Binding MaxBetLimitIsChecked, Mode=TwoWay}"
+                          IsEnabled="{Binding MaxBetLimitCheckboxIsEnabled}"
+                          AutomationProperties.AutomationId="CheckBox39_EF05BF33" />
+                <helpers:CurrencyTextBox
+                        Number="{Binding Path=MaxBetLimit, Mode=TwoWay, UpdateSourceTrigger=PropertyChanged, ValidatesOnDataErrors=True, NotifyOnValidationError=True}"
+                                         IsEnabled="{Binding MaxBetLimitCheckboxIsEnabled}"
+                                         Visibility="{Binding MaxBetLimitIsChecked, Converter={StaticResource TrueVisibleFalseCollapsed}, UpdateSourceTrigger=PropertyChanged}" />
+                <TextBlock Text="{lex:Loc Key={x:Static loc:ResourceKeys.NoLimit}}"
+                           Visibility="{Binding MaxBetLimitIsChecked, Converter={StaticResource TrueHiddenFalseVisible}, UpdateSourceTrigger=PropertyChanged}"
+                           AutomationProperties.AutomationId="TextBlock40_EF05BF33" />
+            </StackPanel>
+            <StackPanel Grid.Row="7"
+                        Orientation="Horizontal"
+                        Margin="0 10 0 0"
+                        Visibility="{Binding CelebrationLockupLimitVisible, Converter={StaticResource TrueVisibleFalseCollapsed}}"
+                        AutomationProperties.AutomationId="StackPanel41_EF05BF33">
+                <Label Content="{lex:Loc Key={x:Static loc:ResourceKeys.CelebrationLockupLimit}}"
+                       AutomationProperties.AutomationId="Label42_EF05BF33" />
+                <CheckBox IsChecked="{Binding CelebrationLockupLimitIsChecked, Mode=TwoWay}"
+                          IsEnabled="{Binding CelebrationLockupLimitCheckboxIsEnabled}"
+                          AutomationProperties.AutomationId="CheckBox43_EF05BF33" />
+                <helpers:CurrencyTextBox InputMethod.IsInputMethodEnabled="{Binding PageEnabled}"
+                                         Number="{Binding Path=CelebrationLockupLimit, Mode=TwoWay, UpdateSourceTrigger=PropertyChanged, ValidatesOnDataErrors=True, NotifyOnValidationError=True}"
+                                         IsEnabled="{Binding CelebrationLockupLimitCheckboxIsEnabled}"
+                                         Visibility="{Binding CelebrationLockupLimitIsChecked, Converter={StaticResource TrueVisibleFalseCollapsed}, UpdateSourceTrigger=PropertyChanged}" />
+                <TextBlock Text="{lex:Loc Key={x:Static loc:ResourceKeys.NoLimit}}"
+                           Visibility="{Binding CelebrationLockupLimitIsChecked, Converter={StaticResource TrueHiddenFalseVisible}, UpdateSourceTrigger=PropertyChanged}"
+                           AutomationProperties.AutomationId="TextBlock44_EF05BF33" />
+                <Button Name="InfoButton"
+                        Style="{StaticResource MonacoInfoButton}"
+                        Command="{Binding ShowInfoPopupCommand}"
+                        Margin="10 0 0 10"
+                        AutomationProperties.AutomationId="Button45_EF05BF33">
+                    <Button.CommandParameter>
+                        <MultiBinding Converter="{StaticResource MultiValueConverter}">
+                            <Binding ElementName="InfoButton" />
+                            <Binding ElementName="CelebrationLockupLimitTextProxy"
+                                     Path="Result" />
+                        </MultiBinding>
+                    </Button.CommandParameter>
+                </Button>
+                <lex:LocProxy x:Name="CelebrationLockupLimitTextProxy"
+                              Source="{x:Static loc:ResourceKeys.CelebrationLockupLimitText}" />
+            </StackPanel>
+            <StackPanel Grid.Row="8"
+                        Orientation="Horizontal"
+                        Margin="0 10 0 0"
+                        Visibility="{Binding AllowRemoteHandpayResetVisible, Converter={StaticResource TrueVisibleFalseCollapsed}}"
+                        AutomationProperties.AutomationId="StackPanel46_EF05BF33">
+                <Label Content="{lex:Loc Key={x:Static loc:ResourceKeys.AllowRemoteHandpayReset}}"
+                       AutomationProperties.AutomationId="Label47_EF05BF33" />
+                <controls:ToggleSwitchButton IsEnabled="{Binding AllowRemoteHandpayResetIsEnabled}"
+                                             IsChecked="{Binding AllowRemoteHandpayReset}"
+                                             controls:ControlsHelper.ContentCharacterCasing="Upper"
+                                             controls:ControlsHelper.CornerRadius="0"
+                                             helpers:ToggleSwitchButtonHelper.OffContent="{lex:Loc Key={x:Static loc:ResourceKeys.Off}}"
+                                             helpers:ToggleSwitchButtonHelper.OnContent="{lex:Loc Key={x:Static loc:ResourceKeys.On}}" />
+            </StackPanel>
+            <StackPanel Grid.Row="9"
+                        Orientation="Horizontal"
+                        Margin="0 10 0 0"
+                        Visibility="{Binding LargeWinHandpayResetMethodVisible, Converter={StaticResource TrueVisibleFalseCollapsed}}"
+                        AutomationProperties.AutomationId="StackPanel48_EF05BF33">
+                <Label Content="{lex:Loc Key={x:Static loc:ResourceKeys.LargeWinHandpayResetMethod}}"
+                       AutomationProperties.AutomationId="Label49_EF05BF33" />
+                <ComboBox Width="300"
+                          HorizontalAlignment="Left"
+                          ItemsSource="{Binding LargeWinHandpayResetMethods}"
+                          SelectedItem="{Binding SelectedLargeWinHandpayResetMethod}"
+                          AutomationProperties.AutomationId="ComboBox50_EF05BF33">
+                    <ComboBox.IsEnabled>
+                        <MultiBinding Converter="{StaticResource BoolAndConverter}">
+                            <Binding Path="InputEnabledByRuleOverride"
+                                     UpdateSourceTrigger="PropertyChanged" />
+                            <Binding Path="PageEnabled"
+                                     UpdateSourceTrigger="PropertyChanged" />
+                        </MultiBinding>
+                    </ComboBox.IsEnabled>
+                </ComboBox>
+            </StackPanel>
+            <StackPanel Grid.Row="10"
+                        Orientation="Horizontal"
+                        Margin="0 10 0 0"
+                        Visibility="{Binding ShowGambleWagerLimit, Converter={StaticResource TrueVisibleFalseCollapsed}}"
+                        AutomationProperties.AutomationId="StackPanel51_EF05BF33">
+                <Label Content="{lex:Loc Key={x:Static loc:ResourceKeys.GambleWagerLimitText}}"
+                       AutomationProperties.AutomationId="Label52_EF05BF33" />
+                <helpers:CurrencyTextBox MinWidth="200"
+                                         InputScope="Number"
+                                         PreventNegatives="True"
+                                         Visibility="{Binding ShowGambleWagerLimit, Converter={StaticResource TrueVisibleFalseCollapsed}}"
+                                         Number="{Binding Path=GambleWagerLimit, Mode=TwoWay, UpdateSourceTrigger=PropertyChanged, ValidatesOnDataErrors=True, NotifyOnValidationError=True}">
+                    <helpers:CurrencyTextBox.IsEnabled>
+                        <MultiBinding Converter="{StaticResource BoolAndConverter}">
+                            <Binding Path="GambleAllowed" />
+                            <Binding Path="GambleWagerLimitConfigurable" />
+                            <Binding Path="PageEnabled" />
+                        </MultiBinding>
+                    </helpers:CurrencyTextBox.IsEnabled>
+                </helpers:CurrencyTextBox>
+            </StackPanel>
+            <StackPanel Grid.Row="11"
+                        Orientation="Horizontal"
+                        Margin="0 10 0 0"
+                        Visibility="{Binding ShowGambleWinLimit, Converter={StaticResource TrueVisibleFalseCollapsed}}"
+                        AutomationProperties.AutomationId="StackPanel53_EF05BF33">
+                <Label Content="{lex:Loc Key={x:Static loc:ResourceKeys.GambleWinLimitText}}"
+                       AutomationProperties.AutomationId="Label54_EF05BF33" />
+                <helpers:CurrencyTextBox MinWidth="200"
+                                         InputScope="Number"
+                                         PreventNegatives="True"
+                                         Visibility="{Binding ShowGambleWinLimit, Converter={StaticResource TrueVisibleFalseCollapsed}}"
+                                         Number="{Binding Path=GambleWinLimit, Mode=TwoWay, UpdateSourceTrigger=PropertyChanged, ValidatesOnDataErrors=True, NotifyOnValidationError=True}">
+                    <helpers:CurrencyTextBox.IsEnabled>
+                        <MultiBinding Converter="{StaticResource BoolAndConverter}">
+                            <Binding Path="GambleAllowed" />
+                            <Binding Path="GambleWinLimitConfigurable" />
+                            <Binding Path="PageEnabled" />
+                        </MultiBinding>
+                    </helpers:CurrencyTextBox.IsEnabled>
+                </helpers:CurrencyTextBox>
+            </StackPanel>
+            <StackPanel Grid.Row="12"
+                        Orientation="Horizontal"
+                        Margin="0 10 0 0"
+                        Visibility="{Binding IncrementThresholdVisible, Converter={StaticResource TrueVisibleFalseCollapsed}, UpdateSourceTrigger=PropertyChanged}"
+                        IsEnabled="{Binding FieldAccessEnabled, Mode=OneWay}"
+                        AutomationProperties.AutomationId="StackPanel55_EF05BF33">
+                <Label Content="{lex:Loc Key={x:Static loc:ResourceKeys.ExcessiveMeterIncrementThresholdCaption}}"
+                       AutomationProperties.AutomationId="Label56_EF05BF33" />
+                <CheckBox IsChecked="{Binding IncrementThresholdIsChecked, Mode=TwoWay}"
+                          AutomationProperties.AutomationId="CheckBox57_EF05BF33" />
+                <helpers:CurrencyTextBox WholeCurrency="True"
+                                         Number="{Binding Path=IncrementThreshold, Mode=TwoWay, UpdateSourceTrigger=PropertyChanged, ValidatesOnDataErrors=True, NotifyOnValidationError=True}"
+                                         Visibility="{Binding IncrementThresholdIsChecked, Converter={StaticResource TrueVisibleFalseCollapsed}, UpdateSourceTrigger=PropertyChanged}" />
+                <TextBlock Text="{lex:Loc Key={x:Static loc:ResourceKeys.NoLimit}}"
+                           Visibility="{Binding IncrementThresholdIsChecked, Converter={StaticResource TrueHiddenFalseVisible}, UpdateSourceTrigger=PropertyChanged}"
+                           AutomationProperties.AutomationId="TextBlock58_EF05BF33" />
+            </StackPanel>
+            <!-- HandCount -->
+            <StackPanel Grid.Row="13" Orientation="Horizontal" Margin="0 5 0 0"
+                        Visibility="{Binding BillAcceptanceLimitVisible, Converter={StaticResource TrueVisibleFalseCollapsed}, UpdateSourceTrigger=PropertyChanged}">
+                <Label Content="{lex:Loc Key={x:Static loc:ResourceKeys.BillAcceptanceLimit}}"
+                       AutomationProperties.AutomationId="Label57_EF05BF33"/>
+                <CheckBox IsChecked="{Binding BillAcceptanceLimitIsChecked, Mode=TwoWay}"
+                          IsEnabled="{Binding BillAcceptanceLimitCheckboxEnabled, Mode=OneWay}"
+                          AutomationProperties.AutomationId="CheckBox58_EF05BF33"/>
+                <helpers:CurrencyTextBox IsEnabled="{Binding PageEnabled}"
+                                         Number="{Binding Path=BillAcceptanceLimit, Mode=TwoWay, UpdateSourceTrigger=PropertyChanged, ValidatesOnDataErrors=True, NotifyOnValidationError=True}"
+                                         Visibility="{Binding BillAcceptanceLimitIsChecked, Converter={StaticResource TrueVisibleFalseCollapsed}, UpdateSourceTrigger=PropertyChanged}"/>
+                <TextBlock Text="{lex:Loc Key={x:Static loc:ResourceKeys.NoLimit}}"
+                           Visibility="{Binding BillAcceptanceLimitIsChecked, Converter={StaticResource TrueHiddenFalseVisible}, UpdateSourceTrigger=PropertyChanged}"
+                           AutomationProperties.AutomationId="TextBlock59_EF05BF33"/>
+            </StackPanel>
+            
+            <StackPanel Grid.Row="14" Orientation="Horizontal" Margin="0 10 0 0"
+                        Visibility="{Binding HandCountPayoutLimitVisible, Converter={StaticResource TrueVisibleFalseCollapsed}, UpdateSourceTrigger=PropertyChanged}">
+                <Label Content="{lex:Loc Key={x:Static loc:ResourceKeys.PayoutLimit}}"
+                       AutomationProperties.AutomationId="Label58_EF05BF33"/>
+                <CheckBox IsChecked="{Binding HandCountPayoutLimitIsChecked, Mode=TwoWay}"
+                          IsEnabled="{Binding HandCountPayoutLimitCheckboxEnabled, Mode=OneWay}"
+                          AutomationProperties.AutomationId="CheckBox59_EF05BF33"/>
+                <helpers:CurrencyTextBox Number="{Binding Path=HandCountPayoutLimit, Mode=TwoWay, UpdateSourceTrigger=PropertyChanged, ValidatesOnDataErrors=True, NotifyOnValidationError=True}"
+                                         IsEnabled="{Binding PageEnabled}"
+                                         Visibility="{Binding HandCountPayoutLimitIsChecked, Converter={StaticResource TrueVisibleFalseCollapsed}, UpdateSourceTrigger=PropertyChanged}"/>
+                <TextBlock Text="{lex:Loc Key={x:Static loc:ResourceKeys.NoLimit}}"
+                           Visibility="{Binding HandCountPayoutLimitIsChecked, Converter={StaticResource TrueHiddenFalseVisible}, UpdateSourceTrigger=PropertyChanged}"
+                           AutomationProperties.AutomationId="TextBlock60_EF05BF33"/>
+            </StackPanel>
+        </Grid>
+    </AdornerDecorator>
 </operatorMenu:OperatorMenuPage>