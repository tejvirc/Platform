--- conflicted
+++ resolved
@@ -1,204 +1,172 @@
-﻿<operatorMenu:OperatorMenuPage xmlns="http://schemas.microsoft.com/winfx/2006/xaml/presentation"
-                               xmlns:x="http://schemas.microsoft.com/winfx/2006/xaml"
-                               xmlns:mc="http://schemas.openxmlformats.org/markup-compatibility/2006"
-                               xmlns:d="http://schemas.microsoft.com/expression/blend/2008"
-                               xmlns:operatorMenu="clr-namespace:Aristocrat.Monaco.Application.UI.OperatorMenu;assembly=Aristocrat.Monaco.Application.UI"
-                               xmlns:viewModels="clr-namespace:Aristocrat.Monaco.Gaming.UI.ViewModels.OperatorMenu"
-                               xmlns:dialog="clr-namespace:Aristocrat.Monaco.UI.Common;assembly=Aristocrat.Monaco.UI.Common"
-                               xmlns:controls="http://metro.mahapps.com/winfx/xaml/controls"
-                               xmlns:commonControls="clr-namespace:Aristocrat.Monaco.UI.Common.Controls;assembly=Aristocrat.Monaco.UI.Common"
-                               xmlns:helpers="http://monaco.aristocrat.com/common"
-                               xmlns:converters="clr-namespace:Aristocrat.Monaco.UI.Common.Converters;assembly=Aristocrat.Monaco.UI.Common"
-                               xmlns:lex="http://wpflocalizeextension.codeplex.com"
-                               lex:ResxLocalizationProvider.DefaultAssembly="Aristocrat.Monaco.Localization"
-                               lex:ResxLocalizationProvider.DefaultDictionary="Resources" 
-                               xmlns:loc="http://monaco.aristocrat.com/localization"
-                               x:Class="Aristocrat.Monaco.Gaming.UI.Views.OperatorMenu.CustomSAPView"
-                               dialog:DialogParticipation.Register="{Binding}"
-                               mc:Ignorable="d"
-                               d:DataContext="{d:DesignInstance {x:Type viewModels:CustomSAPViewModel}, IsDesignTimeCreatable=True}">
-    <UserControl.Resources>
-        <ResourceDictionary>
-            <ResourceDictionary.MergedDictionaries>
-                <ResourceDictionary Source="/Aristocrat.Monaco.UI.Common;component/Skins/OperatorMenu.xaml" />
-            </ResourceDictionary.MergedDictionaries>
-            <converters:PercentageTextValueConvert x:Key="PercentageTextValueConvert" />
-        </ResourceDictionary>
-    </UserControl.Resources>
-    <Grid x:Name="MainGrid"
-          AutomationProperties.AutomationId="Grid0_EF8014A4">
-        <Grid.RowDefinitions>
-            <RowDefinition Height="Auto"
-                           AutomationProperties.AutomationId="RowDefinition1_EF8014A4" />
-            <RowDefinition Height="Auto"
-                           AutomationProperties.AutomationId="RowDefinition2_EF8014A4" />
-            <RowDefinition Height="*"
-                           AutomationProperties.AutomationId="RowDefinition3_EF8014A4" />
-            <RowDefinition Height="Auto"
-                           AutomationProperties.AutomationId="RowDefinition4_EF8014A4" />
-        </Grid.RowDefinitions>
-        <controls:ToggleSwitch Grid.Row="0"
-                                     Grid.Column="0"
-                                     Margin="0,-10,0,0"
-                                     IsEnabled="True"
-                                     IsOn="{Binding GameTypeSelect}"
-                                     controls:ControlsHelper.ContentCharacterCasing="Upper"
-                                     controls:ControlsHelper.CornerRadius="0"
-                                     helpers:ToggleSwitchButtonHelper.OffContent="{lex:Loc Poker}"
-                                     helpers:ToggleSwitchButtonHelper.OnContent="{lex:Loc Keno}" />
-        <Label Grid.Row="1"
-               Grid.Column="0"
-               Margin="0,20,0,0"
-               Content="{lex:Loc CustomSAPConfigSetup}"
-               AutomationProperties.AutomationId="Label5_EF8014A4" />
-        <DataGrid ItemsSource="{Binding LevelDetails}"
-                  Grid.Row="2"
-                  Grid.Column="0"
-                  Margin="0 5 0 0"
-                  HorizontalAlignment="Left"
-                  AutoGenerateColumns="False"
-                  ScrollViewer.CanContentScroll="True"
-                  MinRowHeight="30"
-                  Height="{Binding ElementName=MainGrid, Path=Height}"
-                  Width="{Binding ElementName=MainGrid, Path=Width}"
-                  EnableRowVirtualization="True"
-                  CanUserAddRows="False"
-                  CanUserDeleteRows="False"
-                  CanUserReorderColumns="False"
-                  CanUserSortColumns="False"
-                  AutomationProperties.AutomationId="DataGrid6_EF8014A4">
-            <DataGrid.Resources>
-                <dialog:BindingProxy x:Key="Proxy"
-                                     Data="{Binding}" />
-            </DataGrid.Resources>
-            <DataGrid.Columns>
-<<<<<<< HEAD
-                <DataGridTextColumn Header="{lex:Loc LevelId}"
-                                    MaxWidth="60"
-                                    Binding="{Binding LevelId , UpdateSourceTrigger=PropertyChanged}"
-                                    AutomationProperties.AutomationId="DataGridTextColumn7_EF8014A4" />
-                <DataGridTemplateColumn Header="{lex:Loc LevelNameLabel}"
-=======
-                <DataGridTextColumn Header="{lex:Loc Key={x:Static loc:ResourceKeys.LevelId}}"
-                                    loc:Localizer.For="Operator"
-                                    MaxWidth="80"
-                                    Binding="{Binding LevelId , UpdateSourceTrigger=PropertyChanged}"
-                                    AutomationProperties.AutomationId="DataGridTextColumn7_EF8014A4" />
-                <DataGridTemplateColumn Header="{lex:Loc Key={x:Static loc:ResourceKeys.LevelNameLabel}}"
-                                        loc:Localizer.For="Operator"
->>>>>>> 27c3461f
-                                        AutomationProperties.AutomationId="DataGridTemplateColumn8_EF8014A4">
-                    <DataGridTemplateColumn.CellTemplate>
-                        <DataTemplate DataType="{x:Type viewModels:CustomSAPViewModel+SharedLevelDisplay}">
-                            <commonControls:SmartLongNameTextBlock ContentText="{Binding Name}"
-                                                                   ContentMaxWidth="310" />
-                        </DataTemplate>
-                    </DataGridTemplateColumn.CellTemplate>
-                </DataGridTemplateColumn>
-<<<<<<< HEAD
-                <DataGridTextColumn Header="{lex:Loc CurrentValue}"
-                                    MaxWidth="200"
-                                    Binding="{Binding CurrentValue, UpdateSourceTrigger=PropertyChanged}"
-                                    AutomationProperties.AutomationId="DataGridTextColumn9_EF8014A4" />
-                <DataGridTextColumn Header="{lex:Loc InitialValue}"
-                                    MaxWidth="200"
-                                    Binding="{Binding InitialValue, UpdateSourceTrigger=PropertyChanged}"
-                                    AutomationProperties.AutomationId="DataGridTextColumn10_EF8014A4" />
-                <DataGridTextColumn Header="{lex:Loc BonusInfoOverflowColumn}"
-                                    MaxWidth="200"
-                                    Binding="{Binding OverflowValue , UpdateSourceTrigger=PropertyChanged}"
-                                    AutomationProperties.AutomationId="DataGridTextColumn11_EF8014A4" />
-                <DataGridTextColumn Header="{lex:Loc ResetValue}"
-                                    MaxWidth="200"
-                                    Binding="{Binding ResetValue, UpdateSourceTrigger=PropertyChanged}"
-                                    AutomationProperties.AutomationId="DataGridTextColumn12_EF8014A4" />
-                <DataGridTextColumn Header="{lex:Loc IncrementRate}"
-                                    MaxWidth="120"
-                                    Binding="{Binding IncrementRate, StringFormat={}{0:#0.00'%'}, UpdateSourceTrigger=PropertyChanged}"
-                                    AutomationProperties.AutomationId="DataGridTextColumn13_EF8014A4" />
-                <DataGridTextColumn Header="{lex:Loc MaxValue}"
-=======
-                <DataGridTextColumn Header="{lex:Loc Key={x:Static loc:ResourceKeys.CurrentValue}}"
-                                    loc:Localizer.For="Operator"
-                                    MaxWidth="200"
-                                    Binding="{Binding CurrentValue, UpdateSourceTrigger=PropertyChanged}"
-                                    AutomationProperties.AutomationId="DataGridTextColumn9_EF8014A4" />
-                <DataGridTextColumn Header="{lex:Loc Key={x:Static loc:ResourceKeys.InitialValue}}"
-                                    loc:Localizer.For="Operator"
-                                    MaxWidth="200"
-                                    Binding="{Binding InitialValue, UpdateSourceTrigger=PropertyChanged}"
-                                    AutomationProperties.AutomationId="DataGridTextColumn10_EF8014A4" />
-                <DataGridTextColumn Header="{lex:Loc Key={x:Static loc:ResourceKeys.BonusInfoOverflowColumn}}"
-                                    loc:Localizer.For="Operator"
-                                    MaxWidth="200"
-                                    Binding="{Binding OverflowValue , UpdateSourceTrigger=PropertyChanged}"
-                                    AutomationProperties.AutomationId="DataGridTextColumn11_EF8014A4" />
-                <DataGridTextColumn Header="{lex:Loc Key={x:Static loc:ResourceKeys.ResetValue}}"
-                                    loc:Localizer.For="Operator"
-                                    MaxWidth="200"
-                                    Binding="{Binding ResetValue, UpdateSourceTrigger=PropertyChanged}"
-                                    AutomationProperties.AutomationId="DataGridTextColumn12_EF8014A4" />
-                <DataGridTextColumn Header="{lex:Loc Key={x:Static loc:ResourceKeys.IncrementRate}}"
-                                    loc:Localizer.For="Operator"
-                                    MaxWidth="200"
-                                    Binding="{Binding IncrementRate, Converter={StaticResource PercentageTextValueConvert}, UpdateSourceTrigger=PropertyChanged}"
-                                    AutomationProperties.AutomationId="DataGridTextColumn13_EF8014A4" />
-                <DataGridTextColumn Header="{lex:Loc Key={x:Static loc:ResourceKeys.MaxValue}}"
-                                    loc:Localizer.For="Operator"
->>>>>>> 27c3461f
-                                    MaxWidth="200"
-                                    Binding="{Binding MaximumValue, UpdateSourceTrigger=PropertyChanged}"
-                                    AutomationProperties.AutomationId="DataGridTextColumn14_EF8014A4" />
-                <DataGridTemplateColumn AutomationProperties.AutomationId="DataGridTemplateColumn15_EF8014A4">
-                    <DataGridTemplateColumn.CellTemplate>
-                        <DataTemplate DataType="{x:Type viewModels:CustomSAPViewModel+SharedLevelDisplay}">
-                            <Button Margin="0,5,0,0"
-                                    Content="{lex:Loc EditLabel}"
-                                    CommandParameter="{Binding Path=Name}"
-                                    Command="{Binding RelativeSource={RelativeSource AncestorType={x:Type DataGrid}}, Path=DataContext.EditSAPLevelCommand}"
-                                    AutomationProperties.AutomationId="Button16_EF8014A4">
-                                <Button.IsEnabled>
-                                    <MultiBinding Converter="{StaticResource BoolAndConverter}">
-                                        <Binding Path="IsEditable" />
-                                        <Binding Path="Data.InputEnabled"
-                                                 Source="{StaticResource Proxy}" />
-                                    </MultiBinding>
-                                </Button.IsEnabled>
-                            </Button>
-                        </DataTemplate>
-                    </DataGridTemplateColumn.CellTemplate>
-                </DataGridTemplateColumn>
-                <DataGridTemplateColumn AutomationProperties.AutomationId="DataGridTemplateColumn17_EF8014A4">
-                    <DataGridTemplateColumn.CellTemplate>
-                        <DataTemplate DataType="{x:Type viewModels:CustomSAPViewModel+SharedLevelDisplay}">
-                            <Button Margin="0,5,0,0"
-                                    Content="{lex:Loc DeleteLabel}"
-                                    CommandParameter="{Binding Path=Name}"
-                                    Command="{Binding RelativeSource={RelativeSource AncestorType={x:Type DataGrid}}, Path=DataContext.DeleteSAPLevelCommand}"
-                                    AutomationProperties.AutomationId="Button18_EF8014A4">
-                                <Button.IsEnabled>
-                                    <MultiBinding Converter="{StaticResource BoolAndConverter}">
-                                        <Binding Path="CanDelete" />
-                                        <Binding Path="Data.InputEnabled"
-                                                 Source="{StaticResource Proxy}" />
-                                    </MultiBinding>
-                                </Button.IsEnabled>
-                            </Button>
-                        </DataTemplate>
-                    </DataGridTemplateColumn.CellTemplate>
-                </DataGridTemplateColumn>
-            </DataGrid.Columns>
-        </DataGrid>
-        <StackPanel Grid.Row="3"
-                    Orientation="Horizontal"
-                    Margin="0"
-                    AutomationProperties.AutomationId="StackPanel19_EF8014A4">
-            <Button HorizontalAlignment="Left"
-                    Margin="0 10 10 5"
-                    IsEnabled="{Binding InputEnabled}"
-                    Content="{lex:Loc AddSAPLevel}"
-                    Command="{Binding AddSAPLevelCommand}"
-                    AutomationProperties.AutomationId="Button20_EF8014A4" />
-        </StackPanel>
-    </Grid>
+﻿<operatorMenu:OperatorMenuPage xmlns="http://schemas.microsoft.com/winfx/2006/xaml/presentation"
+                               xmlns:x="http://schemas.microsoft.com/winfx/2006/xaml"
+                               xmlns:mc="http://schemas.openxmlformats.org/markup-compatibility/2006"
+                               xmlns:d="http://schemas.microsoft.com/expression/blend/2008"
+                               xmlns:operatorMenu="clr-namespace:Aristocrat.Monaco.Application.UI.OperatorMenu;assembly=Aristocrat.Monaco.Application.UI"
+                               xmlns:viewModels="clr-namespace:Aristocrat.Monaco.Gaming.UI.ViewModels.OperatorMenu"
+                               xmlns:dialog="clr-namespace:Aristocrat.Monaco.UI.Common;assembly=Aristocrat.Monaco.UI.Common"
+                               xmlns:controls="http://metro.mahapps.com/winfx/xaml/controls"
+                               xmlns:commonControls="clr-namespace:Aristocrat.Monaco.UI.Common.Controls;assembly=Aristocrat.Monaco.UI.Common"
+                               xmlns:helpers="http://monaco.aristocrat.com/common"
+                               xmlns:converters="clr-namespace:Aristocrat.Monaco.UI.Common.Converters;assembly=Aristocrat.Monaco.UI.Common"
+                               xmlns:lex="http://wpflocalizeextension.codeplex.com"
+                               lex:ResxLocalizationProvider.DefaultAssembly="Aristocrat.Monaco.Localization"
+                               lex:ResxLocalizationProvider.DefaultDictionary="Resources" 
+                               xmlns:loc="http://monaco.aristocrat.com/localization"
+                               x:Class="Aristocrat.Monaco.Gaming.UI.Views.OperatorMenu.CustomSAPView"
+                               dialog:DialogParticipation.Register="{Binding}"
+                               mc:Ignorable="d"
+                               d:DataContext="{d:DesignInstance {x:Type viewModels:CustomSAPViewModel}, IsDesignTimeCreatable=True}">
+    <UserControl.Resources>
+        <ResourceDictionary>
+            <ResourceDictionary.MergedDictionaries>
+                <ResourceDictionary Source="/Aristocrat.Monaco.UI.Common;component/Skins/OperatorMenu.xaml" />
+            </ResourceDictionary.MergedDictionaries>
+            <converters:PercentageTextValueConvert x:Key="PercentageTextValueConvert" />
+        </ResourceDictionary>
+    </UserControl.Resources>
+    <Grid x:Name="MainGrid"
+          AutomationProperties.AutomationId="Grid0_EF8014A4">
+        <Grid.RowDefinitions>
+            <RowDefinition Height="Auto"
+                           AutomationProperties.AutomationId="RowDefinition1_EF8014A4" />
+            <RowDefinition Height="Auto"
+                           AutomationProperties.AutomationId="RowDefinition2_EF8014A4" />
+            <RowDefinition Height="*"
+                           AutomationProperties.AutomationId="RowDefinition3_EF8014A4" />
+            <RowDefinition Height="Auto"
+                           AutomationProperties.AutomationId="RowDefinition4_EF8014A4" />
+        </Grid.RowDefinitions>
+        <controls:ToggleSwitch Grid.Row="0"
+                                     Grid.Column="0"
+                                     Margin="0,-10,0,0"
+                                     IsEnabled="True"
+                                     IsOn="{Binding GameTypeSelect}"
+                                     controls:ControlsHelper.ContentCharacterCasing="Upper"
+                                     controls:ControlsHelper.CornerRadius="0"
+                                     helpers:ToggleSwitchButtonHelper.OffContent="{lex:Loc Poker}"
+                                     helpers:ToggleSwitchButtonHelper.OnContent="{lex:Loc Keno}" />
+        <Label Grid.Row="1"
+               Grid.Column="0"
+               Margin="0,20,0,0"
+               Content="{lex:Loc CustomSAPConfigSetup}"
+               AutomationProperties.AutomationId="Label5_EF8014A4" />
+        <DataGrid ItemsSource="{Binding LevelDetails}"
+                  Grid.Row="2"
+                  Grid.Column="0"
+                  Margin="0 5 0 0"
+                  HorizontalAlignment="Left"
+                  AutoGenerateColumns="False"
+                  ScrollViewer.CanContentScroll="True"
+                  MinRowHeight="30"
+                  Height="{Binding ElementName=MainGrid, Path=Height}"
+                  Width="{Binding ElementName=MainGrid, Path=Width}"
+                  EnableRowVirtualization="True"
+                  CanUserAddRows="False"
+                  CanUserDeleteRows="False"
+                  CanUserReorderColumns="False"
+                  CanUserSortColumns="False"
+                  AutomationProperties.AutomationId="DataGrid6_EF8014A4">
+            <DataGrid.Resources>
+                <dialog:BindingProxy x:Key="Proxy"
+                                     Data="{Binding}" />
+            </DataGrid.Resources>
+            <DataGrid.Columns>
+                <DataGridTextColumn Header="{lex:Loc LevelId}"
+                                    loc:Localizer.For="Operator"
+                                    MaxWidth="80"
+                                    Binding="{Binding LevelId , UpdateSourceTrigger=PropertyChanged}"
+                                    AutomationProperties.AutomationId="DataGridTextColumn7_EF8014A4" />
+                <DataGridTemplateColumn Header="{lex:Loc LevelNameLabel}"
+                                        loc:Localizer.For="Operator"
+                                        AutomationProperties.AutomationId="DataGridTemplateColumn8_EF8014A4">
+                    <DataGridTemplateColumn.CellTemplate>
+                        <DataTemplate DataType="{x:Type viewModels:CustomSAPViewModel+SharedLevelDisplay}">
+                            <commonControls:SmartLongNameTextBlock ContentText="{Binding Name}"
+                                                                   ContentMaxWidth="310" />
+                        </DataTemplate>
+                    </DataGridTemplateColumn.CellTemplate>
+                </DataGridTemplateColumn>
+                <DataGridTextColumn Header="{lex:Loc CurrentValue}"
+                                    loc:Localizer.For="Operator"
+                                    MaxWidth="200"
+                                    Binding="{Binding CurrentValue, UpdateSourceTrigger=PropertyChanged}"
+                                    AutomationProperties.AutomationId="DataGridTextColumn9_EF8014A4" />
+                <DataGridTextColumn Header="{lex:Loc InitialValue}"
+                                    loc:Localizer.For="Operator"
+                                    MaxWidth="200"
+                                    Binding="{Binding InitialValue, UpdateSourceTrigger=PropertyChanged}"
+                                    AutomationProperties.AutomationId="DataGridTextColumn10_EF8014A4" />
+                <DataGridTextColumn Header="{lex:Loc BonusInfoOverflowColumn}"
+                                    loc:Localizer.For="Operator"
+                                    MaxWidth="200"
+                                    Binding="{Binding OverflowValue , UpdateSourceTrigger=PropertyChanged}"
+                                    AutomationProperties.AutomationId="DataGridTextColumn11_EF8014A4" />
+                <DataGridTextColumn Header="{lex:Loc ResetValue}"
+                                    loc:Localizer.For="Operator"
+                                    MaxWidth="200"
+                                    Binding="{Binding ResetValue, UpdateSourceTrigger=PropertyChanged}"
+                                    AutomationProperties.AutomationId="DataGridTextColumn12_EF8014A4" />
+                <DataGridTextColumn Header="{lex:Loc IncrementRate}"
+                                    loc:Localizer.For="Operator"
+                                    MaxWidth="200"
+                                    Binding="{Binding IncrementRate, StringFormat={}{0:#0.00'%'}, UpdateSourceTrigger=PropertyChanged}"
+                                    AutomationProperties.AutomationId="DataGridTextColumn13_EF8014A4" />
+                <DataGridTextColumn Header="{lex:Loc MaxValue}"
+                                    loc:Localizer.For="Operator"
+                                    MaxWidth="200"
+                                    Binding="{Binding MaximumValue, UpdateSourceTrigger=PropertyChanged}"
+                                    AutomationProperties.AutomationId="DataGridTextColumn14_EF8014A4" />
+                <DataGridTemplateColumn AutomationProperties.AutomationId="DataGridTemplateColumn15_EF8014A4">
+                    <DataGridTemplateColumn.CellTemplate>
+                        <DataTemplate DataType="{x:Type viewModels:CustomSAPViewModel+SharedLevelDisplay}">
+                            <Button Margin="0,5,0,0"
+                                    Content="{lex:Loc EditLabel}"
+                                    CommandParameter="{Binding Path=Name}"
+                                    Command="{Binding RelativeSource={RelativeSource AncestorType={x:Type DataGrid}}, Path=DataContext.EditSAPLevelCommand}"
+                                    AutomationProperties.AutomationId="Button16_EF8014A4">
+                                <Button.IsEnabled>
+                                    <MultiBinding Converter="{StaticResource BoolAndConverter}">
+                                        <Binding Path="IsEditable" />
+                                        <Binding Path="Data.InputEnabled"
+                                                 Source="{StaticResource Proxy}" />
+                                    </MultiBinding>
+                                </Button.IsEnabled>
+                            </Button>
+                        </DataTemplate>
+                    </DataGridTemplateColumn.CellTemplate>
+                </DataGridTemplateColumn>
+                <DataGridTemplateColumn AutomationProperties.AutomationId="DataGridTemplateColumn17_EF8014A4">
+                    <DataGridTemplateColumn.CellTemplate>
+                        <DataTemplate DataType="{x:Type viewModels:CustomSAPViewModel+SharedLevelDisplay}">
+                            <Button Margin="0,5,0,0"
+                                    Content="{lex:Loc DeleteLabel}"
+                                    CommandParameter="{Binding Path=Name}"
+                                    Command="{Binding RelativeSource={RelativeSource AncestorType={x:Type DataGrid}}, Path=DataContext.DeleteSAPLevelCommand}"
+                                    AutomationProperties.AutomationId="Button18_EF8014A4">
+                                <Button.IsEnabled>
+                                    <MultiBinding Converter="{StaticResource BoolAndConverter}">
+                                        <Binding Path="CanDelete" />
+                                        <Binding Path="Data.InputEnabled"
+                                                 Source="{StaticResource Proxy}" />
+                                    </MultiBinding>
+                                </Button.IsEnabled>
+                            </Button>
+                        </DataTemplate>
+                    </DataGridTemplateColumn.CellTemplate>
+                </DataGridTemplateColumn>
+            </DataGrid.Columns>
+        </DataGrid>
+        <StackPanel Grid.Row="3"
+                    Orientation="Horizontal"
+                    Margin="0"
+                    AutomationProperties.AutomationId="StackPanel19_EF8014A4">
+            <Button HorizontalAlignment="Left"
+                    Margin="0 10 10 5"
+                    IsEnabled="{Binding InputEnabled}"
+                    Content="{lex:Loc AddSAPLevel}"
+                    Command="{Binding AddSAPLevelCommand}"
+                    AutomationProperties.AutomationId="Button20_EF8014A4" />
+        </StackPanel>
+    </Grid>
 </operatorMenu:OperatorMenuPage>