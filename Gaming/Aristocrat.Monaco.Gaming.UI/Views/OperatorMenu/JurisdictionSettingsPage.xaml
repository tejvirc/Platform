﻿<operatorMenu:OperatorMenuPage x:Class="Aristocrat.Monaco.Gaming.UI.Views.OperatorMenu.JurisdictionSettingsPage"
                              xmlns="http://schemas.microsoft.com/winfx/2006/xaml/presentation"
                              xmlns:x="http://schemas.microsoft.com/winfx/2006/xaml"
                              xmlns:d="http://schemas.microsoft.com/expression/blend/2008"
                              xmlns:viewModels="clr-namespace:Aristocrat.Monaco.Gaming.UI.ViewModels.OperatorMenu"
                              xmlns:mc="http://schemas.openxmlformats.org/markup-compatibility/2006"
                              xmlns:operatorMenu="clr-namespace:Aristocrat.Monaco.Application.UI.OperatorMenu;assembly=Aristocrat.Monaco.Application.UI"
                              xmlns:lex="http://wpflocalizeextension.codeplex.com"
                              lex:ResxLocalizationProvider.DefaultAssembly="Aristocrat.Monaco.Localization"
                              lex:ResxLocalizationProvider.DefaultDictionary="Resources" 
                              xmlns:loc="http://monaco.aristocrat.com/localization"
                              mc:Ignorable="d"
                              d:DataContext="{d:DesignInstance viewModels:JurisdictionSettingsPageViewModel}">

    <UserControl.Resources>
        <ResourceDictionary>
            <ResourceDictionary.MergedDictionaries>
                <ResourceDictionary Source="/Aristocrat.Monaco.UI.Common;component/Skins/OperatorMenu.xaml" />
                <ResourceDictionary Source="/Aristocrat.Monaco.UI.Common;component/Skins/Converters.xaml" />
            </ResourceDictionary.MergedDictionaries>

            <Style TargetType="Label" BasedOn="{StaticResource MonacoLabel}">
                <Setter Property="Margin" Value="0 0 10 10" />
                <Setter Property="VerticalAlignment" Value="Center" />
            </Style>

            <Style TargetType="TextBlock" BasedOn="{StaticResource MonacoTextBlock}">
                <Setter Property="Margin" Value="0 0 0 10" />
                <Setter Property="VerticalAlignment" Value="Center" />
            </Style>
        </ResourceDictionary>
    </UserControl.Resources>

    <Grid>
        <Grid.RowDefinitions>
            <RowDefinition Height="Auto"/>
            <RowDefinition Height="Auto"/>
            <RowDefinition Height="Auto"/>
            <RowDefinition Height="Auto"/>
            <RowDefinition Height="Auto"/>
            <RowDefinition Height="Auto"/>
            <RowDefinition Height="Auto"/>
            <RowDefinition Height="Auto"/>
            <RowDefinition Height="Auto"/>
            <RowDefinition Height="Auto"/>
        </Grid.RowDefinitions>
        <Grid.ColumnDefinitions>
            <ColumnDefinition Width="Auto"/>
            <ColumnDefinition Width="*"/>
        </Grid.ColumnDefinitions>

        <Label Grid.Row="0" Grid.Column="0" Content="{lex:Loc JurisdictionLabel}" />
        <TextBlock AutomationProperties.AutomationId="JurisdictionSettingsPage_TextBlock_Jurisdiction" Grid.Row="0" Grid.Column="1" Text="{Binding Jurisdiction}" />
        <Label Grid.Row="1" Grid.Column="0" Content="{lex:Loc Currency}" />
        <TextBlock AutomationProperties.AutomationId="JurisdictionSettingsPage_TextBlock_Currency" Grid.Row="1" Grid.Column="1" Text="{Binding Currency}" />
<<<<<<< HEAD
        
        <Label Grid.Row="2" Grid.Column="0" Content="{lex:Loc AllowedSlotRtp}" Visibility="{Binding SlotRtpVisibility, Converter={StaticResource BoolToVisConverter}}" />
        <TextBlock AutomationProperties.AutomationId="JurisdictionSettingsPage_TextBlock_AllowedSlotRtp" Grid.Row="2" Grid.Column="1" Text="{Binding AllowedSlotRtp}" Visibility="{Binding SlotRtpVisibility, Converter={StaticResource BoolToVisConverter}}" />
        <Label Grid.Row="3" Grid.Column="0" Content="{lex:Loc AllowedPokerRtp}" Visibility="{Binding PokerRtpVisibility, Converter={StaticResource BoolToVisConverter}}" />
        <TextBlock AutomationProperties.AutomationId="JurisdictionSettingsPage_TextBlock_AllowedPokerRtp" Grid.Row="3" Grid.Column="1" Text="{Binding AllowedPokerRtp}" Visibility="{Binding PokerRtpVisibility, Converter={StaticResource BoolToVisConverter}}" />
        <Label Grid.Row="4" Grid.Column="0" Content="{lex:Loc AllowedKenoRtp}" Visibility="{Binding KenoRtpVisibility, Converter={StaticResource BoolToVisConverter}}" />
        <TextBlock AutomationProperties.AutomationId="JurisdictionSettingsPage_TextBlock_AllowedKenoRtp" Grid.Row="4" Grid.Column="1" Text="{Binding AllowedKenoRtp}" Visibility="{Binding KenoRtpVisibility, Converter={StaticResource BoolToVisConverter}}" />
        <Label Grid.Row="5" Grid.Column="0" Content="{lex:Loc AllowedBlackjackRtp}" Visibility="{Binding BlackjackRtpVisibility, Converter={StaticResource BoolToVisConverter}}" />
        <TextBlock AutomationProperties.AutomationId="JurisdictionSettingsPage_TextBlock_AllowedBlackjackRtp" Grid.Row="5" Grid.Column="1" Text="{Binding AllowedBlackjackRtp}" Visibility="{Binding BlackjackRtpVisibility, Converter={StaticResource BoolToVisConverter}}" />
        <Label Grid.Row="6" Grid.Column="0" Content="{lex:Loc AllowedRouletteRtp}" Visibility="{Binding RouletteRtpVisibility, Converter={StaticResource BoolToVisConverter}}" />
        <TextBlock AutomationProperties.AutomationId="JurisdictionSettingsPage_TextBlock_AllowedRouletteRtp" Grid.Row="6" Grid.Column="1" Text="{Binding AllowedRouletteRtp}" Visibility="{Binding RouletteRtpVisibility, Converter={StaticResource BoolToVisConverter}}" />

        <Label Grid.Row="7" Grid.Column="0" Content="{lex:Loc MechanicalMeter}" Visibility="{Binding MechanicalMeterVisibility, Converter={StaticResource BoolToVisConverter}}" />
        <TextBlock AutomationProperties.AutomationId="JurisdictionSettingsPage_TextBlock_MechanicalMeter" Grid.Row="7" Grid.Column="1" Text="{Binding MechanicalMeter}" Visibility="{Binding MechanicalMeterVisibility, Converter={StaticResource BoolToVisConverter}}" />
        <Label Grid.Row="8" Grid.Column="0" Content="{lex:Loc DoorOpticSensor}" />
=======

        <Label Grid.Row="2" Grid.Column="0" Content="{lex:Loc Key={x:Static loc:ResourceKeys.AllowedSlotRtp}}" Visibility="{Binding SlotRtpVisibility, Converter={StaticResource TrueVisibleFalseCollapsed}}" />
        <TextBlock AutomationProperties.AutomationId="JurisdictionSettingsPage_TextBlock_AllowedSlotRtp" Grid.Row="2" Grid.Column="1" Text="{Binding AllowedSlotRtp}" Visibility="{Binding SlotRtpVisibility, Converter={StaticResource TrueVisibleFalseCollapsed}}" />
        <Label Grid.Row="3" Grid.Column="0" Content="{lex:Loc Key={x:Static loc:ResourceKeys.AllowedPokerRtp}}" Visibility="{Binding PokerRtpVisibility, Converter={StaticResource TrueVisibleFalseCollapsed}}" />
        <TextBlock AutomationProperties.AutomationId="JurisdictionSettingsPage_TextBlock_AllowedPokerRtp" Grid.Row="3" Grid.Column="1" Text="{Binding AllowedPokerRtp}" Visibility="{Binding PokerRtpVisibility, Converter={StaticResource TrueVisibleFalseCollapsed}}" />
        <Label Grid.Row="4" Grid.Column="0" Content="{lex:Loc Key={x:Static loc:ResourceKeys.AllowedKenoRtp}}" Visibility="{Binding KenoRtpVisibility, Converter={StaticResource TrueVisibleFalseCollapsed}}" />
        <TextBlock AutomationProperties.AutomationId="JurisdictionSettingsPage_TextBlock_AllowedKenoRtp" Grid.Row="4" Grid.Column="1" Text="{Binding AllowedKenoRtp}" Visibility="{Binding KenoRtpVisibility, Converter={StaticResource TrueVisibleFalseCollapsed}}" />
        <Label Grid.Row="5" Grid.Column="0" Content="{lex:Loc Key={x:Static loc:ResourceKeys.AllowedBlackjackRtp}}" Visibility="{Binding BlackjackRtpVisibility, Converter={StaticResource TrueVisibleFalseCollapsed}}" />
        <TextBlock AutomationProperties.AutomationId="JurisdictionSettingsPage_TextBlock_AllowedBlackjackRtp" Grid.Row="5" Grid.Column="1" Text="{Binding AllowedBlackjackRtp}" Visibility="{Binding BlackjackRtpVisibility, Converter={StaticResource TrueVisibleFalseCollapsed}}" />
        <Label Grid.Row="6" Grid.Column="0" Content="{lex:Loc Key={x:Static loc:ResourceKeys.AllowedRouletteRtp}}" Visibility="{Binding RouletteRtpVisibility, Converter={StaticResource TrueVisibleFalseCollapsed}}" />
        <TextBlock AutomationProperties.AutomationId="JurisdictionSettingsPage_TextBlock_AllowedRouletteRtp" Grid.Row="6" Grid.Column="1" Text="{Binding AllowedRouletteRtp}" Visibility="{Binding RouletteRtpVisibility, Converter={StaticResource TrueVisibleFalseCollapsed}}" />

        <Label Grid.Row="7" Grid.Column="0" Content="{lex:Loc Key={x:Static loc:ResourceKeys.MechanicalMeter}}" Visibility="{Binding MechanicalMeterVisibility, Converter={StaticResource TrueVisibleFalseCollapsed}}" />
        <TextBlock AutomationProperties.AutomationId="JurisdictionSettingsPage_TextBlock_MechanicalMeter" Grid.Row="7" Grid.Column="1" Text="{Binding MechanicalMeter}" Visibility="{Binding MechanicalMeterVisibility, Converter={StaticResource TrueVisibleFalseCollapsed}}" />
        <Label Grid.Row="8" Grid.Column="0" Content="{lex:Loc Key={x:Static loc:ResourceKeys.DoorOpticSensor}}" />
>>>>>>> 5dd0dcf5
        <TextBlock AutomationProperties.AutomationId="JurisdictionSettingsPage_TextBlock_DoorOpticSensor" Grid.Row="8" Grid.Column="1"  Text="{Binding DoorOpticSensor}" />
        <Label Grid.Row="9" Grid.Column="0" Content="{lex:Loc ZeroCredit}" />
        <TextBlock AutomationProperties.AutomationId="JurisdictionSettingsPage_TextBlock_ZeroCreditOnOos" Grid.Row="9" Grid.Column="1"  Text="{Binding ZeroCreditOnOos}" />
    </Grid>
</operatorMenu:OperatorMenuPage>

<|MERGE_RESOLUTION|>--- conflicted
+++ resolved
@@ -1,94 +1,76 @@
-﻿<operatorMenu:OperatorMenuPage x:Class="Aristocrat.Monaco.Gaming.UI.Views.OperatorMenu.JurisdictionSettingsPage"
-                              xmlns="http://schemas.microsoft.com/winfx/2006/xaml/presentation"
-                              xmlns:x="http://schemas.microsoft.com/winfx/2006/xaml"
-                              xmlns:d="http://schemas.microsoft.com/expression/blend/2008"
-                              xmlns:viewModels="clr-namespace:Aristocrat.Monaco.Gaming.UI.ViewModels.OperatorMenu"
-                              xmlns:mc="http://schemas.openxmlformats.org/markup-compatibility/2006"
-                              xmlns:operatorMenu="clr-namespace:Aristocrat.Monaco.Application.UI.OperatorMenu;assembly=Aristocrat.Monaco.Application.UI"
-                              xmlns:lex="http://wpflocalizeextension.codeplex.com"
-                              lex:ResxLocalizationProvider.DefaultAssembly="Aristocrat.Monaco.Localization"
-                              lex:ResxLocalizationProvider.DefaultDictionary="Resources" 
-                              xmlns:loc="http://monaco.aristocrat.com/localization"
-                              mc:Ignorable="d"
-                              d:DataContext="{d:DesignInstance viewModels:JurisdictionSettingsPageViewModel}">
-
-    <UserControl.Resources>
-        <ResourceDictionary>
-            <ResourceDictionary.MergedDictionaries>
-                <ResourceDictionary Source="/Aristocrat.Monaco.UI.Common;component/Skins/OperatorMenu.xaml" />
-                <ResourceDictionary Source="/Aristocrat.Monaco.UI.Common;component/Skins/Converters.xaml" />
-            </ResourceDictionary.MergedDictionaries>
-
-            <Style TargetType="Label" BasedOn="{StaticResource MonacoLabel}">
-                <Setter Property="Margin" Value="0 0 10 10" />
-                <Setter Property="VerticalAlignment" Value="Center" />
-            </Style>
-
-            <Style TargetType="TextBlock" BasedOn="{StaticResource MonacoTextBlock}">
-                <Setter Property="Margin" Value="0 0 0 10" />
-                <Setter Property="VerticalAlignment" Value="Center" />
-            </Style>
-        </ResourceDictionary>
-    </UserControl.Resources>
-
-    <Grid>
-        <Grid.RowDefinitions>
-            <RowDefinition Height="Auto"/>
-            <RowDefinition Height="Auto"/>
-            <RowDefinition Height="Auto"/>
-            <RowDefinition Height="Auto"/>
-            <RowDefinition Height="Auto"/>
-            <RowDefinition Height="Auto"/>
-            <RowDefinition Height="Auto"/>
-            <RowDefinition Height="Auto"/>
-            <RowDefinition Height="Auto"/>
-            <RowDefinition Height="Auto"/>
-        </Grid.RowDefinitions>
-        <Grid.ColumnDefinitions>
-            <ColumnDefinition Width="Auto"/>
-            <ColumnDefinition Width="*"/>
-        </Grid.ColumnDefinitions>
-
-        <Label Grid.Row="0" Grid.Column="0" Content="{lex:Loc JurisdictionLabel}" />
-        <TextBlock AutomationProperties.AutomationId="JurisdictionSettingsPage_TextBlock_Jurisdiction" Grid.Row="0" Grid.Column="1" Text="{Binding Jurisdiction}" />
-        <Label Grid.Row="1" Grid.Column="0" Content="{lex:Loc Currency}" />
-        <TextBlock AutomationProperties.AutomationId="JurisdictionSettingsPage_TextBlock_Currency" Grid.Row="1" Grid.Column="1" Text="{Binding Currency}" />
-<<<<<<< HEAD
-        
-        <Label Grid.Row="2" Grid.Column="0" Content="{lex:Loc AllowedSlotRtp}" Visibility="{Binding SlotRtpVisibility, Converter={StaticResource BoolToVisConverter}}" />
-        <TextBlock AutomationProperties.AutomationId="JurisdictionSettingsPage_TextBlock_AllowedSlotRtp" Grid.Row="2" Grid.Column="1" Text="{Binding AllowedSlotRtp}" Visibility="{Binding SlotRtpVisibility, Converter={StaticResource BoolToVisConverter}}" />
-        <Label Grid.Row="3" Grid.Column="0" Content="{lex:Loc AllowedPokerRtp}" Visibility="{Binding PokerRtpVisibility, Converter={StaticResource BoolToVisConverter}}" />
-        <TextBlock AutomationProperties.AutomationId="JurisdictionSettingsPage_TextBlock_AllowedPokerRtp" Grid.Row="3" Grid.Column="1" Text="{Binding AllowedPokerRtp}" Visibility="{Binding PokerRtpVisibility, Converter={StaticResource BoolToVisConverter}}" />
-        <Label Grid.Row="4" Grid.Column="0" Content="{lex:Loc AllowedKenoRtp}" Visibility="{Binding KenoRtpVisibility, Converter={StaticResource BoolToVisConverter}}" />
-        <TextBlock AutomationProperties.AutomationId="JurisdictionSettingsPage_TextBlock_AllowedKenoRtp" Grid.Row="4" Grid.Column="1" Text="{Binding AllowedKenoRtp}" Visibility="{Binding KenoRtpVisibility, Converter={StaticResource BoolToVisConverter}}" />
-        <Label Grid.Row="5" Grid.Column="0" Content="{lex:Loc AllowedBlackjackRtp}" Visibility="{Binding BlackjackRtpVisibility, Converter={StaticResource BoolToVisConverter}}" />
-        <TextBlock AutomationProperties.AutomationId="JurisdictionSettingsPage_TextBlock_AllowedBlackjackRtp" Grid.Row="5" Grid.Column="1" Text="{Binding AllowedBlackjackRtp}" Visibility="{Binding BlackjackRtpVisibility, Converter={StaticResource BoolToVisConverter}}" />
-        <Label Grid.Row="6" Grid.Column="0" Content="{lex:Loc AllowedRouletteRtp}" Visibility="{Binding RouletteRtpVisibility, Converter={StaticResource BoolToVisConverter}}" />
-        <TextBlock AutomationProperties.AutomationId="JurisdictionSettingsPage_TextBlock_AllowedRouletteRtp" Grid.Row="6" Grid.Column="1" Text="{Binding AllowedRouletteRtp}" Visibility="{Binding RouletteRtpVisibility, Converter={StaticResource BoolToVisConverter}}" />
-
-        <Label Grid.Row="7" Grid.Column="0" Content="{lex:Loc MechanicalMeter}" Visibility="{Binding MechanicalMeterVisibility, Converter={StaticResource BoolToVisConverter}}" />
-        <TextBlock AutomationProperties.AutomationId="JurisdictionSettingsPage_TextBlock_MechanicalMeter" Grid.Row="7" Grid.Column="1" Text="{Binding MechanicalMeter}" Visibility="{Binding MechanicalMeterVisibility, Converter={StaticResource BoolToVisConverter}}" />
-        <Label Grid.Row="8" Grid.Column="0" Content="{lex:Loc DoorOpticSensor}" />
-=======
-
-        <Label Grid.Row="2" Grid.Column="0" Content="{lex:Loc Key={x:Static loc:ResourceKeys.AllowedSlotRtp}}" Visibility="{Binding SlotRtpVisibility, Converter={StaticResource TrueVisibleFalseCollapsed}}" />
-        <TextBlock AutomationProperties.AutomationId="JurisdictionSettingsPage_TextBlock_AllowedSlotRtp" Grid.Row="2" Grid.Column="1" Text="{Binding AllowedSlotRtp}" Visibility="{Binding SlotRtpVisibility, Converter={StaticResource TrueVisibleFalseCollapsed}}" />
-        <Label Grid.Row="3" Grid.Column="0" Content="{lex:Loc Key={x:Static loc:ResourceKeys.AllowedPokerRtp}}" Visibility="{Binding PokerRtpVisibility, Converter={StaticResource TrueVisibleFalseCollapsed}}" />
-        <TextBlock AutomationProperties.AutomationId="JurisdictionSettingsPage_TextBlock_AllowedPokerRtp" Grid.Row="3" Grid.Column="1" Text="{Binding AllowedPokerRtp}" Visibility="{Binding PokerRtpVisibility, Converter={StaticResource TrueVisibleFalseCollapsed}}" />
-        <Label Grid.Row="4" Grid.Column="0" Content="{lex:Loc Key={x:Static loc:ResourceKeys.AllowedKenoRtp}}" Visibility="{Binding KenoRtpVisibility, Converter={StaticResource TrueVisibleFalseCollapsed}}" />
-        <TextBlock AutomationProperties.AutomationId="JurisdictionSettingsPage_TextBlock_AllowedKenoRtp" Grid.Row="4" Grid.Column="1" Text="{Binding AllowedKenoRtp}" Visibility="{Binding KenoRtpVisibility, Converter={StaticResource TrueVisibleFalseCollapsed}}" />
-        <Label Grid.Row="5" Grid.Column="0" Content="{lex:Loc Key={x:Static loc:ResourceKeys.AllowedBlackjackRtp}}" Visibility="{Binding BlackjackRtpVisibility, Converter={StaticResource TrueVisibleFalseCollapsed}}" />
-        <TextBlock AutomationProperties.AutomationId="JurisdictionSettingsPage_TextBlock_AllowedBlackjackRtp" Grid.Row="5" Grid.Column="1" Text="{Binding AllowedBlackjackRtp}" Visibility="{Binding BlackjackRtpVisibility, Converter={StaticResource TrueVisibleFalseCollapsed}}" />
-        <Label Grid.Row="6" Grid.Column="0" Content="{lex:Loc Key={x:Static loc:ResourceKeys.AllowedRouletteRtp}}" Visibility="{Binding RouletteRtpVisibility, Converter={StaticResource TrueVisibleFalseCollapsed}}" />
-        <TextBlock AutomationProperties.AutomationId="JurisdictionSettingsPage_TextBlock_AllowedRouletteRtp" Grid.Row="6" Grid.Column="1" Text="{Binding AllowedRouletteRtp}" Visibility="{Binding RouletteRtpVisibility, Converter={StaticResource TrueVisibleFalseCollapsed}}" />
-
-        <Label Grid.Row="7" Grid.Column="0" Content="{lex:Loc Key={x:Static loc:ResourceKeys.MechanicalMeter}}" Visibility="{Binding MechanicalMeterVisibility, Converter={StaticResource TrueVisibleFalseCollapsed}}" />
-        <TextBlock AutomationProperties.AutomationId="JurisdictionSettingsPage_TextBlock_MechanicalMeter" Grid.Row="7" Grid.Column="1" Text="{Binding MechanicalMeter}" Visibility="{Binding MechanicalMeterVisibility, Converter={StaticResource TrueVisibleFalseCollapsed}}" />
-        <Label Grid.Row="8" Grid.Column="0" Content="{lex:Loc Key={x:Static loc:ResourceKeys.DoorOpticSensor}}" />
->>>>>>> 5dd0dcf5
-        <TextBlock AutomationProperties.AutomationId="JurisdictionSettingsPage_TextBlock_DoorOpticSensor" Grid.Row="8" Grid.Column="1"  Text="{Binding DoorOpticSensor}" />
-        <Label Grid.Row="9" Grid.Column="0" Content="{lex:Loc ZeroCredit}" />
-        <TextBlock AutomationProperties.AutomationId="JurisdictionSettingsPage_TextBlock_ZeroCreditOnOos" Grid.Row="9" Grid.Column="1"  Text="{Binding ZeroCreditOnOos}" />
-    </Grid>
-</operatorMenu:OperatorMenuPage>
-
+﻿<operatorMenu:OperatorMenuPage x:Class="Aristocrat.Monaco.Gaming.UI.Views.OperatorMenu.JurisdictionSettingsPage"
+                              xmlns="http://schemas.microsoft.com/winfx/2006/xaml/presentation"
+                              xmlns:x="http://schemas.microsoft.com/winfx/2006/xaml"
+                              xmlns:d="http://schemas.microsoft.com/expression/blend/2008"
+                              xmlns:viewModels="clr-namespace:Aristocrat.Monaco.Gaming.UI.ViewModels.OperatorMenu"
+                              xmlns:mc="http://schemas.openxmlformats.org/markup-compatibility/2006"
+                              xmlns:operatorMenu="clr-namespace:Aristocrat.Monaco.Application.UI.OperatorMenu;assembly=Aristocrat.Monaco.Application.UI"
+                              xmlns:lex="http://wpflocalizeextension.codeplex.com"
+                              lex:ResxLocalizationProvider.DefaultAssembly="Aristocrat.Monaco.Localization"
+                              lex:ResxLocalizationProvider.DefaultDictionary="Resources" 
+                              xmlns:loc="http://monaco.aristocrat.com/localization"
+                              mc:Ignorable="d"
+                              d:DataContext="{d:DesignInstance viewModels:JurisdictionSettingsPageViewModel}">
+
+    <UserControl.Resources>
+        <ResourceDictionary>
+            <ResourceDictionary.MergedDictionaries>
+                <ResourceDictionary Source="/Aristocrat.Monaco.UI.Common;component/Skins/OperatorMenu.xaml" />
+                <ResourceDictionary Source="/Aristocrat.Monaco.UI.Common;component/Skins/Converters.xaml" />
+            </ResourceDictionary.MergedDictionaries>
+
+            <Style TargetType="Label" BasedOn="{StaticResource MonacoLabel}">
+                <Setter Property="Margin" Value="0 0 10 10" />
+                <Setter Property="VerticalAlignment" Value="Center" />
+            </Style>
+
+            <Style TargetType="TextBlock" BasedOn="{StaticResource MonacoTextBlock}">
+                <Setter Property="Margin" Value="0 0 0 10" />
+                <Setter Property="VerticalAlignment" Value="Center" />
+            </Style>
+        </ResourceDictionary>
+    </UserControl.Resources>
+
+    <Grid>
+        <Grid.RowDefinitions>
+            <RowDefinition Height="Auto"/>
+            <RowDefinition Height="Auto"/>
+            <RowDefinition Height="Auto"/>
+            <RowDefinition Height="Auto"/>
+            <RowDefinition Height="Auto"/>
+            <RowDefinition Height="Auto"/>
+            <RowDefinition Height="Auto"/>
+            <RowDefinition Height="Auto"/>
+            <RowDefinition Height="Auto"/>
+            <RowDefinition Height="Auto"/>
+        </Grid.RowDefinitions>
+        <Grid.ColumnDefinitions>
+            <ColumnDefinition Width="Auto"/>
+            <ColumnDefinition Width="*"/>
+        </Grid.ColumnDefinitions>
+
+        <Label Grid.Row="0" Grid.Column="0" Content="{lex:Loc JurisdictionLabel}" />
+        <TextBlock AutomationProperties.AutomationId="JurisdictionSettingsPage_TextBlock_Jurisdiction" Grid.Row="0" Grid.Column="1" Text="{Binding Jurisdiction}" />
+        <Label Grid.Row="1" Grid.Column="0" Content="{lex:Loc Currency}" />
+        <TextBlock AutomationProperties.AutomationId="JurisdictionSettingsPage_TextBlock_Currency" Grid.Row="1" Grid.Column="1" Text="{Binding Currency}" />
+
+        <Label Grid.Row="2" Grid.Column="0" Content="{lex:Loc AllowedSlotRtp}" Visibility="{Binding SlotRtpVisibility, Converter={StaticResource TrueVisibleFalseCollapsed}}" />
+        <TextBlock AutomationProperties.AutomationId="JurisdictionSettingsPage_TextBlock_AllowedSlotRtp" Grid.Row="2" Grid.Column="1" Text="{Binding AllowedSlotRtp}" Visibility="{Binding SlotRtpVisibility, Converter={StaticResource TrueVisibleFalseCollapsed}}" />
+        <Label Grid.Row="3" Grid.Column="0" Content="{lex:Loc AllowedPokerRtp}" Visibility="{Binding PokerRtpVisibility, Converter={StaticResource TrueVisibleFalseCollapsed}}" />
+        <TextBlock AutomationProperties.AutomationId="JurisdictionSettingsPage_TextBlock_AllowedPokerRtp" Grid.Row="3" Grid.Column="1" Text="{Binding AllowedPokerRtp}" Visibility="{Binding PokerRtpVisibility, Converter={StaticResource TrueVisibleFalseCollapsed}}" />
+        <Label Grid.Row="4" Grid.Column="0" Content="{lex:Loc AllowedKenoRtp}" Visibility="{Binding KenoRtpVisibility, Converter={StaticResource TrueVisibleFalseCollapsed}}" />
+        <TextBlock AutomationProperties.AutomationId="JurisdictionSettingsPage_TextBlock_AllowedKenoRtp" Grid.Row="4" Grid.Column="1" Text="{Binding AllowedKenoRtp}" Visibility="{Binding KenoRtpVisibility, Converter={StaticResource TrueVisibleFalseCollapsed}}" />
+        <Label Grid.Row="5" Grid.Column="0" Content="{lex:Loc AllowedBlackjackRtp}" Visibility="{Binding BlackjackRtpVisibility, Converter={StaticResource TrueVisibleFalseCollapsed}}" />
+        <TextBlock AutomationProperties.AutomationId="JurisdictionSettingsPage_TextBlock_AllowedBlackjackRtp" Grid.Row="5" Grid.Column="1" Text="{Binding AllowedBlackjackRtp}" Visibility="{Binding BlackjackRtpVisibility, Converter={StaticResource TrueVisibleFalseCollapsed}}" />
+        <Label Grid.Row="6" Grid.Column="0" Content="{lex:Loc AllowedRouletteRtp}" Visibility="{Binding RouletteRtpVisibility, Converter={StaticResource TrueVisibleFalseCollapsed}}" />
+        <TextBlock AutomationProperties.AutomationId="JurisdictionSettingsPage_TextBlock_AllowedRouletteRtp" Grid.Row="6" Grid.Column="1" Text="{Binding AllowedRouletteRtp}" Visibility="{Binding RouletteRtpVisibility, Converter={StaticResource TrueVisibleFalseCollapsed}}" />
+
+        <Label Grid.Row="7" Grid.Column="0" Content="{lex:Loc MechanicalMeter}" Visibility="{Binding MechanicalMeterVisibility, Converter={StaticResource TrueVisibleFalseCollapsed}}" />
+        <TextBlock AutomationProperties.AutomationId="JurisdictionSettingsPage_TextBlock_MechanicalMeter" Grid.Row="7" Grid.Column="1" Text="{Binding MechanicalMeter}" Visibility="{Binding MechanicalMeterVisibility, Converter={StaticResource TrueVisibleFalseCollapsed}}" />
+        <Label Grid.Row="8" Grid.Column="0" Content="{lex:Loc DoorOpticSensor}" />
+        <TextBlock AutomationProperties.AutomationId="JurisdictionSettingsPage_TextBlock_DoorOpticSensor" Grid.Row="8" Grid.Column="1"  Text="{Binding DoorOpticSensor}" />
+        <Label Grid.Row="9" Grid.Column="0" Content="{lex:Loc ZeroCredit}" />
+        <TextBlock AutomationProperties.AutomationId="JurisdictionSettingsPage_TextBlock_ZeroCreditOnOos" Grid.Row="9" Grid.Column="1"  Text="{Binding ZeroCreditOnOos}" />
+    </Grid>
+</operatorMenu:OperatorMenuPage>
+