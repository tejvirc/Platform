﻿<operatorMenu:OperatorMenuPage x:Class="Aristocrat.Monaco.Gaming.UI.Views.OperatorMenu.GameRtpSummaryView"
                               xmlns="http://schemas.microsoft.com/winfx/2006/xaml/presentation"
                               xmlns:x="http://schemas.microsoft.com/winfx/2006/xaml"
                               xmlns:mc="http://schemas.openxmlformats.org/markup-compatibility/2006"
                               xmlns:d="http://schemas.microsoft.com/expression/blend/2008"
                               xmlns:viewModels="clr-namespace:Aristocrat.Monaco.Gaming.UI.ViewModels.OperatorMenu"
                               xmlns:operatorMenu="clr-namespace:Aristocrat.Monaco.Application.UI.OperatorMenu;assembly=Aristocrat.Monaco.Application.UI"
                               xmlns:converters="http://monaco.aristocrat.com/common"
                               xmlns:controls="http://metro.mahapps.com/winfx/xaml/controls"
                               xmlns:lex="http://wpflocalizeextension.codeplex.com"
                               lex:ResxLocalizationProvider.DefaultAssembly="Aristocrat.Monaco.Localization"
                               lex:ResxLocalizationProvider.DefaultDictionary="Resources" 
                               xmlns:loc="http://monaco.aristocrat.com/localization"
                               mc:Ignorable="d"
                               d:DataContext="{d:DesignInstance {x:Type viewModels:GameRtpSummaryViewModel}, IsDesignTimeCreatable=True}"
                               MaxHeight="700">
    <UserControl.Resources>
        <ResourceDictionary>
            <ResourceDictionary.MergedDictionaries>
                <ResourceDictionary Source="/Aristocrat.Monaco.UI.Common;component/Skins/OperatorMenu.xaml" />
                <ResourceDictionary Source="/Aristocrat.Monaco.UI.Common;component/Skins/Converters.xaml" />
            </ResourceDictionary.MergedDictionaries>
            <converters:TextCaseConverter x:Key="TextCaseConverter" />
            <converters:LocalizedTextCaseConverter x:Key="LTextCaseConverter" />
            <Style x:Key="TextColumnHeader" TargetType="{x:Type TextBlock}">
                <Setter Property="Background" Value="Transparent" />
                <Setter Property="controls:ControlsHelper.ContentCharacterCasing" Value="Upper" />
                <!-- Does not work for textblock? -->
                <Setter Property="FontSize" Value="18" />
                <Setter Property="FontWeight" Value="DemiBold" />
                <Setter Property="Foreground" Value="{DynamicResource Brush3}" />
            </Style>
        </ResourceDictionary>
    </UserControl.Resources>
    <Grid AutomationProperties.AutomationId="Grid0_DDB851F1">
        <Grid.RowDefinitions>
            <RowDefinition Height="*" AutomationProperties.AutomationId="RowDefinition1_DDB851F1" />
        </Grid.RowDefinitions>
        <Grid.ColumnDefinitions>
            <ColumnDefinition Width="Auto" AutomationProperties.AutomationId="ColumnDefinition2_DDB851F1" />
            <ColumnDefinition Width="Auto" AutomationProperties.AutomationId="ColumnDefinition3_DDB851F1" />
            <ColumnDefinition Width="Auto" AutomationProperties.AutomationId="ColumnDefinition4_DDB851F1" />
        </Grid.ColumnDefinitions>
        <Label Grid.Column="0"
               Grid.ColumnSpan="3"
               HorizontalAlignment="Center"
               VerticalAlignment="Center"
               HorizontalContentAlignment="Center"
               VerticalContentAlignment="Center"
               Style="{StaticResource MonacoLabel}"
               Content="{lex:Loc AllGamesDisabled}"
               Visibility="{Binding HasGameTypeItems, Mode=OneWay, Converter={StaticResource TrueCollapsedFalseVisible}}"
               AutomationProperties.AutomationId="Label5_DDB851F1" />
        <DataGrid Grid.Column="0"
                  ItemsSource="{Binding GameTypeItems}"
                  Visibility="{Binding HasGameTypeItems, Mode=OneWay, Converter={StaticResource TrueVisibleFalseCollapsed}}"
                  Margin="0 5 10 0"
                  Padding="0 0 0 0"
                  AutomationProperties.AutomationId="DataGrid6_DDB851F1">
            <DataGrid.Columns>
                <DataGridTextColumn MaxWidth="150"
<<<<<<< HEAD
                                    Header="{lex:Loc GameTypeSummary}"
                                    Binding="{Binding Name}"
                                    AutomationProperties.AutomationId="DataGridTextColumn7_DDB851F1" />
                <DataGridTextColumn MaxWidth="120"
                                    Header="{lex:Loc BlendedRTP}"
                                    Binding="{Binding BlendedRTP}"
                                    AutomationProperties.AutomationId="DataGridTextColumn8_DDB851F1" />
                <DataGridTextColumn MaxWidth="120"
                                    Header="{lex:Loc BlendedHold}"
=======
                                    Header="{lex:Loc Key={x:Static loc:ResourceKeys.GameTypeSummary}}"
                                    loc:Localizer.For="Operator"
                                    Binding="{Binding Name}"
                                    AutomationProperties.AutomationId="DataGridTextColumn7_DDB851F1" />
                <DataGridTextColumn MaxWidth="120"
                                    Header="{lex:Loc Key={x:Static loc:ResourceKeys.BlendedRTP}}"
                                    loc:Localizer.For="Operator"
                                    Binding="{Binding BlendedRTP}"
                                    AutomationProperties.AutomationId="DataGridTextColumn8_DDB851F1" />
                <DataGridTextColumn MaxWidth="120"
                                    Header="{lex:Loc Key={x:Static loc:ResourceKeys.BlendedHold}}"
                                    loc:Localizer.For="Operator"
>>>>>>> 27c3461f
                                    Binding="{Binding BlendedHold}"
                                    AutomationProperties.AutomationId="DataGridTextColumn9_DDB851F1" />
            </DataGrid.Columns>
        </DataGrid>
        <DataGrid Grid.Column="1"
                  ItemsSource="{Binding DenomItems}"
                  Visibility="{Binding HasDenomItems, Mode=OneWay, Converter={StaticResource TrueVisibleFalseCollapsed}}"
                  Margin="0 5 10 0"
                  Padding="30 0 0 0"
                  BorderBrush="{DynamicResource AccentColorBrush}"
                  BorderThickness="2 0 0 0"
                  AutomationProperties.AutomationId="DataGrid10_DDB851F1">
            <DataGrid.Columns>
                <DataGridTextColumn MaxWidth="150"
<<<<<<< HEAD
                                    Header="{lex:Loc DenomSummary}"
                                    Binding="{Binding Name}"
                                    AutomationProperties.AutomationId="DataGridTextColumn11_DDB851F1" />
                <DataGridTextColumn MaxWidth="120"
                                    Header="{lex:Loc BlendedRTP}"
                                    Binding="{Binding BlendedRTP}"
                                    AutomationProperties.AutomationId="DataGridTextColumn12_DDB851F1" />
                <DataGridTextColumn MaxWidth="120"
                                    Header="{lex:Loc BlendedHold}"
=======
                                    Header="{lex:Loc Key={x:Static loc:ResourceKeys.DenomSummary}}"
                                    loc:Localizer.For="Operator"
                                    Binding="{Binding Name}"
                                    AutomationProperties.AutomationId="DataGridTextColumn11_DDB851F1" />
                <DataGridTextColumn MaxWidth="120"
                                    Header="{lex:Loc Key={x:Static loc:ResourceKeys.BlendedRTP}}"
                                    loc:Localizer.For="Operator"
                                    Binding="{Binding BlendedRTP}"
                                    AutomationProperties.AutomationId="DataGridTextColumn12_DDB851F1" />
                <DataGridTextColumn MaxWidth="120"
                                    Header="{lex:Loc Key={x:Static loc:ResourceKeys.BlendedHold}}"
                                    loc:Localizer.For="Operator"
>>>>>>> 27c3461f
                                    Binding="{Binding BlendedHold}"
                                    AutomationProperties.AutomationId="DataGridTextColumn13_DDB851F1" />
            </DataGrid.Columns>
        </DataGrid>
        <ListBox Grid.Column="2"
                 SelectionMode="Single"
                 ItemsSource="{Binding GameItemsByType}"
                 ItemContainerStyle="{StaticResource MonacoUnselectableListBoxItem}"
                 Visibility="{Binding HasMoreThanOneGameType, Mode=OneWay, Converter={StaticResource TrueVisibleFalseCollapsed}}"
                 Margin="0"
                 Padding="10 0 0 0"
                 BorderBrush="{DynamicResource MahApps.Brushes.Accent}"
                 BorderThickness="2 0 0 0"
                 Height="{Binding ElementName=GamesDenomsGrid, Path=ActualHeight}"
                 AutomationProperties.AutomationId="ListBox14_DDB851F1">
            <ListBox.ItemTemplate>
                <DataTemplate>
                    <DataGrid Name="DG"
                              ItemsSource="{Binding Value}"
                              Margin="0 5"
                              AutomationProperties.AutomationId="DataGrid15_DDB851F1">
                        <DataGrid.Columns>
                            <DataGridTextColumn MaxWidth="150"
                                                Binding="{Binding Name}"
                                                AutomationProperties.AutomationId="DataGridTextColumn16_DDB851F1">
                                <DataGridTextColumn.HeaderTemplate>
                                    <DataTemplate>
                                        <TextBlock Style="{StaticResource TextColumnHeader}"
                                                   Height="Auto"
                                                   AutomationProperties.AutomationId="TextBlock17_DDB851F1">
                                            <lex:EnumRun Text="{Binding Path=DataContext.Key, ElementName=DG, Mode=OneWay, Converter={StaticResource LTextCaseConverter}, ConverterParameter=Upper}" PrependType="False" />
                                            <LineBreak AutomationProperties.AutomationId="LineBreak18_DDB851F1" />
<<<<<<< HEAD
                                            <Run
                                                    Text="{Binding Source={lex:Loc Summary}, Mode=OneWay, Converter={StaticResource TextCaseConverter}, ConverterParameter=Upper}"
                                                 AutomationProperties.AutomationId="Run19_DDB851F1" />
=======
                                            <Run Text="{Binding Source={lex:Loc Key={x:Static loc:ResourceKeys.Summary}}, Mode=OneWay, Converter={StaticResource TextCaseConverter}, ConverterParameter=Upper}" AutomationProperties.AutomationId="Run19_DDB851F1" />
>>>>>>> 27c3461f
                                        </TextBlock>
                                    </DataTemplate>
                                </DataGridTextColumn.HeaderTemplate>
                            </DataGridTextColumn>
                            <DataGridTextColumn MaxWidth="120"
<<<<<<< HEAD
                                                Header="{lex:Loc BlendedRTP}"
                                                Binding="{Binding BlendedRTP}"
                                                AutomationProperties.AutomationId="DataGridTextColumn20_DDB851F1" />
                            <DataGridTextColumn MaxWidth="120"
                                                Header="{lex:Loc BlendedHold}"
=======
                                                Header="{lex:Loc Key={x:Static loc:ResourceKeys.BlendedRTP}}"
                                                loc:Localizer.For="Operator"
                                                Binding="{Binding BlendedRTP}"
                                                AutomationProperties.AutomationId="DataGridTextColumn20_DDB851F1" />
                            <DataGridTextColumn MaxWidth="120"
                                                Header="{lex:Loc Key={x:Static loc:ResourceKeys.BlendedHold}}"
                                                loc:Localizer.For="Operator"
>>>>>>> 27c3461f
                                                Binding="{Binding BlendedHold}"
                                                AutomationProperties.AutomationId="DataGridTextColumn21_DDB851F1" />
                        </DataGrid.Columns>
                    </DataGrid>
                </DataTemplate>
            </ListBox.ItemTemplate>
        </ListBox>
    </Grid>
</operatorMenu:OperatorMenuPage><|MERGE_RESOLUTION|>--- conflicted
+++ resolved
@@ -1,191 +1,155 @@
-﻿<operatorMenu:OperatorMenuPage x:Class="Aristocrat.Monaco.Gaming.UI.Views.OperatorMenu.GameRtpSummaryView"
-                               xmlns="http://schemas.microsoft.com/winfx/2006/xaml/presentation"
-                               xmlns:x="http://schemas.microsoft.com/winfx/2006/xaml"
-                               xmlns:mc="http://schemas.openxmlformats.org/markup-compatibility/2006"
-                               xmlns:d="http://schemas.microsoft.com/expression/blend/2008"
-                               xmlns:viewModels="clr-namespace:Aristocrat.Monaco.Gaming.UI.ViewModels.OperatorMenu"
-                               xmlns:operatorMenu="clr-namespace:Aristocrat.Monaco.Application.UI.OperatorMenu;assembly=Aristocrat.Monaco.Application.UI"
-                               xmlns:converters="http://monaco.aristocrat.com/common"
-                               xmlns:controls="http://metro.mahapps.com/winfx/xaml/controls"
-                               xmlns:lex="http://wpflocalizeextension.codeplex.com"
-                               lex:ResxLocalizationProvider.DefaultAssembly="Aristocrat.Monaco.Localization"
-                               lex:ResxLocalizationProvider.DefaultDictionary="Resources" 
-                               xmlns:loc="http://monaco.aristocrat.com/localization"
-                               mc:Ignorable="d"
-                               d:DataContext="{d:DesignInstance {x:Type viewModels:GameRtpSummaryViewModel}, IsDesignTimeCreatable=True}"
-                               MaxHeight="700">
-    <UserControl.Resources>
-        <ResourceDictionary>
-            <ResourceDictionary.MergedDictionaries>
-                <ResourceDictionary Source="/Aristocrat.Monaco.UI.Common;component/Skins/OperatorMenu.xaml" />
-                <ResourceDictionary Source="/Aristocrat.Monaco.UI.Common;component/Skins/Converters.xaml" />
-            </ResourceDictionary.MergedDictionaries>
-            <converters:TextCaseConverter x:Key="TextCaseConverter" />
-            <converters:LocalizedTextCaseConverter x:Key="LTextCaseConverter" />
-            <Style x:Key="TextColumnHeader" TargetType="{x:Type TextBlock}">
-                <Setter Property="Background" Value="Transparent" />
-                <Setter Property="controls:ControlsHelper.ContentCharacterCasing" Value="Upper" />
-                <!-- Does not work for textblock? -->
-                <Setter Property="FontSize" Value="18" />
-                <Setter Property="FontWeight" Value="DemiBold" />
-                <Setter Property="Foreground" Value="{DynamicResource Brush3}" />
-            </Style>
-        </ResourceDictionary>
-    </UserControl.Resources>
-    <Grid AutomationProperties.AutomationId="Grid0_DDB851F1">
-        <Grid.RowDefinitions>
-            <RowDefinition Height="*" AutomationProperties.AutomationId="RowDefinition1_DDB851F1" />
-        </Grid.RowDefinitions>
-        <Grid.ColumnDefinitions>
-            <ColumnDefinition Width="Auto" AutomationProperties.AutomationId="ColumnDefinition2_DDB851F1" />
-            <ColumnDefinition Width="Auto" AutomationProperties.AutomationId="ColumnDefinition3_DDB851F1" />
-            <ColumnDefinition Width="Auto" AutomationProperties.AutomationId="ColumnDefinition4_DDB851F1" />
-        </Grid.ColumnDefinitions>
-        <Label Grid.Column="0"
-               Grid.ColumnSpan="3"
-               HorizontalAlignment="Center"
-               VerticalAlignment="Center"
-               HorizontalContentAlignment="Center"
-               VerticalContentAlignment="Center"
-               Style="{StaticResource MonacoLabel}"
-               Content="{lex:Loc AllGamesDisabled}"
-               Visibility="{Binding HasGameTypeItems, Mode=OneWay, Converter={StaticResource TrueCollapsedFalseVisible}}"
-               AutomationProperties.AutomationId="Label5_DDB851F1" />
-        <DataGrid Grid.Column="0"
-                  ItemsSource="{Binding GameTypeItems}"
-                  Visibility="{Binding HasGameTypeItems, Mode=OneWay, Converter={StaticResource TrueVisibleFalseCollapsed}}"
-                  Margin="0 5 10 0"
-                  Padding="0 0 0 0"
-                  AutomationProperties.AutomationId="DataGrid6_DDB851F1">
-            <DataGrid.Columns>
-                <DataGridTextColumn MaxWidth="150"
-<<<<<<< HEAD
-                                    Header="{lex:Loc GameTypeSummary}"
-                                    Binding="{Binding Name}"
-                                    AutomationProperties.AutomationId="DataGridTextColumn7_DDB851F1" />
-                <DataGridTextColumn MaxWidth="120"
-                                    Header="{lex:Loc BlendedRTP}"
-                                    Binding="{Binding BlendedRTP}"
-                                    AutomationProperties.AutomationId="DataGridTextColumn8_DDB851F1" />
-                <DataGridTextColumn MaxWidth="120"
-                                    Header="{lex:Loc BlendedHold}"
-=======
-                                    Header="{lex:Loc Key={x:Static loc:ResourceKeys.GameTypeSummary}}"
-                                    loc:Localizer.For="Operator"
-                                    Binding="{Binding Name}"
-                                    AutomationProperties.AutomationId="DataGridTextColumn7_DDB851F1" />
-                <DataGridTextColumn MaxWidth="120"
-                                    Header="{lex:Loc Key={x:Static loc:ResourceKeys.BlendedRTP}}"
-                                    loc:Localizer.For="Operator"
-                                    Binding="{Binding BlendedRTP}"
-                                    AutomationProperties.AutomationId="DataGridTextColumn8_DDB851F1" />
-                <DataGridTextColumn MaxWidth="120"
-                                    Header="{lex:Loc Key={x:Static loc:ResourceKeys.BlendedHold}}"
-                                    loc:Localizer.For="Operator"
->>>>>>> 27c3461f
-                                    Binding="{Binding BlendedHold}"
-                                    AutomationProperties.AutomationId="DataGridTextColumn9_DDB851F1" />
-            </DataGrid.Columns>
-        </DataGrid>
-        <DataGrid Grid.Column="1"
-                  ItemsSource="{Binding DenomItems}"
-                  Visibility="{Binding HasDenomItems, Mode=OneWay, Converter={StaticResource TrueVisibleFalseCollapsed}}"
-                  Margin="0 5 10 0"
-                  Padding="30 0 0 0"
-                  BorderBrush="{DynamicResource AccentColorBrush}"
-                  BorderThickness="2 0 0 0"
-                  AutomationProperties.AutomationId="DataGrid10_DDB851F1">
-            <DataGrid.Columns>
-                <DataGridTextColumn MaxWidth="150"
-<<<<<<< HEAD
-                                    Header="{lex:Loc DenomSummary}"
-                                    Binding="{Binding Name}"
-                                    AutomationProperties.AutomationId="DataGridTextColumn11_DDB851F1" />
-                <DataGridTextColumn MaxWidth="120"
-                                    Header="{lex:Loc BlendedRTP}"
-                                    Binding="{Binding BlendedRTP}"
-                                    AutomationProperties.AutomationId="DataGridTextColumn12_DDB851F1" />
-                <DataGridTextColumn MaxWidth="120"
-                                    Header="{lex:Loc BlendedHold}"
-=======
-                                    Header="{lex:Loc Key={x:Static loc:ResourceKeys.DenomSummary}}"
-                                    loc:Localizer.For="Operator"
-                                    Binding="{Binding Name}"
-                                    AutomationProperties.AutomationId="DataGridTextColumn11_DDB851F1" />
-                <DataGridTextColumn MaxWidth="120"
-                                    Header="{lex:Loc Key={x:Static loc:ResourceKeys.BlendedRTP}}"
-                                    loc:Localizer.For="Operator"
-                                    Binding="{Binding BlendedRTP}"
-                                    AutomationProperties.AutomationId="DataGridTextColumn12_DDB851F1" />
-                <DataGridTextColumn MaxWidth="120"
-                                    Header="{lex:Loc Key={x:Static loc:ResourceKeys.BlendedHold}}"
-                                    loc:Localizer.For="Operator"
->>>>>>> 27c3461f
-                                    Binding="{Binding BlendedHold}"
-                                    AutomationProperties.AutomationId="DataGridTextColumn13_DDB851F1" />
-            </DataGrid.Columns>
-        </DataGrid>
-        <ListBox Grid.Column="2"
-                 SelectionMode="Single"
-                 ItemsSource="{Binding GameItemsByType}"
-                 ItemContainerStyle="{StaticResource MonacoUnselectableListBoxItem}"
-                 Visibility="{Binding HasMoreThanOneGameType, Mode=OneWay, Converter={StaticResource TrueVisibleFalseCollapsed}}"
-                 Margin="0"
-                 Padding="10 0 0 0"
-                 BorderBrush="{DynamicResource MahApps.Brushes.Accent}"
-                 BorderThickness="2 0 0 0"
-                 Height="{Binding ElementName=GamesDenomsGrid, Path=ActualHeight}"
-                 AutomationProperties.AutomationId="ListBox14_DDB851F1">
-            <ListBox.ItemTemplate>
-                <DataTemplate>
-                    <DataGrid Name="DG"
-                              ItemsSource="{Binding Value}"
-                              Margin="0 5"
-                              AutomationProperties.AutomationId="DataGrid15_DDB851F1">
-                        <DataGrid.Columns>
-                            <DataGridTextColumn MaxWidth="150"
-                                                Binding="{Binding Name}"
-                                                AutomationProperties.AutomationId="DataGridTextColumn16_DDB851F1">
-                                <DataGridTextColumn.HeaderTemplate>
-                                    <DataTemplate>
-                                        <TextBlock Style="{StaticResource TextColumnHeader}"
-                                                   Height="Auto"
-                                                   AutomationProperties.AutomationId="TextBlock17_DDB851F1">
-                                            <lex:EnumRun Text="{Binding Path=DataContext.Key, ElementName=DG, Mode=OneWay, Converter={StaticResource LTextCaseConverter}, ConverterParameter=Upper}" PrependType="False" />
-                                            <LineBreak AutomationProperties.AutomationId="LineBreak18_DDB851F1" />
-<<<<<<< HEAD
-                                            <Run
-                                                    Text="{Binding Source={lex:Loc Summary}, Mode=OneWay, Converter={StaticResource TextCaseConverter}, ConverterParameter=Upper}"
-                                                 AutomationProperties.AutomationId="Run19_DDB851F1" />
-=======
-                                            <Run Text="{Binding Source={lex:Loc Key={x:Static loc:ResourceKeys.Summary}}, Mode=OneWay, Converter={StaticResource TextCaseConverter}, ConverterParameter=Upper}" AutomationProperties.AutomationId="Run19_DDB851F1" />
->>>>>>> 27c3461f
-                                        </TextBlock>
-                                    </DataTemplate>
-                                </DataGridTextColumn.HeaderTemplate>
-                            </DataGridTextColumn>
-                            <DataGridTextColumn MaxWidth="120"
-<<<<<<< HEAD
-                                                Header="{lex:Loc BlendedRTP}"
-                                                Binding="{Binding BlendedRTP}"
-                                                AutomationProperties.AutomationId="DataGridTextColumn20_DDB851F1" />
-                            <DataGridTextColumn MaxWidth="120"
-                                                Header="{lex:Loc BlendedHold}"
-=======
-                                                Header="{lex:Loc Key={x:Static loc:ResourceKeys.BlendedRTP}}"
-                                                loc:Localizer.For="Operator"
-                                                Binding="{Binding BlendedRTP}"
-                                                AutomationProperties.AutomationId="DataGridTextColumn20_DDB851F1" />
-                            <DataGridTextColumn MaxWidth="120"
-                                                Header="{lex:Loc Key={x:Static loc:ResourceKeys.BlendedHold}}"
-                                                loc:Localizer.For="Operator"
->>>>>>> 27c3461f
-                                                Binding="{Binding BlendedHold}"
-                                                AutomationProperties.AutomationId="DataGridTextColumn21_DDB851F1" />
-                        </DataGrid.Columns>
-                    </DataGrid>
-                </DataTemplate>
-            </ListBox.ItemTemplate>
-        </ListBox>
-    </Grid>
+﻿<operatorMenu:OperatorMenuPage x:Class="Aristocrat.Monaco.Gaming.UI.Views.OperatorMenu.GameRtpSummaryView"
+                               xmlns="http://schemas.microsoft.com/winfx/2006/xaml/presentation"
+                               xmlns:x="http://schemas.microsoft.com/winfx/2006/xaml"
+                               xmlns:mc="http://schemas.openxmlformats.org/markup-compatibility/2006"
+                               xmlns:d="http://schemas.microsoft.com/expression/blend/2008"
+                               xmlns:viewModels="clr-namespace:Aristocrat.Monaco.Gaming.UI.ViewModels.OperatorMenu"
+                               xmlns:operatorMenu="clr-namespace:Aristocrat.Monaco.Application.UI.OperatorMenu;assembly=Aristocrat.Monaco.Application.UI"
+                               xmlns:converters="http://monaco.aristocrat.com/common"
+                               xmlns:controls="http://metro.mahapps.com/winfx/xaml/controls"
+                               xmlns:lex="http://wpflocalizeextension.codeplex.com"
+                               lex:ResxLocalizationProvider.DefaultAssembly="Aristocrat.Monaco.Localization"
+                               lex:ResxLocalizationProvider.DefaultDictionary="Resources" 
+                               xmlns:loc="http://monaco.aristocrat.com/localization"
+                               mc:Ignorable="d"
+                               d:DataContext="{d:DesignInstance {x:Type viewModels:GameRtpSummaryViewModel}, IsDesignTimeCreatable=True}"
+                               MaxHeight="700">
+    <UserControl.Resources>
+        <ResourceDictionary>
+            <ResourceDictionary.MergedDictionaries>
+                <ResourceDictionary Source="/Aristocrat.Monaco.UI.Common;component/Skins/OperatorMenu.xaml" />
+                <ResourceDictionary Source="/Aristocrat.Monaco.UI.Common;component/Skins/Converters.xaml" />
+            </ResourceDictionary.MergedDictionaries>
+            <converters:TextCaseConverter x:Key="TextCaseConverter" />
+            <converters:LocalizedTextCaseConverter x:Key="LTextCaseConverter" />
+            <Style x:Key="TextColumnHeader" TargetType="{x:Type TextBlock}">
+                <Setter Property="Background" Value="Transparent" />
+                <Setter Property="controls:ControlsHelper.ContentCharacterCasing" Value="Upper" />
+                <!-- Does not work for textblock? -->
+                <Setter Property="FontSize" Value="18" />
+                <Setter Property="FontWeight" Value="DemiBold" />
+                <Setter Property="Foreground" Value="{DynamicResource Brush3}" />
+            </Style>
+        </ResourceDictionary>
+    </UserControl.Resources>
+    <Grid AutomationProperties.AutomationId="Grid0_DDB851F1">
+        <Grid.RowDefinitions>
+            <RowDefinition Height="*" AutomationProperties.AutomationId="RowDefinition1_DDB851F1" />
+        </Grid.RowDefinitions>
+        <Grid.ColumnDefinitions>
+            <ColumnDefinition Width="Auto" AutomationProperties.AutomationId="ColumnDefinition2_DDB851F1" />
+            <ColumnDefinition Width="Auto" AutomationProperties.AutomationId="ColumnDefinition3_DDB851F1" />
+            <ColumnDefinition Width="Auto" AutomationProperties.AutomationId="ColumnDefinition4_DDB851F1" />
+        </Grid.ColumnDefinitions>
+        <Label Grid.Column="0"
+               Grid.ColumnSpan="3"
+               HorizontalAlignment="Center"
+               VerticalAlignment="Center"
+               HorizontalContentAlignment="Center"
+               VerticalContentAlignment="Center"
+               Style="{StaticResource MonacoLabel}"
+               Content="{lex:Loc AllGamesDisabled}"
+               Visibility="{Binding HasGameTypeItems, Mode=OneWay, Converter={StaticResource TrueCollapsedFalseVisible}}"
+               AutomationProperties.AutomationId="Label5_DDB851F1" />
+        <DataGrid Grid.Column="0"
+                  ItemsSource="{Binding GameTypeItems}"
+                  Visibility="{Binding HasGameTypeItems, Mode=OneWay, Converter={StaticResource TrueVisibleFalseCollapsed}}"
+                  Margin="0 5 10 0"
+                  Padding="0 0 0 0"
+                  AutomationProperties.AutomationId="DataGrid6_DDB851F1">
+            <DataGrid.Columns>
+                <DataGridTextColumn MaxWidth="150"
+                                    Header="{lex:Loc GameTypeSummary}"
+                                    loc:Localizer.For="Operator"
+                                    Binding="{Binding Name}"
+                                    AutomationProperties.AutomationId="DataGridTextColumn7_DDB851F1" />
+                <DataGridTextColumn MaxWidth="120"
+                                    Header="{lex:Loc BlendedRTP}"
+                                    loc:Localizer.For="Operator"
+                                    Binding="{Binding BlendedRTP}"
+                                    AutomationProperties.AutomationId="DataGridTextColumn8_DDB851F1" />
+                <DataGridTextColumn MaxWidth="120"
+                                    Header="{lex:Loc BlendedHold}"
+                                    loc:Localizer.For="Operator"
+                                    Binding="{Binding BlendedHold}"
+                                    AutomationProperties.AutomationId="DataGridTextColumn9_DDB851F1" />
+            </DataGrid.Columns>
+        </DataGrid>
+        <DataGrid Grid.Column="1"
+                  ItemsSource="{Binding DenomItems}"
+                  Visibility="{Binding HasDenomItems, Mode=OneWay, Converter={StaticResource TrueVisibleFalseCollapsed}}"
+                  Margin="0 5 10 0"
+                  Padding="30 0 0 0"
+                  BorderBrush="{DynamicResource AccentColorBrush}"
+                  BorderThickness="2 0 0 0"
+                  AutomationProperties.AutomationId="DataGrid10_DDB851F1">
+            <DataGrid.Columns>
+                <DataGridTextColumn MaxWidth="150"
+                                    Header="{lex:Loc DenomSummary}"
+                                    loc:Localizer.For="Operator"
+                                    Binding="{Binding Name}"
+                                    AutomationProperties.AutomationId="DataGridTextColumn11_DDB851F1" />
+                <DataGridTextColumn MaxWidth="120"
+                                    Header="{lex:Loc BlendedRTP}"
+                                    loc:Localizer.For="Operator"
+                                    Binding="{Binding BlendedRTP}"
+                                    AutomationProperties.AutomationId="DataGridTextColumn12_DDB851F1" />
+                <DataGridTextColumn MaxWidth="120"
+                                    Header="{lex:Loc BlendedHold}"
+                                    loc:Localizer.For="Operator"
+                                    Binding="{Binding BlendedHold}"
+                                    AutomationProperties.AutomationId="DataGridTextColumn13_DDB851F1" />
+            </DataGrid.Columns>
+        </DataGrid>
+        <ListBox Grid.Column="2"
+                 SelectionMode="Single"
+                 ItemsSource="{Binding GameItemsByType}"
+                 ItemContainerStyle="{StaticResource MonacoUnselectableListBoxItem}"
+                 Visibility="{Binding HasMoreThanOneGameType, Mode=OneWay, Converter={StaticResource TrueVisibleFalseCollapsed}}"
+                 Margin="0"
+                 Padding="10 0 0 0"
+                 BorderBrush="{DynamicResource MahApps.Brushes.Accent}"
+                 BorderThickness="2 0 0 0"
+                 Height="{Binding ElementName=GamesDenomsGrid, Path=ActualHeight}"
+                 AutomationProperties.AutomationId="ListBox14_DDB851F1">
+            <ListBox.ItemTemplate>
+                <DataTemplate>
+                    <DataGrid Name="DG"
+                              ItemsSource="{Binding Value}"
+                              Margin="0 5"
+                              AutomationProperties.AutomationId="DataGrid15_DDB851F1">
+                        <DataGrid.Columns>
+                            <DataGridTextColumn MaxWidth="150"
+                                                Binding="{Binding Name}"
+                                                AutomationProperties.AutomationId="DataGridTextColumn16_DDB851F1">
+                                <DataGridTextColumn.HeaderTemplate>
+                                    <DataTemplate>
+                                        <TextBlock Style="{StaticResource TextColumnHeader}"
+                                                   Height="Auto"
+                                                   AutomationProperties.AutomationId="TextBlock17_DDB851F1">
+                                            <lex:EnumRun Text="{Binding Path=DataContext.Key, ElementName=DG, Mode=OneWay, Converter={StaticResource LTextCaseConverter}, ConverterParameter=Upper}" PrependType="False" />
+                                            <LineBreak AutomationProperties.AutomationId="LineBreak18_DDB851F1" />
+                                            <Run
+                                                    Text="{Binding Source={lex:Loc Summary}, Mode=OneWay, Converter={StaticResource TextCaseConverter}, ConverterParameter=Upper}"
+                                                 AutomationProperties.AutomationId="Run19_DDB851F1" />
+                                        </TextBlock>
+                                    </DataTemplate>
+                                </DataGridTextColumn.HeaderTemplate>
+                            </DataGridTextColumn>
+                            <DataGridTextColumn MaxWidth="120"
+                                                Header="{lex:Loc BlendedRTP}"
+                                                loc:Localizer.For="Operator"
+                                                Binding="{Binding BlendedRTP}"
+                                                AutomationProperties.AutomationId="DataGridTextColumn20_DDB851F1" />
+                            <DataGridTextColumn MaxWidth="120"
+                                                Header="{lex:Loc BlendedHold}"
+                                                loc:Localizer.For="Operator"
+                                                Binding="{Binding BlendedHold}"
+                                                AutomationProperties.AutomationId="DataGridTextColumn21_DDB851F1" />
+                        </DataGrid.Columns>
+                    </DataGrid>
+                </DataTemplate>
+            </ListBox.ItemTemplate>
+        </ListBox>
+    </Grid>
 </operatorMenu:OperatorMenuPage>