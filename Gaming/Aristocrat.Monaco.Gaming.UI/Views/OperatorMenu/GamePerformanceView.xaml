--- conflicted
+++ resolved
@@ -1,279 +1,264 @@
-﻿<operatorMenu:OperatorMenuPage xmlns="http://schemas.microsoft.com/winfx/2006/xaml/presentation"
-                               xmlns:x="http://schemas.microsoft.com/winfx/2006/xaml"
-                               xmlns:mc="http://schemas.openxmlformats.org/markup-compatibility/2006" 
-                               xmlns:d="http://schemas.microsoft.com/expression/blend/2008" 
-                               xmlns:operatorMenu="clr-namespace:Aristocrat.Monaco.Application.UI.OperatorMenu;assembly=Aristocrat.Monaco.Application.UI"
-                               xmlns:viewModels="clr-namespace:Aristocrat.Monaco.Gaming.UI.ViewModels.OperatorMenu"
-                               xmlns:dialog="clr-namespace:Aristocrat.Monaco.UI.Common;assembly=Aristocrat.Monaco.UI.Common"
-                               xmlns:i="http://schemas.microsoft.com/expression/2010/interactivity"
-                               xmlns:events="clr-namespace:Aristocrat.Monaco.UI.Common.Events;assembly=Aristocrat.Monaco.UI.Common"
-                               xmlns:converters="clr-namespace:Aristocrat.Monaco.Gaming.UI.Converters"
-                               xmlns:commonConverters="clr-namespace:Aristocrat.Monaco.UI.Common.Converters;assembly=Aristocrat.Monaco.UI.Common"
-                               xmlns:lex="http://wpflocalizeextension.codeplex.com"
-                               lex:ResxLocalizationProvider.DefaultAssembly="Aristocrat.Monaco.Localization"
-                               lex:ResxLocalizationProvider.DefaultDictionary="Resources" 
-                               xmlns:loc="http://monaco.aristocrat.com/localization"
-                               xmlns:componentModel="clr-namespace:System.ComponentModel;assembly=WindowsBase"
-                               xmlns:models="clr-namespace:Aristocrat.Monaco.Gaming.Contracts.Models;assembly=Aristocrat.Monaco.Gaming.Contracts"
-                               xmlns:b="http://schemas.microsoft.com/xaml/behaviors"
-                               x:Class="Aristocrat.Monaco.Gaming.UI.Views.OperatorMenu.GamePerformanceView"
-                               dialog:DialogParticipation.Register="{Binding}"
-                               mc:Ignorable="d" 
-                               Background="Transparent" 
-                               d:DataContext="{d:DesignInstance {x:Type viewModels:GamePerformanceViewModel}, IsDesignTimeCreatable=True}">
-    <UserControl.Resources>
-        <ResourceDictionary>
-            <ResourceDictionary.MergedDictionaries>
-                <ResourceDictionary Source="/Aristocrat.Monaco.UI.Common;component/Skins/OperatorMenu.xaml"/>
-            </ResourceDictionary.MergedDictionaries>
-            <commonConverters:CurrencyConverter x:Key="CurrencyConverter"/>
-            <converters:ReturnToPlayerConverter x:Key="ReturnToPlayerConverter"/>
-            <converters:RtpToHoldConverter x:Key="RtpToHoldConverter"/>
-
-            <Style x:Key="HeaderStyle" TargetType="{x:Type DataGridColumnHeader}" BasedOn="{StaticResource MonacoDataGridColumnHeader}">
-                <Setter Property="MinWidth" Value="50" />
-                <Setter Property="MinHeight" Value="65" />
-                <Setter Property="FontSize" Value="14"/>
-            </Style>
-
-            <Style x:Key="WrappedHeaderStyle" TargetType="{x:Type DataGridColumnHeader}" BasedOn="{StaticResource MonacoDataGridWrappedColumnHeader}">
-                <Setter Property="MinWidth" Value="50" />
-                <Setter Property="MinHeight" Value="65" />
-                <Setter Property="FontSize" Value="14"/>
-            </Style>
-
-            <Style x:Key="GamePerformanceDataGridRow" TargetType="{x:Type DataGridRow}" BasedOn="{StaticResource MonacoDataGridRow}"
-                   d:DataContext="{d:DesignInstance models:GamePerformanceData}">
-                <Setter Property="Foreground" Value="{StaticResource LightBrush4}"/>
-                <Style.Triggers>
-                    <DataTrigger Binding="{Binding ActiveState, UpdateSourceTrigger=PropertyChanged}" Value="0">
-                        <Setter Property="Background" Value="#FF538234"/>
-                    </DataTrigger>
-                    <DataTrigger Binding="{Binding ActiveState, UpdateSourceTrigger=PropertyChanged}" Value="1">
-                        <Setter Property="Background" Value="#FF7E6000"/>
-                    </DataTrigger>
-                    <DataTrigger Binding="{Binding ActiveState, UpdateSourceTrigger=PropertyChanged}" Value="2">
-                        <Setter Property="Background" Value="#FF455467"/>
-                    </DataTrigger>
-                </Style.Triggers>
-            </Style>
-
-            <Style x:Key="GameListStyle" TargetType="{x:Type ListBox}" BasedOn="{StaticResource MonacoScrollButtonsListBox}">
-                <Setter Property="FontSize" Value="15" />
-            </Style>
-
-            <CollectionViewSource Source="{Binding Path=GameTypes}" x:Key="SortedGameTypes">
-                <CollectionViewSource.SortDescriptions>
-                    <componentModel:SortDescription />
-                </CollectionViewSource.SortDescriptions>
-            </CollectionViewSource>
-        </ResourceDictionary>
-    </UserControl.Resources>
-
-    <Grid>
-        <Grid.ColumnDefinitions>
-            <ColumnDefinition Width="Auto"/>
-            <ColumnDefinition Width="*"/>
-        </Grid.ColumnDefinitions>
-        <Grid.RowDefinitions>
-            <RowDefinition Height="Auto"/>
-            <RowDefinition Height="*"/>
-        </Grid.RowDefinitions>
-
-        <Grid Grid.Row="0" Grid.Column="0" HorizontalAlignment="Left" Margin="0 0 0 10">
-            <Grid.RowDefinitions>
-                <RowDefinition Height="30"/>
-                <RowDefinition Height="30"/>
-            </Grid.RowDefinitions>
-            <Grid.ColumnDefinitions>
-                <ColumnDefinition Width="300"/>
-                <ColumnDefinition Width="*" />
-            </Grid.ColumnDefinitions>
-
-            <Label Grid.Row="0" Grid.Column="0" 
-                   Content="{lex:Loc MachineWeightedPayback}" 
-                   FontSize="16"
-                   HorizontalAlignment="Left" VerticalAlignment="Center"/>
-            <TextBlock Grid.Row="0" Grid.Column="1" 
-                       Margin="10 0 0 0" 
-                       Text="{Binding MachineWeightedPayback, Converter={StaticResource ReturnToPlayerConverter}}" 
-                       VerticalAlignment="Center" HorizontalAlignment="Right"/>
-            <Label Grid.Row="1" Grid.Column="0" 
-                   Content="{lex:Loc MachineActualPayback}" 
-                   FontSize="16"
-                   HorizontalAlignment="Left" VerticalAlignment="Center"/>
-            <TextBlock Grid.Row="1" Grid.Column="1" 
-                       Margin="10 0 0 0" 
-                       Text="{Binding MachineActualPayback, Converter={StaticResource ReturnToPlayerConverter}}" 
-                       VerticalAlignment="Center" HorizontalAlignment="Right"/>
-        </Grid>
-
-        <StackPanel Grid.Row="0" Grid.Column="1" Orientation="Horizontal" HorizontalAlignment="Right" Margin="0 0 0 10">
-            <TextBlock Text="{lex:Loc ActiveGame}" 
-                       TextWrapping="Wrap" Width="86" Background="#FF538234" Margin="0 0 2 0" 
-                       TextAlignment="Center" VerticalAlignment="Center"
-                       Padding="2"/>
-            <TextBlock Text="{lex:Loc PreviouslyActive}" 
-                       TextWrapping="Wrap" Width="86"  Background="#FF7E6000" Margin="0 0 2 0" 
-                       TextAlignment="Center" VerticalAlignment="Center"
-                       Padding="2"/>
-            <TextBlock Text="{lex:Loc NeverActive}" 
-                       TextWrapping="Wrap" Width="86" Background="#FF455467" Margin="0 0 0 0" 
-                       TextAlignment="Center" VerticalAlignment="Center"
-                       Padding="2"/>
-        </StackPanel>
-
-        <GroupBox Grid.Column="0" Grid.Row="1"
-                  Margin="0 0 10 0"
-                  Header="{lex:Loc GameViewFilter}" 
-                  FontSize="18"
-                  BorderThickness="2"
-                  HorizontalAlignment="Stretch">
-            <Grid>
-                <Grid.RowDefinitions>
-                    <RowDefinition Height="Auto"/>
-                    <RowDefinition Height="*"/>
-                    <RowDefinition Height="Auto"/>
-                    <RowDefinition Height="Auto"/>
-                </Grid.RowDefinitions>
-
-                <ComboBox Grid.Row="0" SelectedItem="{Binding SelectedGameType, Mode=TwoWay, UpdateSourceTrigger=PropertyChanged}" 
-                          ItemsSource="{Binding Source={StaticResource SortedGameTypes}}" >
-                    <ComboBox.ItemTemplate>
-                        <DataTemplate>
-                            <Grid>
-                                <TextBlock Text="{Binding }" />
-                            </Grid>
-                        </DataTemplate>
-                    </ComboBox.ItemTemplate>
-                </ComboBox>
-
-                <ListBox Grid.Row="1" Margin="0 20 20 0"
-                         Style="{StaticResource GameListStyle}"
-                         ItemsSource="{Binding GameThemes, Mode=OneWay, UpdateSourceTrigger=PropertyChanged}">
-                    <ListBox.ItemTemplate>
-                        <DataTemplate>
-                            <CheckBox IsChecked="{Binding Checked}"
-                                      Content="{Binding Name}"/>
-                        </DataTemplate>
-                    </ListBox.ItemTemplate>
-                </ListBox>
-
-                <CheckBox Grid.Row="2" Content="{lex:Loc HideNeverActive}" 
-                          IsChecked="{Binding HideNeverActive}"
-                          Margin="0 10 0 0"/>
-                <CheckBox Grid.Row="3" Content="{lex:Loc HidePreviouslyActive}" 
-                          IsChecked="{Binding HidePreviouslyActive}"
-                          Margin="0 10 0 0"/>
-            </Grid>
-        </GroupBox>
-
-        <DataGrid Name="GameComboDataGrid" Grid.Column="1" Grid.Row="1"
-                  ItemsSource="{Binding GamePerformanceItems, Mode=OneWay, UpdateSourceTrigger=PropertyChanged, NotifyOnTargetUpdated=True}"
-                  RowStyle="{StaticResource GamePerformanceDataGridRow}"
-                  ScrollViewer.CanContentScroll="True"
-                  Height="Auto"
-                  AutoGenerateColumns="False"
-                  HorizontalAlignment="Left"
-                  VerticalAlignment="Stretch"
-                  CanUserSortColumns="True"
-                  Padding="2 0 0 0">
-            <DataGrid.Resources>
-                <dialog:BindingProxy x:Key="Proxy" Data="{Binding}"/>
-            </DataGrid.Resources>
-            <b:Interaction.Triggers>
-                <events:RoutedEventTrigger RoutedEvent="ScrollViewer.ScrollChanged">
-                    <events:EventToCommandAction Command="{Binding EventViewerScrolledCommand}"/>
-                </events:RoutedEventTrigger>
-                <b:EventTrigger EventName="Sorting">
-                    <events:EventToCommandAction Command="{Binding SortingCommand}"/>
-                </b:EventTrigger>
-            </b:Interaction.Triggers>
-            <DataGrid.Columns>
-                <DataGridTextColumn Header="{lex:Loc GameNameText}" 
-                                    Width="160" 
-                                    Binding="{Binding ThemeId}" 
-                                    SortMemberPath="SortableGameName"
-                                    HeaderStyle="{StaticResource WrappedHeaderStyle}">
-                    <DataGridTextColumn.ElementStyle>
-                        <Style>
-                            <Setter Property="TextBlock.TextWrapping" Value="Wrap" />
-                        </Style>
-                    </DataGridTextColumn.ElementStyle>
-                </DataGridTextColumn>
-                <DataGridTextColumn Header="{lex:Loc PaytableId}" 
-                                    MinWidth="80" 
-                                    Binding="{Binding PaytableId}" 
-                                    HeaderStyle="{StaticResource WrappedHeaderStyle}" />
-                <DataGridTextColumn Header="{lex:Loc Denom}" 
-                                    Binding="{Binding Denomination, Converter={StaticResource CurrencyConverter}}" 
-                                    HeaderStyle="{StaticResource HeaderStyle}" />
-                <DataGridTextColumn Header="{lex:Loc AverageBet}" 
-                                    Binding="{Binding AverageBet, Converter={StaticResource CurrencyConverter}}" 
-                                    HeaderStyle="{StaticResource WrappedHeaderStyle}" />
-                <DataGridTextColumn Header="{lex:Loc TheoreticalHold}" 
-                                    Binding="{Binding TheoreticalRtp, Converter={StaticResource RtpToHoldConverter}}" 
-                                    SortMemberPath="TheoreticalRtp.Item1" 
-                                    HeaderStyle="{StaticResource WrappedHeaderStyle}"
-<<<<<<< HEAD
-                                    Visibility="{Binding Path=Data.(viewModels:GamePerformanceViewModel.ShowGameRtpAsRange), Converter={StaticResource BoolToVisConverter}, Source={StaticResource Proxy}, Mode=OneWay}" />
-                <DataGridTextColumn Header="{lex:Loc TheoreticalHoldMin}" 
-                                    Binding="{Binding TheoreticalRtp.Item2, Converter={StaticResource RtpToHoldConverter}}" 
-                                    SortMemberPath="TheoreticalRtp.Item2" 
-                                    HeaderStyle="{StaticResource WrappedHeaderStyle}"
-                                    Visibility="{Binding Path=Data.(viewModels:GamePerformanceViewModel.ShowGameRtpAsRange), Converter={StaticResource BoolToHiddenConverter}, Source={StaticResource Proxy}, Mode=OneWay}" />
-                <DataGridTextColumn Header="{lex:Loc TheoreticalHoldMax}" 
-                                    Binding="{Binding TheoreticalRtp.Item1, Converter={StaticResource RtpToHoldConverter}}" 
-                                    SortMemberPath="TheoreticalRtp.Item1" 
-                                    HeaderStyle="{StaticResource WrappedHeaderStyle}"
-                                    Visibility="{Binding Path=Data.(viewModels:GamePerformanceViewModel.ShowGameRtpAsRange), Converter={StaticResource BoolToHiddenConverter}, Source={StaticResource Proxy}, Mode=OneWay}" />
-                <DataGridTextColumn Header="{lex:Loc ActualHold}" 
-=======
-                                    Visibility="{Binding Path=Data.(viewModels:GamePerformanceViewModel.ShowGameRtpAsRange), Converter={StaticResource TrueVisibleFalseCollapsed}, Source={StaticResource Proxy}, Mode=OneWay}" />
-                <DataGridTextColumn Header="{lex:Loc Key={x:Static loc:ResourceKeys.TheoreticalHoldMin}}" 
-                                    Binding="{Binding TheoreticalRtp.Item2, Converter={StaticResource RtpToHoldConverter}}" 
-                                    SortMemberPath="TheoreticalRtp.Item2" 
-                                    HeaderStyle="{StaticResource WrappedHeaderStyle}"
-                                    Visibility="{Binding Path=Data.(viewModels:GamePerformanceViewModel.ShowGameRtpAsRange), Converter={StaticResource TrueHiddenFalseVisible}, Source={StaticResource Proxy}, Mode=OneWay}" />
-                <DataGridTextColumn Header="{lex:Loc Key={x:Static loc:ResourceKeys.TheoreticalHoldMax}}" 
-                                    Binding="{Binding TheoreticalRtp.Item1, Converter={StaticResource RtpToHoldConverter}}" 
-                                    SortMemberPath="TheoreticalRtp.Item1" 
-                                    HeaderStyle="{StaticResource WrappedHeaderStyle}"
-                                    Visibility="{Binding Path=Data.(viewModels:GamePerformanceViewModel.ShowGameRtpAsRange), Converter={StaticResource TrueHiddenFalseVisible}, Source={StaticResource Proxy}, Mode=OneWay}" />
-                <DataGridTextColumn Header="{lex:Loc Key={x:Static loc:ResourceKeys.ActualHold}}" 
->>>>>>> 5dd0dcf5
-                                    Binding="{Binding ActualRtp, Converter={StaticResource RtpToHoldConverter}}" 
-                                    SortMemberPath="ActualHold" 
-                                    HeaderStyle="{StaticResource WrappedHeaderStyle}" />
-                <DataGridTextColumn Header="{lex:Loc CoinInText}" 
-                                    MinWidth="80" 
-                                    Binding="{Binding AmountIn, Converter={StaticResource CurrencyConverter}}" 
-                                    HeaderStyle="{StaticResource WrappedHeaderStyle}"/>
-                <DataGridTextColumn Header="{lex:Loc CoinOutText}" 
-                                    MinWidth="80" 
-                                    Binding="{Binding AmountOut, Converter={StaticResource CurrencyConverter}}" 
-                                    HeaderStyle="{StaticResource WrappedHeaderStyle}"/>
-                <DataGridTextColumn Header="{lex:Loc GamesPlayed}" 
-                                    Binding="{Binding GamesPlayed}" 
-                                    HeaderStyle="{StaticResource WrappedHeaderStyle}"/>
-                <DataGridTextColumn Header="{lex:Loc DaysActive}" 
-                                    Binding="{Binding DaysActive}" 
-                                    HeaderStyle="{StaticResource WrappedHeaderStyle}"/>
-                <DataGridTemplateColumn Header="{lex:Loc MoreMeters}" 
-                                        HeaderStyle="{StaticResource WrappedHeaderStyle}" 
-                                        CanUserSort="False">
-                    <DataGridTemplateColumn.CellTemplate>
-                        <DataTemplate>
-                            <Button MaxHeight="38" MaxWidth="40"
-                                    HorizontalContentAlignment="Center"
-                                    VerticalContentAlignment="Center"
-                                    Command="{Binding Data.ShowMoreMetersCommand, Source={StaticResource Proxy}}"
-                                    CommandParameter="{Binding}"
-                                    Content="{lex:Loc More}" FontSize="14"/>
-                        </DataTemplate>
-                    </DataGridTemplateColumn.CellTemplate>
-                </DataGridTemplateColumn>
-            </DataGrid.Columns>
-        </DataGrid>
-    </Grid>
+﻿<operatorMenu:OperatorMenuPage xmlns="http://schemas.microsoft.com/winfx/2006/xaml/presentation"
+                               xmlns:x="http://schemas.microsoft.com/winfx/2006/xaml"
+                               xmlns:mc="http://schemas.openxmlformats.org/markup-compatibility/2006" 
+                               xmlns:d="http://schemas.microsoft.com/expression/blend/2008" 
+                               xmlns:operatorMenu="clr-namespace:Aristocrat.Monaco.Application.UI.OperatorMenu;assembly=Aristocrat.Monaco.Application.UI"
+                               xmlns:viewModels="clr-namespace:Aristocrat.Monaco.Gaming.UI.ViewModels.OperatorMenu"
+                               xmlns:dialog="clr-namespace:Aristocrat.Monaco.UI.Common;assembly=Aristocrat.Monaco.UI.Common"
+                               xmlns:i="http://schemas.microsoft.com/expression/2010/interactivity"
+                               xmlns:events="clr-namespace:Aristocrat.Monaco.UI.Common.Events;assembly=Aristocrat.Monaco.UI.Common"
+                               xmlns:converters="clr-namespace:Aristocrat.Monaco.Gaming.UI.Converters"
+                               xmlns:commonConverters="clr-namespace:Aristocrat.Monaco.UI.Common.Converters;assembly=Aristocrat.Monaco.UI.Common"
+                               xmlns:lex="http://wpflocalizeextension.codeplex.com"
+                               lex:ResxLocalizationProvider.DefaultAssembly="Aristocrat.Monaco.Localization"
+                               lex:ResxLocalizationProvider.DefaultDictionary="Resources" 
+                               xmlns:loc="http://monaco.aristocrat.com/localization"
+                               xmlns:componentModel="clr-namespace:System.ComponentModel;assembly=WindowsBase"
+                               xmlns:models="clr-namespace:Aristocrat.Monaco.Gaming.Contracts.Models;assembly=Aristocrat.Monaco.Gaming.Contracts"
+                               xmlns:b="http://schemas.microsoft.com/xaml/behaviors"
+                               x:Class="Aristocrat.Monaco.Gaming.UI.Views.OperatorMenu.GamePerformanceView"
+                               dialog:DialogParticipation.Register="{Binding}"
+                               mc:Ignorable="d" 
+                               Background="Transparent" 
+                               d:DataContext="{d:DesignInstance {x:Type viewModels:GamePerformanceViewModel}, IsDesignTimeCreatable=True}">
+    <UserControl.Resources>
+        <ResourceDictionary>
+            <ResourceDictionary.MergedDictionaries>
+                <ResourceDictionary Source="/Aristocrat.Monaco.UI.Common;component/Skins/OperatorMenu.xaml"/>
+            </ResourceDictionary.MergedDictionaries>
+            <commonConverters:CurrencyConverter x:Key="CurrencyConverter"/>
+            <converters:ReturnToPlayerConverter x:Key="ReturnToPlayerConverter"/>
+            <converters:RtpToHoldConverter x:Key="RtpToHoldConverter"/>
+
+            <Style x:Key="HeaderStyle" TargetType="{x:Type DataGridColumnHeader}" BasedOn="{StaticResource MonacoDataGridColumnHeader}">
+                <Setter Property="MinWidth" Value="50" />
+                <Setter Property="MinHeight" Value="65" />
+                <Setter Property="FontSize" Value="14"/>
+            </Style>
+
+            <Style x:Key="WrappedHeaderStyle" TargetType="{x:Type DataGridColumnHeader}" BasedOn="{StaticResource MonacoDataGridWrappedColumnHeader}">
+                <Setter Property="MinWidth" Value="50" />
+                <Setter Property="MinHeight" Value="65" />
+                <Setter Property="FontSize" Value="14"/>
+            </Style>
+
+            <Style x:Key="GamePerformanceDataGridRow" TargetType="{x:Type DataGridRow}" BasedOn="{StaticResource MonacoDataGridRow}"
+                   d:DataContext="{d:DesignInstance models:GamePerformanceData}">
+                <Setter Property="Foreground" Value="{StaticResource LightBrush4}"/>
+                <Style.Triggers>
+                    <DataTrigger Binding="{Binding ActiveState, UpdateSourceTrigger=PropertyChanged}" Value="0">
+                        <Setter Property="Background" Value="#FF538234"/>
+                    </DataTrigger>
+                    <DataTrigger Binding="{Binding ActiveState, UpdateSourceTrigger=PropertyChanged}" Value="1">
+                        <Setter Property="Background" Value="#FF7E6000"/>
+                    </DataTrigger>
+                    <DataTrigger Binding="{Binding ActiveState, UpdateSourceTrigger=PropertyChanged}" Value="2">
+                        <Setter Property="Background" Value="#FF455467"/>
+                    </DataTrigger>
+                </Style.Triggers>
+            </Style>
+
+            <Style x:Key="GameListStyle" TargetType="{x:Type ListBox}" BasedOn="{StaticResource MonacoScrollButtonsListBox}">
+                <Setter Property="FontSize" Value="15" />
+            </Style>
+
+            <CollectionViewSource Source="{Binding Path=GameTypes}" x:Key="SortedGameTypes">
+                <CollectionViewSource.SortDescriptions>
+                    <componentModel:SortDescription />
+                </CollectionViewSource.SortDescriptions>
+            </CollectionViewSource>
+        </ResourceDictionary>
+    </UserControl.Resources>
+
+    <Grid>
+        <Grid.ColumnDefinitions>
+            <ColumnDefinition Width="Auto"/>
+            <ColumnDefinition Width="*"/>
+        </Grid.ColumnDefinitions>
+        <Grid.RowDefinitions>
+            <RowDefinition Height="Auto"/>
+            <RowDefinition Height="*"/>
+        </Grid.RowDefinitions>
+
+        <Grid Grid.Row="0" Grid.Column="0" HorizontalAlignment="Left" Margin="0 0 0 10">
+            <Grid.RowDefinitions>
+                <RowDefinition Height="30"/>
+                <RowDefinition Height="30"/>
+            </Grid.RowDefinitions>
+            <Grid.ColumnDefinitions>
+                <ColumnDefinition Width="300"/>
+                <ColumnDefinition Width="*" />
+            </Grid.ColumnDefinitions>
+
+            <Label Grid.Row="0" Grid.Column="0" 
+                   Content="{lex:Loc MachineWeightedPayback}" 
+                   FontSize="16"
+                   HorizontalAlignment="Left" VerticalAlignment="Center"/>
+            <TextBlock Grid.Row="0" Grid.Column="1" 
+                       Margin="10 0 0 0" 
+                       Text="{Binding MachineWeightedPayback, Converter={StaticResource ReturnToPlayerConverter}}" 
+                       VerticalAlignment="Center" HorizontalAlignment="Right"/>
+            <Label Grid.Row="1" Grid.Column="0" 
+                   Content="{lex:Loc MachineActualPayback}" 
+                   FontSize="16"
+                   HorizontalAlignment="Left" VerticalAlignment="Center"/>
+            <TextBlock Grid.Row="1" Grid.Column="1" 
+                       Margin="10 0 0 0" 
+                       Text="{Binding MachineActualPayback, Converter={StaticResource ReturnToPlayerConverter}}" 
+                       VerticalAlignment="Center" HorizontalAlignment="Right"/>
+        </Grid>
+
+        <StackPanel Grid.Row="0" Grid.Column="1" Orientation="Horizontal" HorizontalAlignment="Right" Margin="0 0 0 10">
+            <TextBlock Text="{lex:Loc ActiveGame}" 
+                       TextWrapping="Wrap" Width="86" Background="#FF538234" Margin="0 0 2 0" 
+                       TextAlignment="Center" VerticalAlignment="Center"
+                       Padding="2"/>
+            <TextBlock Text="{lex:Loc PreviouslyActive}" 
+                       TextWrapping="Wrap" Width="86"  Background="#FF7E6000" Margin="0 0 2 0" 
+                       TextAlignment="Center" VerticalAlignment="Center"
+                       Padding="2"/>
+            <TextBlock Text="{lex:Loc NeverActive}" 
+                       TextWrapping="Wrap" Width="86" Background="#FF455467" Margin="0 0 0 0" 
+                       TextAlignment="Center" VerticalAlignment="Center"
+                       Padding="2"/>
+        </StackPanel>
+
+        <GroupBox Grid.Column="0" Grid.Row="1"
+                  Margin="0 0 10 0"
+                  Header="{lex:Loc GameViewFilter}" 
+                  FontSize="18"
+                  BorderThickness="2"
+                  HorizontalAlignment="Stretch">
+            <Grid>
+                <Grid.RowDefinitions>
+                    <RowDefinition Height="Auto"/>
+                    <RowDefinition Height="*"/>
+                    <RowDefinition Height="Auto"/>
+                    <RowDefinition Height="Auto"/>
+                </Grid.RowDefinitions>
+
+                <ComboBox Grid.Row="0" SelectedItem="{Binding SelectedGameType, Mode=TwoWay, UpdateSourceTrigger=PropertyChanged}" 
+                          ItemsSource="{Binding Source={StaticResource SortedGameTypes}}" >
+                    <ComboBox.ItemTemplate>
+                        <DataTemplate>
+                            <Grid>
+                                <TextBlock Text="{Binding }" />
+                            </Grid>
+                        </DataTemplate>
+                    </ComboBox.ItemTemplate>
+                </ComboBox>
+
+                <ListBox Grid.Row="1" Margin="0 20 20 0"
+                         Style="{StaticResource GameListStyle}"
+                         ItemsSource="{Binding GameThemes, Mode=OneWay, UpdateSourceTrigger=PropertyChanged}">
+                    <ListBox.ItemTemplate>
+                        <DataTemplate>
+                            <CheckBox IsChecked="{Binding Checked}"
+                                      Content="{Binding Name}"/>
+                        </DataTemplate>
+                    </ListBox.ItemTemplate>
+                </ListBox>
+
+                <CheckBox Grid.Row="2" Content="{lex:Loc HideNeverActive}" 
+                          IsChecked="{Binding HideNeverActive}"
+                          Margin="0 10 0 0"/>
+                <CheckBox Grid.Row="3" Content="{lex:Loc HidePreviouslyActive}" 
+                          IsChecked="{Binding HidePreviouslyActive}"
+                          Margin="0 10 0 0"/>
+            </Grid>
+        </GroupBox>
+
+        <DataGrid Name="GameComboDataGrid" Grid.Column="1" Grid.Row="1"
+                  ItemsSource="{Binding GamePerformanceItems, Mode=OneWay, UpdateSourceTrigger=PropertyChanged, NotifyOnTargetUpdated=True}"
+                  RowStyle="{StaticResource GamePerformanceDataGridRow}"
+                  ScrollViewer.CanContentScroll="True"
+                  Height="Auto"
+                  AutoGenerateColumns="False"
+                  HorizontalAlignment="Left"
+                  VerticalAlignment="Stretch"
+                  CanUserSortColumns="True"
+                  Padding="2 0 0 0">
+            <DataGrid.Resources>
+                <dialog:BindingProxy x:Key="Proxy" Data="{Binding}"/>
+            </DataGrid.Resources>
+            <b:Interaction.Triggers>
+                <events:RoutedEventTrigger RoutedEvent="ScrollViewer.ScrollChanged">
+                    <events:EventToCommandAction Command="{Binding EventViewerScrolledCommand}"/>
+                </events:RoutedEventTrigger>
+                <b:EventTrigger EventName="Sorting">
+                    <events:EventToCommandAction Command="{Binding SortingCommand}"/>
+                </b:EventTrigger>
+            </b:Interaction.Triggers>
+            <DataGrid.Columns>
+                <DataGridTextColumn Header="{lex:Loc GameNameText}" 
+                                    Width="160" 
+                                    Binding="{Binding ThemeId}" 
+                                    SortMemberPath="SortableGameName"
+                                    HeaderStyle="{StaticResource WrappedHeaderStyle}">
+                    <DataGridTextColumn.ElementStyle>
+                        <Style>
+                            <Setter Property="TextBlock.TextWrapping" Value="Wrap" />
+                        </Style>
+                    </DataGridTextColumn.ElementStyle>
+                </DataGridTextColumn>
+                <DataGridTextColumn Header="{lex:Loc PaytableId}" 
+                                    MinWidth="80" 
+                                    Binding="{Binding PaytableId}" 
+                                    HeaderStyle="{StaticResource WrappedHeaderStyle}" />
+                <DataGridTextColumn Header="{lex:Loc Denom}" 
+                                    Binding="{Binding Denomination, Converter={StaticResource CurrencyConverter}}" 
+                                    HeaderStyle="{StaticResource HeaderStyle}" />
+                <DataGridTextColumn Header="{lex:Loc AverageBet}" 
+                                    Binding="{Binding AverageBet, Converter={StaticResource CurrencyConverter}}" 
+                                    HeaderStyle="{StaticResource WrappedHeaderStyle}" />
+                <DataGridTextColumn Header="{lex:Loc TheoreticalHold}" 
+                                    Binding="{Binding TheoreticalRtp, Converter={StaticResource RtpToHoldConverter}}" 
+                                    SortMemberPath="TheoreticalRtp.Item1" 
+                                    HeaderStyle="{StaticResource WrappedHeaderStyle}"
+                                    Visibility="{Binding Path=Data.(viewModels:GamePerformanceViewModel.ShowGameRtpAsRange), Converter={StaticResource TrueVisibleFalseCollapsed}, Source={StaticResource Proxy}, Mode=OneWay}" />
+                <DataGridTextColumn Header="{lex:Loc TheoreticalHoldMin}" 
+                                    Binding="{Binding TheoreticalRtp.Item2, Converter={StaticResource RtpToHoldConverter}}" 
+                                    SortMemberPath="TheoreticalRtp.Item2" 
+                                    HeaderStyle="{StaticResource WrappedHeaderStyle}"
+                                    Visibility="{Binding Path=Data.(viewModels:GamePerformanceViewModel.ShowGameRtpAsRange), Converter={StaticResource TrueHiddenFalseVisible}, Source={StaticResource Proxy}, Mode=OneWay}" />
+                <DataGridTextColumn Header="{lex:Loc TheoreticalHoldMax}" 
+                                    Binding="{Binding TheoreticalRtp.Item1, Converter={StaticResource RtpToHoldConverter}}" 
+                                    SortMemberPath="TheoreticalRtp.Item1" 
+                                    HeaderStyle="{StaticResource WrappedHeaderStyle}"
+                                    Visibility="{Binding Path=Data.(viewModels:GamePerformanceViewModel.ShowGameRtpAsRange), Converter={StaticResource TrueHiddenFalseVisible}, Source={StaticResource Proxy}, Mode=OneWay}" />
+                <DataGridTextColumn Header="{lex:Loc ActualHold}" 
+                                    Binding="{Binding ActualRtp, Converter={StaticResource RtpToHoldConverter}}" 
+                                    SortMemberPath="ActualHold" 
+                                    HeaderStyle="{StaticResource WrappedHeaderStyle}" />
+                <DataGridTextColumn Header="{lex:Loc CoinInText}" 
+                                    MinWidth="80" 
+                                    Binding="{Binding AmountIn, Converter={StaticResource CurrencyConverter}}" 
+                                    HeaderStyle="{StaticResource WrappedHeaderStyle}"/>
+                <DataGridTextColumn Header="{lex:Loc CoinOutText}" 
+                                    MinWidth="80" 
+                                    Binding="{Binding AmountOut, Converter={StaticResource CurrencyConverter}}" 
+                                    HeaderStyle="{StaticResource WrappedHeaderStyle}"/>
+                <DataGridTextColumn Header="{lex:Loc GamesPlayed}" 
+                                    Binding="{Binding GamesPlayed}" 
+                                    HeaderStyle="{StaticResource WrappedHeaderStyle}"/>
+                <DataGridTextColumn Header="{lex:Loc DaysActive}" 
+                                    Binding="{Binding DaysActive}" 
+                                    HeaderStyle="{StaticResource WrappedHeaderStyle}"/>
+                <DataGridTemplateColumn Header="{lex:Loc MoreMeters}" 
+                                        HeaderStyle="{StaticResource WrappedHeaderStyle}" 
+                                        CanUserSort="False">
+                    <DataGridTemplateColumn.CellTemplate>
+                        <DataTemplate>
+                            <Button MaxHeight="38" MaxWidth="40"
+                                    HorizontalContentAlignment="Center"
+                                    VerticalContentAlignment="Center"
+                                    Command="{Binding Data.ShowMoreMetersCommand, Source={StaticResource Proxy}}"
+                                    CommandParameter="{Binding}"
+                                    Content="{lex:Loc More}" FontSize="14"/>
+                        </DataTemplate>
+                    </DataGridTemplateColumn.CellTemplate>
+                </DataGridTemplateColumn>
+            </DataGrid.Columns>
+        </DataGrid>
+    </Grid>
 </operatorMenu:OperatorMenuPage>