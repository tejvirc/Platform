﻿<operatorMenu:OperatorMenuPage x:Class="Aristocrat.Monaco.Gaming.UI.Views.OperatorMenu.DenomMetersPage"
                               xmlns="http://schemas.microsoft.com/winfx/2006/xaml/presentation"
                               xmlns:x="http://schemas.microsoft.com/winfx/2006/xaml"
                               xmlns:mc="http://schemas.openxmlformats.org/markup-compatibility/2006"
                               xmlns:d="http://schemas.microsoft.com/expression/blend/2008"
                               xmlns:viewModels="clr-namespace:Aristocrat.Monaco.Gaming.UI.ViewModels.OperatorMenu"
                               xmlns:operatorMenu="clr-namespace:Aristocrat.Monaco.Application.UI.OperatorMenu;assembly=Aristocrat.Monaco.Application.UI"
                               xmlns:lex="http://wpflocalizeextension.codeplex.com"
                               lex:ResxLocalizationProvider.DefaultAssembly="Aristocrat.Monaco.Localization"
                               lex:ResxLocalizationProvider.DefaultDictionary="Resources" 
                               xmlns:loc="http://monaco.aristocrat.com/localization"
                               mc:Ignorable="d"
                               d:DataContext="{d:DesignInstance {x:Type viewModels:DenomMetersPageViewModel}, IsDesignTimeCreatable=True}">
    <UserControl.Resources>
        <ResourceDictionary>
            <ResourceDictionary.MergedDictionaries>
                <ResourceDictionary Source="/Aristocrat.Monaco.UI.Common;component/Skins/OperatorMenu.xaml" />
                <ResourceDictionary Source="/Aristocrat.Monaco.UI.Common;component/Skins/Converters.xaml" />
            </ResourceDictionary.MergedDictionaries>
        </ResourceDictionary>
    </UserControl.Resources>
    <Grid AutomationProperties.AutomationId="Grid0_AB8CD06C">
        <Grid.RowDefinitions>
            <RowDefinition Height="*"
                           AutomationProperties.AutomationId="RowDefinition1_AB8CD06C" />
            <RowDefinition Height="Auto"
                           AutomationProperties.AutomationId="RowDefinition2_AB8CD06C" />
        </Grid.RowDefinitions>
        <DockPanel Grid.Row="0"
                   AutomationProperties.AutomationId="DockPanel3_AB8CD06C">
            <!-- This is the top half of the page, with the meters table -->
            <Grid AutomationProperties.AutomationId="Grid4_AB8CD06C">
                <Grid.RowDefinitions>
                    <RowDefinition Height="*"
                                   AutomationProperties.AutomationId="RowDefinition5_AB8CD06C" />
                </Grid.RowDefinitions>
                <Grid.ColumnDefinitions>
                    <ColumnDefinition Width="Auto"
                                      AutomationProperties.AutomationId="ColumnDefinition6_AB8CD06C" />
                    <ColumnDefinition Width="Auto"
                                      AutomationProperties.AutomationId="ColumnDefinition7_AB8CD06C" />
                </Grid.ColumnDefinitions>
                <DataGrid Grid.Row="0"
                          Grid.Column="0"
                          ItemsSource="{Binding MetersLeftColumn}"
                          Margin="0 -20 0 0"
                          AutomationProperties.AutomationId="DataGrid8_AB8CD06C">
                    <DataGrid.Columns>
<<<<<<< HEAD
                        <DataGridTextColumn Header="{lex:Loc Meter}"
                                            Width="360"
                                            Binding="{Binding Name}"
                                            AutomationProperties.AutomationId="DataGridTextColumn9_AB8CD06C" />
                        <DataGridTextColumn Header="{lex:Loc Value}"
=======
                        <DataGridTextColumn Header="{lex:Loc Key={x:Static loc:ResourceKeys.Meter}}"
                                            loc:Localizer.For="Operator"
                                            Width="360"
                                            Binding="{Binding Name}"
                                            AutomationProperties.AutomationId="DataGridTextColumn9_AB8CD06C" />
                        <DataGridTextColumn Header="{lex:Loc Key={x:Static loc:ResourceKeys.Value}}"
                                            loc:Localizer.For="Operator"
>>>>>>> 27c3461f
                                            Width="200"
                                            Binding="{Binding Value, UpdateSourceTrigger=PropertyChanged}"
                                            HeaderStyle="{StaticResource DataGridColumnHeaderRight}"
                                            CellStyle="{StaticResource DataGridCellRight}"
                                            AutomationProperties.AutomationId="DataGridTextColumn10_AB8CD06C" />
                    </DataGrid.Columns>
                </DataGrid>
                <DataGrid DockPanel.Dock="Top"
                          Grid.Row="0"
                          Grid.Column="1"
                          ItemsSource="{Binding MetersRightColumn}"
                          Margin="120 -20 0 0"
                          Visibility="{Binding MetersRightColumnVisible, Converter={StaticResource TrueVisibleFalseCollapsed}}"
                          AutomationProperties.AutomationId="DataGrid11_AB8CD06C">
                    <DataGrid.Columns>
<<<<<<< HEAD
                        <DataGridTextColumn Header="{lex:Loc Meter}"
                                            Width="360"
                                            Binding="{Binding Name}"
                                            AutomationProperties.AutomationId="DataGridTextColumn12_AB8CD06C" />
                        <DataGridTextColumn Header="{lex:Loc Value}"
=======
                        <DataGridTextColumn Header="{lex:Loc Key={x:Static loc:ResourceKeys.Meter}}"
                                            loc:Localizer.For="Operator"
                                            Width="360"
                                            Binding="{Binding Name}"
                                            AutomationProperties.AutomationId="DataGridTextColumn12_AB8CD06C" />
                        <DataGridTextColumn Header="{lex:Loc Key={x:Static loc:ResourceKeys.Value}}"
                                            loc:Localizer.For="Operator"
>>>>>>> 27c3461f
                                            Width="200"
                                            Binding="{Binding Value, UpdateSourceTrigger=PropertyChanged}"
                                            HeaderStyle="{StaticResource DataGridColumnHeaderRight}"
                                            CellStyle="{StaticResource DataGridCellRight}"
                                            AutomationProperties.AutomationId="DataGridTextColumn13_AB8CD06C" />
                    </DataGrid.Columns>
                </DataGrid>
            </Grid>
        </DockPanel>
        <StackPanel Grid.Row="1"
                    Orientation="Horizontal"
                    HorizontalAlignment="Left"
                    Margin="0 30 0 0"
                    AutomationProperties.AutomationId="StackPanel14_AB8CD06C">
            <Button Style="{StaticResource MonacoPrevNextButton}"
                    Command="{Binding PreviousDenomCommand}"
                    IsEnabled="{Binding PreviousDenomIsEnabled}"
                    Content="{lex:Loc PrevButton}"
                    AutomationProperties.AutomationId="Button15_AB8CD06C" />
            <ComboBox Style="{StaticResource MonacoMetersComboBox}"
                      SelectedValuePath="Id"
                      ScrollViewer.CanContentScroll="True"
                      DisplayMemberPath="DisplayValue"
                      ItemsSource="{Binding Denoms}"
                      SelectedIndex="{Binding SelectedDenomIndex, Mode=TwoWay}"
                      SelectedItem="{Binding SelectedDenom, Mode=TwoWay}"
                      AutomationProperties.AutomationId="ComboBox16_AB8CD06C" />
            <Button Style="{StaticResource MonacoPrevNextButton}"
                    Command="{Binding NextDenomCommand}"
                    IsEnabled="{Binding NextDenomIsEnabled}"
                    Content="{lex:Loc NextButtonText}"
                    AutomationProperties.AutomationId="Button17_AB8CD06C" />
        </StackPanel>
    </Grid>
</operatorMenu:OperatorMenuPage><|MERGE_RESOLUTION|>--- conflicted
+++ resolved
@@ -1,128 +1,112 @@
-﻿<operatorMenu:OperatorMenuPage x:Class="Aristocrat.Monaco.Gaming.UI.Views.OperatorMenu.DenomMetersPage"
-                               xmlns="http://schemas.microsoft.com/winfx/2006/xaml/presentation"
-                               xmlns:x="http://schemas.microsoft.com/winfx/2006/xaml"
-                               xmlns:mc="http://schemas.openxmlformats.org/markup-compatibility/2006"
-                               xmlns:d="http://schemas.microsoft.com/expression/blend/2008"
-                               xmlns:viewModels="clr-namespace:Aristocrat.Monaco.Gaming.UI.ViewModels.OperatorMenu"
-                               xmlns:operatorMenu="clr-namespace:Aristocrat.Monaco.Application.UI.OperatorMenu;assembly=Aristocrat.Monaco.Application.UI"
-                               xmlns:lex="http://wpflocalizeextension.codeplex.com"
-                               lex:ResxLocalizationProvider.DefaultAssembly="Aristocrat.Monaco.Localization"
-                               lex:ResxLocalizationProvider.DefaultDictionary="Resources" 
-                               xmlns:loc="http://monaco.aristocrat.com/localization"
-                               mc:Ignorable="d"
-                               d:DataContext="{d:DesignInstance {x:Type viewModels:DenomMetersPageViewModel}, IsDesignTimeCreatable=True}">
-    <UserControl.Resources>
-        <ResourceDictionary>
-            <ResourceDictionary.MergedDictionaries>
-                <ResourceDictionary Source="/Aristocrat.Monaco.UI.Common;component/Skins/OperatorMenu.xaml" />
-                <ResourceDictionary Source="/Aristocrat.Monaco.UI.Common;component/Skins/Converters.xaml" />
-            </ResourceDictionary.MergedDictionaries>
-        </ResourceDictionary>
-    </UserControl.Resources>
-    <Grid AutomationProperties.AutomationId="Grid0_AB8CD06C">
-        <Grid.RowDefinitions>
-            <RowDefinition Height="*"
-                           AutomationProperties.AutomationId="RowDefinition1_AB8CD06C" />
-            <RowDefinition Height="Auto"
-                           AutomationProperties.AutomationId="RowDefinition2_AB8CD06C" />
-        </Grid.RowDefinitions>
-        <DockPanel Grid.Row="0"
-                   AutomationProperties.AutomationId="DockPanel3_AB8CD06C">
-            <!-- This is the top half of the page, with the meters table -->
-            <Grid AutomationProperties.AutomationId="Grid4_AB8CD06C">
-                <Grid.RowDefinitions>
-                    <RowDefinition Height="*"
-                                   AutomationProperties.AutomationId="RowDefinition5_AB8CD06C" />
-                </Grid.RowDefinitions>
-                <Grid.ColumnDefinitions>
-                    <ColumnDefinition Width="Auto"
-                                      AutomationProperties.AutomationId="ColumnDefinition6_AB8CD06C" />
-                    <ColumnDefinition Width="Auto"
-                                      AutomationProperties.AutomationId="ColumnDefinition7_AB8CD06C" />
-                </Grid.ColumnDefinitions>
-                <DataGrid Grid.Row="0"
-                          Grid.Column="0"
-                          ItemsSource="{Binding MetersLeftColumn}"
-                          Margin="0 -20 0 0"
-                          AutomationProperties.AutomationId="DataGrid8_AB8CD06C">
-                    <DataGrid.Columns>
-<<<<<<< HEAD
-                        <DataGridTextColumn Header="{lex:Loc Meter}"
-                                            Width="360"
-                                            Binding="{Binding Name}"
-                                            AutomationProperties.AutomationId="DataGridTextColumn9_AB8CD06C" />
-                        <DataGridTextColumn Header="{lex:Loc Value}"
-=======
-                        <DataGridTextColumn Header="{lex:Loc Key={x:Static loc:ResourceKeys.Meter}}"
-                                            loc:Localizer.For="Operator"
-                                            Width="360"
-                                            Binding="{Binding Name}"
-                                            AutomationProperties.AutomationId="DataGridTextColumn9_AB8CD06C" />
-                        <DataGridTextColumn Header="{lex:Loc Key={x:Static loc:ResourceKeys.Value}}"
-                                            loc:Localizer.For="Operator"
->>>>>>> 27c3461f
-                                            Width="200"
-                                            Binding="{Binding Value, UpdateSourceTrigger=PropertyChanged}"
-                                            HeaderStyle="{StaticResource DataGridColumnHeaderRight}"
-                                            CellStyle="{StaticResource DataGridCellRight}"
-                                            AutomationProperties.AutomationId="DataGridTextColumn10_AB8CD06C" />
-                    </DataGrid.Columns>
-                </DataGrid>
-                <DataGrid DockPanel.Dock="Top"
-                          Grid.Row="0"
-                          Grid.Column="1"
-                          ItemsSource="{Binding MetersRightColumn}"
-                          Margin="120 -20 0 0"
-                          Visibility="{Binding MetersRightColumnVisible, Converter={StaticResource TrueVisibleFalseCollapsed}}"
-                          AutomationProperties.AutomationId="DataGrid11_AB8CD06C">
-                    <DataGrid.Columns>
-<<<<<<< HEAD
-                        <DataGridTextColumn Header="{lex:Loc Meter}"
-                                            Width="360"
-                                            Binding="{Binding Name}"
-                                            AutomationProperties.AutomationId="DataGridTextColumn12_AB8CD06C" />
-                        <DataGridTextColumn Header="{lex:Loc Value}"
-=======
-                        <DataGridTextColumn Header="{lex:Loc Key={x:Static loc:ResourceKeys.Meter}}"
-                                            loc:Localizer.For="Operator"
-                                            Width="360"
-                                            Binding="{Binding Name}"
-                                            AutomationProperties.AutomationId="DataGridTextColumn12_AB8CD06C" />
-                        <DataGridTextColumn Header="{lex:Loc Key={x:Static loc:ResourceKeys.Value}}"
-                                            loc:Localizer.For="Operator"
->>>>>>> 27c3461f
-                                            Width="200"
-                                            Binding="{Binding Value, UpdateSourceTrigger=PropertyChanged}"
-                                            HeaderStyle="{StaticResource DataGridColumnHeaderRight}"
-                                            CellStyle="{StaticResource DataGridCellRight}"
-                                            AutomationProperties.AutomationId="DataGridTextColumn13_AB8CD06C" />
-                    </DataGrid.Columns>
-                </DataGrid>
-            </Grid>
-        </DockPanel>
-        <StackPanel Grid.Row="1"
-                    Orientation="Horizontal"
-                    HorizontalAlignment="Left"
-                    Margin="0 30 0 0"
-                    AutomationProperties.AutomationId="StackPanel14_AB8CD06C">
-            <Button Style="{StaticResource MonacoPrevNextButton}"
-                    Command="{Binding PreviousDenomCommand}"
-                    IsEnabled="{Binding PreviousDenomIsEnabled}"
-                    Content="{lex:Loc PrevButton}"
-                    AutomationProperties.AutomationId="Button15_AB8CD06C" />
-            <ComboBox Style="{StaticResource MonacoMetersComboBox}"
-                      SelectedValuePath="Id"
-                      ScrollViewer.CanContentScroll="True"
-                      DisplayMemberPath="DisplayValue"
-                      ItemsSource="{Binding Denoms}"
-                      SelectedIndex="{Binding SelectedDenomIndex, Mode=TwoWay}"
-                      SelectedItem="{Binding SelectedDenom, Mode=TwoWay}"
-                      AutomationProperties.AutomationId="ComboBox16_AB8CD06C" />
-            <Button Style="{StaticResource MonacoPrevNextButton}"
-                    Command="{Binding NextDenomCommand}"
-                    IsEnabled="{Binding NextDenomIsEnabled}"
-                    Content="{lex:Loc NextButtonText}"
-                    AutomationProperties.AutomationId="Button17_AB8CD06C" />
-        </StackPanel>
-    </Grid>
+﻿<operatorMenu:OperatorMenuPage x:Class="Aristocrat.Monaco.Gaming.UI.Views.OperatorMenu.DenomMetersPage"
+                               xmlns="http://schemas.microsoft.com/winfx/2006/xaml/presentation"
+                               xmlns:x="http://schemas.microsoft.com/winfx/2006/xaml"
+                               xmlns:mc="http://schemas.openxmlformats.org/markup-compatibility/2006"
+                               xmlns:d="http://schemas.microsoft.com/expression/blend/2008"
+                               xmlns:viewModels="clr-namespace:Aristocrat.Monaco.Gaming.UI.ViewModels.OperatorMenu"
+                               xmlns:operatorMenu="clr-namespace:Aristocrat.Monaco.Application.UI.OperatorMenu;assembly=Aristocrat.Monaco.Application.UI"
+                               xmlns:lex="http://wpflocalizeextension.codeplex.com"
+                               lex:ResxLocalizationProvider.DefaultAssembly="Aristocrat.Monaco.Localization"
+                               lex:ResxLocalizationProvider.DefaultDictionary="Resources" 
+                               xmlns:loc="http://monaco.aristocrat.com/localization"
+                               mc:Ignorable="d"
+                               d:DataContext="{d:DesignInstance {x:Type viewModels:DenomMetersPageViewModel}, IsDesignTimeCreatable=True}">
+    <UserControl.Resources>
+        <ResourceDictionary>
+            <ResourceDictionary.MergedDictionaries>
+                <ResourceDictionary Source="/Aristocrat.Monaco.UI.Common;component/Skins/OperatorMenu.xaml" />
+                <ResourceDictionary Source="/Aristocrat.Monaco.UI.Common;component/Skins/Converters.xaml" />
+            </ResourceDictionary.MergedDictionaries>
+        </ResourceDictionary>
+    </UserControl.Resources>
+    <Grid AutomationProperties.AutomationId="Grid0_AB8CD06C">
+        <Grid.RowDefinitions>
+            <RowDefinition Height="*"
+                           AutomationProperties.AutomationId="RowDefinition1_AB8CD06C" />
+            <RowDefinition Height="Auto"
+                           AutomationProperties.AutomationId="RowDefinition2_AB8CD06C" />
+        </Grid.RowDefinitions>
+        <DockPanel Grid.Row="0"
+                   AutomationProperties.AutomationId="DockPanel3_AB8CD06C">
+            <!-- This is the top half of the page, with the meters table -->
+            <Grid AutomationProperties.AutomationId="Grid4_AB8CD06C">
+                <Grid.RowDefinitions>
+                    <RowDefinition Height="*"
+                                   AutomationProperties.AutomationId="RowDefinition5_AB8CD06C" />
+                </Grid.RowDefinitions>
+                <Grid.ColumnDefinitions>
+                    <ColumnDefinition Width="Auto"
+                                      AutomationProperties.AutomationId="ColumnDefinition6_AB8CD06C" />
+                    <ColumnDefinition Width="Auto"
+                                      AutomationProperties.AutomationId="ColumnDefinition7_AB8CD06C" />
+                </Grid.ColumnDefinitions>
+                <DataGrid Grid.Row="0"
+                          Grid.Column="0"
+                          ItemsSource="{Binding MetersLeftColumn}"
+                          Margin="0 -20 0 0"
+                          AutomationProperties.AutomationId="DataGrid8_AB8CD06C">
+                    <DataGrid.Columns>
+                        <DataGridTextColumn Header="{lex:Loc Meter}"
+                                            loc:Localizer.For="Operator"
+                                            Width="360"
+                                            Binding="{Binding Name}"
+                                            AutomationProperties.AutomationId="DataGridTextColumn9_AB8CD06C" />
+                        <DataGridTextColumn Header="{lex:Loc Value}"
+                                            loc:Localizer.For="Operator"
+                                            Width="200"
+                                            Binding="{Binding Value, UpdateSourceTrigger=PropertyChanged}"
+                                            HeaderStyle="{StaticResource DataGridColumnHeaderRight}"
+                                            CellStyle="{StaticResource DataGridCellRight}"
+                                            AutomationProperties.AutomationId="DataGridTextColumn10_AB8CD06C" />
+                    </DataGrid.Columns>
+                </DataGrid>
+                <DataGrid DockPanel.Dock="Top"
+                          Grid.Row="0"
+                          Grid.Column="1"
+                          ItemsSource="{Binding MetersRightColumn}"
+                          Margin="120 -20 0 0"
+                          Visibility="{Binding MetersRightColumnVisible, Converter={StaticResource TrueVisibleFalseCollapsed}}"
+                          AutomationProperties.AutomationId="DataGrid11_AB8CD06C">
+                    <DataGrid.Columns>
+                        <DataGridTextColumn Header="{lex:Loc Meter}"
+                                            loc:Localizer.For="Operator"
+                                            Width="360"
+                                            Binding="{Binding Name}"
+                                            AutomationProperties.AutomationId="DataGridTextColumn12_AB8CD06C" />
+                        <DataGridTextColumn Header="{lex:Loc Value}"
+                                            loc:Localizer.For="Operator"
+                                            Width="200"
+                                            Binding="{Binding Value, UpdateSourceTrigger=PropertyChanged}"
+                                            HeaderStyle="{StaticResource DataGridColumnHeaderRight}"
+                                            CellStyle="{StaticResource DataGridCellRight}"
+                                            AutomationProperties.AutomationId="DataGridTextColumn13_AB8CD06C" />
+                    </DataGrid.Columns>
+                </DataGrid>
+            </Grid>
+        </DockPanel>
+        <StackPanel Grid.Row="1"
+                    Orientation="Horizontal"
+                    HorizontalAlignment="Left"
+                    Margin="0 30 0 0"
+                    AutomationProperties.AutomationId="StackPanel14_AB8CD06C">
+            <Button Style="{StaticResource MonacoPrevNextButton}"
+                    Command="{Binding PreviousDenomCommand}"
+                    IsEnabled="{Binding PreviousDenomIsEnabled}"
+                    Content="{lex:Loc PrevButton}"
+                    AutomationProperties.AutomationId="Button15_AB8CD06C" />
+            <ComboBox Style="{StaticResource MonacoMetersComboBox}"
+                      SelectedValuePath="Id"
+                      ScrollViewer.CanContentScroll="True"
+                      DisplayMemberPath="DisplayValue"
+                      ItemsSource="{Binding Denoms}"
+                      SelectedIndex="{Binding SelectedDenomIndex, Mode=TwoWay}"
+                      SelectedItem="{Binding SelectedDenom, Mode=TwoWay}"
+                      AutomationProperties.AutomationId="ComboBox16_AB8CD06C" />
+            <Button Style="{StaticResource MonacoPrevNextButton}"
+                    Command="{Binding NextDenomCommand}"
+                    IsEnabled="{Binding NextDenomIsEnabled}"
+                    Content="{lex:Loc NextButtonText}"
+                    AutomationProperties.AutomationId="Button17_AB8CD06C" />
+        </StackPanel>
+    </Grid>
 </operatorMenu:OperatorMenuPage>