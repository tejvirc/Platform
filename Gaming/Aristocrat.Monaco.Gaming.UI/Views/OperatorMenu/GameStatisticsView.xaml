﻿<operatorMenu:OperatorMenuPage x:Class="Aristocrat.Monaco.Gaming.UI.Views.OperatorMenu.GameStatisticsView"
                               xmlns="http://schemas.microsoft.com/winfx/2006/xaml/presentation"
                               xmlns:x="http://schemas.microsoft.com/winfx/2006/xaml"
                               xmlns:mc="http://schemas.openxmlformats.org/markup-compatibility/2006"
                               xmlns:d="http://schemas.microsoft.com/expression/blend/2008"
                               xmlns:operatorMenu="clr-namespace:Aristocrat.Monaco.Application.UI.OperatorMenu;assembly=Aristocrat.Monaco.Application.UI"
                               xmlns:lex="http://wpflocalizeextension.codeplex.com"
<<<<<<< HEAD
                               lex:ResxLocalizationProvider.DefaultAssembly="Aristocrat.Monaco.Localization"
                               lex:ResxLocalizationProvider.DefaultDictionary="Resources" 
                               xmlns:loc="http://monaco.aristocrat.com/localization" 
                               xmlns:converters="http://monaco.aristocrat.com/common"
=======
                               xmlns:loc="http://monaco.aristocrat.com/localization"
>>>>>>> 5dd0dcf5
                               mc:Ignorable="d" >
    <UserControl.Resources>
        <ResourceDictionary>
            <ResourceDictionary.MergedDictionaries>
                <ResourceDictionary Source="/Aristocrat.Monaco.UI.Common;component/Skins/OperatorMenu.xaml"/>
            </ResourceDictionary.MergedDictionaries>
        </ResourceDictionary>
    </UserControl.Resources>

    <ScrollViewer HorizontalScrollBarVisibility="Auto" VerticalScrollBarVisibility="Auto">
        <Grid>
            <Grid.RowDefinitions>
                <RowDefinition Height="Auto"/>
                <RowDefinition Height="20"/>
                <RowDefinition Height="Auto"/>
                <RowDefinition Height="20"/>
                <RowDefinition Height="*"/>
            </Grid.RowDefinitions>

<<<<<<< HEAD
            <GroupBox Grid.Row="0"  Header="{lex:Loc BaseGameStatisticsTitle}" 
                  Visibility="{Binding BaseStatsCollapsed, Converter={StaticResource BoolToCollapsedConverter}}">
=======
            <GroupBox Grid.Row="0"  Header="{lex:Loc Key={x:Static loc:ResourceKeys.BaseGameStatisticsTitle}}"
                  Visibility="{Binding BaseStatsCollapsed, Converter={StaticResource TrueCollapsedFalseVisible}}">
>>>>>>> 5dd0dcf5
            </GroupBox>

            <GroupBox Grid.Row="2" Header="Lucky Chance Feature Statistics" Visibility="{Binding FeatureStatsCollapsed, Converter={StaticResource TrueCollapsedFalseVisible}}">
                <Grid>
                    <Grid.RowDefinitions>
                        <RowDefinition Height="Auto" />
                        <RowDefinition Height="Auto" />
                    </Grid.RowDefinitions>
                    <StackPanel Grid.Row ="0" HorizontalAlignment="Left" VerticalAlignment="Top"
                            Visibility="Visible" Orientation="Horizontal">
                        <Label  Content="Game" HorizontalAlignment="Left" VerticalAlignment="Center"/>
                        <ComboBox HorizontalAlignment="Left" ItemsSource="{Binding Games}"
                              Margin="10"
                              SelectedItem="{Binding SelectedGame, Mode=TwoWay}"
                              MinWidth="250"
                              IsEnabled="{Binding GameSelectionEnabled}"/>
                    </StackPanel>
                    <StackPanel Grid.Row="1">
                        <Grid>
                            <Grid.RowDefinitions>
                                <RowDefinition Height="*" />
                            </Grid.RowDefinitions>
                            <Grid.ColumnDefinitions>
                                <ColumnDefinition Width="Auto"/>
                            </Grid.ColumnDefinitions>

                            <DataGrid ItemsSource="{Binding GameFeatureMeters}" >
                                <DataGrid.Columns>
<<<<<<< HEAD
                                <DataGridTextColumn Header="{lex:Loc Meter}" 
                                            Width="400"               
                                            Binding="{Binding MeterName}" />
                                <DataGridTextColumn Header="{lex:Loc Value}" 
                                            Width="500" 
=======
                                <DataGridTextColumn Header="{lex:Loc Key={x:Static loc:ResourceKeys.Meter}}"
                                            Width="400"
                                            Binding="{Binding MeterName}" />
                                <DataGridTextColumn Header="{lex:Loc Key={x:Static loc:ResourceKeys.Value}}"
                                            Width="500"
>>>>>>> 5dd0dcf5
                                            Binding="{Binding Value}" />
                                </DataGrid.Columns>
                            </DataGrid>
                        </Grid>
                    </StackPanel>
                </Grid>
            </GroupBox>

            <GroupBox x:Name="MeterGroup" 
                  Grid.Row="4" 
                  Header="{lex:Loc GameStatisticsGambleFeature}">

                <Grid>
                    <Grid.RowDefinitions>
                        <RowDefinition Height="*" />
                    </Grid.RowDefinitions>
                    <Grid.ColumnDefinitions>
                        <ColumnDefinition Width="Auto"/>
                    </Grid.ColumnDefinitions>

                    <DataGrid ItemsSource="{Binding GameGambleMeters}" >
                        <DataGrid.Columns>
<<<<<<< HEAD
                            <DataGridTextColumn Header="{lex:Loc Meter}" 
                                            Width="400" 
                                            Binding="{Binding Name}" />
                            <DataGridTextColumn Header="{lex:Loc Value}" 
                                            Width="500" 
=======
                            <DataGridTextColumn Header="{lex:Loc Key={x:Static loc:ResourceKeys.Meter}}"
                                            Width="400"
                                            Binding="{Binding Name}" />
                            <DataGridTextColumn Header="{lex:Loc Key={x:Static loc:ResourceKeys.Value}}"
                                            Width="500"
>>>>>>> 5dd0dcf5
                                            Binding="{Binding Value, UpdateSourceTrigger=PropertyChanged}" />
                        </DataGrid.Columns>
                    </DataGrid>
                </Grid>
            </GroupBox>
        </Grid>
    </ScrollViewer>
</operatorMenu:OperatorMenuPage>
<|MERGE_RESOLUTION|>--- conflicted
+++ resolved
@@ -1,125 +1,100 @@
-﻿<operatorMenu:OperatorMenuPage x:Class="Aristocrat.Monaco.Gaming.UI.Views.OperatorMenu.GameStatisticsView"
-                               xmlns="http://schemas.microsoft.com/winfx/2006/xaml/presentation"
-                               xmlns:x="http://schemas.microsoft.com/winfx/2006/xaml"
-                               xmlns:mc="http://schemas.openxmlformats.org/markup-compatibility/2006"
-                               xmlns:d="http://schemas.microsoft.com/expression/blend/2008"
-                               xmlns:operatorMenu="clr-namespace:Aristocrat.Monaco.Application.UI.OperatorMenu;assembly=Aristocrat.Monaco.Application.UI"
-                               xmlns:lex="http://wpflocalizeextension.codeplex.com"
-<<<<<<< HEAD
-                               lex:ResxLocalizationProvider.DefaultAssembly="Aristocrat.Monaco.Localization"
-                               lex:ResxLocalizationProvider.DefaultDictionary="Resources" 
-                               xmlns:loc="http://monaco.aristocrat.com/localization" 
-                               xmlns:converters="http://monaco.aristocrat.com/common"
-=======
-                               xmlns:loc="http://monaco.aristocrat.com/localization"
->>>>>>> 5dd0dcf5
-                               mc:Ignorable="d" >
-    <UserControl.Resources>
-        <ResourceDictionary>
-            <ResourceDictionary.MergedDictionaries>
-                <ResourceDictionary Source="/Aristocrat.Monaco.UI.Common;component/Skins/OperatorMenu.xaml"/>
-            </ResourceDictionary.MergedDictionaries>
-        </ResourceDictionary>
-    </UserControl.Resources>
-
-    <ScrollViewer HorizontalScrollBarVisibility="Auto" VerticalScrollBarVisibility="Auto">
-        <Grid>
-            <Grid.RowDefinitions>
-                <RowDefinition Height="Auto"/>
-                <RowDefinition Height="20"/>
-                <RowDefinition Height="Auto"/>
-                <RowDefinition Height="20"/>
-                <RowDefinition Height="*"/>
-            </Grid.RowDefinitions>
-
-<<<<<<< HEAD
-            <GroupBox Grid.Row="0"  Header="{lex:Loc BaseGameStatisticsTitle}" 
-                  Visibility="{Binding BaseStatsCollapsed, Converter={StaticResource BoolToCollapsedConverter}}">
-=======
-            <GroupBox Grid.Row="0"  Header="{lex:Loc Key={x:Static loc:ResourceKeys.BaseGameStatisticsTitle}}"
-                  Visibility="{Binding BaseStatsCollapsed, Converter={StaticResource TrueCollapsedFalseVisible}}">
->>>>>>> 5dd0dcf5
-            </GroupBox>
-
-            <GroupBox Grid.Row="2" Header="Lucky Chance Feature Statistics" Visibility="{Binding FeatureStatsCollapsed, Converter={StaticResource TrueCollapsedFalseVisible}}">
-                <Grid>
-                    <Grid.RowDefinitions>
-                        <RowDefinition Height="Auto" />
-                        <RowDefinition Height="Auto" />
-                    </Grid.RowDefinitions>
-                    <StackPanel Grid.Row ="0" HorizontalAlignment="Left" VerticalAlignment="Top"
-                            Visibility="Visible" Orientation="Horizontal">
-                        <Label  Content="Game" HorizontalAlignment="Left" VerticalAlignment="Center"/>
-                        <ComboBox HorizontalAlignment="Left" ItemsSource="{Binding Games}"
-                              Margin="10"
-                              SelectedItem="{Binding SelectedGame, Mode=TwoWay}"
-                              MinWidth="250"
-                              IsEnabled="{Binding GameSelectionEnabled}"/>
-                    </StackPanel>
-                    <StackPanel Grid.Row="1">
-                        <Grid>
-                            <Grid.RowDefinitions>
-                                <RowDefinition Height="*" />
-                            </Grid.RowDefinitions>
-                            <Grid.ColumnDefinitions>
-                                <ColumnDefinition Width="Auto"/>
-                            </Grid.ColumnDefinitions>
-
-                            <DataGrid ItemsSource="{Binding GameFeatureMeters}" >
-                                <DataGrid.Columns>
-<<<<<<< HEAD
-                                <DataGridTextColumn Header="{lex:Loc Meter}" 
-                                            Width="400"               
-                                            Binding="{Binding MeterName}" />
-                                <DataGridTextColumn Header="{lex:Loc Value}" 
-                                            Width="500" 
-=======
-                                <DataGridTextColumn Header="{lex:Loc Key={x:Static loc:ResourceKeys.Meter}}"
-                                            Width="400"
-                                            Binding="{Binding MeterName}" />
-                                <DataGridTextColumn Header="{lex:Loc Key={x:Static loc:ResourceKeys.Value}}"
-                                            Width="500"
->>>>>>> 5dd0dcf5
-                                            Binding="{Binding Value}" />
-                                </DataGrid.Columns>
-                            </DataGrid>
-                        </Grid>
-                    </StackPanel>
-                </Grid>
-            </GroupBox>
-
-            <GroupBox x:Name="MeterGroup" 
-                  Grid.Row="4" 
-                  Header="{lex:Loc GameStatisticsGambleFeature}">
-
-                <Grid>
-                    <Grid.RowDefinitions>
-                        <RowDefinition Height="*" />
-                    </Grid.RowDefinitions>
-                    <Grid.ColumnDefinitions>
-                        <ColumnDefinition Width="Auto"/>
-                    </Grid.ColumnDefinitions>
-
-                    <DataGrid ItemsSource="{Binding GameGambleMeters}" >
-                        <DataGrid.Columns>
-<<<<<<< HEAD
-                            <DataGridTextColumn Header="{lex:Loc Meter}" 
-                                            Width="400" 
-                                            Binding="{Binding Name}" />
-                            <DataGridTextColumn Header="{lex:Loc Value}" 
-                                            Width="500" 
-=======
-                            <DataGridTextColumn Header="{lex:Loc Key={x:Static loc:ResourceKeys.Meter}}"
-                                            Width="400"
-                                            Binding="{Binding Name}" />
-                            <DataGridTextColumn Header="{lex:Loc Key={x:Static loc:ResourceKeys.Value}}"
-                                            Width="500"
->>>>>>> 5dd0dcf5
-                                            Binding="{Binding Value, UpdateSourceTrigger=PropertyChanged}" />
-                        </DataGrid.Columns>
-                    </DataGrid>
-                </Grid>
-            </GroupBox>
-        </Grid>
-    </ScrollViewer>
-</operatorMenu:OperatorMenuPage>
+﻿<operatorMenu:OperatorMenuPage x:Class="Aristocrat.Monaco.Gaming.UI.Views.OperatorMenu.GameStatisticsView"
+                               xmlns="http://schemas.microsoft.com/winfx/2006/xaml/presentation"
+                               xmlns:x="http://schemas.microsoft.com/winfx/2006/xaml"
+                               xmlns:mc="http://schemas.openxmlformats.org/markup-compatibility/2006"
+                               xmlns:d="http://schemas.microsoft.com/expression/blend/2008"
+                               xmlns:operatorMenu="clr-namespace:Aristocrat.Monaco.Application.UI.OperatorMenu;assembly=Aristocrat.Monaco.Application.UI"
+                               xmlns:lex="http://wpflocalizeextension.codeplex.com"
+                               lex:ResxLocalizationProvider.DefaultAssembly="Aristocrat.Monaco.Localization"
+                               lex:ResxLocalizationProvider.DefaultDictionary="Resources" 
+                               xmlns:loc="http://monaco.aristocrat.com/localization" 
+                               xmlns:converters="http://monaco.aristocrat.com/common"
+                               mc:Ignorable="d" >
+    <UserControl.Resources>
+        <ResourceDictionary>
+            <ResourceDictionary.MergedDictionaries>
+                <ResourceDictionary Source="/Aristocrat.Monaco.UI.Common;component/Skins/OperatorMenu.xaml"/>
+            </ResourceDictionary.MergedDictionaries>
+        </ResourceDictionary>
+    </UserControl.Resources>
+
+    <ScrollViewer HorizontalScrollBarVisibility="Auto" VerticalScrollBarVisibility="Auto">
+        <Grid>
+            <Grid.RowDefinitions>
+                <RowDefinition Height="Auto"/>
+                <RowDefinition Height="20"/>
+                <RowDefinition Height="Auto"/>
+                <RowDefinition Height="20"/>
+                <RowDefinition Height="*"/>
+            </Grid.RowDefinitions>
+
+            <GroupBox Grid.Row="0"  Header="{lex:Loc BaseGameStatisticsTitle}" 
+                  Visibility="{Binding BaseStatsCollapsed, Converter={StaticResource TrueCollapsedFalseVisible}}">
+            </GroupBox>
+
+            <GroupBox Grid.Row="2" Header="Lucky Chance Feature Statistics" Visibility="{Binding FeatureStatsCollapsed, Converter={StaticResource TrueCollapsedFalseVisible}}">
+                <Grid>
+                    <Grid.RowDefinitions>
+                        <RowDefinition Height="Auto" />
+                        <RowDefinition Height="Auto" />
+                    </Grid.RowDefinitions>
+                    <StackPanel Grid.Row ="0" HorizontalAlignment="Left" VerticalAlignment="Top"
+                            Visibility="Visible" Orientation="Horizontal">
+                        <Label  Content="Game" HorizontalAlignment="Left" VerticalAlignment="Center"/>
+                        <ComboBox HorizontalAlignment="Left" ItemsSource="{Binding Games}"
+                              Margin="10"
+                              SelectedItem="{Binding SelectedGame, Mode=TwoWay}"
+                              MinWidth="250"
+                              IsEnabled="{Binding GameSelectionEnabled}"/>
+                    </StackPanel>
+                    <StackPanel Grid.Row="1">
+                        <Grid>
+                            <Grid.RowDefinitions>
+                                <RowDefinition Height="*" />
+                            </Grid.RowDefinitions>
+                            <Grid.ColumnDefinitions>
+                                <ColumnDefinition Width="Auto"/>
+                            </Grid.ColumnDefinitions>
+
+                            <DataGrid ItemsSource="{Binding GameFeatureMeters}" >
+                                <DataGrid.Columns>
+                                <DataGridTextColumn Header="{lex:Loc Meter}" 
+                                            Width="400"
+                                            Binding="{Binding MeterName}" />
+                                <DataGridTextColumn Header="{lex:Loc Value}" 
+                                            Width="500" 
+                                            Binding="{Binding Value}" />
+                                </DataGrid.Columns>
+                            </DataGrid>
+                        </Grid>
+                    </StackPanel>
+                </Grid>
+            </GroupBox>
+
+            <GroupBox x:Name="MeterGroup" 
+                  Grid.Row="4" 
+                  Header="{lex:Loc GameStatisticsGambleFeature}">
+
+                <Grid>
+                    <Grid.RowDefinitions>
+                        <RowDefinition Height="*" />
+                    </Grid.RowDefinitions>
+                    <Grid.ColumnDefinitions>
+                        <ColumnDefinition Width="Auto"/>
+                    </Grid.ColumnDefinitions>
+
+                    <DataGrid ItemsSource="{Binding GameGambleMeters}" >
+                        <DataGrid.Columns>
+                            <DataGridTextColumn Header="{lex:Loc Meter}" 
+                                            Width="400" 
+                                            Binding="{Binding Name}" />
+                            <DataGridTextColumn Header="{lex:Loc Value}" 
+                                            Width="500" 
+                                            Binding="{Binding Value, UpdateSourceTrigger=PropertyChanged}" />
+                        </DataGrid.Columns>
+                    </DataGrid>
+                </Grid>
+            </GroupBox>
+        </Grid>
+    </ScrollViewer>
+</operatorMenu:OperatorMenuPage>