--- conflicted
+++ resolved
@@ -1,224 +1,204 @@
-<UserControl x:Class="Aristocrat.Monaco.Gaming.UI.Views.OperatorMenu.BarkeeperCoinInReward"
-             xmlns="http://schemas.microsoft.com/winfx/2006/xaml/presentation"
-             xmlns:x="http://schemas.microsoft.com/winfx/2006/xaml"
-             xmlns:mc="http://schemas.openxmlformats.org/markup-compatibility/2006"
-             xmlns:d="http://schemas.microsoft.com/expression/blend/2008"
-             xmlns:viewModels="clr-namespace:Aristocrat.Monaco.Gaming.UI.ViewModels.OperatorMenu"
-             xmlns:helpers="http://monaco.aristocrat.com/common"
-             xmlns:lex="http://wpflocalizeextension.codeplex.com"
-             xmlns:core="clr-namespace:System;assembly=mscorlib"
-             xmlns:loc="http://monaco.aristocrat.com/localization"
-             lex:ResxLocalizationProvider.DefaultAssembly="Aristocrat.Monaco.Localization"
-             lex:ResxLocalizationProvider.DefaultDictionary="Resources" 
-             xmlns:local="clr-namespace:Aristocrat.Monaco.Gaming.UI.ViewModels.OperatorMenu"
-             xmlns:barkeeper="clr-namespace:Aristocrat.Monaco.Gaming.Contracts.Barkeeper;assembly=Aristocrat.Monaco.Gaming.Contracts"
-             xmlns:converters="clr-namespace:Aristocrat.Monaco.Gaming.UI.Converters"
-             xmlns:i="http://schemas.microsoft.com/expression/2010/interactivity"
-             xmlns:models="clr-namespace:Aristocrat.Monaco.Gaming.UI.Models"
-             xmlns:b="http://schemas.microsoft.com/xaml/behaviors"
-             d:DataContext="{d:DesignInstance {x:Type viewModels:BarkeeperConfigurationViewModel}}"
-             mc:Ignorable="d">
-
-    <UserControl.Resources>
-        <ResourceDictionary>
-            <ResourceDictionary.MergedDictionaries>
-                <ResourceDictionary Source="/Aristocrat.Monaco.UI.Common;component/Skins/OperatorMenu.xaml" />
-            </ResourceDictionary.MergedDictionaries>
-            <ObjectDataProvider x:Key="ColorsExceptBlack" MethodName="GetColorOptionsExceptBlack" ObjectType="{x:Type local:ColorOptionsProvider}">
-                <ObjectDataProvider.MethodParameters>
-                    <x:Type Type="barkeeper:ColorOptions"/>
-                </ObjectDataProvider.MethodParameters>
-            </ObjectDataProvider>
-            <ObjectDataProvider x:Key="AlertEnum" MethodName="GetValues" ObjectType="{x:Type core:Enum}">
-                <ObjectDataProvider.MethodParameters>
-                    <x:Type Type="barkeeper:BarkeeperAlertOptions"/>
-                </ObjectDataProvider.MethodParameters>
-            </ObjectDataProvider>
-
-            <Style TargetType="TextBlock" BasedOn="{StaticResource MonacoTextBlock}">
-                <Setter Property="HorizontalAlignment" Value="Left" />
-                <Setter Property="MinWidth" Value="300" />
-            </Style>
-
-            <Style TargetType="TextBox" BasedOn="{StaticResource MonacoTextBox}">
-                <Setter Property="HorizontalAlignment" Value="Left" />
-                <Setter Property="MinWidth" Value="300" />
-            </Style>
-
-            <Style TargetType="ComboBox" BasedOn="{StaticResource MonacoComboBox}">
-                <Setter Property="HorizontalAlignment" Value="Left" />
-                <Setter Property="MinWidth" Value="300" />
-            </Style>
-
-            <Style TargetType="helpers:ExpirationTextBox" BasedOn="{StaticResource MonacoTextBox}">
-                <Setter Property="HorizontalAlignment" Value="Left" />
-                <Setter Property="MinWidth" Value="300" />
-            </Style>
-
-            <converters:CentsToDecimalConverter x:Key="CurrencyConverter" />
-        </ResourceDictionary>
-    </UserControl.Resources>
-
-    <Grid Margin="15 15 0 0">
-        <Grid.ColumnDefinitions>
-            <ColumnDefinition Width="Auto" />
-        </Grid.ColumnDefinitions>
-        <Grid.RowDefinitions>
-            <RowDefinition Height="Auto" />
-            <RowDefinition Height="Auto" />
-            <RowDefinition Height="Auto" />
-            <RowDefinition Height="Auto" />
-            <RowDefinition Height="Auto" />
-            <RowDefinition Height="Auto" />
-        </Grid.RowDefinitions>
-
-        <DataGrid Grid.Row="1" Name="LevelsDataGrid" ItemsSource="{Binding CoinInRewardLevels}" AutoGenerateColumns="False"
-                  RowStyle="{StaticResource MonacoUnselectableDataGridRow}"
-                  CellStyle="{StaticResource MonacoCompactDataGridCell}"
-                  IsEnabled="{Binding InputEnabledByRuleOverride}"
-                  VerticalAlignment="Stretch"
-                  ScrollViewer.CanContentScroll="True"
-                  ScrollViewer.VerticalScrollBarVisibility="Auto"
-                  EnableRowVirtualization="True">
-            <DataGrid.Columns>
-                <DataGridTemplateColumn Header="{lex:Loc Enable}" HeaderStyle="{StaticResource MonacoDataGridWrappedColumnHeader}">
-                    <DataGridTemplateColumn.CellTemplate>
-                        <DataTemplate DataType="{x:Type models:CoinInRewardLevel}">
-                            <CheckBox HorizontalContentAlignment="Center" HorizontalAlignment="Center" Margin="5"
-                                      IsChecked="{Binding Enabled, Mode=TwoWay, UpdateSourceTrigger=PropertyChanged}">
-                            </CheckBox>
-                        </DataTemplate>
-                    </DataGridTemplateColumn.CellTemplate>
-                </DataGridTemplateColumn>
-
-                <DataGridTemplateColumn Header="{lex:Loc Level}">
-                    <DataGridTemplateColumn.CellTemplate>
-                        <DataTemplate DataType="{x:Type models:CoinInRewardLevel}">
-                            <Label Content="{Binding Name}" />
-                        </DataTemplate>
-                    </DataGridTemplateColumn.CellTemplate>
-                </DataGridTemplateColumn>
-
-                <DataGridTemplateColumn Header="{lex:Loc Threshold}">
-                    <DataGridTemplateColumn.CellTemplate>
-                        <DataTemplate DataType="{x:Type models:CoinInRewardLevel}">
-                            <helpers:CurrencyTextBox Margin="20 0 0 0" MinWidth="200"
-                                                     IsReadOnly="False" PreventNegatives="True" InputScope="Number"
-                                                     Number="{Binding ThresholdInCents, Mode=TwoWay, UpdateSourceTrigger=PropertyChanged, Converter={StaticResource CurrencyConverter}, ValidatesOnDataErrors=True, NotifyOnValidationError=True}" 
-                                                     IsEnabled="{Binding Enabled}">
-                            </helpers:CurrencyTextBox>
-                            </DataTemplate>
-                        </DataGridTemplateColumn.CellTemplate>
-                </DataGridTemplateColumn>
-
-                <DataGridTemplateColumn Header="{lex:Loc Color}" IsReadOnly="False">
-                    <DataGridTemplateColumn.CellTemplate>
-                        <DataTemplate DataType="{x:Type models:CoinInRewardLevel}">
-                            <ComboBox FontSize="14" IsEnabled="{Binding Enabled}"
-                                      ItemsSource="{Binding Source={StaticResource ColorsExceptBlack}}"
-                                      SelectedItem="{Binding Color, Mode=TwoWay, UpdateSourceTrigger=PropertyChanged}">
-                            </ComboBox>
-                        </DataTemplate>
-                    </DataGridTemplateColumn.CellTemplate>
-                </DataGridTemplateColumn>
-
-                <DataGridTemplateColumn Header="{lex:Loc Alert}" IsReadOnly="False">
-                    <DataGridTemplateColumn.CellTemplate>
-                        <DataTemplate DataType="{x:Type models:CoinInRewardLevel}">
-                            <ComboBox FontSize="14" IsEnabled="{Binding Enabled}"
-                                      ItemsSource="{Binding Source={StaticResource AlertEnum}}"
-                                      SelectedItem="{Binding Alert, Mode=TwoWay, UpdateSourceTrigger=PropertyChanged}">
-                            </ComboBox>
-                        </DataTemplate>
-                    </DataGridTemplateColumn.CellTemplate>
-                </DataGridTemplateColumn>
-            </DataGrid.Columns>
-        </DataGrid>
-
-        <StackPanel Grid.Row="2" Grid.Column="0"  Margin="0 15 0 0" Orientation="Horizontal"
-<<<<<<< HEAD
-                    Visibility="{Binding CoinInRewardLevelsExist, Converter={StaticResource BoolToVisConverter}}">
-            <Label Content="{lex:Loc CoinInRateOfPlay}" />
-=======
-                    Visibility="{Binding CoinInRewardLevelsExist, Converter={StaticResource TrueVisibleFalseCollapsed}}">
-            <Label Content="{lex:Loc Key={x:Static loc:ResourceKeys.CoinInRateOfPlay}}" />
->>>>>>> 5dd0dcf5
-            <Button Name="CoinInRateInfoButton" Margin="5 0 0 0"
-                    Style="{StaticResource MonacoInfoButton}"
-                    Command="{Binding ShowInfoPopupCommand}">
-                <Button.CommandParameter>
-                    <MultiBinding Converter="{StaticResource MultiValueConverter}">
-                        <Binding ElementName="CoinInRateInfoButton" />
-                        <Binding Source="{lex:Loc BarkeeperCoinInRateOfPlayToolTip}"/>
-                    </MultiBinding>
-                </Button.CommandParameter>
-            </Button>
-        </StackPanel>
-
-        <StackPanel Grid.Row="3" Grid.Column="0" Orientation="Horizontal" 
-                    Visibility="{Binding CoinInRewardLevelsExist, Converter={StaticResource TrueVisibleFalseCollapsed}}">
-            <CheckBox Margin="0,5" Width="46"
-                      IsChecked="{Binding RewardLevels.CoinInStrategy.CoinInRate.Enabled, Mode=TwoWay}"
-                      IsEnabled="{Binding InputEnabledByRuleOverride}">
-                <b:Interaction.Triggers>
-                    <b:EventTrigger EventName="Checked" >
-                        <b:InvokeCommandAction Command="{Binding DataContext.CoinInRateEnabledChangedCommand, RelativeSource={RelativeSource AncestorType={x:Type UserControl}}}"
-                                               CommandParameter="{Binding RewardLevels.CoinInStrategy.CoinInRate.Enabled}"/>
-                    </b:EventTrigger>
-                    <b:EventTrigger EventName="Unchecked" >
-                        <b:InvokeCommandAction Command="{Binding DataContext.CoinInRateEnabledChangedCommand, RelativeSource={RelativeSource AncestorType={x:Type UserControl}}}"
-                                               CommandParameter="{Binding RewardLevels.CoinInStrategy.CoinInRate.Enabled}"/>
-                    </b:EventTrigger>
-                </b:Interaction.Triggers>
-            </CheckBox>
-            <helpers:CurrencyTextBox Margin="20 0 0 0" MinWidth="200"
-                                     IsReadOnly="False" PreventNegatives="True" InputScope="Number"
-                                     Number="{Binding RewardLevels.CoinInStrategy.CoinInRate.Amount, Converter={StaticResource CurrencyConverter}, Mode=TwoWay, UpdateSourceTrigger=PropertyChanged, ValidatesOnDataErrors=True, NotifyOnValidationError=True}"
-                                     Visibility="{Binding RewardLevels.CoinInStrategy.CoinInRate.Enabled, Converter={StaticResource TrueVisibleFalseCollapsed}, UpdateSourceTrigger=PropertyChanged}">
-                <helpers:CurrencyTextBox.IsEnabled>
-                    <MultiBinding Converter="{StaticResource BoolAndConverter}">
-                        <Binding Path="InputEnabledByRuleOverride" />
-                        <Binding Path="RewardLevels.CoinInStrategy.CoinInRate.Enabled" />
-                    </MultiBinding>
-                </helpers:CurrencyTextBox.IsEnabled>
-            </helpers:CurrencyTextBox>
-            <Label Margin="20 0 0 0"
-<<<<<<< HEAD
-                   Content="{lex:Loc Disabled}" VerticalAlignment="Center"
-                   Visibility="{Binding RewardLevels.CoinInStrategy.CoinInRate.Enabled, Converter={StaticResource BoolToCollapsedConverter}, UpdateSourceTrigger=PropertyChanged}" />
-        </StackPanel>
-
-        <StackPanel Grid.Row="4" Orientation="Horizontal" Margin="0 15 0 0">
-            <Label Content="{lex:Loc BarkeeperCoinInMeter}" VerticalAlignment="Center"
-                   Visibility="{Binding CoinInRewardLevelsExist, Converter={StaticResource BoolToVisConverter}}"/>
-=======
-                   Content="{lex:Loc Key=Disabled}" VerticalAlignment="Center"
-                   Visibility="{Binding RewardLevels.CoinInStrategy.CoinInRate.Enabled, Converter={StaticResource TrueCollapsedFalseVisible}, UpdateSourceTrigger=PropertyChanged}" />
-        </StackPanel>
-
-        <StackPanel Grid.Row="4" Orientation="Horizontal" Margin="0 15 0 0">
-            <Label Content="{lex:Loc Key={x:Static loc:ResourceKeys.BarkeeperCoinInMeter}}" VerticalAlignment="Center"
-                   Visibility="{Binding CoinInRewardLevelsExist, Converter={StaticResource TrueVisibleFalseCollapsed}}"/>
->>>>>>> 5dd0dcf5
-            <Label Content="{Binding CoinInSessionMeter, UpdateSourceTrigger=PropertyChanged}" VerticalAlignment="Center"
-                   Visibility="{Binding CoinInRewardLevelsExist, Converter={StaticResource TrueVisibleFalseCollapsed}}"/>
-            <Button Name="CoinInMeterInfoButton" Margin="5 0 0 0"
-                    Style="{StaticResource MonacoInfoButton}" Command="{Binding ShowInfoPopupCommand}"
-                    Visibility="{Binding CoinInRewardLevelsExist, Converter={StaticResource TrueVisibleFalseCollapsed}}">
-                <Button.CommandParameter>
-                    <MultiBinding Converter="{StaticResource MultiValueConverter}">
-                        <Binding ElementName="CoinInMeterInfoButton" />
-                        <Binding Source="{lex:Loc BarkeeperCoinInMeterToolTip}"/>
-                    </MultiBinding>
-                </Button.CommandParameter>
-            </Button>
-<<<<<<< HEAD
-            <Label Content="{lex:Loc BarkeeperCoinInDisabled}"
-                   Visibility="{Binding CoinInRewardLevelsExist, UpdateSourceTrigger=PropertyChanged, Converter={StaticResource BoolToCollapsedConverter}}" />
-=======
-            <Label Content="{lex:Loc Key={x:Static loc:ResourceKeys.BarkeeperCoinInDisabled}}"
-                   Visibility="{Binding CoinInRewardLevelsExist, UpdateSourceTrigger=PropertyChanged, Converter={StaticResource TrueCollapsedFalseVisible}}" />
->>>>>>> 5dd0dcf5
-        </StackPanel>
-    </Grid>
+<UserControl x:Class="Aristocrat.Monaco.Gaming.UI.Views.OperatorMenu.BarkeeperCoinInReward"
+             xmlns="http://schemas.microsoft.com/winfx/2006/xaml/presentation"
+             xmlns:x="http://schemas.microsoft.com/winfx/2006/xaml"
+             xmlns:mc="http://schemas.openxmlformats.org/markup-compatibility/2006"
+             xmlns:d="http://schemas.microsoft.com/expression/blend/2008"
+             xmlns:viewModels="clr-namespace:Aristocrat.Monaco.Gaming.UI.ViewModels.OperatorMenu"
+             xmlns:helpers="http://monaco.aristocrat.com/common"
+             xmlns:lex="http://wpflocalizeextension.codeplex.com"
+             xmlns:core="clr-namespace:System;assembly=mscorlib"
+             xmlns:loc="http://monaco.aristocrat.com/localization"
+             lex:ResxLocalizationProvider.DefaultAssembly="Aristocrat.Monaco.Localization"
+             lex:ResxLocalizationProvider.DefaultDictionary="Resources" 
+             xmlns:local="clr-namespace:Aristocrat.Monaco.Gaming.UI.ViewModels.OperatorMenu"
+             xmlns:barkeeper="clr-namespace:Aristocrat.Monaco.Gaming.Contracts.Barkeeper;assembly=Aristocrat.Monaco.Gaming.Contracts"
+             xmlns:converters="clr-namespace:Aristocrat.Monaco.Gaming.UI.Converters"
+             xmlns:i="http://schemas.microsoft.com/expression/2010/interactivity"
+             xmlns:models="clr-namespace:Aristocrat.Monaco.Gaming.UI.Models"
+             xmlns:b="http://schemas.microsoft.com/xaml/behaviors"
+             d:DataContext="{d:DesignInstance {x:Type viewModels:BarkeeperConfigurationViewModel}}"
+             mc:Ignorable="d">
+
+    <UserControl.Resources>
+        <ResourceDictionary>
+            <ResourceDictionary.MergedDictionaries>
+                <ResourceDictionary Source="/Aristocrat.Monaco.UI.Common;component/Skins/OperatorMenu.xaml" />
+            </ResourceDictionary.MergedDictionaries>
+            <ObjectDataProvider x:Key="ColorsExceptBlack" MethodName="GetColorOptionsExceptBlack" ObjectType="{x:Type local:ColorOptionsProvider}">
+                <ObjectDataProvider.MethodParameters>
+                    <x:Type Type="barkeeper:ColorOptions"/>
+                </ObjectDataProvider.MethodParameters>
+            </ObjectDataProvider>
+            <ObjectDataProvider x:Key="AlertEnum" MethodName="GetValues" ObjectType="{x:Type core:Enum}">
+                <ObjectDataProvider.MethodParameters>
+                    <x:Type Type="barkeeper:BarkeeperAlertOptions"/>
+                </ObjectDataProvider.MethodParameters>
+            </ObjectDataProvider>
+
+            <Style TargetType="TextBlock" BasedOn="{StaticResource MonacoTextBlock}">
+                <Setter Property="HorizontalAlignment" Value="Left" />
+                <Setter Property="MinWidth" Value="300" />
+            </Style>
+
+            <Style TargetType="TextBox" BasedOn="{StaticResource MonacoTextBox}">
+                <Setter Property="HorizontalAlignment" Value="Left" />
+                <Setter Property="MinWidth" Value="300" />
+            </Style>
+
+            <Style TargetType="ComboBox" BasedOn="{StaticResource MonacoComboBox}">
+                <Setter Property="HorizontalAlignment" Value="Left" />
+                <Setter Property="MinWidth" Value="300" />
+            </Style>
+
+            <Style TargetType="helpers:ExpirationTextBox" BasedOn="{StaticResource MonacoTextBox}">
+                <Setter Property="HorizontalAlignment" Value="Left" />
+                <Setter Property="MinWidth" Value="300" />
+            </Style>
+
+            <converters:CentsToDecimalConverter x:Key="CurrencyConverter" />
+        </ResourceDictionary>
+    </UserControl.Resources>
+
+    <Grid Margin="15 15 0 0">
+        <Grid.ColumnDefinitions>
+            <ColumnDefinition Width="Auto" />
+        </Grid.ColumnDefinitions>
+        <Grid.RowDefinitions>
+            <RowDefinition Height="Auto" />
+            <RowDefinition Height="Auto" />
+            <RowDefinition Height="Auto" />
+            <RowDefinition Height="Auto" />
+            <RowDefinition Height="Auto" />
+            <RowDefinition Height="Auto" />
+        </Grid.RowDefinitions>
+
+        <DataGrid Grid.Row="1" Name="LevelsDataGrid" ItemsSource="{Binding CoinInRewardLevels}" AutoGenerateColumns="False"
+                  RowStyle="{StaticResource MonacoUnselectableDataGridRow}"
+                  CellStyle="{StaticResource MonacoCompactDataGridCell}"
+                  IsEnabled="{Binding InputEnabledByRuleOverride}"
+                  VerticalAlignment="Stretch"
+                  ScrollViewer.CanContentScroll="True"
+                  ScrollViewer.VerticalScrollBarVisibility="Auto"
+                  EnableRowVirtualization="True">
+            <DataGrid.Columns>
+                <DataGridTemplateColumn Header="{lex:Loc Enable}" HeaderStyle="{StaticResource MonacoDataGridWrappedColumnHeader}">
+                    <DataGridTemplateColumn.CellTemplate>
+                        <DataTemplate DataType="{x:Type models:CoinInRewardLevel}">
+                            <CheckBox HorizontalContentAlignment="Center" HorizontalAlignment="Center" Margin="5"
+                                      IsChecked="{Binding Enabled, Mode=TwoWay, UpdateSourceTrigger=PropertyChanged}">
+                            </CheckBox>
+                        </DataTemplate>
+                    </DataGridTemplateColumn.CellTemplate>
+                </DataGridTemplateColumn>
+
+                <DataGridTemplateColumn Header="{lex:Loc Level}">
+                    <DataGridTemplateColumn.CellTemplate>
+                        <DataTemplate DataType="{x:Type models:CoinInRewardLevel}">
+                            <Label Content="{Binding Name}" />
+                        </DataTemplate>
+                    </DataGridTemplateColumn.CellTemplate>
+                </DataGridTemplateColumn>
+
+                <DataGridTemplateColumn Header="{lex:Loc Threshold}">
+                    <DataGridTemplateColumn.CellTemplate>
+                        <DataTemplate DataType="{x:Type models:CoinInRewardLevel}">
+                            <helpers:CurrencyTextBox Margin="20 0 0 0" MinWidth="200"
+                                                     IsReadOnly="False" PreventNegatives="True" InputScope="Number"
+                                                     Number="{Binding ThresholdInCents, Mode=TwoWay, UpdateSourceTrigger=PropertyChanged, Converter={StaticResource CurrencyConverter}, ValidatesOnDataErrors=True, NotifyOnValidationError=True}" 
+                                                     IsEnabled="{Binding Enabled}">
+                            </helpers:CurrencyTextBox>
+                            </DataTemplate>
+                        </DataGridTemplateColumn.CellTemplate>
+                </DataGridTemplateColumn>
+
+                <DataGridTemplateColumn Header="{lex:Loc Color}" IsReadOnly="False">
+                    <DataGridTemplateColumn.CellTemplate>
+                        <DataTemplate DataType="{x:Type models:CoinInRewardLevel}">
+                            <ComboBox FontSize="14" IsEnabled="{Binding Enabled}"
+                                      ItemsSource="{Binding Source={StaticResource ColorsExceptBlack}}"
+                                      SelectedItem="{Binding Color, Mode=TwoWay, UpdateSourceTrigger=PropertyChanged}">
+                            </ComboBox>
+                        </DataTemplate>
+                    </DataGridTemplateColumn.CellTemplate>
+                </DataGridTemplateColumn>
+
+                <DataGridTemplateColumn Header="{lex:Loc Alert}" IsReadOnly="False">
+                    <DataGridTemplateColumn.CellTemplate>
+                        <DataTemplate DataType="{x:Type models:CoinInRewardLevel}">
+                            <ComboBox FontSize="14" IsEnabled="{Binding Enabled}"
+                                      ItemsSource="{Binding Source={StaticResource AlertEnum}}"
+                                      SelectedItem="{Binding Alert, Mode=TwoWay, UpdateSourceTrigger=PropertyChanged}">
+                            </ComboBox>
+                        </DataTemplate>
+                    </DataGridTemplateColumn.CellTemplate>
+                </DataGridTemplateColumn>
+            </DataGrid.Columns>
+        </DataGrid>
+
+        <StackPanel Grid.Row="2" Grid.Column="0"  Margin="0 15 0 0" Orientation="Horizontal"
+                    Visibility="{Binding CoinInRewardLevelsExist, Converter={StaticResource TrueVisibleFalseCollapsed}}">
+            <Label Content="{lex:Loc CoinInRateOfPlay}" />
+            <Button Name="CoinInRateInfoButton" Margin="5 0 0 0"
+                    Style="{StaticResource MonacoInfoButton}"
+                    Command="{Binding ShowInfoPopupCommand}">
+                <Button.CommandParameter>
+                    <MultiBinding Converter="{StaticResource MultiValueConverter}">
+                        <Binding ElementName="CoinInRateInfoButton" />
+                        <Binding Source="{lex:Loc BarkeeperCoinInRateOfPlayToolTip}"/>
+                    </MultiBinding>
+                </Button.CommandParameter>
+            </Button>
+        </StackPanel>
+
+        <StackPanel Grid.Row="3" Grid.Column="0" Orientation="Horizontal" 
+                    Visibility="{Binding CoinInRewardLevelsExist, Converter={StaticResource TrueVisibleFalseCollapsed}}">
+            <CheckBox Margin="0,5" Width="46"
+                      IsChecked="{Binding RewardLevels.CoinInStrategy.CoinInRate.Enabled, Mode=TwoWay}"
+                      IsEnabled="{Binding InputEnabledByRuleOverride}">
+                <b:Interaction.Triggers>
+                    <b:EventTrigger EventName="Checked" >
+                        <b:InvokeCommandAction Command="{Binding DataContext.CoinInRateEnabledChangedCommand, RelativeSource={RelativeSource AncestorType={x:Type UserControl}}}"
+                                               CommandParameter="{Binding RewardLevels.CoinInStrategy.CoinInRate.Enabled}"/>
+                    </b:EventTrigger>
+                    <b:EventTrigger EventName="Unchecked" >
+                        <b:InvokeCommandAction Command="{Binding DataContext.CoinInRateEnabledChangedCommand, RelativeSource={RelativeSource AncestorType={x:Type UserControl}}}"
+                                               CommandParameter="{Binding RewardLevels.CoinInStrategy.CoinInRate.Enabled}"/>
+                    </b:EventTrigger>
+                </b:Interaction.Triggers>
+            </CheckBox>
+            <helpers:CurrencyTextBox Margin="20 0 0 0" MinWidth="200"
+                                     IsReadOnly="False" PreventNegatives="True" InputScope="Number"
+                                     Number="{Binding RewardLevels.CoinInStrategy.CoinInRate.Amount, Converter={StaticResource CurrencyConverter}, Mode=TwoWay, UpdateSourceTrigger=PropertyChanged, ValidatesOnDataErrors=True, NotifyOnValidationError=True}"
+                                     Visibility="{Binding RewardLevels.CoinInStrategy.CoinInRate.Enabled, Converter={StaticResource TrueVisibleFalseCollapsed}, UpdateSourceTrigger=PropertyChanged}">
+                <helpers:CurrencyTextBox.IsEnabled>
+                    <MultiBinding Converter="{StaticResource BoolAndConverter}">
+                        <Binding Path="InputEnabledByRuleOverride" />
+                        <Binding Path="RewardLevels.CoinInStrategy.CoinInRate.Enabled" />
+                    </MultiBinding>
+                </helpers:CurrencyTextBox.IsEnabled>
+            </helpers:CurrencyTextBox>
+            <Label Margin="20 0 0 0"
+                   Content="{lex:Loc Disabled}" VerticalAlignment="Center"
+                   Visibility="{Binding RewardLevels.CoinInStrategy.CoinInRate.Enabled, Converter={StaticResource TrueCollapsedFalseVisible}, UpdateSourceTrigger=PropertyChanged}" />
+        </StackPanel>
+
+        <StackPanel Grid.Row="4" Orientation="Horizontal" Margin="0 15 0 0">
+            <Label Content="{lex:Loc BarkeeperCoinInMeter}" VerticalAlignment="Center"
+                   Visibility="{Binding CoinInRewardLevelsExist, Converter={StaticResource TrueVisibleFalseCollapsed}}"/>
+            <Label Content="{Binding CoinInSessionMeter, UpdateSourceTrigger=PropertyChanged}" VerticalAlignment="Center"
+                   Visibility="{Binding CoinInRewardLevelsExist, Converter={StaticResource TrueVisibleFalseCollapsed}}"/>
+            <Button Name="CoinInMeterInfoButton" Margin="5 0 0 0"
+                    Style="{StaticResource MonacoInfoButton}" Command="{Binding ShowInfoPopupCommand}"
+                    Visibility="{Binding CoinInRewardLevelsExist, Converter={StaticResource TrueVisibleFalseCollapsed}}">
+                <Button.CommandParameter>
+                    <MultiBinding Converter="{StaticResource MultiValueConverter}">
+                        <Binding ElementName="CoinInMeterInfoButton" />
+                        <Binding Source="{lex:Loc BarkeeperCoinInMeterToolTip}"/>
+                    </MultiBinding>
+                </Button.CommandParameter>
+            </Button>
+            <Label Content="{lex:Loc BarkeeperCoinInDisabled}"
+                   Visibility="{Binding CoinInRewardLevelsExist, UpdateSourceTrigger=PropertyChanged, Converter={StaticResource TrueCollapsedFalseVisible}}" />
+        </StackPanel>
+    </Grid>
 </UserControl>