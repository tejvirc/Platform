--- conflicted
+++ resolved
@@ -1,175 +1,109 @@
-﻿namespace Aristocrat.Monaco.Gaming.UI.Views.Overlay
-{
-    using System.Windows;
-    using System.Windows.Input;
-    using Monaco.UI.Common;
-    using ViewModels;
-    using BitmapImage = System.Windows.Media.Imaging.BitmapImage;
-<<<<<<< HEAD
-    using System.Windows.Media;
-    using Kernel;
-=======
-    using System;
-    using System.Windows.Media;
-    using Aristocrat.Monaco.Kernel;
->>>>>>> 5b632a85
-
-    /// <summary>
-    ///     Interaction logic for PlayerMenuPopupView.xaml
-    /// </summary>
-    public partial class PlayerMenuPopupView
-    {
-<<<<<<< HEAD
-        private int _mouseDownTimeStamp;
-=======
-        private int mouseDownTimeStamp;
->>>>>>> 5b632a85
-        public BitmapImage ThreeSectionBackgroundImage { get; set; }
-
-        public BitmapImage TwoSectionTrackingBackgroundImage { get; set; }
-
-        public BitmapImage TwoSectionReserveBackgroundImage { get; set; }
-
-        public BitmapImage OneSectionBackgroundImage { get; set; }
-
-        public PlayerMenuPopupView()
-        {
-            InitializeComponent();
-
-            Resources.MergedDictionaries.Add(SkinLoader.Load("PlayerMenuPopupUI.xaml"));
-            ThreeSectionBackgroundImage = (BitmapImage)Resources["ThreeSectionBackgroundImage"];
-            TwoSectionTrackingBackgroundImage = (BitmapImage)Resources["TwoSectionTrackingBackgroundImage"];
-            TwoSectionReserveBackgroundImage = (BitmapImage)Resources["TwoSectionReserveBackgroundImage"];
-            OneSectionBackgroundImage = (BitmapImage)Resources["OneSectionBackgroundImage"];
-
-            Root.Width = ThreeSectionBackgroundImage.Width;
-            SessionTrackingSection.Height = TwoSectionTrackingBackgroundImage.Height - OneSectionBackgroundImage.Height;
-            ReserveMachineSection.Height = TwoSectionReserveBackgroundImage.Height - OneSectionBackgroundImage.Height;
-            ButtonSection.Height = OneSectionBackgroundImage.Height;
-<<<<<<< HEAD
-            _mouseDownTimeStamp = 0;
-=======
-            mouseDownTimeStamp = 0;
->>>>>>> 5b632a85
-        }
-
-        /// <summary>
-        ///     Gets or sets the view model for the view.
-        /// </summary>
-        public PlayerMenuPopupViewModel ViewModel
-        {
-            get => ((LobbyViewModel)DataContext).PlayerMenuPopupViewModel;
-            set => DataContext = value;
-        }
-
-        private void PlayerMenuPopupView_OnIsVisibleChanged(object sender, DependencyPropertyChangedEventArgs e)
-        {
-<<<<<<< HEAD
-            _mouseDownTimeStamp = 0;
-=======
->>>>>>> 5b632a85
-            if (ViewModel.IsMenuVisible)
-            {
-                SubscribeEvents();
-            }
-            else
-            {
-                UnSubscribeEvents();
-            }
-        }
-
-<<<<<<< HEAD
-        private void OnTouchUp(object sender, TouchEventArgs e)
-        {
-=======
-        private void OnTouchDown(object sender, TouchEventArgs e)
-        {
-            Console.WriteLine("Touch Down happended");
-        }
-        private void OnTouchUp(object sender, TouchEventArgs e)
-        {
-            Console.WriteLine("Touch Up happended");
->>>>>>> 5b632a85
-            var touchPosition = e.GetTouchPoint(this);
-            Handle(touchPosition.Position);
-        }
-
-        private void Handle(Point point)
-        {
-            ViewModel.ResetCloseDelay();
-<<<<<<< HEAD
-            if (InputHitTest(point) is UIElement element && VisualTreeHelper.GetParent(element) is PlayerMenuPopupView)
-            {
-                UnSubscribeEvents();
-                ViewModel.SendButtonPressToExit();
-            }
-        }
-        private void OnMouseUp(object sender, MouseEventArgs e)
-        {
-            if (_mouseDownTimeStamp == e.Timestamp || _mouseDownTimeStamp == 0)
-=======
-            var element = InputHitTest(point) as UIElement;
-            if (VisualTreeHelper.GetParent(element) is PlayerMenuPopupView)
->>>>>>> 5b632a85
-            {
-                UnSubscribeEvents();
-                ViewModel.SendButtonPressToExit();
-            }
-        }
-        private void OnMouseUp(object sender, MouseEventArgs e)
-        {
-            Console.WriteLine($"Mouse Up happended at {e.Timestamp} and downEvent is {mouseDownTimeStamp}");
-            if (mouseDownTimeStamp == e.Timestamp || mouseDownTimeStamp == 0)
-            {
-                Console.WriteLine("Invalid Event");
-                return;
-            }
-            var position = e.GetPosition(this);
-            Handle(position);
-        }
-
-        private void OnMouseDown(object sender, MouseEventArgs e)
-        {
-<<<<<<< HEAD
-            _mouseDownTimeStamp = e.Timestamp;
-=======
-            Console.WriteLine($"Mouse downEvent happened at {e.Timestamp}");
-            mouseDownTimeStamp = e.Timestamp;
-
->>>>>>> 5b632a85
-        }
-
-        private void SubscribeEvents()
-        {
-            UnSubscribeEvents();
-            var propManager = ServiceManager.GetInstance().GetService<IPropertiesManager>();
-
-            if (propManager.GetValue("display", string.Empty) == "windowed")
-            {
-                MouseDown += OnMouseDown;
-                MouseUp += OnMouseUp;
-            }
-            TouchUp += OnTouchUp;
-<<<<<<< HEAD
-=======
-            TouchDown += OnTouchDown;
->>>>>>> 5b632a85
-        }
-
-        private void UnSubscribeEvents()
-        {
-            MouseDown -= OnMouseDown;
-            MouseUp -= OnMouseUp;
-            TouchUp -= OnTouchUp;
-<<<<<<< HEAD
-=======
-            TouchDown -= OnTouchDown;
->>>>>>> 5b632a85
-        }
-        private void HandleNonClosingPress(object sender, RoutedEventArgs e)
-        {
-            SubscribeEvents();
-            ViewModel.PlayClickSound();
-        }
-    }
+﻿namespace Aristocrat.Monaco.Gaming.UI.Views.Overlay
+{
+    using System.Windows;
+    using System.Windows.Input;
+    using Contracts;
+    using Monaco.UI.Common;
+    using ViewModels;
+    using Timer = System.Timers.Timer;
+    using BitmapImage = System.Windows.Media.Imaging.BitmapImage;
+
+    /// <summary>
+    ///     Interaction logic for PlayerMenuPopupView.xaml
+    /// </summary>
+    public partial class PlayerMenuPopupView
+    {
+        private bool _inbetweenTouchs;
+        private readonly Timer _inbetweenTouchTimer = new Timer(GamingConstants.PlayerMenuPopupOpenCloseDelayMilliseconds);
+
+        public BitmapImage ThreeSectionBackgroundImage { get; set; }
+
+        public BitmapImage TwoSectionTrackingBackgroundImage { get; set; }
+
+        public BitmapImage TwoSectionReserveBackgroundImage { get; set; }
+
+        public BitmapImage OneSectionBackgroundImage { get; set; }
+
+        public PlayerMenuPopupView()
+        {
+            InitializeComponent();
+
+            Resources.MergedDictionaries.Add(SkinLoader.Load("PlayerMenuPopupUI.xaml"));
+            ThreeSectionBackgroundImage = (BitmapImage)Resources["ThreeSectionBackgroundImage"];
+            TwoSectionTrackingBackgroundImage = (BitmapImage)Resources["TwoSectionTrackingBackgroundImage"];
+            TwoSectionReserveBackgroundImage = (BitmapImage)Resources["TwoSectionReserveBackgroundImage"];
+            OneSectionBackgroundImage = (BitmapImage)Resources["OneSectionBackgroundImage"];
+
+            Root.Width = ThreeSectionBackgroundImage.Width;
+            SessionTrackingSection.Height = TwoSectionTrackingBackgroundImage.Height - OneSectionBackgroundImage.Height;
+            ReserveMachineSection.Height = TwoSectionReserveBackgroundImage.Height - OneSectionBackgroundImage.Height;
+            ButtonSection.Height = OneSectionBackgroundImage.Height;
+
+            _inbetweenTouchTimer.Elapsed += (o, args) => _inbetweenTouchs = false;
+        }
+
+        /// <summary>
+        ///     Gets or sets the view model for the view.
+        /// </summary>
+        public PlayerMenuPopupViewModel ViewModel
+        {
+            get => ((LobbyViewModel)DataContext).PlayerMenuPopupViewModel;
+            set => DataContext = value;
+        }
+
+        // This functionality is to force some time inbetween handling outside touches.
+        // Touch sensitivitly can sometimes cause multiple touches to register, which can close
+        // the menu unexpectedly 
+        private void SetInbetweenTouchTimer()
+        {
+            if (_inbetweenTouchTimer.Enabled)
+            {
+                _inbetweenTouchTimer.Stop();
+            }
+
+            _inbetweenTouchs = true;
+            _inbetweenTouchTimer.Start();
+        }
+
+        private void OnClickOutside(object sender, MouseButtonEventArgs e)
+        {
+            if (_inbetweenTouchs)
+            {
+                return;
+            }
+
+            ViewModel.SendButtonPressToExit();
+
+            SetInbetweenTouchTimer();
+        }
+
+        private void PlayerMenuPopupView_OnIsVisibleChanged(object sender, DependencyPropertyChangedEventArgs e)
+        {
+            if (ViewModel.IsMenuVisible)
+            {
+                SetInbetweenTouchTimer();
+
+                AddHandler(Mouse.PreviewMouseDownOutsideCapturedElementEvent, new MouseButtonEventHandler(OnClickOutside), true);
+                Mouse.Capture(this, CaptureMode.SubTree);
+            }
+            else
+            {
+                Mouse.RemovePreviewMouseDownOutsideCapturedElementHandler(this, OnClickOutside);
+            }
+        }
+
+        private void PlayerMenuPopupView_OnUnloaded(object sender, RoutedEventArgs e)
+        {
+            _inbetweenTouchTimer.Dispose();
+        }
+
+        private void HandleNonClosingPress(object sender, RoutedEventArgs e)
+        {
+            ViewModel.ResetCloseDelay();
+            ViewModel.PlayClickSound();
+            Mouse.RemovePreviewMouseDownOutsideCapturedElementHandler(this, OnClickOutside);
+            AddHandler(Mouse.PreviewMouseDownOutsideCapturedElementEvent, new MouseButtonEventHandler(OnClickOutside), true);
+            Mouse.Capture(this, CaptureMode.SubTree);
+        }
+    }
 }