﻿<common:BaseWindow x:Class="Aristocrat.Monaco.Gaming.UI.Views.Overlay.OverlayWindow"
                   xmlns="http://schemas.microsoft.com/winfx/2006/xaml/presentation"
                   xmlns:x="http://schemas.microsoft.com/winfx/2006/xaml"
                   xmlns:d="http://schemas.microsoft.com/expression/blend/2008"
                   xmlns:mc="http://schemas.openxmlformats.org/markup-compatibility/2006"
                   xmlns:common="http://monaco.aristocrat.com/common"
                   xmlns:viewModels="clr-namespace:Aristocrat.Monaco.Gaming.UI.ViewModels"
                   xmlns:overlay="clr-namespace:Aristocrat.Monaco.Gaming.UI.Views.Overlay"
                   xmlns:i="http://schemas.microsoft.com/expression/2010/interactivity"
                   xmlns:b="http://schemas.microsoft.com/xaml/behaviors"
                   mc:Ignorable="d"
                   d:DataContext="{d:DesignInstance {x:Type viewModels:LobbyViewModel}}"
                   WindowStartupLocation="Manual"
                   ResizeMode="NoResize"
                   WindowStyle="None"
                   Title="OverlayWindow"
                   ShowInTaskbar="False"
                   Width="600" Height="400">

    <Window.Resources>
        <ResourceDictionary>
            <ResourceDictionary.MergedDictionaries>

                <!-- MahApps.Metro resource dictionaries. Make sure that all file names are Case Sensitive! -->
                <ResourceDictionary Source="pack://application:,,,/MahApps.Metro;component/Styles/Controls.xaml" />
                <ResourceDictionary Source="pack://application:,,,/MahApps.Metro;component/Styles/Fonts.xaml" />
                 <!--<ResourceDictionary Source="pack://application:,,,/MahApps.Metro;component/Styles/Colors.xaml" />-->
                <!-- Accent and AppTheme setting -->
                <ResourceDictionary Source="pack://application:,,,/MahApps.Metro;component/Styles/Themes/Light.Blue.xaml" />
                 <!--<ResourceDictionary Source="pack://application:,,,/MahApps.Metro;component/Styles/Accents/BaseLight.xaml" />-->

                <ResourceDictionary Source="../../Skins/Styles.xaml" />

                <ResourceDictionary Source="/Aristocrat.Monaco.UI.Common;component/Skins/Converters.xaml" />
            </ResourceDictionary.MergedDictionaries>

            <Storyboard x:Key="FadeInStoryboard" x:Shared="false">
                <DoubleAnimation Storyboard.TargetProperty="Opacity" From="0.0" To="1.0" 
                                 Duration="0:0:0.1" BeginTime="0:0:0" AutoReverse="False">
                </DoubleAnimation>
            </Storyboard>

            <Storyboard x:Key="FadeOutStoryboard" x:Shared="false" Completed="FadeOutStoryboard_OnCompleted">
                <DoubleAnimation Storyboard.TargetProperty="Opacity" From="1.0" To="0.0" 
                                 Duration="0:0:0.75" BeginTime="0:0:0" AutoReverse="False">
                </DoubleAnimation>
            </Storyboard>

        </ResourceDictionary>
    </Window.Resources>

    <Window.Background>
        <SolidColorBrush Color="Transparent"/>
    </Window.Background>

    <b:Interaction.Behaviors>
        <common:HighDpiWindowBehavior x:Name="HighDpiBehavior"/>
<<<<<<< HEAD
    </b:Interaction.Behaviors>
=======
        <common:TouchWindowBehavior />
    </i:Interaction.Behaviors>
>>>>>>> 055bafe9

    <Grid x:Name="LayoutRoot" >

        <!-- Notes on why we fade views in/out:
            Reference Link: https://social.msdn.microsoft.com/Forums/en-US/e974c849-90ea-4741-9a27-0ae4857bc3c2/wpf-update-ui-in-while-window-is-hidden?forum=wpf
            
            When we would hide overlay window, WPF seems to skip updating the rendering of the window.  Thus when we
            show the window the next time, it flickers the old contents befoe updating to the new state.  To workaround
            this we are doing a brief fade in/out of the window so that we can clear the old contents before hiding it.
            -->

        <!-- Since we are using opacity to hide, we have to use IsHitTestVisible to
                 let input pass through transparent controls. -->

        <Grid x:Name="ViewInjectionRoot"/>

        <overlay:AgeWarningDialog x:Name="AgeWarningView" Visibility="{Binding MessageOverlayDisplay.IsAgeWarningDlgVisible, Converter={StaticResource TrueVisibleFalseHidden}}"/>

        <overlay:RGInfo Visibility="{Binding MessageOverlayDisplay.IsResponsibleGamingInfoOverlayDlgVisible, Converter={StaticResource TrueVisibleFalseHidden}}"/>

        <overlay:ReserveOverlay Opacity="0" IsHitTestVisible="{Binding MessageOverlayDisplay.ReserveOverlayViewModel.IsDialogVisible}">
            <overlay:ReserveOverlay.Style>
                <Style>
                    <Style.Triggers>
                        <DataTrigger Value="True" Binding="{Binding MessageOverlayDisplay.ReserveOverlayViewModel.IsDialogVisible}">
                            <DataTrigger.EnterActions>
                                <BeginStoryboard Storyboard="{StaticResource FadeInStoryboard}"/>
                            </DataTrigger.EnterActions>
                            <DataTrigger.ExitActions>
                                <BeginStoryboard Storyboard="{StaticResource FadeOutStoryboard}"/>
                            </DataTrigger.ExitActions>
                        </DataTrigger>
                    </Style.Triggers>
                </Style>
            </overlay:ReserveOverlay.Style>
        </overlay:ReserveOverlay>

        <overlay:MessageOverlay Opacity="0" IsHitTestVisible="{Binding MessageOverlayDisplay.MessageOverlayData.IsDialogVisible}">
            <overlay:MessageOverlay.Style>
                <Style>
                    <Style.Triggers>
                        <DataTrigger Value="True" Binding="{Binding MessageOverlayDisplay.MessageOverlayData.IsDialogVisible}">
                            <DataTrigger.EnterActions>
                                <BeginStoryboard Storyboard="{StaticResource FadeInStoryboard}"/>
                            </DataTrigger.EnterActions>
                            <DataTrigger.ExitActions>
                                <BeginStoryboard Storyboard="{StaticResource FadeOutStoryboard}"/>
                            </DataTrigger.ExitActions>
                        </DataTrigger>
                    </Style.Triggers>
                </Style>
            </overlay:MessageOverlay.Style>
        </overlay:MessageOverlay>

        <overlay:ReplayRecoveryView Opacity="0"
            NavigationBarSizeChanged="OnReplayNavigationBarSizeChanged"
            IsHitTestVisible="{Binding MessageOverlayDisplay.IsReplayRecoveryDlgVisible}">
            <overlay:ReplayRecoveryView.Style>
                <Style>
                    <Style.Triggers>
                        <DataTrigger Value="True" Binding="{Binding MessageOverlayDisplay.IsReplayRecoveryDlgVisible}">
                            <DataTrigger.EnterActions>
                                <BeginStoryboard Storyboard="{StaticResource FadeInStoryboard}"/>
                            </DataTrigger.EnterActions>
                            <DataTrigger.ExitActions>
                                <BeginStoryboard Storyboard="{StaticResource FadeOutStoryboard}"/>
                            </DataTrigger.ExitActions>
                        </DataTrigger>
                    </Style.Triggers>
                </Style>
            </overlay:ReplayRecoveryView.Style>
        </overlay:ReplayRecoveryView>

        <overlay:SelectionPayMode Opacity="0" IsHitTestVisible="{Binding IsSelectPayModeVisible}">
            <overlay:SelectionPayMode.Style>
                <Style>
                    <Style.Triggers>
                        <DataTrigger Value="True" Binding="{Binding IsSelectPayModeVisible}">
                            <DataTrigger.EnterActions>
                                <BeginStoryboard Storyboard="{StaticResource FadeInStoryboard}"/>
                            </DataTrigger.EnterActions>
                            <DataTrigger.ExitActions>
                                <BeginStoryboard Storyboard="{StaticResource FadeOutStoryboard}"/>
                            </DataTrigger.ExitActions>
                        </DataTrigger>
                    </Style.Triggers>
                </Style>
            </overlay:SelectionPayMode.Style>
        </overlay:SelectionPayMode>

        <overlay:PlayerMenuPopupView Opacity="0" IsHitTestVisible="{Binding PlayerMenuPopupViewModel.IsMenuVisible}">
            <overlay:PlayerMenuPopupView.Style>
                <Style>
                    <Style.Triggers>
                        <DataTrigger Value="True" Binding="{Binding PlayerMenuPopupViewModel.IsMenuVisible}">
                            <DataTrigger.EnterActions>
                                <BeginStoryboard Storyboard="{StaticResource FadeInStoryboard}"/>
                            </DataTrigger.EnterActions>
                            <DataTrigger.ExitActions>
                                <BeginStoryboard Storyboard="{StaticResource FadeOutStoryboard}"/>
                            </DataTrigger.ExitActions>
                        </DataTrigger>
                    </Style.Triggers>
                </Style>
            </overlay:PlayerMenuPopupView.Style>
        </overlay:PlayerMenuPopupView>

        <overlay:PlayerInfoDisplayMenuView DataContext="{Binding Path=PlayerInfoDisplayMenuViewModel}" Opacity="0" IsHitTestVisible="{Binding IsVisible}">
            <overlay:PlayerInfoDisplayMenuView.Style>
                <Style>
                    <Style.Triggers>
                        <DataTrigger Value="True" Binding="{Binding IsVisible}">
                            <DataTrigger.EnterActions>
                                <BeginStoryboard Storyboard="{StaticResource FadeInStoryboard}"/>
                            </DataTrigger.EnterActions>
                            <DataTrigger.ExitActions>
                                <BeginStoryboard Storyboard="{StaticResource FadeOutStoryboard}"/>
                            </DataTrigger.ExitActions>
                        </DataTrigger>
                    </Style.Triggers>
                </Style>
            </overlay:PlayerInfoDisplayMenuView.Style>
        </overlay:PlayerInfoDisplayMenuView>
    </Grid>
</common:BaseWindow><|MERGE_RESOLUTION|>--- conflicted
+++ resolved
@@ -1,188 +1,184 @@
-﻿<common:BaseWindow x:Class="Aristocrat.Monaco.Gaming.UI.Views.Overlay.OverlayWindow"
-                   xmlns="http://schemas.microsoft.com/winfx/2006/xaml/presentation"
-                   xmlns:x="http://schemas.microsoft.com/winfx/2006/xaml"
-                   xmlns:d="http://schemas.microsoft.com/expression/blend/2008"
-                   xmlns:mc="http://schemas.openxmlformats.org/markup-compatibility/2006"
-                   xmlns:common="http://monaco.aristocrat.com/common"
-                   xmlns:viewModels="clr-namespace:Aristocrat.Monaco.Gaming.UI.ViewModels"
-                   xmlns:overlay="clr-namespace:Aristocrat.Monaco.Gaming.UI.Views.Overlay"
-                   xmlns:i="http://schemas.microsoft.com/expression/2010/interactivity"
-                   xmlns:b="http://schemas.microsoft.com/xaml/behaviors"
-                   mc:Ignorable="d"
-                   d:DataContext="{d:DesignInstance {x:Type viewModels:LobbyViewModel}}"
-                   WindowStartupLocation="Manual"
-                   ResizeMode="NoResize"
-                   WindowStyle="None"
-                   Title="OverlayWindow"
-                   ShowInTaskbar="False"
-                   Width="600" Height="400">
-
-    <Window.Resources>
-        <ResourceDictionary>
-            <ResourceDictionary.MergedDictionaries>
-
-                <!-- MahApps.Metro resource dictionaries. Make sure that all file names are Case Sensitive! -->
-                <ResourceDictionary Source="pack://application:,,,/MahApps.Metro;component/Styles/Controls.xaml" />
-                <ResourceDictionary Source="pack://application:,,,/MahApps.Metro;component/Styles/Fonts.xaml" />
-                 <!--<ResourceDictionary Source="pack://application:,,,/MahApps.Metro;component/Styles/Colors.xaml" />-->
-                <!-- Accent and AppTheme setting -->
-                <ResourceDictionary Source="pack://application:,,,/MahApps.Metro;component/Styles/Themes/Light.Blue.xaml" />
-                 <!--<ResourceDictionary Source="pack://application:,,,/MahApps.Metro;component/Styles/Accents/BaseLight.xaml" />-->
-
-                <ResourceDictionary Source="../../Skins/Styles.xaml" />
-
-                <ResourceDictionary Source="/Aristocrat.Monaco.UI.Common;component/Skins/Converters.xaml" />
-            </ResourceDictionary.MergedDictionaries>
-
-            <Storyboard x:Key="FadeInStoryboard" x:Shared="false">
-                <DoubleAnimation Storyboard.TargetProperty="Opacity" From="0.0" To="1.0" 
-                                 Duration="0:0:0.1" BeginTime="0:0:0" AutoReverse="False">
-                </DoubleAnimation>
-            </Storyboard>
-
-            <Storyboard x:Key="FadeOutStoryboard" x:Shared="false" Completed="FadeOutStoryboard_OnCompleted">
-                <DoubleAnimation Storyboard.TargetProperty="Opacity" From="1.0" To="0.0" 
-                                 Duration="0:0:0.75" BeginTime="0:0:0" AutoReverse="False">
-                </DoubleAnimation>
-            </Storyboard>
-
-        </ResourceDictionary>
-    </Window.Resources>
-
-    <Window.Background>
-        <SolidColorBrush Color="Transparent"/>
-    </Window.Background>
-
-    <b:Interaction.Behaviors>
-        <common:HighDpiWindowBehavior x:Name="HighDpiBehavior"/>
-<<<<<<< HEAD
-    </b:Interaction.Behaviors>
-=======
-        <common:TouchWindowBehavior />
-    </i:Interaction.Behaviors>
->>>>>>> 055bafe9
-
-    <Grid x:Name="LayoutRoot" >
-
-        <!-- Notes on why we fade views in/out:
-            Reference Link: https://social.msdn.microsoft.com/Forums/en-US/e974c849-90ea-4741-9a27-0ae4857bc3c2/wpf-update-ui-in-while-window-is-hidden?forum=wpf
-            
-            When we would hide overlay window, WPF seems to skip updating the rendering of the window.  Thus when we
-            show the window the next time, it flickers the old contents befoe updating to the new state.  To workaround
-            this we are doing a brief fade in/out of the window so that we can clear the old contents before hiding it.
-            -->
-
-        <!-- Since we are using opacity to hide, we have to use IsHitTestVisible to
-                 let input pass through transparent controls. -->
-
-        <Grid x:Name="ViewInjectionRoot"/>
-
-        <overlay:AgeWarningDialog x:Name="AgeWarningView" Visibility="{Binding MessageOverlayDisplay.IsAgeWarningDlgVisible, Converter={StaticResource TrueVisibleFalseHidden}}"/>
-
-        <overlay:RGInfo Visibility="{Binding MessageOverlayDisplay.IsResponsibleGamingInfoOverlayDlgVisible, Converter={StaticResource TrueVisibleFalseHidden}}"/>
-
-        <overlay:ReserveOverlay Opacity="0" IsHitTestVisible="{Binding MessageOverlayDisplay.ReserveOverlayViewModel.IsDialogVisible}">
-            <overlay:ReserveOverlay.Style>
-                <Style>
-                    <Style.Triggers>
-                        <DataTrigger Value="True" Binding="{Binding MessageOverlayDisplay.ReserveOverlayViewModel.IsDialogVisible}">
-                            <DataTrigger.EnterActions>
-                                <BeginStoryboard Storyboard="{StaticResource FadeInStoryboard}"/>
-                            </DataTrigger.EnterActions>
-                            <DataTrigger.ExitActions>
-                                <BeginStoryboard Storyboard="{StaticResource FadeOutStoryboard}"/>
-                            </DataTrigger.ExitActions>
-                        </DataTrigger>
-                    </Style.Triggers>
-                </Style>
-            </overlay:ReserveOverlay.Style>
-        </overlay:ReserveOverlay>
-
-        <overlay:MessageOverlay Opacity="0" IsHitTestVisible="{Binding MessageOverlayDisplay.MessageOverlayData.IsDialogVisible}">
-            <overlay:MessageOverlay.Style>
-                <Style>
-                    <Style.Triggers>
-                        <DataTrigger Value="True" Binding="{Binding MessageOverlayDisplay.MessageOverlayData.IsDialogVisible}">
-                            <DataTrigger.EnterActions>
-                                <BeginStoryboard Storyboard="{StaticResource FadeInStoryboard}"/>
-                            </DataTrigger.EnterActions>
-                            <DataTrigger.ExitActions>
-                                <BeginStoryboard Storyboard="{StaticResource FadeOutStoryboard}"/>
-                            </DataTrigger.ExitActions>
-                        </DataTrigger>
-                    </Style.Triggers>
-                </Style>
-            </overlay:MessageOverlay.Style>
-        </overlay:MessageOverlay>
-
-        <overlay:ReplayRecoveryView Opacity="0"
-            NavigationBarSizeChanged="OnReplayNavigationBarSizeChanged"
-            IsHitTestVisible="{Binding MessageOverlayDisplay.IsReplayRecoveryDlgVisible}">
-            <overlay:ReplayRecoveryView.Style>
-                <Style>
-                    <Style.Triggers>
-                        <DataTrigger Value="True" Binding="{Binding MessageOverlayDisplay.IsReplayRecoveryDlgVisible}">
-                            <DataTrigger.EnterActions>
-                                <BeginStoryboard Storyboard="{StaticResource FadeInStoryboard}"/>
-                            </DataTrigger.EnterActions>
-                            <DataTrigger.ExitActions>
-                                <BeginStoryboard Storyboard="{StaticResource FadeOutStoryboard}"/>
-                            </DataTrigger.ExitActions>
-                        </DataTrigger>
-                    </Style.Triggers>
-                </Style>
-            </overlay:ReplayRecoveryView.Style>
-        </overlay:ReplayRecoveryView>
-
-        <overlay:SelectionPayMode Opacity="0" IsHitTestVisible="{Binding IsSelectPayModeVisible}">
-            <overlay:SelectionPayMode.Style>
-                <Style>
-                    <Style.Triggers>
-                        <DataTrigger Value="True" Binding="{Binding IsSelectPayModeVisible}">
-                            <DataTrigger.EnterActions>
-                                <BeginStoryboard Storyboard="{StaticResource FadeInStoryboard}"/>
-                            </DataTrigger.EnterActions>
-                            <DataTrigger.ExitActions>
-                                <BeginStoryboard Storyboard="{StaticResource FadeOutStoryboard}"/>
-                            </DataTrigger.ExitActions>
-                        </DataTrigger>
-                    </Style.Triggers>
-                </Style>
-            </overlay:SelectionPayMode.Style>
-        </overlay:SelectionPayMode>
-
-        <overlay:PlayerMenuPopupView Opacity="0" IsHitTestVisible="{Binding PlayerMenuPopupViewModel.IsMenuVisible}">
-            <overlay:PlayerMenuPopupView.Style>
-                <Style>
-                    <Style.Triggers>
-                        <DataTrigger Value="True" Binding="{Binding PlayerMenuPopupViewModel.IsMenuVisible}">
-                            <DataTrigger.EnterActions>
-                                <BeginStoryboard Storyboard="{StaticResource FadeInStoryboard}"/>
-                            </DataTrigger.EnterActions>
-                            <DataTrigger.ExitActions>
-                                <BeginStoryboard Storyboard="{StaticResource FadeOutStoryboard}"/>
-                            </DataTrigger.ExitActions>
-                        </DataTrigger>
-                    </Style.Triggers>
-                </Style>
-            </overlay:PlayerMenuPopupView.Style>
-        </overlay:PlayerMenuPopupView>
-
-        <overlay:PlayerInfoDisplayMenuView DataContext="{Binding Path=PlayerInfoDisplayMenuViewModel}" Opacity="0" IsHitTestVisible="{Binding IsVisible}">
-            <overlay:PlayerInfoDisplayMenuView.Style>
-                <Style>
-                    <Style.Triggers>
-                        <DataTrigger Value="True" Binding="{Binding IsVisible}">
-                            <DataTrigger.EnterActions>
-                                <BeginStoryboard Storyboard="{StaticResource FadeInStoryboard}"/>
-                            </DataTrigger.EnterActions>
-                            <DataTrigger.ExitActions>
-                                <BeginStoryboard Storyboard="{StaticResource FadeOutStoryboard}"/>
-                            </DataTrigger.ExitActions>
-                        </DataTrigger>
-                    </Style.Triggers>
-                </Style>
-            </overlay:PlayerInfoDisplayMenuView.Style>
-        </overlay:PlayerInfoDisplayMenuView>
-    </Grid>
+﻿<common:BaseWindow x:Class="Aristocrat.Monaco.Gaming.UI.Views.Overlay.OverlayWindow"
+                   xmlns="http://schemas.microsoft.com/winfx/2006/xaml/presentation"
+                   xmlns:x="http://schemas.microsoft.com/winfx/2006/xaml"
+                   xmlns:d="http://schemas.microsoft.com/expression/blend/2008"
+                   xmlns:mc="http://schemas.openxmlformats.org/markup-compatibility/2006"
+                   xmlns:common="http://monaco.aristocrat.com/common"
+                   xmlns:viewModels="clr-namespace:Aristocrat.Monaco.Gaming.UI.ViewModels"
+                   xmlns:overlay="clr-namespace:Aristocrat.Monaco.Gaming.UI.Views.Overlay"
+                   xmlns:i="http://schemas.microsoft.com/expression/2010/interactivity"
+                   xmlns:b="http://schemas.microsoft.com/xaml/behaviors"
+                   mc:Ignorable="d"
+                   d:DataContext="{d:DesignInstance {x:Type viewModels:LobbyViewModel}}"
+                   WindowStartupLocation="Manual"
+                   ResizeMode="NoResize"
+                   WindowStyle="None"
+                   Title="OverlayWindow"
+                   ShowInTaskbar="False"
+                   Width="600" Height="400">
+
+    <Window.Resources>
+        <ResourceDictionary>
+            <ResourceDictionary.MergedDictionaries>
+
+                <!-- MahApps.Metro resource dictionaries. Make sure that all file names are Case Sensitive! -->
+                <ResourceDictionary Source="pack://application:,,,/MahApps.Metro;component/Styles/Controls.xaml" />
+                <ResourceDictionary Source="pack://application:,,,/MahApps.Metro;component/Styles/Fonts.xaml" />
+                 <!--<ResourceDictionary Source="pack://application:,,,/MahApps.Metro;component/Styles/Colors.xaml" />-->
+                <!-- Accent and AppTheme setting -->
+                <ResourceDictionary Source="pack://application:,,,/MahApps.Metro;component/Styles/Themes/Light.Blue.xaml" />
+                 <!--<ResourceDictionary Source="pack://application:,,,/MahApps.Metro;component/Styles/Accents/BaseLight.xaml" />-->
+
+                <ResourceDictionary Source="../../Skins/Styles.xaml" />
+
+                <ResourceDictionary Source="/Aristocrat.Monaco.UI.Common;component/Skins/Converters.xaml" />
+            </ResourceDictionary.MergedDictionaries>
+
+            <Storyboard x:Key="FadeInStoryboard" x:Shared="false">
+                <DoubleAnimation Storyboard.TargetProperty="Opacity" From="0.0" To="1.0" 
+                                 Duration="0:0:0.1" BeginTime="0:0:0" AutoReverse="False">
+                </DoubleAnimation>
+            </Storyboard>
+
+            <Storyboard x:Key="FadeOutStoryboard" x:Shared="false" Completed="FadeOutStoryboard_OnCompleted">
+                <DoubleAnimation Storyboard.TargetProperty="Opacity" From="1.0" To="0.0" 
+                                 Duration="0:0:0.75" BeginTime="0:0:0" AutoReverse="False">
+                </DoubleAnimation>
+            </Storyboard>
+
+        </ResourceDictionary>
+    </Window.Resources>
+
+    <Window.Background>
+        <SolidColorBrush Color="Transparent"/>
+    </Window.Background>
+
+    <b:Interaction.Behaviors>
+        <common:HighDpiWindowBehavior x:Name="HighDpiBehavior"/>
+        <common:TouchWindowBehavior />
+    </b:Interaction.Behaviors>
+
+    <Grid x:Name="LayoutRoot" >
+
+        <!-- Notes on why we fade views in/out:
+            Reference Link: https://social.msdn.microsoft.com/Forums/en-US/e974c849-90ea-4741-9a27-0ae4857bc3c2/wpf-update-ui-in-while-window-is-hidden?forum=wpf
+            
+            When we would hide overlay window, WPF seems to skip updating the rendering of the window.  Thus when we
+            show the window the next time, it flickers the old contents befoe updating to the new state.  To workaround
+            this we are doing a brief fade in/out of the window so that we can clear the old contents before hiding it.
+            -->
+
+        <!-- Since we are using opacity to hide, we have to use IsHitTestVisible to
+                 let input pass through transparent controls. -->
+
+        <Grid x:Name="ViewInjectionRoot"/>
+
+        <overlay:AgeWarningDialog x:Name="AgeWarningView" Visibility="{Binding MessageOverlayDisplay.IsAgeWarningDlgVisible, Converter={StaticResource TrueVisibleFalseHidden}}"/>
+
+        <overlay:RGInfo Visibility="{Binding MessageOverlayDisplay.IsResponsibleGamingInfoOverlayDlgVisible, Converter={StaticResource TrueVisibleFalseHidden}}"/>
+
+        <overlay:ReserveOverlay Opacity="0" IsHitTestVisible="{Binding MessageOverlayDisplay.ReserveOverlayViewModel.IsDialogVisible}">
+            <overlay:ReserveOverlay.Style>
+                <Style>
+                    <Style.Triggers>
+                        <DataTrigger Value="True" Binding="{Binding MessageOverlayDisplay.ReserveOverlayViewModel.IsDialogVisible}">
+                            <DataTrigger.EnterActions>
+                                <BeginStoryboard Storyboard="{StaticResource FadeInStoryboard}"/>
+                            </DataTrigger.EnterActions>
+                            <DataTrigger.ExitActions>
+                                <BeginStoryboard Storyboard="{StaticResource FadeOutStoryboard}"/>
+                            </DataTrigger.ExitActions>
+                        </DataTrigger>
+                    </Style.Triggers>
+                </Style>
+            </overlay:ReserveOverlay.Style>
+        </overlay:ReserveOverlay>
+
+        <overlay:MessageOverlay Opacity="0" IsHitTestVisible="{Binding MessageOverlayDisplay.MessageOverlayData.IsDialogVisible}">
+            <overlay:MessageOverlay.Style>
+                <Style>
+                    <Style.Triggers>
+                        <DataTrigger Value="True" Binding="{Binding MessageOverlayDisplay.MessageOverlayData.IsDialogVisible}">
+                            <DataTrigger.EnterActions>
+                                <BeginStoryboard Storyboard="{StaticResource FadeInStoryboard}"/>
+                            </DataTrigger.EnterActions>
+                            <DataTrigger.ExitActions>
+                                <BeginStoryboard Storyboard="{StaticResource FadeOutStoryboard}"/>
+                            </DataTrigger.ExitActions>
+                        </DataTrigger>
+                    </Style.Triggers>
+                </Style>
+            </overlay:MessageOverlay.Style>
+        </overlay:MessageOverlay>
+
+        <overlay:ReplayRecoveryView Opacity="0"
+            NavigationBarSizeChanged="OnReplayNavigationBarSizeChanged"
+            IsHitTestVisible="{Binding MessageOverlayDisplay.IsReplayRecoveryDlgVisible}">
+            <overlay:ReplayRecoveryView.Style>
+                <Style>
+                    <Style.Triggers>
+                        <DataTrigger Value="True" Binding="{Binding MessageOverlayDisplay.IsReplayRecoveryDlgVisible}">
+                            <DataTrigger.EnterActions>
+                                <BeginStoryboard Storyboard="{StaticResource FadeInStoryboard}"/>
+                            </DataTrigger.EnterActions>
+                            <DataTrigger.ExitActions>
+                                <BeginStoryboard Storyboard="{StaticResource FadeOutStoryboard}"/>
+                            </DataTrigger.ExitActions>
+                        </DataTrigger>
+                    </Style.Triggers>
+                </Style>
+            </overlay:ReplayRecoveryView.Style>
+        </overlay:ReplayRecoveryView>
+
+        <overlay:SelectionPayMode Opacity="0" IsHitTestVisible="{Binding IsSelectPayModeVisible}">
+            <overlay:SelectionPayMode.Style>
+                <Style>
+                    <Style.Triggers>
+                        <DataTrigger Value="True" Binding="{Binding IsSelectPayModeVisible}">
+                            <DataTrigger.EnterActions>
+                                <BeginStoryboard Storyboard="{StaticResource FadeInStoryboard}"/>
+                            </DataTrigger.EnterActions>
+                            <DataTrigger.ExitActions>
+                                <BeginStoryboard Storyboard="{StaticResource FadeOutStoryboard}"/>
+                            </DataTrigger.ExitActions>
+                        </DataTrigger>
+                    </Style.Triggers>
+                </Style>
+            </overlay:SelectionPayMode.Style>
+        </overlay:SelectionPayMode>
+
+        <overlay:PlayerMenuPopupView Opacity="0" IsHitTestVisible="{Binding PlayerMenuPopupViewModel.IsMenuVisible}">
+            <overlay:PlayerMenuPopupView.Style>
+                <Style>
+                    <Style.Triggers>
+                        <DataTrigger Value="True" Binding="{Binding PlayerMenuPopupViewModel.IsMenuVisible}">
+                            <DataTrigger.EnterActions>
+                                <BeginStoryboard Storyboard="{StaticResource FadeInStoryboard}"/>
+                            </DataTrigger.EnterActions>
+                            <DataTrigger.ExitActions>
+                                <BeginStoryboard Storyboard="{StaticResource FadeOutStoryboard}"/>
+                            </DataTrigger.ExitActions>
+                        </DataTrigger>
+                    </Style.Triggers>
+                </Style>
+            </overlay:PlayerMenuPopupView.Style>
+        </overlay:PlayerMenuPopupView>
+
+        <overlay:PlayerInfoDisplayMenuView DataContext="{Binding Path=PlayerInfoDisplayMenuViewModel}" Opacity="0" IsHitTestVisible="{Binding IsVisible}">
+            <overlay:PlayerInfoDisplayMenuView.Style>
+                <Style>
+                    <Style.Triggers>
+                        <DataTrigger Value="True" Binding="{Binding IsVisible}">
+                            <DataTrigger.EnterActions>
+                                <BeginStoryboard Storyboard="{StaticResource FadeInStoryboard}"/>
+                            </DataTrigger.EnterActions>
+                            <DataTrigger.ExitActions>
+                                <BeginStoryboard Storyboard="{StaticResource FadeOutStoryboard}"/>
+                            </DataTrigger.ExitActions>
+                        </DataTrigger>
+                    </Style.Triggers>
+                </Style>
+            </overlay:PlayerInfoDisplayMenuView.Style>
+        </overlay:PlayerInfoDisplayMenuView>
+    </Grid>
 </common:BaseWindow>