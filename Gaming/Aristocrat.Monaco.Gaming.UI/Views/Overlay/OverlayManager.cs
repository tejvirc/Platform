﻿namespace Aristocrat.Monaco.Gaming.UI.Views.Overlay
{
    using Application.Contracts;
    using Application.Contracts.Media;
    using Cabinet.Contracts;
    using Common;
    using Contracts;
    using Hardware.Contracts.Cabinet;
    using Kernel;
    using Lobby;
    using log4net;
    using MahApps.Metro.Controls;
    using MediaDisplay;
    using Monaco.UI.Common;
    using MVVM;
    using System;
    using System.Collections.Generic;
    using System.Reflection;
    using System.Windows;
    using System.Windows.Controls;
    using System.Windows.Interop;
    using Application.UI.Views;
    using ViewModels;

    public class OverlayManager
    {
        private static readonly ILog Logger = LogManager.GetLogger(MethodBase.GetCurrentMethod().DeclaringType);

        private readonly IPropertiesManager _properties = ServiceManager.GetInstance().GetService<IPropertiesManager>();
        private readonly ICabinetDetectionService _cabinetDetectionService = ServiceManager.GetInstance().GetService<ICabinetDetectionService>();

        private LobbyViewModel _viewModel;
        private LobbyView _mainView;
        private LobbyTopView _topView;
        private LobbyTopperView _topperView;

        private InfoWindow _infoWindow;
        private OverlayWindow _overlayWindow;
        private ResponsibleGamingWindow _responsibleGamingWindow;
        private DisableCountdownWindow _disableCountdownWindow;

        private LayoutOverlayWindow _mediaDisplayWindow;
        private LayoutOverlayWindow _topMediaDisplayWindow;
        private LayoutOverlayWindow _topperMediaDisplayWindow;

        private readonly List<(DisplayRole display, Window window)> _lobbyWindows = new List<(DisplayRole display, Window window)>();

        private readonly Dictionary<DisplayRole, (Action<UIElement> entryAction, Action<UIElement> exitAction)>
            _customOverlays =
                new Dictionary<DisplayRole, (Action<UIElement> entryAction, Action<UIElement> exitAction)>();

        private readonly bool _windowed;
        private bool _compositeDisplay;
        private bool _arrangeDisplay;

        private readonly List<ResourceDictionary> _skins = new List<ResourceDictionary>();
        private int _activeSkinIndex;

        public OverlayManager(LobbyViewModel lobbyViewModel, LobbyView mainView, LobbyTopView topView, LobbyTopperView topperView)
        {
            ViewModel = lobbyViewModel ?? throw new ArgumentNullException(nameof(lobbyViewModel));
            _mainView = mainView ?? throw new ArgumentNullException(nameof(mainView));
            _topView = topView;
            _topperView = topperView;

            Logger.Debug("Checking Fullscreen");
            var display = (string)_properties.GetProperty(
                Constants.DisplayPropertyKey,
                Constants.DisplayPropertyFullScreen);
            _windowed = display.ToUpperInvariant() != Constants.DisplayPropertyFullScreen;

            _compositeDisplay = bool.Parse(_properties.GetValue("composite", "true"));
            _arrangeDisplay = bool.Parse(_properties.GetValue("arrange", "true"));

            Logger.Debug("Caching skins");
            var config = (LobbyConfiguration)_properties.GetProperty(GamingConstants.LobbyConfig, null);
            foreach (var skinFilename in config.SkinFilenames)
            {
                _skins.Add(SkinLoader.Load(skinFilename));
            }

            Logger.Debug("Creating info window");
            _infoWindow = new InfoWindow();
            _lobbyWindows.Add((DisplayRole.Main, _infoWindow));

            Logger.Debug("Creating overlay view");
            _overlayWindow = new OverlayWindow();
            _lobbyWindows.Add((DisplayRole.Main, _overlayWindow));

            if (lobbyViewModel.Config.ResponsibleGamingTimeLimitEnabled)
            {
                Logger.Debug("Creating RG window");
                _responsibleGamingWindow = new ResponsibleGamingWindow { ViewModel = lobbyViewModel };
                _lobbyWindows.Add((DisplayRole.Main, _responsibleGamingWindow));
            }

            Logger.Debug("Checking CEF");
            var mediaEnabled = _properties.GetValue(ApplicationConstants.MediaDisplayEnabled, false);
            if (mediaEnabled)
            {
                Logger.Debug("Initializing CEF");
                CefHelper.Initialize();

                Logger.Debug("Creating media display");
                _mediaDisplayWindow = new LayoutOverlayWindow(ScreenType.Primary) { Title = "Main Media" };
                _lobbyWindows.Add((DisplayRole.Main, _mediaDisplayWindow));

                _topMediaDisplayWindow = new LayoutOverlayWindow(ScreenType.Glass) { Title = "Top Media" };
                _lobbyWindows.Add((DisplayRole.Top, _topMediaDisplayWindow));

                _topperMediaDisplayWindow = new LayoutOverlayWindow(ScreenType.Glass) { Title = "Topper Media" };
                _lobbyWindows.Add((DisplayRole.Topper, _topperMediaDisplayWindow));
            }

            InitializeCustomOverlays();
            lobbyViewModel.HandleViewInjectionEvent += ViewInjectionEventHandler;

            // Yes, we do assign this twice. It's for safety. The first time ensures it's available
            // to anyone looking for it, and the second is so it will be pushed to all the overlays
            // that have been created.
            ViewModel = lobbyViewModel;

            // These bindings are for the overlay, and one day someone should investigate why they are
            // done like this instead of just being in the XAML.
            //WpfUtil.Bind(_overlayWindow, OverlayWindow.ReplayNavigationBarHeightProperty, lobbyViewModel, nameof(lobbyViewModel.ReplayNavigationBarHeight), BindingMode.OneWayToSource);
            //WpfUtil.Bind(_overlayWindow, OverlayWindow.IsDialogFadingOutProperty, lobbyViewModel.MessageOverlayData, nameof(lobbyViewModel.MessageOverlayData.IsDialogFadingOut), BindingMode.OneWayToSource);
        }

        public LobbyViewModel ViewModel
        {
            set
            {
                _viewModel = value;
                if (_overlayWindow != null)
                {
                    _overlayWindow.ViewModel = value;
                }

                if (_responsibleGamingWindow != null)
                {
                    _responsibleGamingWindow.ViewModel = value;
                }
            }
        }

        private void InitializeCustomOverlays()
        {
            // NOTE: We create the overlay windows even if a device isn't present, because it may
            // be reconnected after we boot and we'll need to have it ready to display.
            Logger.Debug("Initializing main overlay");
            _customOverlays.Add(DisplayRole.Main, (
                element =>
                {
                    var grid = _overlayWindow.FindName("ViewInjectionRoot") as Grid;
                    if (grid != null && grid.Children.Contains(element))
                    {
                        Logger.Warn(
                            $"Trying to add twice the custom view {element.GetType().FullName} to Main Screen, hash: {element.GetHashCode()}");
                    }
                    else
                    {
                        grid?.Children.Add(element);
                        Logger.Debug(
                            $"Added the custom view {element.GetType().FullName} to Main Screen, hash: {element.GetHashCode()}");
                    }
                },
                element =>
                {
                    var grid = _overlayWindow.FindName("ViewInjectionRoot") as Grid;
                    if (grid?.Children.Count > 0)
                    {
                        if (element != null)
                        {
                            grid.Children.Remove(element);
                            Logger.Debug(
                                $"Cleared the custom view {element.GetType().FullName} from Main Screen, hash: {element.GetHashCode()}");
                        }
                        else
                        {
                            grid.Children.Clear();
                            Logger.Debug($"Cleared all custom views from Main Screen");
                        }
                    }
                }
            ));

            if (_cabinetDetectionService.Family == HardwareFamily.Unknown ||
                _cabinetDetectionService.IsDisplayExpected(DisplayRole.Top))
            {
                Logger.Debug("Initializing Top Overlay");
                _customOverlays.Add(
                    DisplayRole.Top,
                    (
                        element =>
                        {
                            if (_topMediaDisplayWindow == null)
                            {
                                _topMediaDisplayWindow =
                                    new LayoutOverlayWindow(ScreenType.Glass) { Title = "Top Media" };
                                _lobbyWindows.Add((DisplayRole.Top, _topMediaDisplayWindow));
                                ShowOverlay(_topMediaDisplayWindow, _topView);
                            }

                            // Insert the control under a gird instead of the canvas, this let the
                            // child ViewBox (if present) expand as needed for the screen resolution
                            var grid = _topMediaDisplayWindow.Content as Grid ?? new Grid();
                            if (grid.Children.Contains(element))
                            {
                                Logger.Warn(
                                    $"Trying to add twice the custom view {element.GetType().FullName} to Top Screen, hash: {element.GetHashCode()}");
                            }
                            else
                            {
                                grid.Children.Add(element);
                                _topMediaDisplayWindow.Content = grid;
                                _topMediaDisplayWindow.Show();
                                Logger.Debug(
                                    $"Added the custom view {element.GetType().FullName} to Top Screen, hash: {element.GetHashCode()}");
                            }
                        },
                        element =>
                        {
                            if (_topMediaDisplayWindow != null)
                            {
                                var grid = _topMediaDisplayWindow.Content as Grid;
                                if (grid?.Children.Count > 0)
                                {
                                    if (element != null)
                                    {
                                        grid.Children.Remove(element);
                                        Logger.Debug(
                                            $"Cleared the custom view {element.GetType().FullName} from Top Screen, hash: {element.GetHashCode()}");
                                    }
                                    else
                                    {
                                        grid.Children.Clear();
                                        _topMediaDisplayWindow.Content = null;
                                        Logger.Debug("Cleared all custom views from Top Screen");
                                    }
                                }
                            }
                        }));
            }

            if (_cabinetDetectionService.Family == HardwareFamily.Unknown ||
                _cabinetDetectionService.IsDisplayExpected(DisplayRole.Topper))
            {
                Logger.Debug("Initializing topper overlay");
                _customOverlays.Add(DisplayRole.Topper, (
                    element =>
                    {
                        if (_topperMediaDisplayWindow == null)
                        {
                            _topperMediaDisplayWindow = new LayoutOverlayWindow(ScreenType.Glass) { Title = "Topper Media" };
                            _lobbyWindows.Add((DisplayRole.Topper, _topperMediaDisplayWindow));
                            ShowOverlay(_topperMediaDisplayWindow, _topperView);
                        }

                        // Insert the control under a grid instead of the canvas, this let the
                        // child ViewBox (if present) expand as needed for the screen resolution
                        var grid = _topperMediaDisplayWindow.Content as Grid ?? new Grid();
                        if (grid.Children.Contains(element))
                        {
                            Logger.Warn(
                                $"Trying to add twice the custom view {element.GetType().FullName} to Topper Screen, hash: {element.GetHashCode()}");
                        }
                        else
                        {
                            grid.Children.Add(element);
                            _topperMediaDisplayWindow.Content = grid;
                            _topperMediaDisplayWindow.Show();
                            Logger.Debug($"Added the custom view {element.GetType().FullName} to Topper Screen, hash: {element.GetHashCode()}");
                        }
                    },
                    element =>
                    {
                        if (_topperMediaDisplayWindow != null)
                        {
                            var grid = _topperMediaDisplayWindow.Content as Grid;
                            if (grid?.Children.Count > 0)
                            {
                                if (element != null)
                                {
                                    grid.Children.Remove(element);
                                    Logger.Debug(
                                        $"Cleared the custom view {element.GetType().FullName} from Topper Screen, hash: {element.GetHashCode()}");
                                }
                                else
                                {
                                    grid.Children.Clear();
                                    _topperMediaDisplayWindow.Content = null;
                                    Logger.Debug($"Cleared all custom views from Topper Screen");
                                }
                            }
                        }
                    }
                ));
            }
        }

        private void ViewInjectionEventHandler(ViewInjectionEvent ev)
        {
            if (ev.Element == null && ev.Action == ViewInjectionEvent.ViewAction.Remove)
            {
                Logger.Debug("Element is null and action is remove --OK");
            }
            else if (!(ev.Element is UIElement))
            {
                Logger.Error($"Element {ev.Element?.GetType()} passed cannot be cast as UIElement");
                return;
            }

            if (ev.Action == ViewInjectionEvent.ViewAction.Add)
            {
                _customOverlays[ev.DisplayRole].entryAction((UIElement)ev.Element);
            }
            else
            {
                _customOverlays[ev.DisplayRole].exitAction((UIElement)ev.Element);
            }
        }

        public void ShowAndPositionOverlays()
        {
            // now show the Lobby TopView window here to address defect VLT-2584.
            foreach (var displayAndWindow in _lobbyWindows)
            {
                Logger.Debug($"Showing {displayAndWindow.window.GetType()} for display {displayAndWindow.display}");
                ShowOverlay(displayAndWindow.window, GetViewForDisplay(displayAndWindow.display));
            }
        }

        private MetroWindow GetViewForDisplay(DisplayRole display)
        {
            return display switch
            {
                DisplayRole.Main => _mainView,
                DisplayRole.Top => _topView,
                DisplayRole.Topper => _topperView,
                _ => null,
            };
        }

        private void ShowOverlay(Window window, MetroWindow view)
        {
            if (_arrangeDisplay)
            {
                var tl = view.PointToScreen(new Point(0, 0));
                var br = view.PointToScreen(new Point(view.ActualWidth, view.ActualHeight));
                window.Left = tl.X;
                window.Top = tl.Y;
                window.Width = br.X - tl.X;
                window.Height = br.Y - tl.Y;
            }

            if (_compositeDisplay)
            {
                WpfWindowLauncher.DisableStylus(window);
                window.ResizeMode = ResizeMode.NoResize;
                window.WindowStyle = WindowStyle.None;
                window.AllowsTransparency = true;
                window.Topmost = true;
                window.BorderThickness = new Thickness(0.0);
                window.ShowInTaskbar = _windowed;
            }

            window.Show();

<<<<<<< HEAD
            // Arrange again after showing because WPF will move things once they are displayed.
=======
            //Arrange again because WPF is shit.
>>>>>>> 773e250a
            if (_arrangeDisplay)
            {
                var tl = view.PointToScreen(new Point(0, 0));
                var br = view.PointToScreen(new Point(view.ActualWidth, view.ActualHeight));
                window.Left = tl.X;
                window.Top = tl.Y;
                window.Width = br.X - tl.X;
                window.Height = br.Y - tl.Y;
            }
        }

        public void CreateAndShowDisableCountdownWindow()
        {
            Logger.Debug("Showing DisableCountdownWindow");
            MvvmHelper.ExecuteOnUI(
                () =>
                {
                    if (_disableCountdownWindow != null)
                    {
                        _disableCountdownWindow.Show();
                    }
                    else
                    {
                        _disableCountdownWindow = new DisableCountdownWindow { DataContext = _viewModel };
                        _lobbyWindows.Add((DisplayRole.Main, _disableCountdownWindow));
                        ShowOverlay(_disableCountdownWindow, _mainView);
                    }
                });
        }

        public void CloseDisableCountdownWindow()
        {
            Logger.Debug("Closing DisableCountdownWindow");
            MvvmHelper.ExecuteOnUI(
                () =>
                {
                    if (_disableCountdownWindow != null)
                    {
                        _lobbyWindows.Remove((DisplayRole.Main, _disableCountdownWindow));
                        _disableCountdownWindow.Close();
                        _disableCountdownWindow = null;
                    }
                });
        }

        public void SetOverlayWindowTransparent(bool transparent)
        {
            var hWnd = new WindowInteropHelper(_overlayWindow).Handle;
            WindowsServices.SetWindowExTransparent(hWnd, transparent);
        }

        public void ChangeLanguageSkin(bool primaryLanguageSkin)
        {
            _activeSkinIndex = primaryLanguageSkin ? 0 : 1;

            var tmpResource = new ResourceDictionary();
            tmpResource.MergedDictionaries.Add(_skins[_activeSkinIndex]);
            foreach (var displayAndWindow in _lobbyWindows)
            {
                displayAndWindow.window.Resources = tmpResource;
            }

            // TODO: This is temporary code which will be removed once SingleWindow is created.
            if (_mainView != null)
            {
                _mainView.Resources = tmpResource;
            }

            if (_topView != null)
            {
                _topView.Resources = tmpResource;
            }

            if (_topperView != null)
            {
                _topperView.Resources = tmpResource;
            }
        }

        public void CloseAllOverlays()
        {

        }
    }
}<|MERGE_RESOLUTION|>--- conflicted
+++ resolved
@@ -366,11 +366,7 @@
 
             window.Show();
 
-<<<<<<< HEAD
             // Arrange again after showing because WPF will move things once they are displayed.
-=======
-            //Arrange again because WPF is shit.
->>>>>>> 773e250a
             if (_arrangeDisplay)
             {
                 var tl = view.PointToScreen(new Point(0, 0));
