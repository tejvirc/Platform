﻿<UserControl x:Class="Aristocrat.Monaco.Gaming.UI.Views.Overlay.TimeLimitDialog"
<<<<<<< HEAD
        xmlns="http://schemas.microsoft.com/winfx/2006/xaml/presentation"
        xmlns:x="http://schemas.microsoft.com/winfx/2006/xaml"
        xmlns:d="http://schemas.microsoft.com/expression/blend/2008"
        xmlns:mc="http://schemas.openxmlformats.org/markup-compatibility/2006"
        xmlns:overlay="clr-namespace:Aristocrat.Monaco.Gaming.UI.Views.Overlay"
        mc:Ignorable="d"
        Width="auto" Height="auto">

=======
             xmlns="http://schemas.microsoft.com/winfx/2006/xaml/presentation"
             xmlns:x="http://schemas.microsoft.com/winfx/2006/xaml"
             xmlns:d="http://schemas.microsoft.com/expression/blend/2008"
             xmlns:mc="http://schemas.openxmlformats.org/markup-compatibility/2006"
             xmlns:overlay="clr-namespace:Aristocrat.Monaco.Gaming.UI.Views.Overlay"
             mc:Ignorable="d"
             Width="1920"
             Height="1080"
             AutomationProperties.AutomationId="UserControl0_EB0DD700">
>>>>>>> 82e4897c
    <UserControl.Resources>
        <ResourceDictionary>
            <ResourceDictionary.MergedDictionaries>
                <!-- MahApps.Metro resource dictionaries. Make sure that all file names are Case Sensitive! -->
                <ResourceDictionary Source="pack://application:,,,/MahApps.Metro;component/Styles/Controls.xaml" />
                <ResourceDictionary Source="pack://application:,,,/MahApps.Metro;component/Styles/Fonts.xaml" />
                <ResourceDictionary Source="pack://application:,,,/MahApps.Metro;component/Styles/Colors.xaml" />
                <!-- Accent and AppTheme setting -->
                <ResourceDictionary Source="pack://application:,,,/MahApps.Metro;component/Styles/Accents/Blue.xaml" />
                <ResourceDictionary
                        Source="pack://application:,,,/MahApps.Metro;component/Styles/Accents/BaseLight.xaml" />
                <ResourceDictionary Source="../../Skins/Styles.xaml" />
                <ResourceDictionary Source="TimeLimitDialogTemplate.xaml" />
            </ResourceDictionary.MergedDictionaries>
            <overlay:TimeLimitDialogTemplateSelector x:Key="TimeLimitDialogSelector" />
        </ResourceDictionary>
    </UserControl.Resources>
    <Grid AutomationProperties.AutomationId="Grid1_EB0DD700">
        <ContentControl Content="{Binding}"
                        ContentTemplateSelector="{StaticResource TimeLimitDialogSelector}"
                        AutomationProperties.AutomationId="ContentControl2_EB0DD700" />
    </Grid>
</UserControl><|MERGE_RESOLUTION|>--- conflicted
+++ resolved
@@ -1,44 +1,32 @@
-﻿<UserControl x:Class="Aristocrat.Monaco.Gaming.UI.Views.Overlay.TimeLimitDialog"
-<<<<<<< HEAD
-        xmlns="http://schemas.microsoft.com/winfx/2006/xaml/presentation"
-        xmlns:x="http://schemas.microsoft.com/winfx/2006/xaml"
-        xmlns:d="http://schemas.microsoft.com/expression/blend/2008"
-        xmlns:mc="http://schemas.openxmlformats.org/markup-compatibility/2006"
-        xmlns:overlay="clr-namespace:Aristocrat.Monaco.Gaming.UI.Views.Overlay"
-        mc:Ignorable="d"
-        Width="auto" Height="auto">
-
-=======
-             xmlns="http://schemas.microsoft.com/winfx/2006/xaml/presentation"
-             xmlns:x="http://schemas.microsoft.com/winfx/2006/xaml"
-             xmlns:d="http://schemas.microsoft.com/expression/blend/2008"
-             xmlns:mc="http://schemas.openxmlformats.org/markup-compatibility/2006"
-             xmlns:overlay="clr-namespace:Aristocrat.Monaco.Gaming.UI.Views.Overlay"
-             mc:Ignorable="d"
-             Width="1920"
-             Height="1080"
-             AutomationProperties.AutomationId="UserControl0_EB0DD700">
->>>>>>> 82e4897c
-    <UserControl.Resources>
-        <ResourceDictionary>
-            <ResourceDictionary.MergedDictionaries>
-                <!-- MahApps.Metro resource dictionaries. Make sure that all file names are Case Sensitive! -->
-                <ResourceDictionary Source="pack://application:,,,/MahApps.Metro;component/Styles/Controls.xaml" />
-                <ResourceDictionary Source="pack://application:,,,/MahApps.Metro;component/Styles/Fonts.xaml" />
-                <ResourceDictionary Source="pack://application:,,,/MahApps.Metro;component/Styles/Colors.xaml" />
-                <!-- Accent and AppTheme setting -->
-                <ResourceDictionary Source="pack://application:,,,/MahApps.Metro;component/Styles/Accents/Blue.xaml" />
-                <ResourceDictionary
-                        Source="pack://application:,,,/MahApps.Metro;component/Styles/Accents/BaseLight.xaml" />
-                <ResourceDictionary Source="../../Skins/Styles.xaml" />
-                <ResourceDictionary Source="TimeLimitDialogTemplate.xaml" />
-            </ResourceDictionary.MergedDictionaries>
-            <overlay:TimeLimitDialogTemplateSelector x:Key="TimeLimitDialogSelector" />
-        </ResourceDictionary>
-    </UserControl.Resources>
-    <Grid AutomationProperties.AutomationId="Grid1_EB0DD700">
-        <ContentControl Content="{Binding}"
-                        ContentTemplateSelector="{StaticResource TimeLimitDialogSelector}"
-                        AutomationProperties.AutomationId="ContentControl2_EB0DD700" />
-    </Grid>
+﻿<UserControl x:Class="Aristocrat.Monaco.Gaming.UI.Views.Overlay.TimeLimitDialog"
+        xmlns="http://schemas.microsoft.com/winfx/2006/xaml/presentation"
+        xmlns:x="http://schemas.microsoft.com/winfx/2006/xaml"
+        xmlns:d="http://schemas.microsoft.com/expression/blend/2008"
+        xmlns:mc="http://schemas.openxmlformats.org/markup-compatibility/2006"
+        xmlns:overlay="clr-namespace:Aristocrat.Monaco.Gaming.UI.Views.Overlay"
+        mc:Ignorable="d"
+        Width="auto" Height="auto"
+        AutomationProperties.AutomationId="UserControl0_EB0DD700">
+    <UserControl.Resources>
+        <ResourceDictionary>
+            <ResourceDictionary.MergedDictionaries>
+                <!-- MahApps.Metro resource dictionaries. Make sure that all file names are Case Sensitive! -->
+                <ResourceDictionary Source="pack://application:,,,/MahApps.Metro;component/Styles/Controls.xaml" />
+                <ResourceDictionary Source="pack://application:,,,/MahApps.Metro;component/Styles/Fonts.xaml" />
+                <ResourceDictionary Source="pack://application:,,,/MahApps.Metro;component/Styles/Colors.xaml" />
+                <!-- Accent and AppTheme setting -->
+                <ResourceDictionary Source="pack://application:,,,/MahApps.Metro;component/Styles/Accents/Blue.xaml" />
+                <ResourceDictionary
+                        Source="pack://application:,,,/MahApps.Metro;component/Styles/Accents/BaseLight.xaml" />
+                <ResourceDictionary Source="../../Skins/Styles.xaml" />
+                <ResourceDictionary Source="TimeLimitDialogTemplate.xaml" />
+            </ResourceDictionary.MergedDictionaries>
+            <overlay:TimeLimitDialogTemplateSelector x:Key="TimeLimitDialogSelector" />
+        </ResourceDictionary>
+    </UserControl.Resources>
+    <Grid AutomationProperties.AutomationId="Grid1_EB0DD700">
+        <ContentControl Content="{Binding}"
+                        ContentTemplateSelector="{StaticResource TimeLimitDialogSelector}"
+                        AutomationProperties.AutomationId="ContentControl2_EB0DD700" />
+    </Grid>
 </UserControl>