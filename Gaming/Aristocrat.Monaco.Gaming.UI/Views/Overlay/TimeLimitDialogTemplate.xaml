﻿<ResourceDictionary xmlns="http://schemas.microsoft.com/winfx/2006/xaml/presentation" xmlns:x="http://schemas.microsoft.com/winfx/2006/xaml" xmlns:converters="clr-namespace:Aristocrat.Monaco.Gaming.UI.Converters" xmlns:uicommon="clr-namespace:Aristocrat.Monaco.UI.Common;assembly=Aristocrat.Monaco.UI.Common" xmlns:mc="http://schemas.openxmlformats.org/markup-compatibility/2006" xmlns:d="http://schemas.microsoft.com/expression/blend/2008" xmlns:viewModels="clr-namespace:Aristocrat.Monaco.Gaming.UI.ViewModels"
    mc:Ignorable="d"
    d:DataContext="{d:DesignInstance {x:Type viewModels:LobbyViewModel}}">
    <ResourceDictionary.MergedDictionaries>
        <!-- MahApps.Metro resource dictionaries. Make sure that all file names are Case Sensitive! -->
<<<<<<< HEAD
        <ResourceDictionary Source="pack://application:,,,/MahApps.Metro;component/Styles/Controls.xaml" />
        <ResourceDictionary Source="pack://application:,,,/MahApps.Metro;component/Styles/Fonts.xaml" />
         <!--<ResourceDictionary Source="pack://application:,,,/MahApps.Metro;component/Styles/Colors.xaml" />-->
        <!-- Accent and AppTheme setting -->
        <ResourceDictionary Source="pack://application:,,,/MahApps.Metro;component/Styles/Themes/Light.Blue.xaml" />
         <!--<ResourceDictionary Source="pack://application:,,,/MahApps.Metro;component/Styles/Accents/BaseLight.xaml" />-->
        <ResourceDictionary Source="../../Skins/Styles.xaml" />
        <ResourceDictionary Source="/Aristocrat.Monaco.UI.Common;component/Skins/Converters.xaml" />
=======
        <ResourceDictionary
            Source="pack://application:,,,/MahApps.Metro;component/Styles/Controls.xaml" />
        <ResourceDictionary
            Source="pack://application:,,,/MahApps.Metro;component/Styles/Fonts.xaml" />
        <ResourceDictionary
            Source="pack://application:,,,/MahApps.Metro;component/Styles/Colors.xaml" />
        <!-- Accent and AppTheme setting -->
        <ResourceDictionary
            Source="pack://application:,,,/MahApps.Metro;component/Styles/Accents/Blue.xaml" />
        <ResourceDictionary
            Source="pack://application:,,,/MahApps.Metro;component/Styles/Accents/BaseLight.xaml" />
        <ResourceDictionary
            Source="../../Skins/Styles.xaml" />
        <ResourceDictionary
            Source="/Aristocrat.Monaco.UI.Common;component/Skins/Converters.xaml" />
>>>>>>> 27c3461f
    </ResourceDictionary.MergedDictionaries>
    <converters:TimeLimitDialogVisibilityConverter
        x:Key="TimeLimitDialogConverter" />
    <!-- Expected DataContext is LobbyViewModel -->
    <DataTemplate
        x:Key="TimeLimitDialogTemplate">
        <Grid
            AutomationProperties.AutomationId="Grid0_5928295F">
            <!-- Toggle background image based on whether lobby or game is visible -->
            <Image
                Stretch="Fill"
                Source="{DynamicResource TimeLimitLobbyBackground}"
                Visibility="{Binding IsInLobby, Converter={StaticResource TrueVisibleFalseHidden}}"
                AutomationProperties.AutomationId="Image1_5928295F" />
            <Rectangle
                Stretch="Fill"
                Fill="Black"
                Opacity="0.5"
                Visibility="{Binding IsInLobby, Converter={StaticResource TrueHiddenFalseVisible}}"
                AutomationProperties.AutomationId="Rectangle2_5928295F" />
            <Grid
                x:Name="TimePromptGrid"
                AutomationProperties.AutomationId="Grid3_5928295F">
                <Image
                    Stretch="None"
                    Margin="480 250 0 0"
                    HorizontalAlignment="Left"
                    VerticalAlignment="Top"
                    uicommon:ImageHelper.SourceResourceKey="{Binding ResponsibleGamingDialogResourceKey}"
                    AutomationProperties.AutomationId="Image4_5928295F" />
                <Button
                    x:Name="btn15Min"
                    Grid.Column="0"
                    Margin="629 501 0 0"
                    HorizontalAlignment="Left"
                    VerticalAlignment="Top"
                    Command="{Binding TimeLimitDlgCommand}"
                    CommandParameter="0"
                    Visibility="{Binding ResponsibleGamingCurrentDialogState, Converter={StaticResource TimeLimitDialogConverter},ConverterParameter='TimeoutButtons'}"
                    Style="{StaticResource stlFlatButton}"
                    AutomationProperties.AutomationId="Button5_5928295F">
                    <Button.Template>
                        <ControlTemplate
                            TargetType="Button">
                            <Image
                                Name="btn15MinImage"
                                Stretch="None"
                                Source="{DynamicResource TimeLimit15MinNormal}"
                                AutomationProperties.AutomationId="Image6_5928295F" />
                            <ControlTemplate.Triggers>
                                <Trigger
                                    Property="IsPressed"
                                    Value="true"
                                    AutomationProperties.AutomationId="Trigger7_5928295F">
                                    <Setter
                                        TargetName="btn15MinImage"
                                        Property="Source"
                                        Value="{DynamicResource TimeLimit15MinPressed}" />
                                </Trigger>
                            </ControlTemplate.Triggers>
                        </ControlTemplate>
                    </Button.Template>
                </Button>
                <Button
                    x:Name="btn30Min"
                    Grid.Column="0"
                    Margin="1009 501 0 0"
                    HorizontalAlignment="Left"
                    VerticalAlignment="Top"
                    Command="{Binding TimeLimitDlgCommand}"
                    CommandParameter="1"
                    Visibility="{Binding ResponsibleGamingCurrentDialogState, Converter={StaticResource TimeLimitDialogConverter},ConverterParameter='TimeoutButtons'}"
                    Style="{StaticResource stlFlatButton}"
                    AutomationProperties.AutomationId="Button8_5928295F">
                    <Button.Template>
                        <ControlTemplate
                            TargetType="Button">
                            <Image
                                Name="btn30MinImage"
                                Stretch="None"
                                Source="{DynamicResource TimeLimit30MinNormal}"
                                AutomationProperties.AutomationId="Image9_5928295F" />
                            <ControlTemplate.Triggers>
                                <Trigger
                                    Property="IsPressed"
                                    Value="true"
                                    AutomationProperties.AutomationId="Trigger10_5928295F">
                                    <Setter
                                        TargetName="btn30MinImage"
                                        Property="Source"
                                        Value="{DynamicResource TimeLimit30MinPressed}" />
                                </Trigger>
                            </ControlTemplate.Triggers>
                        </ControlTemplate>
                    </Button.Template>
                </Button>
                <Button
                    x:Name="btn45Min"
                    Grid.Column="0"
                    Margin="629 614 0 0"
                    HorizontalAlignment="Left"
                    VerticalAlignment="Top"
                    Command="{Binding TimeLimitDlgCommand}"
                    Visibility="{Binding ResponsibleGamingCurrentDialogState, Converter={StaticResource TimeLimitDialogConverter},ConverterParameter='TimeoutButtons'}"
                    CommandParameter="2"
                    Style="{StaticResource stlFlatButton}"
                    AutomationProperties.AutomationId="Button11_5928295F">
                    <Button.Template>
                        <ControlTemplate
                            TargetType="Button">
                            <Image
                                Name="btn45MinImage"
                                Stretch="None"
                                Source="{DynamicResource TimeLimit45MinNormal}"
                                AutomationProperties.AutomationId="Image12_5928295F" />
                            <ControlTemplate.Triggers>
                                <Trigger
                                    Property="IsPressed"
                                    Value="true"
                                    AutomationProperties.AutomationId="Trigger13_5928295F">
                                    <Setter
                                        TargetName="btn45MinImage"
                                        Property="Source"
                                        Value="{DynamicResource TimeLimit45MinPressed}" />
                                </Trigger>
                            </ControlTemplate.Triggers>
                        </ControlTemplate>
                    </Button.Template>
                </Button>
                <Button
                    x:Name="btn60Min"
                    Grid.Column="0"
                    Margin="1009 614 0 0"
                    HorizontalAlignment="Left"
                    VerticalAlignment="Top"
                    Command="{Binding TimeLimitDlgCommand}"
                    CommandParameter="3"
                    Visibility="{Binding ResponsibleGamingCurrentDialogState, Converter={StaticResource TimeLimitDialogConverter},ConverterParameter='TimeoutButtons'}"
                    Style="{StaticResource stlFlatButton}"
                    AutomationProperties.AutomationId="Button14_5928295F">
                    <Button.Template>
                        <ControlTemplate
                            TargetType="Button">
                            <Image
                                Name="btn60MinImage"
                                Stretch="None"
                                Source="{DynamicResource TimeLimit60MinNormal}"
                                AutomationProperties.AutomationId="Image15_5928295F" />
                            <ControlTemplate.Triggers>
                                <Trigger
                                    Property="IsPressed"
                                    Value="true"
                                    AutomationProperties.AutomationId="Trigger16_5928295F">
                                    <Setter
                                        TargetName="btn60MinImage"
                                        Property="Source"
                                        Value="{DynamicResource TimeLimit60MinPressed}" />
                                </Trigger>
                            </ControlTemplate.Triggers>
                        </ControlTemplate>
                    </Button.Template>
                </Button>
            </Grid>
        </Grid>
    </DataTemplate>
    <DataTemplate
        x:Key="TimeLimitQuebecDialogTemplate">
        <Grid
            AutomationProperties.AutomationId="Grid0_F6B81B63">
            <!-- Toggle background image based on whether lobby or game is visible -->
            <Image
                Stretch="Fill"
                Source="{DynamicResource TimeLimitLobbyBackground}"
                Visibility="{Binding IsInLobby, Converter={StaticResource TrueVisibleFalseHidden}}"
                AutomationProperties.AutomationId="Image1_F6B81B63" />
            <Rectangle
                Stretch="Fill"
                Fill="Black"
                Opacity="0.5"
                Visibility="{Binding IsInLobby, Converter={StaticResource TrueHiddenFalseVisible}}"
                AutomationProperties.AutomationId="Rectangle2_F6B81B63" />
            <Grid
                x:Name="TimePromptGrid"
                HorizontalAlignment="Center"
                VerticalAlignment="Center"
                AutomationProperties.AutomationId="Grid3_F6B81B63">
                <Image
                    Stretch="None"
                    HorizontalAlignment="Center"
                    VerticalAlignment="Center"
                    uicommon:ImageHelper.SourceResourceKey="{Binding ResponsibleGamingDialogResourceKey}"
                    AutomationProperties.AutomationId="Image4_F6B81B63" />
                <!--380 113-->
                <Button
                    x:Name="btn15Min"
                    HorizontalAlignment="Left"
                    VerticalAlignment="Top"
                    Margin="150 250 0 0"
                    Command="{Binding TimeLimitDlgCommand}"
                    CommandParameter="0"
                    Visibility="{Binding ResponsibleGamingCurrentDialogState, Converter={StaticResource TimeLimitDialogConverter},ConverterParameter='TimeoutButtons'}"
                    Style="{StaticResource stlFlatButton}"
                    AutomationProperties.AutomationId="Button5_F6B81B63">
                    <Button.Template>
                        <ControlTemplate
                            TargetType="Button">
                            <Image
                                Name="btn15MinImage"
                                Stretch="None"
                                Source="{DynamicResource TimeLimit15MinNormal}"
                                AutomationProperties.AutomationId="Image6_F6B81B63" />
                            <ControlTemplate.Triggers>
                                <Trigger
                                    Property="IsPressed"
                                    Value="true"
                                    AutomationProperties.AutomationId="Trigger7_F6B81B63">
                                    <Setter
                                        TargetName="btn15MinImage"
                                        Property="Source"
                                        Value="{DynamicResource TimeLimit15MinPressed}" />
                                </Trigger>
                            </ControlTemplate.Triggers>
                        </ControlTemplate>
                    </Button.Template>
                </Button>
                <Button
                    x:Name="btn30Min"
                    HorizontalAlignment="Left"
                    VerticalAlignment="Top"
                    Margin="530 250 0 0"
                    Command="{Binding TimeLimitDlgCommand}"
                    CommandParameter="1"
                    Visibility="{Binding ResponsibleGamingCurrentDialogState, Converter={StaticResource TimeLimitDialogConverter},ConverterParameter='TimeoutButtons'}"
                    Style="{StaticResource stlFlatButton}"
                    AutomationProperties.AutomationId="Button8_F6B81B63">
                    <Button.Template>
                        <ControlTemplate
                            TargetType="Button">
                            <Image
                                Name="btn30MinImage"
                                Stretch="None"
                                Source="{DynamicResource TimeLimit30MinNormal}"
                                AutomationProperties.AutomationId="Image9_F6B81B63" />
                            <ControlTemplate.Triggers>
                                <Trigger
                                    Property="IsPressed"
                                    Value="true"
                                    AutomationProperties.AutomationId="Trigger10_F6B81B63">
                                    <Setter
                                        TargetName="btn30MinImage"
                                        Property="Source"
                                        Value="{DynamicResource TimeLimit30MinPressed}" />
                                </Trigger>
                            </ControlTemplate.Triggers>
                        </ControlTemplate>
                    </Button.Template>
                </Button>
                <Button
                    x:Name="btn45Min"
                    HorizontalAlignment="Left"
                    VerticalAlignment="Top"
                    Margin="150 363 0 0"
                    Command="{Binding TimeLimitDlgCommand}"
                    Visibility="{Binding ResponsibleGamingCurrentDialogState, Converter={StaticResource TimeLimitDialogConverter},ConverterParameter='TimeoutButtons'}"
                    CommandParameter="2"
                    Style="{StaticResource stlFlatButton}"
                    AutomationProperties.AutomationId="Button11_F6B81B63">
                    <Button.Template>
                        <ControlTemplate
                            TargetType="Button">
                            <Image
                                Name="btn45MinImage"
                                Stretch="None"
                                Source="{DynamicResource TimeLimit45MinNormal}"
                                AutomationProperties.AutomationId="Image12_F6B81B63" />
                            <ControlTemplate.Triggers>
                                <Trigger
                                    Property="IsPressed"
                                    Value="true"
                                    AutomationProperties.AutomationId="Trigger13_F6B81B63">
                                    <Setter
                                        TargetName="btn45MinImage"
                                        Property="Source"
                                        Value="{DynamicResource TimeLimit45MinPressed}" />
                                </Trigger>
                            </ControlTemplate.Triggers>
                        </ControlTemplate>
                    </Button.Template>
                </Button>
                <Button
                    x:Name="btn60Min"
                    HorizontalAlignment="Left"
                    VerticalAlignment="Top"
                    Margin="530 363 0 0"
                    Command="{Binding TimeLimitDlgCommand}"
                    CommandParameter="3"
                    Visibility="{Binding ResponsibleGamingCurrentDialogState, Converter={StaticResource TimeLimitDialogConverter},ConverterParameter='TimeoutButtons'}"
                    Style="{StaticResource stlFlatButton}"
                    AutomationProperties.AutomationId="Button14_F6B81B63">
                    <Button.Template>
                        <ControlTemplate
                            TargetType="Button">
                            <Image
                                Name="btn60MinImage"
                                Stretch="None"
                                Source="{DynamicResource TimeLimit60MinNormal}"
                                AutomationProperties.AutomationId="Image15_F6B81B63" />
                            <ControlTemplate.Triggers>
                                <Trigger
                                    Property="IsPressed"
                                    Value="true"
                                    AutomationProperties.AutomationId="Trigger16_F6B81B63">
                                    <Setter
                                        TargetName="btn60MinImage"
                                        Property="Source"
                                        Value="{DynamicResource TimeLimit60MinPressed}" />
                                </Trigger>
                            </ControlTemplate.Triggers>
                        </ControlTemplate>
                    </Button.Template>
                </Button>
            </Grid>
        </Grid>
    </DataTemplate>
    <DataTemplate
        x:Key="TimeLimitAlcDialogTemplate">
        <Grid
            AutomationProperties.AutomationId="Grid17_5928295F">
            <!-- Toggle background image based on whether lobby or game is visible -->
            <Image
                Stretch="Fill"
                Source="{DynamicResource TimeLimitLobbyBackground}"
                Visibility="{Binding IsInLobby, Converter={StaticResource TrueVisibleFalseHidden}}"
                AutomationProperties.AutomationId="Image18_5928295F" />
            <Rectangle
                Stretch="Fill"
                Fill="Black"
                Opacity="0.5"
                Visibility="{Binding IsInLobby, Converter={StaticResource TrueHiddenFalseVisible}}"
                AutomationProperties.AutomationId="Rectangle19_5928295F" />
            <Grid
                x:Name="AlcGrid"
                AutomationProperties.AutomationId="Grid20_5928295F">
                <Image
                    Stretch="None"
                    Margin="480 250 0 0"
                    HorizontalAlignment="Left"
                    VerticalAlignment="Top"
                    uicommon:ImageHelper.SourceResourceKey="{Binding ResponsibleGamingDialogResourceKey}"
                    AutomationProperties.AutomationId="Image21_5928295F" />
                <Grid
                    AutomationProperties.AutomationId="Grid22_5928295F">
                    <Button
                        x:Name="btnYes"
                        Grid.Column="0"
                        Margin="629 614 0 0"
                        HorizontalAlignment="Left"
                        VerticalAlignment="Top"
                        Command="{Binding TimeLimitDlgCommand}"
                        CommandParameter="0"
                        Style="{StaticResource stlFlatButton}"
                        Visibility="{Binding ResponsibleGamingCurrentDialogState, Converter={StaticResource TimeLimitDialogConverter},ConverterParameter='AlcTwoButton'}"
                        AutomationProperties.AutomationId="Button23_5928295F">
                        <Button.Template>
                            <ControlTemplate
                                TargetType="Button">
                                <Image
                                    Name="btnYesImage"
                                    Stretch="None"
                                    Source="{DynamicResource TimeLimitYesNormal}"
                                    AutomationProperties.AutomationId="Image24_5928295F" />
                                <ControlTemplate.Triggers>
                                    <Trigger
                                        Property="IsPressed"
                                        Value="true"
                                        AutomationProperties.AutomationId="Trigger25_5928295F">
                                        <Setter
                                            TargetName="btnYesImage"
                                            Property="Source"
                                            Value="{DynamicResource TimeLimitYesPressed}" />
                                    </Trigger>
                                </ControlTemplate.Triggers>
                            </ControlTemplate>
                        </Button.Template>
                    </Button>
                    <Button
                        x:Name="btnNo"
                        Grid.Column="0"
                        Margin="1009 614 0 0"
                        HorizontalAlignment="Left"
                        VerticalAlignment="Top"
                        Command="{Binding TimeLimitDlgCommand}"
                        CommandParameter="1"
                        Style="{StaticResource stlFlatButton}"
                        Visibility="{Binding ResponsibleGamingCurrentDialogState, Converter={StaticResource TimeLimitDialogConverter},ConverterParameter='AlcTwoButton'}"
                        AutomationProperties.AutomationId="Button26_5928295F">
                        <Button.Template>
                            <ControlTemplate
                                TargetType="Button">
                                <Image
                                    Name="btnNoImage"
                                    Stretch="None"
                                    Source="{DynamicResource TimeLimitNoNormal}"
                                    AutomationProperties.AutomationId="Image27_5928295F" />
                                <ControlTemplate.Triggers>
                                    <Trigger
                                        Property="IsPressed"
                                        Value="true"
                                        AutomationProperties.AutomationId="Trigger28_5928295F">
                                        <Setter
                                            TargetName="btnNoImage"
                                            Property="Source"
                                            Value="{DynamicResource TimeLimitNoPressed}" />
                                    </Trigger>
                                </ControlTemplate.Triggers>
                            </ControlTemplate>
                        </Button.Template>
                    </Button>
                    <Button
                        x:Name="btnOK"
                        Grid.Column="0"
                        Margin="822 614 0 0"
                        HorizontalAlignment="Left"
                        VerticalAlignment="Top"
                        Command="{Binding TimeLimitDlgCommand}"
                        CommandParameter="0"
                        Style="{StaticResource stlFlatButton}"
                        Visibility="{Binding ResponsibleGamingCurrentDialogState, Converter={StaticResource TimeLimitDialogConverter},ConverterParameter='AlcOneButton'}"
                        AutomationProperties.AutomationId="Button29_5928295F">
                        <Button.Template>
                            <ControlTemplate
                                TargetType="Button">
                                <Image
                                    Name="btnOKImage"
                                    Stretch="None"
                                    Source="{DynamicResource TimeLimitOKNormal}"
                                    AutomationProperties.AutomationId="Image30_5928295F" />
                                <ControlTemplate.Triggers>
                                    <Trigger
                                        Property="IsPressed"
                                        Value="true"
                                        AutomationProperties.AutomationId="Trigger31_5928295F">
                                        <Setter
                                            TargetName="btnOKImage"
                                            Property="Source"
                                            Value="{DynamicResource TimeLimitOKPressed}" />
                                    </Trigger>
                                </ControlTemplate.Triggers>
                            </ControlTemplate>
                        </Button.Template>
                    </Button>
                </Grid>
            </Grid>
        </Grid>
    </DataTemplate>
    <DataTemplate
        x:Key="TimeLimitManitobaDialogTemplate">
        <Grid
            Width="1920"
            Height="1080"
            AutomationProperties.AutomationId="Grid32_5928295F">
            <!-- Toggle background image based on whether lobby or game is visible -->
            <Grid
                Visibility="{Binding IsInLobby, Converter={StaticResource TrueVisibleFalseHidden}}"
                AutomationProperties.AutomationId="Grid33_5928295F">
                <Image
                    Stretch="Fill"
                    Source="{DynamicResource TimeLimitLobbyBackground}"
                    Visibility="{Binding ResponsibleGamingCurrentDialogState, Converter={StaticResource TimeLimitDialogConverter},ConverterParameter='StandardDialog'}"
                    AutomationProperties.AutomationId="Image34_5928295F" />
                <Image
                    Stretch="Fill"
                    Source="{DynamicResource TimeLimitLobbyBackgroundPlayBreak}"
                    Visibility="{Binding ResponsibleGamingCurrentDialogState, Converter={StaticResource TimeLimitDialogConverter},ConverterParameter='ManitobaPlayBreak'}"
                    AutomationProperties.AutomationId="Image35_5928295F" />
            </Grid>
            <Rectangle
                Stretch="Fill"
                Fill="Black"
                Opacity="0.5"
                Visibility="{Binding IsInLobby, Converter={StaticResource TrueHiddenFalseVisible}}"
                AutomationProperties.AutomationId="Rectangle36_5928295F" />
            <Grid
                Width="1920"
                Height="1080"
                AutomationProperties.AutomationId="Grid37_5928295F">
                <Grid.RowDefinitions>
                    <RowDefinition
                        Height="8*"
                        AutomationProperties.AutomationId="RowDefinition38_5928295F" />
                    <RowDefinition
                        Height="12*"
                        AutomationProperties.AutomationId="RowDefinition39_5928295F" />
                    <RowDefinition
                        Height="3*"
                        AutomationProperties.AutomationId="RowDefinition40_5928295F" />
                </Grid.RowDefinitions>
                <Grid
                    x:Name="TimePromptWelcomeGrid"
                    Grid.Row="0"
                    HorizontalAlignment="Center"
                    VerticalAlignment="Top"
                    Margin="0 35 0 0"
                    Visibility="{Binding ResponsibleGamingCurrentDialogState, Converter={StaticResource TimeLimitDialogConverter},ConverterParameter='Initial'}"
                    AutomationProperties.AutomationId="Grid41_5928295F">
                    <Image
                        Stretch="None"
                        Grid.Row="0"
                        HorizontalAlignment="Center"
                        VerticalAlignment="Bottom"
                        Source="{DynamicResource TimeLimitInitialPrompt}"
                        AutomationProperties.AutomationId="Image42_5928295F" />
                    <StackPanel
                        Orientation="Horizontal"
                        HorizontalAlignment="Left"
                        VerticalAlignment="Top"
                        Margin="0 177 0 0"
                        Grid.Row="0"
                        AutomationProperties.AutomationId="StackPanel43_5928295F">
                        <Button
                            x:Name="btn15Min"
                            Margin="62 0 0 0"
                            HorizontalAlignment="Left"
                            VerticalAlignment="Top"
                            Command="{Binding TimeLimitDlgCommand}"
                            CommandParameter="0"
                            Style="{StaticResource stlFlatButton}"
                            AutomationProperties.AutomationId="Button44_5928295F">
                            <Button.Template>
                                <ControlTemplate
                                    TargetType="Button">
                                    <Image
                                        Name="btn15MinImage"
                                        Stretch="None"
                                        Source="{DynamicResource TimeLimit15MinNormal}"
                                        AutomationProperties.AutomationId="Image45_5928295F" />
                                    <ControlTemplate.Triggers>
                                        <Trigger
                                            Property="IsPressed"
                                            Value="true"
                                            AutomationProperties.AutomationId="Trigger46_5928295F">
                                            <Setter
                                                TargetName="btn15MinImage"
                                                Property="Source"
                                                Value="{DynamicResource TimeLimit15MinPressed}" />
                                        </Trigger>
                                    </ControlTemplate.Triggers>
                                </ControlTemplate>
                            </Button.Template>
                        </Button>
                        <Button
                            x:Name="btn30Min"
                            Margin="52 0 0 0"
                            HorizontalAlignment="Left"
                            VerticalAlignment="Top"
                            Command="{Binding TimeLimitDlgCommand}"
                            CommandParameter="1"
                            Style="{StaticResource stlFlatButton}"
                            AutomationProperties.AutomationId="Button47_5928295F">
                            <Button.Template>
                                <ControlTemplate
                                    TargetType="Button">
                                    <Image
                                        Name="btn30MinImage"
                                        Stretch="None"
                                        Source="{DynamicResource TimeLimit30MinNormal}"
                                        AutomationProperties.AutomationId="Image48_5928295F" />
                                    <ControlTemplate.Triggers>
                                        <Trigger
                                            Property="IsPressed"
                                            Value="true"
                                            AutomationProperties.AutomationId="Trigger49_5928295F">
                                            <Setter
                                                TargetName="btn30MinImage"
                                                Property="Source"
                                                Value="{DynamicResource TimeLimit30MinPressed}" />
                                        </Trigger>
                                    </ControlTemplate.Triggers>
                                </ControlTemplate>
                            </Button.Template>
                        </Button>
                        <Button
                            x:Name="btn45Min"
                            Margin="54 0 0 0"
                            HorizontalAlignment="Left"
                            VerticalAlignment="Top"
                            Command="{Binding TimeLimitDlgCommand}"
                            CommandParameter="2"
                            Style="{StaticResource stlFlatButton}"
                            AutomationProperties.AutomationId="Button50_5928295F">
                            <Button.Template>
                                <ControlTemplate
                                    TargetType="Button">
                                    <Image
                                        Name="btn45MinImage"
                                        Stretch="None"
                                        Source="{DynamicResource TimeLimit45MinNormal}"
                                        AutomationProperties.AutomationId="Image51_5928295F" />
                                    <ControlTemplate.Triggers>
                                        <Trigger
                                            Property="IsPressed"
                                            Value="true"
                                            AutomationProperties.AutomationId="Trigger52_5928295F">
                                            <Setter
                                                TargetName="btn45MinImage"
                                                Property="Source"
                                                Value="{DynamicResource TimeLimit45MinPressed}" />
                                        </Trigger>
                                    </ControlTemplate.Triggers>
                                </ControlTemplate>
                            </Button.Template>
                        </Button>
                        <Button
                            x:Name="btn60Min"
                            Margin="53 0 0 0"
                            HorizontalAlignment="Left"
                            VerticalAlignment="Top"
                            Command="{Binding TimeLimitDlgCommand}"
                            CommandParameter="3"
                            Style="{StaticResource stlFlatButton}"
                            AutomationProperties.AutomationId="Button53_5928295F">
                            <Button.Template>
                                <ControlTemplate
                                    TargetType="Button">
                                    <Image
                                        Name="btn60MinImage"
                                        Stretch="None"
                                        Source="{DynamicResource TimeLimit60MinNormal}"
                                        AutomationProperties.AutomationId="Image54_5928295F" />
                                    <ControlTemplate.Triggers>
                                        <Trigger
                                            Property="IsPressed"
                                            Value="true"
                                            AutomationProperties.AutomationId="Trigger55_5928295F">
                                            <Setter
                                                TargetName="btn60MinImage"
                                                Property="Source"
                                                Value="{DynamicResource TimeLimit60MinPressed}" />
                                        </Trigger>
                                    </ControlTemplate.Triggers>
                                </ControlTemplate>
                            </Button.Template>
                        </Button>
                    </StackPanel>
                </Grid>
                <Grid
                    x:Name="TimePromptExpiredGrid"
                    Grid.Row="0"
                    HorizontalAlignment="Center"
                    VerticalAlignment="Top"
                    Margin="0 35 0 0"
                    Visibility="{Binding ResponsibleGamingCurrentDialogState, Converter={StaticResource TimeLimitDialogConverter},ConverterParameter='ChooseTime'}"
                    AutomationProperties.AutomationId="Grid56_5928295F">
                    <Image
                        Stretch="None"
                        HorizontalAlignment="Center"
                        VerticalAlignment="Bottom"
                        uicommon:ImageHelper.SourceResourceKey="{Binding ResponsibleGamingDialogResourceKey}"
                        AutomationProperties.AutomationId="Image57_5928295F" />
                    <StackPanel
                        Orientation="Horizontal"
                        HorizontalAlignment="Left"
                        VerticalAlignment="Top"
                        Margin="0 177 0 0"
                        Grid.Row="0"
                        AutomationProperties.AutomationId="StackPanel58_5928295F">
                        <Button
                            x:Name="btnExpired15Min"
                            Margin="84 0 0 0"
                            HorizontalAlignment="Left"
                            VerticalAlignment="Top"
                            Command="{Binding TimeLimitDlgCommand}"
                            CommandParameter="0"
                            Style="{StaticResource stlFlatButton}"
                            AutomationProperties.AutomationId="Button59_5928295F">
                            <Button.Template>
                                <ControlTemplate
                                    TargetType="Button">
                                    <Image
                                        Name="btn15MinImage"
                                        Stretch="None"
                                        Source="{DynamicResource TimeLimit15MinNormal}"
                                        AutomationProperties.AutomationId="Image60_5928295F" />
                                    <ControlTemplate.Triggers>
                                        <Trigger
                                            Property="IsPressed"
                                            Value="true"
                                            AutomationProperties.AutomationId="Trigger61_5928295F">
                                            <Setter
                                                TargetName="btn15MinImage"
                                                Property="Source"
                                                Value="{DynamicResource TimeLimit15MinPressed}" />
                                        </Trigger>
                                    </ControlTemplate.Triggers>
                                </ControlTemplate>
                            </Button.Template>
                        </Button>
                        <Button
                            x:Name="btnExpired30Min"
                            Margin="52 0 0 0"
                            HorizontalAlignment="Left"
                            VerticalAlignment="Top"
                            Command="{Binding TimeLimitDlgCommand}"
                            CommandParameter="1"
                            Style="{StaticResource stlFlatButton}"
                            AutomationProperties.AutomationId="Button62_5928295F">
                            <Button.Template>
                                <ControlTemplate
                                    TargetType="Button">
                                    <Image
                                        Name="btn30MinImage"
                                        Stretch="None"
                                        Source="{DynamicResource TimeLimit30MinNormal}"
                                        AutomationProperties.AutomationId="Image63_5928295F" />
                                    <ControlTemplate.Triggers>
                                        <Trigger
                                            Property="IsPressed"
                                            Value="true"
                                            AutomationProperties.AutomationId="Trigger64_5928295F">
                                            <Setter
                                                TargetName="btn30MinImage"
                                                Property="Source"
                                                Value="{DynamicResource TimeLimit30MinPressed}" />
                                        </Trigger>
                                    </ControlTemplate.Triggers>
                                </ControlTemplate>
                            </Button.Template>
                        </Button>
                        <Button
                            x:Name="btnExpired45Min"
                            Margin="54 0 0 0"
                            HorizontalAlignment="Left"
                            VerticalAlignment="Top"
                            Command="{Binding TimeLimitDlgCommand}"
                            CommandParameter="2"
                            Style="{StaticResource stlFlatButton}"
                            AutomationProperties.AutomationId="Button65_5928295F">
                            <Button.Template>
                                <ControlTemplate
                                    TargetType="Button">
                                    <Image
                                        Name="btn45MinImage"
                                        Stretch="None"
                                        Source="{DynamicResource TimeLimit45MinNormal}"
                                        AutomationProperties.AutomationId="Image66_5928295F" />
                                    <ControlTemplate.Triggers>
                                        <Trigger
                                            Property="IsPressed"
                                            Value="true"
                                            AutomationProperties.AutomationId="Trigger67_5928295F">
                                            <Setter
                                                TargetName="btn45MinImage"
                                                Property="Source"
                                                Value="{DynamicResource TimeLimit45MinPressed}" />
                                        </Trigger>
                                    </ControlTemplate.Triggers>
                                </ControlTemplate>
                            </Button.Template>
                        </Button>
                        <Button
                            x:Name="btnExpired60Min"
                            Margin="53 0 0 0"
                            HorizontalAlignment="Left"
                            VerticalAlignment="Top"
                            Command="{Binding TimeLimitDlgCommand}"
                            CommandParameter="3"
                            Style="{StaticResource stlFlatButton}"
                            AutomationProperties.AutomationId="Button68_5928295F">
                            <Button.Template>
                                <ControlTemplate
                                    TargetType="Button">
                                    <Image
                                        Name="btn60MinImage"
                                        Stretch="None"
                                        Source="{DynamicResource TimeLimit60MinNormal}"
                                        AutomationProperties.AutomationId="Image69_5928295F" />
                                    <ControlTemplate.Triggers>
                                        <Trigger
                                            Property="IsPressed"
                                            Value="true"
                                            AutomationProperties.AutomationId="Trigger70_5928295F">
                                            <Setter
                                                TargetName="btn60MinImage"
                                                Property="Source"
                                                Value="{DynamicResource TimeLimit60MinPressed}" />
                                        </Trigger>
                                    </ControlTemplate.Triggers>
                                </ControlTemplate>
                            </Button.Template>
                        </Button>
                        <Button
                            x:Name="btnCashOut"
                            Margin="53 0 0 0"
                            HorizontalAlignment="Left"
                            VerticalAlignment="Top"
                            Command="{Binding TimeLimitDlgCommand}"
                            CommandParameter="4"
                            Style="{StaticResource stlFlatButton}"
                            AutomationProperties.AutomationId="Button71_5928295F">
                            <Button.Template>
                                <ControlTemplate
                                    TargetType="Button">
                                    <Image
                                        Name="btnCashOutImage"
                                        Stretch="None"
                                        Source="{DynamicResource TimeLimitCashOutNormal}"
                                        AutomationProperties.AutomationId="Image72_5928295F" />
                                    <ControlTemplate.Triggers>
                                        <Trigger
                                            Property="IsPressed"
                                            Value="true"
                                            AutomationProperties.AutomationId="Trigger73_5928295F">
                                            <Setter
                                                TargetName="btnCashOutImage"
                                                Property="Source"
                                                Value="{DynamicResource TimeLimitCashOutPressed}" />
                                        </Trigger>
                                    </ControlTemplate.Triggers>
                                </ControlTemplate>
                            </Button.Template>
                        </Button>
                    </StackPanel>
                </Grid>
                <Grid
                    x:Name="TimePromptSessionOverGrid"
                    Grid.Row="0"
                    HorizontalAlignment="Center"
                    VerticalAlignment="Top"
                    Margin="0 35 0 0"
                    Visibility="{Binding ResponsibleGamingCurrentDialogState, Converter={StaticResource TimeLimitDialogConverter},ConverterParameter='ForceCashOut'}"
                    AutomationProperties.AutomationId="Grid74_5928295F">
                    <Image
                        Stretch="None"
                        Grid.Row="0"
                        HorizontalAlignment="Center"
                        VerticalAlignment="Bottom"
                        Source="{DynamicResource TimeLimitFinalPrompt}"
                        AutomationProperties.AutomationId="Image75_5928295F" />
                    <StackPanel
                        Orientation="Horizontal"
                        HorizontalAlignment="Left"
                        VerticalAlignment="Top"
                        Margin="0 177 0 0"
                        Grid.Row="0"
                        AutomationProperties.AutomationId="StackPanel76_5928295F">
                        <Button
                            x:Name="btnForcedCashOut"
                            Margin="539 0 0 0"
                            HorizontalAlignment="Left"
                            VerticalAlignment="Top"
                            Command="{Binding TimeLimitDlgCommand}"
                            CommandParameter="4"
                            Style="{StaticResource stlFlatButton}"
                            AutomationProperties.AutomationId="Button77_5928295F">
                            <Button.Template>
                                <ControlTemplate
                                    TargetType="Button">
                                    <Image
                                        Name="btnCashOutImage"
                                        Stretch="None"
                                        Source="{DynamicResource TimeLimitCashOutNormal}"
                                        AutomationProperties.AutomationId="Image78_5928295F" />
                                    <ControlTemplate.Triggers>
                                        <Trigger
                                            Property="IsPressed"
                                            Value="true"
                                            AutomationProperties.AutomationId="Trigger79_5928295F">
                                            <Setter
                                                TargetName="btnCashOutImage"
                                                Property="Source"
                                                Value="{DynamicResource TimeLimitCashOutPressed}" />
                                        </Trigger>
                                    </ControlTemplate.Triggers>
                                </ControlTemplate>
                            </Button.Template>
                        </Button>
                    </StackPanel>
                </Grid>
                <Grid
                    x:Name="TimePromptPlayBreakGrid"
                    Grid.Row="0"
                    Grid.RowSpan="2"
                    HorizontalAlignment="Center"
                    VerticalAlignment="Center"
                    Margin="0 30 0 0"
                    Visibility="{Binding ResponsibleGamingCurrentDialogState, Converter={StaticResource TimeLimitDialogConverter},ConverterParameter='ManitobaPlayBreak'}"
                    AutomationProperties.AutomationId="Grid80_5928295F">
                    <Image
                        Stretch="None"
                        HorizontalAlignment="Center"
                        VerticalAlignment="Center"
                        uicommon:ImageHelper.SourceResourceKey="{Binding ResponsibleGamingDialogResourceKey}"
                        AutomationProperties.AutomationId="Image81_5928295F" />
                </Grid>
                <Grid
                    HorizontalAlignment="Center"
                    VerticalAlignment="Top"
                    Margin="0 20 0 0"
                    Grid.Row="1"
                    AutomationProperties.AutomationId="Grid82_5928295F">
                    <Image
                        Stretch="None"
                        HorizontalAlignment="Center"
                        VerticalAlignment="Top"
                        Visibility="{Binding ResponsibleGamingCurrentDialogState, Converter={StaticResource TimeLimitDialogConverter},ConverterParameter='WelcomeCashOut'}"
                        Source="{DynamicResource TimeLimitImportantInfo}"
                        AutomationProperties.AutomationId="Image83_5928295F" />
                    <Image
                        Stretch="None"
                        HorizontalAlignment="Center"
                        VerticalAlignment="Top"
                        Visibility="{Binding ResponsibleGamingCurrentDialogState, Converter={StaticResource TimeLimitDialogConverter},ConverterParameter='ChooseTime'}"
                        Source="{DynamicResource TimeLimitProblemGambling}"
                        AutomationProperties.AutomationId="Image84_5928295F" />
                </Grid>
                <Grid
                    x:Name="TimePrompInGameButtons"
                    Grid.Row="2"
                    Margin="0 26 0 0"
                    VerticalAlignment="Top"
                    Visibility="{Binding IsInLobby, Converter={StaticResource TrueCollapsedFalseVisible}}"
                    AutomationProperties.AutomationId="Grid85_5928295F">
                    <Grid
                        AutomationProperties.AutomationId="Grid86_5928295F">
                        <Grid.ColumnDefinitions>
                            <ColumnDefinition
                                AutomationProperties.AutomationId="ColumnDefinition87_5928295F" />
                            <ColumnDefinition
                                AutomationProperties.AutomationId="ColumnDefinition88_5928295F" />
                        </Grid.ColumnDefinitions>
                        <Image
                            Stretch="None"
                            Grid.Column="0"
                            Margin="43 0 0 0"
                            HorizontalAlignment="Left"
                            VerticalAlignment="Center"
                            Source="{DynamicResource ButtonBorder}"
                            AutomationProperties.AutomationId="Image89_5928295F" />
                        <Button
                            x:Name="btnInGameCashOut"
                            Grid.Column="0"
                            Margin="56 8 0 0"
                            HorizontalAlignment="Left"
                            VerticalAlignment="Center"
                            Command="{Binding TimeLimitDlgCommand}"
                            CommandParameter="4"
                            Style="{StaticResource stlFlatButton}"
                            AutomationProperties.AutomationId="Button90_5928295F">
                            <Button.Template>
                                <ControlTemplate
                                    TargetType="Button">
                                    <Image
                                        Name="btnCashOutImage"
                                        Stretch="None"
                                        Source="{DynamicResource TimeLimitCashOutNormal}"
                                        AutomationProperties.AutomationId="Image91_5928295F" />
                                    <ControlTemplate.Triggers>
                                        <Trigger
                                            Property="IsPressed"
                                            Value="true"
                                            AutomationProperties.AutomationId="Trigger92_5928295F">
                                            <Setter
                                                TargetName="btnCashOutImage"
                                                Property="Source"
                                                Value="{DynamicResource TimeLimitCashOutPressed}" />
                                        </Trigger>
                                    </ControlTemplate.Triggers>
                                </ControlTemplate>
                            </Button.Template>
                        </Button>
                        <Image
                            Stretch="None"
                            Grid.Column="1"
                            Margin="0 0 43 0"
                            HorizontalAlignment="Right"
                            VerticalAlignment="Center"
                            Visibility="{Binding ResponsibleGamingCurrentDialogState, Converter={StaticResource TimeLimitDialogConverter},ConverterParameter='StandardDialog'}"
                            Source="{DynamicResource ButtonBorder}"
                            AutomationProperties.AutomationId="Image93_5928295F" />
                        <Button
                            x:Name="btnLearnAboutVLT"
                            Grid.Column="1"
                            Margin="0 1 59 0"
                            HorizontalAlignment="Right"
                            VerticalAlignment="Center"
                            Command="{Binding ResponsibleGamingDialogOpenCommand}"
                            Visibility="{Binding ResponsibleGamingCurrentDialogState, Converter={StaticResource TimeLimitDialogConverter},ConverterParameter='StandardDialog'}"
                            Style="{StaticResource stlFlatButton}"
                            AutomationProperties.AutomationId="Button94_5928295F">
                            <Button.Template>
                                <ControlTemplate
                                    TargetType="Button">
                                    <Image
                                        Name="btnLearnAboutVLTImage"
                                        Stretch="None"
                                        Source="{DynamicResource LearnAboutVltNormal}"
                                        AutomationProperties.AutomationId="Image95_5928295F" />
                                    <ControlTemplate.Triggers>
                                        <Trigger
                                            Property="IsPressed"
                                            Value="true"
                                            AutomationProperties.AutomationId="Trigger96_5928295F">
                                            <Setter
                                                TargetName="btnLearnAboutVLTImage"
                                                Property="Source"
                                                Value="{DynamicResource LearnAboutVltPressed}" />
                                        </Trigger>
                                    </ControlTemplate.Triggers>
                                </ControlTemplate>
                            </Button.Template>
                        </Button>
                    </Grid>
                </Grid>
            </Grid>
        </Grid>
    </DataTemplate>
    <DataTemplate
        x:Key="TimeLimitAlbertaDialogTemplate">
        <Grid
            Width="1920"
            Height="1080"
            AutomationProperties.AutomationId="Grid97_5928295F">
            <!-- Toggle background image based on whether lobby or game is visible -->
            <Grid
                Visibility="{Binding IsInLobby, Converter={StaticResource TrueVisibleFalseHidden}}"
                AutomationProperties.AutomationId="Grid98_5928295F">
                <Image
                    Stretch="Fill"
                    Source="{DynamicResource TimeLimitLobbyBackground}"
                    Visibility="{Binding ResponsibleGamingCurrentDialogState, Converter={StaticResource TimeLimitDialogConverter},ConverterParameter='StandardDialog'}"
                    AutomationProperties.AutomationId="Image99_5928295F" />
                <Image
                    Stretch="Fill"
                    Source="{DynamicResource TimeLimitLobbyBackgroundPlayBreak}"
                    Visibility="{Binding ResponsibleGamingCurrentDialogState, Converter={StaticResource TimeLimitDialogConverter},ConverterParameter='ManitobaPlayBreak'}"
                    AutomationProperties.AutomationId="Image100_5928295F" />
            </Grid>
            <Rectangle
                Stretch="Fill"
                Fill="Black"
                Opacity="0.5"
                Visibility="{Binding IsInLobby, Converter={StaticResource TrueHiddenFalseVisible}}"
                AutomationProperties.AutomationId="Rectangle101_5928295F" />
            <Grid
                Width="1920"
                Height="1080"
                AutomationProperties.AutomationId="Grid102_5928295F">
                <Grid.RowDefinitions>
                    <RowDefinition
                        Height="8*"
                        AutomationProperties.AutomationId="RowDefinition103_5928295F" />
                    <RowDefinition
                        Height="12*"
                        AutomationProperties.AutomationId="RowDefinition104_5928295F" />
                    <RowDefinition
                        Height="3*"
                        AutomationProperties.AutomationId="RowDefinition105_5928295F" />
                </Grid.RowDefinitions>
                <Grid
                    x:Name="TimePromptWelcomeGrid"
                    Grid.Row="0"
                    HorizontalAlignment="Center"
                    VerticalAlignment="Top"
                    Margin="0 35 0 0"
                    Visibility="{Binding ResponsibleGamingCurrentDialogState, Converter={StaticResource TimeLimitDialogConverter},ConverterParameter='Initial'}"
                    AutomationProperties.AutomationId="Grid106_5928295F">
                    <Image
                        Stretch="None"
                        Grid.Row="0"
                        HorizontalAlignment="Center"
                        VerticalAlignment="Bottom"
                        Source="{DynamicResource TimeLimitInitialPrompt}"
                        AutomationProperties.AutomationId="Image107_5928295F" />
                    <StackPanel
                        Orientation="Horizontal"
                        HorizontalAlignment="Left"
                        VerticalAlignment="Top"
                        Margin="0 157 0 0"
                        Grid.Row="0"
                        AutomationProperties.AutomationId="StackPanel108_5928295F">
                        <Button
                            x:Name="btn15Min"
                            Margin="32 0 0 0"
                            HorizontalAlignment="Left"
                            VerticalAlignment="Top"
                            Command="{Binding TimeLimitDlgCommand}"
                            CommandParameter="0"
                            Style="{StaticResource stlFlatButton}"
                            AutomationProperties.AutomationId="Button109_5928295F">
                            <Button.Template>
                                <ControlTemplate
                                    TargetType="Button">
                                    <Image
                                        Name="btn15MinImage"
                                        Stretch="None"
                                        Source="{DynamicResource TimeLimit15MinNormal}"
                                        AutomationProperties.AutomationId="Image110_5928295F" />
                                    <ControlTemplate.Triggers>
                                        <Trigger
                                            Property="IsPressed"
                                            Value="true"
                                            AutomationProperties.AutomationId="Trigger111_5928295F">
                                            <Setter
                                                TargetName="btn15MinImage"
                                                Property="Source"
                                                Value="{DynamicResource TimeLimit15MinPressed}" />
                                        </Trigger>
                                    </ControlTemplate.Triggers>
                                </ControlTemplate>
                            </Button.Template>
                        </Button>
                        <Button
                            x:Name="btn30Min"
                            Margin="52 0 0 0"
                            HorizontalAlignment="Left"
                            VerticalAlignment="Top"
                            Command="{Binding TimeLimitDlgCommand}"
                            CommandParameter="1"
                            Style="{StaticResource stlFlatButton}"
                            AutomationProperties.AutomationId="Button112_5928295F">
                            <Button.Template>
                                <ControlTemplate
                                    TargetType="Button">
                                    <Image
                                        Name="btn30MinImage"
                                        Stretch="None"
                                        Source="{DynamicResource TimeLimit30MinNormal}"
                                        AutomationProperties.AutomationId="Image113_5928295F" />
                                    <ControlTemplate.Triggers>
                                        <Trigger
                                            Property="IsPressed"
                                            Value="true"
                                            AutomationProperties.AutomationId="Trigger114_5928295F">
                                            <Setter
                                                TargetName="btn30MinImage"
                                                Property="Source"
                                                Value="{DynamicResource TimeLimit30MinPressed}" />
                                        </Trigger>
                                    </ControlTemplate.Triggers>
                                </ControlTemplate>
                            </Button.Template>
                        </Button>
                        <Button
                            x:Name="btn45Min"
                            Margin="54 0 0 0"
                            HorizontalAlignment="Left"
                            VerticalAlignment="Top"
                            Command="{Binding TimeLimitDlgCommand}"
                            CommandParameter="2"
                            Style="{StaticResource stlFlatButton}"
                            AutomationProperties.AutomationId="Button115_5928295F">
                            <Button.Template>
                                <ControlTemplate
                                    TargetType="Button">
                                    <Image
                                        Name="btn45MinImage"
                                        Stretch="None"
                                        Source="{DynamicResource TimeLimit45MinNormal}"
                                        AutomationProperties.AutomationId="Image116_5928295F" />
                                    <ControlTemplate.Triggers>
                                        <Trigger
                                            Property="IsPressed"
                                            Value="true"
                                            AutomationProperties.AutomationId="Trigger117_5928295F">
                                            <Setter
                                                TargetName="btn45MinImage"
                                                Property="Source"
                                                Value="{DynamicResource TimeLimit45MinPressed}" />
                                        </Trigger>
                                    </ControlTemplate.Triggers>
                                </ControlTemplate>
                            </Button.Template>
                        </Button>
                        <Button
                            x:Name="btn60Min"
                            Margin="53 0 0 0"
                            HorizontalAlignment="Left"
                            VerticalAlignment="Top"
                            Command="{Binding TimeLimitDlgCommand}"
                            CommandParameter="3"
                            Style="{StaticResource stlFlatButton}"
                            AutomationProperties.AutomationId="Button118_5928295F">
                            <Button.Template>
                                <ControlTemplate
                                    TargetType="Button">
                                    <Image
                                        Name="btn60MinImage"
                                        Stretch="None"
                                        Source="{DynamicResource TimeLimit60MinNormal}"
                                        AutomationProperties.AutomationId="Image119_5928295F" />
                                    <ControlTemplate.Triggers>
                                        <Trigger
                                            Property="IsPressed"
                                            Value="true"
                                            AutomationProperties.AutomationId="Trigger120_5928295F">
                                            <Setter
                                                TargetName="btn60MinImage"
                                                Property="Source"
                                                Value="{DynamicResource TimeLimit60MinPressed}" />
                                        </Trigger>
                                    </ControlTemplate.Triggers>
                                </ControlTemplate>
                            </Button.Template>
                        </Button>
                    </StackPanel>
                </Grid>
                <Grid
                    x:Name="TimePromptExpiredGrid"
                    Grid.Row="0"
                    HorizontalAlignment="Center"
                    VerticalAlignment="Top"
                    Margin="0 35 0 0"
                    Visibility="{Binding ResponsibleGamingCurrentDialogState, Converter={StaticResource TimeLimitDialogConverter},ConverterParameter='ChooseTime'}"
                    AutomationProperties.AutomationId="Grid121_5928295F">
                    <Image
                        Stretch="None"
                        HorizontalAlignment="Center"
                        VerticalAlignment="Bottom"
                        uicommon:ImageHelper.SourceResourceKey="{Binding ResponsibleGamingDialogResourceKey}"
                        AutomationProperties.AutomationId="Image122_5928295F" />
                    <StackPanel
                        Orientation="Horizontal"
                        HorizontalAlignment="Left"
                        VerticalAlignment="Top"
                        Margin="0 107 0 0"
                        Grid.Row="0"
                        AutomationProperties.AutomationId="StackPanel123_5928295F">
                        <Button
                            x:Name="btnExpired15Min"
                            Margin="44 0 0 0"
                            HorizontalAlignment="Left"
                            VerticalAlignment="Top"
                            Command="{Binding TimeLimitDlgCommand}"
                            CommandParameter="0"
                            Style="{StaticResource stlFlatButton}"
                            AutomationProperties.AutomationId="Button124_5928295F">
                            <Button.Template>
                                <ControlTemplate
                                    TargetType="Button">
                                    <Image
                                        Name="btn15MinImage"
                                        Stretch="None"
                                        Source="{DynamicResource TimeLimit15MinNormal}"
                                        AutomationProperties.AutomationId="Image125_5928295F" />
                                    <ControlTemplate.Triggers>
                                        <Trigger
                                            Property="IsPressed"
                                            Value="true"
                                            AutomationProperties.AutomationId="Trigger126_5928295F">
                                            <Setter
                                                TargetName="btn15MinImage"
                                                Property="Source"
                                                Value="{DynamicResource TimeLimit15MinPressed}" />
                                        </Trigger>
                                    </ControlTemplate.Triggers>
                                </ControlTemplate>
                            </Button.Template>
                        </Button>
                        <Button
                            x:Name="btnExpired30Min"
                            Margin="52 0 0 0"
                            HorizontalAlignment="Left"
                            VerticalAlignment="Top"
                            Command="{Binding TimeLimitDlgCommand}"
                            CommandParameter="1"
                            Style="{StaticResource stlFlatButton}"
                            AutomationProperties.AutomationId="Button127_5928295F">
                            <Button.Template>
                                <ControlTemplate
                                    TargetType="Button">
                                    <Image
                                        Name="btn30MinImage"
                                        Stretch="None"
                                        Source="{DynamicResource TimeLimit30MinNormal}"
                                        AutomationProperties.AutomationId="Image128_5928295F" />
                                    <ControlTemplate.Triggers>
                                        <Trigger
                                            Property="IsPressed"
                                            Value="true"
                                            AutomationProperties.AutomationId="Trigger129_5928295F">
                                            <Setter
                                                TargetName="btn30MinImage"
                                                Property="Source"
                                                Value="{DynamicResource TimeLimit30MinPressed}" />
                                        </Trigger>
                                    </ControlTemplate.Triggers>
                                </ControlTemplate>
                            </Button.Template>
                        </Button>
                        <Button
                            x:Name="btnExpired45Min"
                            Margin="54 0 0 0"
                            HorizontalAlignment="Left"
                            VerticalAlignment="Top"
                            Command="{Binding TimeLimitDlgCommand}"
                            CommandParameter="2"
                            Style="{StaticResource stlFlatButton}"
                            AutomationProperties.AutomationId="Button130_5928295F">
                            <Button.Template>
                                <ControlTemplate
                                    TargetType="Button">
                                    <Image
                                        Name="btn45MinImage"
                                        Stretch="None"
                                        Source="{DynamicResource TimeLimit45MinNormal}"
                                        AutomationProperties.AutomationId="Image131_5928295F" />
                                    <ControlTemplate.Triggers>
                                        <Trigger
                                            Property="IsPressed"
                                            Value="true"
                                            AutomationProperties.AutomationId="Trigger132_5928295F">
                                            <Setter
                                                TargetName="btn45MinImage"
                                                Property="Source"
                                                Value="{DynamicResource TimeLimit45MinPressed}" />
                                        </Trigger>
                                    </ControlTemplate.Triggers>
                                </ControlTemplate>
                            </Button.Template>
                        </Button>
                        <Button
                            x:Name="btnExpired60Min"
                            Margin="53 0 0 0"
                            HorizontalAlignment="Left"
                            VerticalAlignment="Top"
                            Command="{Binding TimeLimitDlgCommand}"
                            CommandParameter="3"
                            Style="{StaticResource stlFlatButton}"
                            AutomationProperties.AutomationId="Button133_5928295F">
                            <Button.Template>
                                <ControlTemplate
                                    TargetType="Button">
                                    <Image
                                        Name="btn60MinImage"
                                        Stretch="None"
                                        Source="{DynamicResource TimeLimit60MinNormal}"
                                        AutomationProperties.AutomationId="Image134_5928295F" />
                                    <ControlTemplate.Triggers>
                                        <Trigger
                                            Property="IsPressed"
                                            Value="true"
                                            AutomationProperties.AutomationId="Trigger135_5928295F">
                                            <Setter
                                                TargetName="btn60MinImage"
                                                Property="Source"
                                                Value="{DynamicResource TimeLimit60MinPressed}" />
                                        </Trigger>
                                    </ControlTemplate.Triggers>
                                </ControlTemplate>
                            </Button.Template>
                        </Button>
                        <Button
                            x:Name="btnCashOut"
                            Margin="53 0 0 0"
                            HorizontalAlignment="Left"
                            VerticalAlignment="Top"
                            Command="{Binding TimeLimitDlgCommand}"
                            CommandParameter="4"
                            Style="{StaticResource stlFlatButton}"
                            AutomationProperties.AutomationId="Button136_5928295F">
                            <Button.Template>
                                <ControlTemplate
                                    TargetType="Button">
                                    <Image
                                        Name="btnCashOutImage"
                                        Stretch="None"
                                        Source="{DynamicResource TimeLimitCashOutNormal}"
                                        AutomationProperties.AutomationId="Image137_5928295F" />
                                    <ControlTemplate.Triggers>
                                        <Trigger
                                            Property="IsPressed"
                                            Value="true"
                                            AutomationProperties.AutomationId="Trigger138_5928295F">
                                            <Setter
                                                TargetName="btnCashOutImage"
                                                Property="Source"
                                                Value="{DynamicResource TimeLimitCashOutPressed}" />
                                        </Trigger>
                                    </ControlTemplate.Triggers>
                                </ControlTemplate>
                            </Button.Template>
                        </Button>
                    </StackPanel>
                </Grid>
                <Grid
                    x:Name="TimePromptSessionOverGrid"
                    Grid.Row="0"
                    HorizontalAlignment="Center"
                    VerticalAlignment="Top"
                    Margin="0 35 0 0"
                    Visibility="{Binding ResponsibleGamingCurrentDialogState, Converter={StaticResource TimeLimitDialogConverter},ConverterParameter='ForceCashOut'}"
                    AutomationProperties.AutomationId="Grid139_5928295F">
                    <Image
                        Stretch="None"
                        Grid.Row="0"
                        HorizontalAlignment="Center"
                        VerticalAlignment="Bottom"
                        Source="{DynamicResource TimeLimitFinalPrompt}"
                        AutomationProperties.AutomationId="Image140_5928295F" />
                    <StackPanel
                        Orientation="Horizontal"
                        HorizontalAlignment="Left"
                        VerticalAlignment="Top"
                        Margin="0 102 0 0"
                        Grid.Row="0"
                        AutomationProperties.AutomationId="StackPanel141_5928295F">
                        <Button
                            x:Name="btnForcedCashOut"
                            Margin="529 0 0 0"
                            HorizontalAlignment="Left"
                            VerticalAlignment="Top"
                            Command="{Binding TimeLimitDlgCommand}"
                            CommandParameter="4"
                            Style="{StaticResource stlFlatButton}"
                            AutomationProperties.AutomationId="Button142_5928295F">
                            <Button.Template>
                                <ControlTemplate
                                    TargetType="Button">
                                    <Image
                                        Name="btnCashOutImage"
                                        Stretch="None"
                                        Source="{DynamicResource TimeLimitCashOutNormal}"
                                        AutomationProperties.AutomationId="Image143_5928295F" />
                                    <ControlTemplate.Triggers>
                                        <Trigger
                                            Property="IsPressed"
                                            Value="true"
                                            AutomationProperties.AutomationId="Trigger144_5928295F">
                                            <Setter
                                                TargetName="btnCashOutImage"
                                                Property="Source"
                                                Value="{DynamicResource TimeLimitCashOutPressed}" />
                                        </Trigger>
                                    </ControlTemplate.Triggers>
                                </ControlTemplate>
                            </Button.Template>
                        </Button>
                    </StackPanel>
                </Grid>
            </Grid>
        </Grid>
    </DataTemplate>
</ResourceDictionary><|MERGE_RESOLUTION|>--- conflicted
+++ resolved
@@ -1,1474 +1,1456 @@
-﻿<ResourceDictionary xmlns="http://schemas.microsoft.com/winfx/2006/xaml/presentation" xmlns:x="http://schemas.microsoft.com/winfx/2006/xaml" xmlns:converters="clr-namespace:Aristocrat.Monaco.Gaming.UI.Converters" xmlns:uicommon="clr-namespace:Aristocrat.Monaco.UI.Common;assembly=Aristocrat.Monaco.UI.Common" xmlns:mc="http://schemas.openxmlformats.org/markup-compatibility/2006" xmlns:d="http://schemas.microsoft.com/expression/blend/2008" xmlns:viewModels="clr-namespace:Aristocrat.Monaco.Gaming.UI.ViewModels"
-    mc:Ignorable="d"
-    d:DataContext="{d:DesignInstance {x:Type viewModels:LobbyViewModel}}">
-    <ResourceDictionary.MergedDictionaries>
-        <!-- MahApps.Metro resource dictionaries. Make sure that all file names are Case Sensitive! -->
-<<<<<<< HEAD
-        <ResourceDictionary Source="pack://application:,,,/MahApps.Metro;component/Styles/Controls.xaml" />
-        <ResourceDictionary Source="pack://application:,,,/MahApps.Metro;component/Styles/Fonts.xaml" />
-         <!--<ResourceDictionary Source="pack://application:,,,/MahApps.Metro;component/Styles/Colors.xaml" />-->
-        <!-- Accent and AppTheme setting -->
-        <ResourceDictionary Source="pack://application:,,,/MahApps.Metro;component/Styles/Themes/Light.Blue.xaml" />
-         <!--<ResourceDictionary Source="pack://application:,,,/MahApps.Metro;component/Styles/Accents/BaseLight.xaml" />-->
-        <ResourceDictionary Source="../../Skins/Styles.xaml" />
-        <ResourceDictionary Source="/Aristocrat.Monaco.UI.Common;component/Skins/Converters.xaml" />
-=======
-        <ResourceDictionary
-            Source="pack://application:,,,/MahApps.Metro;component/Styles/Controls.xaml" />
-        <ResourceDictionary
-            Source="pack://application:,,,/MahApps.Metro;component/Styles/Fonts.xaml" />
-        <ResourceDictionary
-            Source="pack://application:,,,/MahApps.Metro;component/Styles/Colors.xaml" />
-        <!-- Accent and AppTheme setting -->
-        <ResourceDictionary
-            Source="pack://application:,,,/MahApps.Metro;component/Styles/Accents/Blue.xaml" />
-        <ResourceDictionary
-            Source="pack://application:,,,/MahApps.Metro;component/Styles/Accents/BaseLight.xaml" />
-        <ResourceDictionary
-            Source="../../Skins/Styles.xaml" />
-        <ResourceDictionary
-            Source="/Aristocrat.Monaco.UI.Common;component/Skins/Converters.xaml" />
->>>>>>> 27c3461f
-    </ResourceDictionary.MergedDictionaries>
-    <converters:TimeLimitDialogVisibilityConverter
-        x:Key="TimeLimitDialogConverter" />
-    <!-- Expected DataContext is LobbyViewModel -->
-    <DataTemplate
-        x:Key="TimeLimitDialogTemplate">
-        <Grid
-            AutomationProperties.AutomationId="Grid0_5928295F">
-            <!-- Toggle background image based on whether lobby or game is visible -->
-            <Image
-                Stretch="Fill"
-                Source="{DynamicResource TimeLimitLobbyBackground}"
-                Visibility="{Binding IsInLobby, Converter={StaticResource TrueVisibleFalseHidden}}"
-                AutomationProperties.AutomationId="Image1_5928295F" />
-            <Rectangle
-                Stretch="Fill"
-                Fill="Black"
-                Opacity="0.5"
-                Visibility="{Binding IsInLobby, Converter={StaticResource TrueHiddenFalseVisible}}"
-                AutomationProperties.AutomationId="Rectangle2_5928295F" />
-            <Grid
-                x:Name="TimePromptGrid"
-                AutomationProperties.AutomationId="Grid3_5928295F">
-                <Image
-                    Stretch="None"
-                    Margin="480 250 0 0"
-                    HorizontalAlignment="Left"
-                    VerticalAlignment="Top"
-                    uicommon:ImageHelper.SourceResourceKey="{Binding ResponsibleGamingDialogResourceKey}"
-                    AutomationProperties.AutomationId="Image4_5928295F" />
-                <Button
-                    x:Name="btn15Min"
-                    Grid.Column="0"
-                    Margin="629 501 0 0"
-                    HorizontalAlignment="Left"
-                    VerticalAlignment="Top"
-                    Command="{Binding TimeLimitDlgCommand}"
-                    CommandParameter="0"
-                    Visibility="{Binding ResponsibleGamingCurrentDialogState, Converter={StaticResource TimeLimitDialogConverter},ConverterParameter='TimeoutButtons'}"
-                    Style="{StaticResource stlFlatButton}"
-                    AutomationProperties.AutomationId="Button5_5928295F">
-                    <Button.Template>
-                        <ControlTemplate
-                            TargetType="Button">
-                            <Image
-                                Name="btn15MinImage"
-                                Stretch="None"
-                                Source="{DynamicResource TimeLimit15MinNormal}"
-                                AutomationProperties.AutomationId="Image6_5928295F" />
-                            <ControlTemplate.Triggers>
-                                <Trigger
-                                    Property="IsPressed"
-                                    Value="true"
-                                    AutomationProperties.AutomationId="Trigger7_5928295F">
-                                    <Setter
-                                        TargetName="btn15MinImage"
-                                        Property="Source"
-                                        Value="{DynamicResource TimeLimit15MinPressed}" />
-                                </Trigger>
-                            </ControlTemplate.Triggers>
-                        </ControlTemplate>
-                    </Button.Template>
-                </Button>
-                <Button
-                    x:Name="btn30Min"
-                    Grid.Column="0"
-                    Margin="1009 501 0 0"
-                    HorizontalAlignment="Left"
-                    VerticalAlignment="Top"
-                    Command="{Binding TimeLimitDlgCommand}"
-                    CommandParameter="1"
-                    Visibility="{Binding ResponsibleGamingCurrentDialogState, Converter={StaticResource TimeLimitDialogConverter},ConverterParameter='TimeoutButtons'}"
-                    Style="{StaticResource stlFlatButton}"
-                    AutomationProperties.AutomationId="Button8_5928295F">
-                    <Button.Template>
-                        <ControlTemplate
-                            TargetType="Button">
-                            <Image
-                                Name="btn30MinImage"
-                                Stretch="None"
-                                Source="{DynamicResource TimeLimit30MinNormal}"
-                                AutomationProperties.AutomationId="Image9_5928295F" />
-                            <ControlTemplate.Triggers>
-                                <Trigger
-                                    Property="IsPressed"
-                                    Value="true"
-                                    AutomationProperties.AutomationId="Trigger10_5928295F">
-                                    <Setter
-                                        TargetName="btn30MinImage"
-                                        Property="Source"
-                                        Value="{DynamicResource TimeLimit30MinPressed}" />
-                                </Trigger>
-                            </ControlTemplate.Triggers>
-                        </ControlTemplate>
-                    </Button.Template>
-                </Button>
-                <Button
-                    x:Name="btn45Min"
-                    Grid.Column="0"
-                    Margin="629 614 0 0"
-                    HorizontalAlignment="Left"
-                    VerticalAlignment="Top"
-                    Command="{Binding TimeLimitDlgCommand}"
-                    Visibility="{Binding ResponsibleGamingCurrentDialogState, Converter={StaticResource TimeLimitDialogConverter},ConverterParameter='TimeoutButtons'}"
-                    CommandParameter="2"
-                    Style="{StaticResource stlFlatButton}"
-                    AutomationProperties.AutomationId="Button11_5928295F">
-                    <Button.Template>
-                        <ControlTemplate
-                            TargetType="Button">
-                            <Image
-                                Name="btn45MinImage"
-                                Stretch="None"
-                                Source="{DynamicResource TimeLimit45MinNormal}"
-                                AutomationProperties.AutomationId="Image12_5928295F" />
-                            <ControlTemplate.Triggers>
-                                <Trigger
-                                    Property="IsPressed"
-                                    Value="true"
-                                    AutomationProperties.AutomationId="Trigger13_5928295F">
-                                    <Setter
-                                        TargetName="btn45MinImage"
-                                        Property="Source"
-                                        Value="{DynamicResource TimeLimit45MinPressed}" />
-                                </Trigger>
-                            </ControlTemplate.Triggers>
-                        </ControlTemplate>
-                    </Button.Template>
-                </Button>
-                <Button
-                    x:Name="btn60Min"
-                    Grid.Column="0"
-                    Margin="1009 614 0 0"
-                    HorizontalAlignment="Left"
-                    VerticalAlignment="Top"
-                    Command="{Binding TimeLimitDlgCommand}"
-                    CommandParameter="3"
-                    Visibility="{Binding ResponsibleGamingCurrentDialogState, Converter={StaticResource TimeLimitDialogConverter},ConverterParameter='TimeoutButtons'}"
-                    Style="{StaticResource stlFlatButton}"
-                    AutomationProperties.AutomationId="Button14_5928295F">
-                    <Button.Template>
-                        <ControlTemplate
-                            TargetType="Button">
-                            <Image
-                                Name="btn60MinImage"
-                                Stretch="None"
-                                Source="{DynamicResource TimeLimit60MinNormal}"
-                                AutomationProperties.AutomationId="Image15_5928295F" />
-                            <ControlTemplate.Triggers>
-                                <Trigger
-                                    Property="IsPressed"
-                                    Value="true"
-                                    AutomationProperties.AutomationId="Trigger16_5928295F">
-                                    <Setter
-                                        TargetName="btn60MinImage"
-                                        Property="Source"
-                                        Value="{DynamicResource TimeLimit60MinPressed}" />
-                                </Trigger>
-                            </ControlTemplate.Triggers>
-                        </ControlTemplate>
-                    </Button.Template>
-                </Button>
-            </Grid>
-        </Grid>
-    </DataTemplate>
-    <DataTemplate
-        x:Key="TimeLimitQuebecDialogTemplate">
-        <Grid
-            AutomationProperties.AutomationId="Grid0_F6B81B63">
-            <!-- Toggle background image based on whether lobby or game is visible -->
-            <Image
-                Stretch="Fill"
-                Source="{DynamicResource TimeLimitLobbyBackground}"
-                Visibility="{Binding IsInLobby, Converter={StaticResource TrueVisibleFalseHidden}}"
-                AutomationProperties.AutomationId="Image1_F6B81B63" />
-            <Rectangle
-                Stretch="Fill"
-                Fill="Black"
-                Opacity="0.5"
-                Visibility="{Binding IsInLobby, Converter={StaticResource TrueHiddenFalseVisible}}"
-                AutomationProperties.AutomationId="Rectangle2_F6B81B63" />
-            <Grid
-                x:Name="TimePromptGrid"
-                HorizontalAlignment="Center"
-                VerticalAlignment="Center"
-                AutomationProperties.AutomationId="Grid3_F6B81B63">
-                <Image
-                    Stretch="None"
-                    HorizontalAlignment="Center"
-                    VerticalAlignment="Center"
-                    uicommon:ImageHelper.SourceResourceKey="{Binding ResponsibleGamingDialogResourceKey}"
-                    AutomationProperties.AutomationId="Image4_F6B81B63" />
-                <!--380 113-->
-                <Button
-                    x:Name="btn15Min"
-                    HorizontalAlignment="Left"
-                    VerticalAlignment="Top"
-                    Margin="150 250 0 0"
-                    Command="{Binding TimeLimitDlgCommand}"
-                    CommandParameter="0"
-                    Visibility="{Binding ResponsibleGamingCurrentDialogState, Converter={StaticResource TimeLimitDialogConverter},ConverterParameter='TimeoutButtons'}"
-                    Style="{StaticResource stlFlatButton}"
-                    AutomationProperties.AutomationId="Button5_F6B81B63">
-                    <Button.Template>
-                        <ControlTemplate
-                            TargetType="Button">
-                            <Image
-                                Name="btn15MinImage"
-                                Stretch="None"
-                                Source="{DynamicResource TimeLimit15MinNormal}"
-                                AutomationProperties.AutomationId="Image6_F6B81B63" />
-                            <ControlTemplate.Triggers>
-                                <Trigger
-                                    Property="IsPressed"
-                                    Value="true"
-                                    AutomationProperties.AutomationId="Trigger7_F6B81B63">
-                                    <Setter
-                                        TargetName="btn15MinImage"
-                                        Property="Source"
-                                        Value="{DynamicResource TimeLimit15MinPressed}" />
-                                </Trigger>
-                            </ControlTemplate.Triggers>
-                        </ControlTemplate>
-                    </Button.Template>
-                </Button>
-                <Button
-                    x:Name="btn30Min"
-                    HorizontalAlignment="Left"
-                    VerticalAlignment="Top"
-                    Margin="530 250 0 0"
-                    Command="{Binding TimeLimitDlgCommand}"
-                    CommandParameter="1"
-                    Visibility="{Binding ResponsibleGamingCurrentDialogState, Converter={StaticResource TimeLimitDialogConverter},ConverterParameter='TimeoutButtons'}"
-                    Style="{StaticResource stlFlatButton}"
-                    AutomationProperties.AutomationId="Button8_F6B81B63">
-                    <Button.Template>
-                        <ControlTemplate
-                            TargetType="Button">
-                            <Image
-                                Name="btn30MinImage"
-                                Stretch="None"
-                                Source="{DynamicResource TimeLimit30MinNormal}"
-                                AutomationProperties.AutomationId="Image9_F6B81B63" />
-                            <ControlTemplate.Triggers>
-                                <Trigger
-                                    Property="IsPressed"
-                                    Value="true"
-                                    AutomationProperties.AutomationId="Trigger10_F6B81B63">
-                                    <Setter
-                                        TargetName="btn30MinImage"
-                                        Property="Source"
-                                        Value="{DynamicResource TimeLimit30MinPressed}" />
-                                </Trigger>
-                            </ControlTemplate.Triggers>
-                        </ControlTemplate>
-                    </Button.Template>
-                </Button>
-                <Button
-                    x:Name="btn45Min"
-                    HorizontalAlignment="Left"
-                    VerticalAlignment="Top"
-                    Margin="150 363 0 0"
-                    Command="{Binding TimeLimitDlgCommand}"
-                    Visibility="{Binding ResponsibleGamingCurrentDialogState, Converter={StaticResource TimeLimitDialogConverter},ConverterParameter='TimeoutButtons'}"
-                    CommandParameter="2"
-                    Style="{StaticResource stlFlatButton}"
-                    AutomationProperties.AutomationId="Button11_F6B81B63">
-                    <Button.Template>
-                        <ControlTemplate
-                            TargetType="Button">
-                            <Image
-                                Name="btn45MinImage"
-                                Stretch="None"
-                                Source="{DynamicResource TimeLimit45MinNormal}"
-                                AutomationProperties.AutomationId="Image12_F6B81B63" />
-                            <ControlTemplate.Triggers>
-                                <Trigger
-                                    Property="IsPressed"
-                                    Value="true"
-                                    AutomationProperties.AutomationId="Trigger13_F6B81B63">
-                                    <Setter
-                                        TargetName="btn45MinImage"
-                                        Property="Source"
-                                        Value="{DynamicResource TimeLimit45MinPressed}" />
-                                </Trigger>
-                            </ControlTemplate.Triggers>
-                        </ControlTemplate>
-                    </Button.Template>
-                </Button>
-                <Button
-                    x:Name="btn60Min"
-                    HorizontalAlignment="Left"
-                    VerticalAlignment="Top"
-                    Margin="530 363 0 0"
-                    Command="{Binding TimeLimitDlgCommand}"
-                    CommandParameter="3"
-                    Visibility="{Binding ResponsibleGamingCurrentDialogState, Converter={StaticResource TimeLimitDialogConverter},ConverterParameter='TimeoutButtons'}"
-                    Style="{StaticResource stlFlatButton}"
-                    AutomationProperties.AutomationId="Button14_F6B81B63">
-                    <Button.Template>
-                        <ControlTemplate
-                            TargetType="Button">
-                            <Image
-                                Name="btn60MinImage"
-                                Stretch="None"
-                                Source="{DynamicResource TimeLimit60MinNormal}"
-                                AutomationProperties.AutomationId="Image15_F6B81B63" />
-                            <ControlTemplate.Triggers>
-                                <Trigger
-                                    Property="IsPressed"
-                                    Value="true"
-                                    AutomationProperties.AutomationId="Trigger16_F6B81B63">
-                                    <Setter
-                                        TargetName="btn60MinImage"
-                                        Property="Source"
-                                        Value="{DynamicResource TimeLimit60MinPressed}" />
-                                </Trigger>
-                            </ControlTemplate.Triggers>
-                        </ControlTemplate>
-                    </Button.Template>
-                </Button>
-            </Grid>
-        </Grid>
-    </DataTemplate>
-    <DataTemplate
-        x:Key="TimeLimitAlcDialogTemplate">
-        <Grid
-            AutomationProperties.AutomationId="Grid17_5928295F">
-            <!-- Toggle background image based on whether lobby or game is visible -->
-            <Image
-                Stretch="Fill"
-                Source="{DynamicResource TimeLimitLobbyBackground}"
-                Visibility="{Binding IsInLobby, Converter={StaticResource TrueVisibleFalseHidden}}"
-                AutomationProperties.AutomationId="Image18_5928295F" />
-            <Rectangle
-                Stretch="Fill"
-                Fill="Black"
-                Opacity="0.5"
-                Visibility="{Binding IsInLobby, Converter={StaticResource TrueHiddenFalseVisible}}"
-                AutomationProperties.AutomationId="Rectangle19_5928295F" />
-            <Grid
-                x:Name="AlcGrid"
-                AutomationProperties.AutomationId="Grid20_5928295F">
-                <Image
-                    Stretch="None"
-                    Margin="480 250 0 0"
-                    HorizontalAlignment="Left"
-                    VerticalAlignment="Top"
-                    uicommon:ImageHelper.SourceResourceKey="{Binding ResponsibleGamingDialogResourceKey}"
-                    AutomationProperties.AutomationId="Image21_5928295F" />
-                <Grid
-                    AutomationProperties.AutomationId="Grid22_5928295F">
-                    <Button
-                        x:Name="btnYes"
-                        Grid.Column="0"
-                        Margin="629 614 0 0"
-                        HorizontalAlignment="Left"
-                        VerticalAlignment="Top"
-                        Command="{Binding TimeLimitDlgCommand}"
-                        CommandParameter="0"
-                        Style="{StaticResource stlFlatButton}"
-                        Visibility="{Binding ResponsibleGamingCurrentDialogState, Converter={StaticResource TimeLimitDialogConverter},ConverterParameter='AlcTwoButton'}"
-                        AutomationProperties.AutomationId="Button23_5928295F">
-                        <Button.Template>
-                            <ControlTemplate
-                                TargetType="Button">
-                                <Image
-                                    Name="btnYesImage"
-                                    Stretch="None"
-                                    Source="{DynamicResource TimeLimitYesNormal}"
-                                    AutomationProperties.AutomationId="Image24_5928295F" />
-                                <ControlTemplate.Triggers>
-                                    <Trigger
-                                        Property="IsPressed"
-                                        Value="true"
-                                        AutomationProperties.AutomationId="Trigger25_5928295F">
-                                        <Setter
-                                            TargetName="btnYesImage"
-                                            Property="Source"
-                                            Value="{DynamicResource TimeLimitYesPressed}" />
-                                    </Trigger>
-                                </ControlTemplate.Triggers>
-                            </ControlTemplate>
-                        </Button.Template>
-                    </Button>
-                    <Button
-                        x:Name="btnNo"
-                        Grid.Column="0"
-                        Margin="1009 614 0 0"
-                        HorizontalAlignment="Left"
-                        VerticalAlignment="Top"
-                        Command="{Binding TimeLimitDlgCommand}"
-                        CommandParameter="1"
-                        Style="{StaticResource stlFlatButton}"
-                        Visibility="{Binding ResponsibleGamingCurrentDialogState, Converter={StaticResource TimeLimitDialogConverter},ConverterParameter='AlcTwoButton'}"
-                        AutomationProperties.AutomationId="Button26_5928295F">
-                        <Button.Template>
-                            <ControlTemplate
-                                TargetType="Button">
-                                <Image
-                                    Name="btnNoImage"
-                                    Stretch="None"
-                                    Source="{DynamicResource TimeLimitNoNormal}"
-                                    AutomationProperties.AutomationId="Image27_5928295F" />
-                                <ControlTemplate.Triggers>
-                                    <Trigger
-                                        Property="IsPressed"
-                                        Value="true"
-                                        AutomationProperties.AutomationId="Trigger28_5928295F">
-                                        <Setter
-                                            TargetName="btnNoImage"
-                                            Property="Source"
-                                            Value="{DynamicResource TimeLimitNoPressed}" />
-                                    </Trigger>
-                                </ControlTemplate.Triggers>
-                            </ControlTemplate>
-                        </Button.Template>
-                    </Button>
-                    <Button
-                        x:Name="btnOK"
-                        Grid.Column="0"
-                        Margin="822 614 0 0"
-                        HorizontalAlignment="Left"
-                        VerticalAlignment="Top"
-                        Command="{Binding TimeLimitDlgCommand}"
-                        CommandParameter="0"
-                        Style="{StaticResource stlFlatButton}"
-                        Visibility="{Binding ResponsibleGamingCurrentDialogState, Converter={StaticResource TimeLimitDialogConverter},ConverterParameter='AlcOneButton'}"
-                        AutomationProperties.AutomationId="Button29_5928295F">
-                        <Button.Template>
-                            <ControlTemplate
-                                TargetType="Button">
-                                <Image
-                                    Name="btnOKImage"
-                                    Stretch="None"
-                                    Source="{DynamicResource TimeLimitOKNormal}"
-                                    AutomationProperties.AutomationId="Image30_5928295F" />
-                                <ControlTemplate.Triggers>
-                                    <Trigger
-                                        Property="IsPressed"
-                                        Value="true"
-                                        AutomationProperties.AutomationId="Trigger31_5928295F">
-                                        <Setter
-                                            TargetName="btnOKImage"
-                                            Property="Source"
-                                            Value="{DynamicResource TimeLimitOKPressed}" />
-                                    </Trigger>
-                                </ControlTemplate.Triggers>
-                            </ControlTemplate>
-                        </Button.Template>
-                    </Button>
-                </Grid>
-            </Grid>
-        </Grid>
-    </DataTemplate>
-    <DataTemplate
-        x:Key="TimeLimitManitobaDialogTemplate">
-        <Grid
-            Width="1920"
-            Height="1080"
-            AutomationProperties.AutomationId="Grid32_5928295F">
-            <!-- Toggle background image based on whether lobby or game is visible -->
-            <Grid
-                Visibility="{Binding IsInLobby, Converter={StaticResource TrueVisibleFalseHidden}}"
-                AutomationProperties.AutomationId="Grid33_5928295F">
-                <Image
-                    Stretch="Fill"
-                    Source="{DynamicResource TimeLimitLobbyBackground}"
-                    Visibility="{Binding ResponsibleGamingCurrentDialogState, Converter={StaticResource TimeLimitDialogConverter},ConverterParameter='StandardDialog'}"
-                    AutomationProperties.AutomationId="Image34_5928295F" />
-                <Image
-                    Stretch="Fill"
-                    Source="{DynamicResource TimeLimitLobbyBackgroundPlayBreak}"
-                    Visibility="{Binding ResponsibleGamingCurrentDialogState, Converter={StaticResource TimeLimitDialogConverter},ConverterParameter='ManitobaPlayBreak'}"
-                    AutomationProperties.AutomationId="Image35_5928295F" />
-            </Grid>
-            <Rectangle
-                Stretch="Fill"
-                Fill="Black"
-                Opacity="0.5"
-                Visibility="{Binding IsInLobby, Converter={StaticResource TrueHiddenFalseVisible}}"
-                AutomationProperties.AutomationId="Rectangle36_5928295F" />
-            <Grid
-                Width="1920"
-                Height="1080"
-                AutomationProperties.AutomationId="Grid37_5928295F">
-                <Grid.RowDefinitions>
-                    <RowDefinition
-                        Height="8*"
-                        AutomationProperties.AutomationId="RowDefinition38_5928295F" />
-                    <RowDefinition
-                        Height="12*"
-                        AutomationProperties.AutomationId="RowDefinition39_5928295F" />
-                    <RowDefinition
-                        Height="3*"
-                        AutomationProperties.AutomationId="RowDefinition40_5928295F" />
-                </Grid.RowDefinitions>
-                <Grid
-                    x:Name="TimePromptWelcomeGrid"
-                    Grid.Row="0"
-                    HorizontalAlignment="Center"
-                    VerticalAlignment="Top"
-                    Margin="0 35 0 0"
-                    Visibility="{Binding ResponsibleGamingCurrentDialogState, Converter={StaticResource TimeLimitDialogConverter},ConverterParameter='Initial'}"
-                    AutomationProperties.AutomationId="Grid41_5928295F">
-                    <Image
-                        Stretch="None"
-                        Grid.Row="0"
-                        HorizontalAlignment="Center"
-                        VerticalAlignment="Bottom"
-                        Source="{DynamicResource TimeLimitInitialPrompt}"
-                        AutomationProperties.AutomationId="Image42_5928295F" />
-                    <StackPanel
-                        Orientation="Horizontal"
-                        HorizontalAlignment="Left"
-                        VerticalAlignment="Top"
-                        Margin="0 177 0 0"
-                        Grid.Row="0"
-                        AutomationProperties.AutomationId="StackPanel43_5928295F">
-                        <Button
-                            x:Name="btn15Min"
-                            Margin="62 0 0 0"
-                            HorizontalAlignment="Left"
-                            VerticalAlignment="Top"
-                            Command="{Binding TimeLimitDlgCommand}"
-                            CommandParameter="0"
-                            Style="{StaticResource stlFlatButton}"
-                            AutomationProperties.AutomationId="Button44_5928295F">
-                            <Button.Template>
-                                <ControlTemplate
-                                    TargetType="Button">
-                                    <Image
-                                        Name="btn15MinImage"
-                                        Stretch="None"
-                                        Source="{DynamicResource TimeLimit15MinNormal}"
-                                        AutomationProperties.AutomationId="Image45_5928295F" />
-                                    <ControlTemplate.Triggers>
-                                        <Trigger
-                                            Property="IsPressed"
-                                            Value="true"
-                                            AutomationProperties.AutomationId="Trigger46_5928295F">
-                                            <Setter
-                                                TargetName="btn15MinImage"
-                                                Property="Source"
-                                                Value="{DynamicResource TimeLimit15MinPressed}" />
-                                        </Trigger>
-                                    </ControlTemplate.Triggers>
-                                </ControlTemplate>
-                            </Button.Template>
-                        </Button>
-                        <Button
-                            x:Name="btn30Min"
-                            Margin="52 0 0 0"
-                            HorizontalAlignment="Left"
-                            VerticalAlignment="Top"
-                            Command="{Binding TimeLimitDlgCommand}"
-                            CommandParameter="1"
-                            Style="{StaticResource stlFlatButton}"
-                            AutomationProperties.AutomationId="Button47_5928295F">
-                            <Button.Template>
-                                <ControlTemplate
-                                    TargetType="Button">
-                                    <Image
-                                        Name="btn30MinImage"
-                                        Stretch="None"
-                                        Source="{DynamicResource TimeLimit30MinNormal}"
-                                        AutomationProperties.AutomationId="Image48_5928295F" />
-                                    <ControlTemplate.Triggers>
-                                        <Trigger
-                                            Property="IsPressed"
-                                            Value="true"
-                                            AutomationProperties.AutomationId="Trigger49_5928295F">
-                                            <Setter
-                                                TargetName="btn30MinImage"
-                                                Property="Source"
-                                                Value="{DynamicResource TimeLimit30MinPressed}" />
-                                        </Trigger>
-                                    </ControlTemplate.Triggers>
-                                </ControlTemplate>
-                            </Button.Template>
-                        </Button>
-                        <Button
-                            x:Name="btn45Min"
-                            Margin="54 0 0 0"
-                            HorizontalAlignment="Left"
-                            VerticalAlignment="Top"
-                            Command="{Binding TimeLimitDlgCommand}"
-                            CommandParameter="2"
-                            Style="{StaticResource stlFlatButton}"
-                            AutomationProperties.AutomationId="Button50_5928295F">
-                            <Button.Template>
-                                <ControlTemplate
-                                    TargetType="Button">
-                                    <Image
-                                        Name="btn45MinImage"
-                                        Stretch="None"
-                                        Source="{DynamicResource TimeLimit45MinNormal}"
-                                        AutomationProperties.AutomationId="Image51_5928295F" />
-                                    <ControlTemplate.Triggers>
-                                        <Trigger
-                                            Property="IsPressed"
-                                            Value="true"
-                                            AutomationProperties.AutomationId="Trigger52_5928295F">
-                                            <Setter
-                                                TargetName="btn45MinImage"
-                                                Property="Source"
-                                                Value="{DynamicResource TimeLimit45MinPressed}" />
-                                        </Trigger>
-                                    </ControlTemplate.Triggers>
-                                </ControlTemplate>
-                            </Button.Template>
-                        </Button>
-                        <Button
-                            x:Name="btn60Min"
-                            Margin="53 0 0 0"
-                            HorizontalAlignment="Left"
-                            VerticalAlignment="Top"
-                            Command="{Binding TimeLimitDlgCommand}"
-                            CommandParameter="3"
-                            Style="{StaticResource stlFlatButton}"
-                            AutomationProperties.AutomationId="Button53_5928295F">
-                            <Button.Template>
-                                <ControlTemplate
-                                    TargetType="Button">
-                                    <Image
-                                        Name="btn60MinImage"
-                                        Stretch="None"
-                                        Source="{DynamicResource TimeLimit60MinNormal}"
-                                        AutomationProperties.AutomationId="Image54_5928295F" />
-                                    <ControlTemplate.Triggers>
-                                        <Trigger
-                                            Property="IsPressed"
-                                            Value="true"
-                                            AutomationProperties.AutomationId="Trigger55_5928295F">
-                                            <Setter
-                                                TargetName="btn60MinImage"
-                                                Property="Source"
-                                                Value="{DynamicResource TimeLimit60MinPressed}" />
-                                        </Trigger>
-                                    </ControlTemplate.Triggers>
-                                </ControlTemplate>
-                            </Button.Template>
-                        </Button>
-                    </StackPanel>
-                </Grid>
-                <Grid
-                    x:Name="TimePromptExpiredGrid"
-                    Grid.Row="0"
-                    HorizontalAlignment="Center"
-                    VerticalAlignment="Top"
-                    Margin="0 35 0 0"
-                    Visibility="{Binding ResponsibleGamingCurrentDialogState, Converter={StaticResource TimeLimitDialogConverter},ConverterParameter='ChooseTime'}"
-                    AutomationProperties.AutomationId="Grid56_5928295F">
-                    <Image
-                        Stretch="None"
-                        HorizontalAlignment="Center"
-                        VerticalAlignment="Bottom"
-                        uicommon:ImageHelper.SourceResourceKey="{Binding ResponsibleGamingDialogResourceKey}"
-                        AutomationProperties.AutomationId="Image57_5928295F" />
-                    <StackPanel
-                        Orientation="Horizontal"
-                        HorizontalAlignment="Left"
-                        VerticalAlignment="Top"
-                        Margin="0 177 0 0"
-                        Grid.Row="0"
-                        AutomationProperties.AutomationId="StackPanel58_5928295F">
-                        <Button
-                            x:Name="btnExpired15Min"
-                            Margin="84 0 0 0"
-                            HorizontalAlignment="Left"
-                            VerticalAlignment="Top"
-                            Command="{Binding TimeLimitDlgCommand}"
-                            CommandParameter="0"
-                            Style="{StaticResource stlFlatButton}"
-                            AutomationProperties.AutomationId="Button59_5928295F">
-                            <Button.Template>
-                                <ControlTemplate
-                                    TargetType="Button">
-                                    <Image
-                                        Name="btn15MinImage"
-                                        Stretch="None"
-                                        Source="{DynamicResource TimeLimit15MinNormal}"
-                                        AutomationProperties.AutomationId="Image60_5928295F" />
-                                    <ControlTemplate.Triggers>
-                                        <Trigger
-                                            Property="IsPressed"
-                                            Value="true"
-                                            AutomationProperties.AutomationId="Trigger61_5928295F">
-                                            <Setter
-                                                TargetName="btn15MinImage"
-                                                Property="Source"
-                                                Value="{DynamicResource TimeLimit15MinPressed}" />
-                                        </Trigger>
-                                    </ControlTemplate.Triggers>
-                                </ControlTemplate>
-                            </Button.Template>
-                        </Button>
-                        <Button
-                            x:Name="btnExpired30Min"
-                            Margin="52 0 0 0"
-                            HorizontalAlignment="Left"
-                            VerticalAlignment="Top"
-                            Command="{Binding TimeLimitDlgCommand}"
-                            CommandParameter="1"
-                            Style="{StaticResource stlFlatButton}"
-                            AutomationProperties.AutomationId="Button62_5928295F">
-                            <Button.Template>
-                                <ControlTemplate
-                                    TargetType="Button">
-                                    <Image
-                                        Name="btn30MinImage"
-                                        Stretch="None"
-                                        Source="{DynamicResource TimeLimit30MinNormal}"
-                                        AutomationProperties.AutomationId="Image63_5928295F" />
-                                    <ControlTemplate.Triggers>
-                                        <Trigger
-                                            Property="IsPressed"
-                                            Value="true"
-                                            AutomationProperties.AutomationId="Trigger64_5928295F">
-                                            <Setter
-                                                TargetName="btn30MinImage"
-                                                Property="Source"
-                                                Value="{DynamicResource TimeLimit30MinPressed}" />
-                                        </Trigger>
-                                    </ControlTemplate.Triggers>
-                                </ControlTemplate>
-                            </Button.Template>
-                        </Button>
-                        <Button
-                            x:Name="btnExpired45Min"
-                            Margin="54 0 0 0"
-                            HorizontalAlignment="Left"
-                            VerticalAlignment="Top"
-                            Command="{Binding TimeLimitDlgCommand}"
-                            CommandParameter="2"
-                            Style="{StaticResource stlFlatButton}"
-                            AutomationProperties.AutomationId="Button65_5928295F">
-                            <Button.Template>
-                                <ControlTemplate
-                                    TargetType="Button">
-                                    <Image
-                                        Name="btn45MinImage"
-                                        Stretch="None"
-                                        Source="{DynamicResource TimeLimit45MinNormal}"
-                                        AutomationProperties.AutomationId="Image66_5928295F" />
-                                    <ControlTemplate.Triggers>
-                                        <Trigger
-                                            Property="IsPressed"
-                                            Value="true"
-                                            AutomationProperties.AutomationId="Trigger67_5928295F">
-                                            <Setter
-                                                TargetName="btn45MinImage"
-                                                Property="Source"
-                                                Value="{DynamicResource TimeLimit45MinPressed}" />
-                                        </Trigger>
-                                    </ControlTemplate.Triggers>
-                                </ControlTemplate>
-                            </Button.Template>
-                        </Button>
-                        <Button
-                            x:Name="btnExpired60Min"
-                            Margin="53 0 0 0"
-                            HorizontalAlignment="Left"
-                            VerticalAlignment="Top"
-                            Command="{Binding TimeLimitDlgCommand}"
-                            CommandParameter="3"
-                            Style="{StaticResource stlFlatButton}"
-                            AutomationProperties.AutomationId="Button68_5928295F">
-                            <Button.Template>
-                                <ControlTemplate
-                                    TargetType="Button">
-                                    <Image
-                                        Name="btn60MinImage"
-                                        Stretch="None"
-                                        Source="{DynamicResource TimeLimit60MinNormal}"
-                                        AutomationProperties.AutomationId="Image69_5928295F" />
-                                    <ControlTemplate.Triggers>
-                                        <Trigger
-                                            Property="IsPressed"
-                                            Value="true"
-                                            AutomationProperties.AutomationId="Trigger70_5928295F">
-                                            <Setter
-                                                TargetName="btn60MinImage"
-                                                Property="Source"
-                                                Value="{DynamicResource TimeLimit60MinPressed}" />
-                                        </Trigger>
-                                    </ControlTemplate.Triggers>
-                                </ControlTemplate>
-                            </Button.Template>
-                        </Button>
-                        <Button
-                            x:Name="btnCashOut"
-                            Margin="53 0 0 0"
-                            HorizontalAlignment="Left"
-                            VerticalAlignment="Top"
-                            Command="{Binding TimeLimitDlgCommand}"
-                            CommandParameter="4"
-                            Style="{StaticResource stlFlatButton}"
-                            AutomationProperties.AutomationId="Button71_5928295F">
-                            <Button.Template>
-                                <ControlTemplate
-                                    TargetType="Button">
-                                    <Image
-                                        Name="btnCashOutImage"
-                                        Stretch="None"
-                                        Source="{DynamicResource TimeLimitCashOutNormal}"
-                                        AutomationProperties.AutomationId="Image72_5928295F" />
-                                    <ControlTemplate.Triggers>
-                                        <Trigger
-                                            Property="IsPressed"
-                                            Value="true"
-                                            AutomationProperties.AutomationId="Trigger73_5928295F">
-                                            <Setter
-                                                TargetName="btnCashOutImage"
-                                                Property="Source"
-                                                Value="{DynamicResource TimeLimitCashOutPressed}" />
-                                        </Trigger>
-                                    </ControlTemplate.Triggers>
-                                </ControlTemplate>
-                            </Button.Template>
-                        </Button>
-                    </StackPanel>
-                </Grid>
-                <Grid
-                    x:Name="TimePromptSessionOverGrid"
-                    Grid.Row="0"
-                    HorizontalAlignment="Center"
-                    VerticalAlignment="Top"
-                    Margin="0 35 0 0"
-                    Visibility="{Binding ResponsibleGamingCurrentDialogState, Converter={StaticResource TimeLimitDialogConverter},ConverterParameter='ForceCashOut'}"
-                    AutomationProperties.AutomationId="Grid74_5928295F">
-                    <Image
-                        Stretch="None"
-                        Grid.Row="0"
-                        HorizontalAlignment="Center"
-                        VerticalAlignment="Bottom"
-                        Source="{DynamicResource TimeLimitFinalPrompt}"
-                        AutomationProperties.AutomationId="Image75_5928295F" />
-                    <StackPanel
-                        Orientation="Horizontal"
-                        HorizontalAlignment="Left"
-                        VerticalAlignment="Top"
-                        Margin="0 177 0 0"
-                        Grid.Row="0"
-                        AutomationProperties.AutomationId="StackPanel76_5928295F">
-                        <Button
-                            x:Name="btnForcedCashOut"
-                            Margin="539 0 0 0"
-                            HorizontalAlignment="Left"
-                            VerticalAlignment="Top"
-                            Command="{Binding TimeLimitDlgCommand}"
-                            CommandParameter="4"
-                            Style="{StaticResource stlFlatButton}"
-                            AutomationProperties.AutomationId="Button77_5928295F">
-                            <Button.Template>
-                                <ControlTemplate
-                                    TargetType="Button">
-                                    <Image
-                                        Name="btnCashOutImage"
-                                        Stretch="None"
-                                        Source="{DynamicResource TimeLimitCashOutNormal}"
-                                        AutomationProperties.AutomationId="Image78_5928295F" />
-                                    <ControlTemplate.Triggers>
-                                        <Trigger
-                                            Property="IsPressed"
-                                            Value="true"
-                                            AutomationProperties.AutomationId="Trigger79_5928295F">
-                                            <Setter
-                                                TargetName="btnCashOutImage"
-                                                Property="Source"
-                                                Value="{DynamicResource TimeLimitCashOutPressed}" />
-                                        </Trigger>
-                                    </ControlTemplate.Triggers>
-                                </ControlTemplate>
-                            </Button.Template>
-                        </Button>
-                    </StackPanel>
-                </Grid>
-                <Grid
-                    x:Name="TimePromptPlayBreakGrid"
-                    Grid.Row="0"
-                    Grid.RowSpan="2"
-                    HorizontalAlignment="Center"
-                    VerticalAlignment="Center"
-                    Margin="0 30 0 0"
-                    Visibility="{Binding ResponsibleGamingCurrentDialogState, Converter={StaticResource TimeLimitDialogConverter},ConverterParameter='ManitobaPlayBreak'}"
-                    AutomationProperties.AutomationId="Grid80_5928295F">
-                    <Image
-                        Stretch="None"
-                        HorizontalAlignment="Center"
-                        VerticalAlignment="Center"
-                        uicommon:ImageHelper.SourceResourceKey="{Binding ResponsibleGamingDialogResourceKey}"
-                        AutomationProperties.AutomationId="Image81_5928295F" />
-                </Grid>
-                <Grid
-                    HorizontalAlignment="Center"
-                    VerticalAlignment="Top"
-                    Margin="0 20 0 0"
-                    Grid.Row="1"
-                    AutomationProperties.AutomationId="Grid82_5928295F">
-                    <Image
-                        Stretch="None"
-                        HorizontalAlignment="Center"
-                        VerticalAlignment="Top"
-                        Visibility="{Binding ResponsibleGamingCurrentDialogState, Converter={StaticResource TimeLimitDialogConverter},ConverterParameter='WelcomeCashOut'}"
-                        Source="{DynamicResource TimeLimitImportantInfo}"
-                        AutomationProperties.AutomationId="Image83_5928295F" />
-                    <Image
-                        Stretch="None"
-                        HorizontalAlignment="Center"
-                        VerticalAlignment="Top"
-                        Visibility="{Binding ResponsibleGamingCurrentDialogState, Converter={StaticResource TimeLimitDialogConverter},ConverterParameter='ChooseTime'}"
-                        Source="{DynamicResource TimeLimitProblemGambling}"
-                        AutomationProperties.AutomationId="Image84_5928295F" />
-                </Grid>
-                <Grid
-                    x:Name="TimePrompInGameButtons"
-                    Grid.Row="2"
-                    Margin="0 26 0 0"
-                    VerticalAlignment="Top"
-                    Visibility="{Binding IsInLobby, Converter={StaticResource TrueCollapsedFalseVisible}}"
-                    AutomationProperties.AutomationId="Grid85_5928295F">
-                    <Grid
-                        AutomationProperties.AutomationId="Grid86_5928295F">
-                        <Grid.ColumnDefinitions>
-                            <ColumnDefinition
-                                AutomationProperties.AutomationId="ColumnDefinition87_5928295F" />
-                            <ColumnDefinition
-                                AutomationProperties.AutomationId="ColumnDefinition88_5928295F" />
-                        </Grid.ColumnDefinitions>
-                        <Image
-                            Stretch="None"
-                            Grid.Column="0"
-                            Margin="43 0 0 0"
-                            HorizontalAlignment="Left"
-                            VerticalAlignment="Center"
-                            Source="{DynamicResource ButtonBorder}"
-                            AutomationProperties.AutomationId="Image89_5928295F" />
-                        <Button
-                            x:Name="btnInGameCashOut"
-                            Grid.Column="0"
-                            Margin="56 8 0 0"
-                            HorizontalAlignment="Left"
-                            VerticalAlignment="Center"
-                            Command="{Binding TimeLimitDlgCommand}"
-                            CommandParameter="4"
-                            Style="{StaticResource stlFlatButton}"
-                            AutomationProperties.AutomationId="Button90_5928295F">
-                            <Button.Template>
-                                <ControlTemplate
-                                    TargetType="Button">
-                                    <Image
-                                        Name="btnCashOutImage"
-                                        Stretch="None"
-                                        Source="{DynamicResource TimeLimitCashOutNormal}"
-                                        AutomationProperties.AutomationId="Image91_5928295F" />
-                                    <ControlTemplate.Triggers>
-                                        <Trigger
-                                            Property="IsPressed"
-                                            Value="true"
-                                            AutomationProperties.AutomationId="Trigger92_5928295F">
-                                            <Setter
-                                                TargetName="btnCashOutImage"
-                                                Property="Source"
-                                                Value="{DynamicResource TimeLimitCashOutPressed}" />
-                                        </Trigger>
-                                    </ControlTemplate.Triggers>
-                                </ControlTemplate>
-                            </Button.Template>
-                        </Button>
-                        <Image
-                            Stretch="None"
-                            Grid.Column="1"
-                            Margin="0 0 43 0"
-                            HorizontalAlignment="Right"
-                            VerticalAlignment="Center"
-                            Visibility="{Binding ResponsibleGamingCurrentDialogState, Converter={StaticResource TimeLimitDialogConverter},ConverterParameter='StandardDialog'}"
-                            Source="{DynamicResource ButtonBorder}"
-                            AutomationProperties.AutomationId="Image93_5928295F" />
-                        <Button
-                            x:Name="btnLearnAboutVLT"
-                            Grid.Column="1"
-                            Margin="0 1 59 0"
-                            HorizontalAlignment="Right"
-                            VerticalAlignment="Center"
-                            Command="{Binding ResponsibleGamingDialogOpenCommand}"
-                            Visibility="{Binding ResponsibleGamingCurrentDialogState, Converter={StaticResource TimeLimitDialogConverter},ConverterParameter='StandardDialog'}"
-                            Style="{StaticResource stlFlatButton}"
-                            AutomationProperties.AutomationId="Button94_5928295F">
-                            <Button.Template>
-                                <ControlTemplate
-                                    TargetType="Button">
-                                    <Image
-                                        Name="btnLearnAboutVLTImage"
-                                        Stretch="None"
-                                        Source="{DynamicResource LearnAboutVltNormal}"
-                                        AutomationProperties.AutomationId="Image95_5928295F" />
-                                    <ControlTemplate.Triggers>
-                                        <Trigger
-                                            Property="IsPressed"
-                                            Value="true"
-                                            AutomationProperties.AutomationId="Trigger96_5928295F">
-                                            <Setter
-                                                TargetName="btnLearnAboutVLTImage"
-                                                Property="Source"
-                                                Value="{DynamicResource LearnAboutVltPressed}" />
-                                        </Trigger>
-                                    </ControlTemplate.Triggers>
-                                </ControlTemplate>
-                            </Button.Template>
-                        </Button>
-                    </Grid>
-                </Grid>
-            </Grid>
-        </Grid>
-    </DataTemplate>
-    <DataTemplate
-        x:Key="TimeLimitAlbertaDialogTemplate">
-        <Grid
-            Width="1920"
-            Height="1080"
-            AutomationProperties.AutomationId="Grid97_5928295F">
-            <!-- Toggle background image based on whether lobby or game is visible -->
-            <Grid
-                Visibility="{Binding IsInLobby, Converter={StaticResource TrueVisibleFalseHidden}}"
-                AutomationProperties.AutomationId="Grid98_5928295F">
-                <Image
-                    Stretch="Fill"
-                    Source="{DynamicResource TimeLimitLobbyBackground}"
-                    Visibility="{Binding ResponsibleGamingCurrentDialogState, Converter={StaticResource TimeLimitDialogConverter},ConverterParameter='StandardDialog'}"
-                    AutomationProperties.AutomationId="Image99_5928295F" />
-                <Image
-                    Stretch="Fill"
-                    Source="{DynamicResource TimeLimitLobbyBackgroundPlayBreak}"
-                    Visibility="{Binding ResponsibleGamingCurrentDialogState, Converter={StaticResource TimeLimitDialogConverter},ConverterParameter='ManitobaPlayBreak'}"
-                    AutomationProperties.AutomationId="Image100_5928295F" />
-            </Grid>
-            <Rectangle
-                Stretch="Fill"
-                Fill="Black"
-                Opacity="0.5"
-                Visibility="{Binding IsInLobby, Converter={StaticResource TrueHiddenFalseVisible}}"
-                AutomationProperties.AutomationId="Rectangle101_5928295F" />
-            <Grid
-                Width="1920"
-                Height="1080"
-                AutomationProperties.AutomationId="Grid102_5928295F">
-                <Grid.RowDefinitions>
-                    <RowDefinition
-                        Height="8*"
-                        AutomationProperties.AutomationId="RowDefinition103_5928295F" />
-                    <RowDefinition
-                        Height="12*"
-                        AutomationProperties.AutomationId="RowDefinition104_5928295F" />
-                    <RowDefinition
-                        Height="3*"
-                        AutomationProperties.AutomationId="RowDefinition105_5928295F" />
-                </Grid.RowDefinitions>
-                <Grid
-                    x:Name="TimePromptWelcomeGrid"
-                    Grid.Row="0"
-                    HorizontalAlignment="Center"
-                    VerticalAlignment="Top"
-                    Margin="0 35 0 0"
-                    Visibility="{Binding ResponsibleGamingCurrentDialogState, Converter={StaticResource TimeLimitDialogConverter},ConverterParameter='Initial'}"
-                    AutomationProperties.AutomationId="Grid106_5928295F">
-                    <Image
-                        Stretch="None"
-                        Grid.Row="0"
-                        HorizontalAlignment="Center"
-                        VerticalAlignment="Bottom"
-                        Source="{DynamicResource TimeLimitInitialPrompt}"
-                        AutomationProperties.AutomationId="Image107_5928295F" />
-                    <StackPanel
-                        Orientation="Horizontal"
-                        HorizontalAlignment="Left"
-                        VerticalAlignment="Top"
-                        Margin="0 157 0 0"
-                        Grid.Row="0"
-                        AutomationProperties.AutomationId="StackPanel108_5928295F">
-                        <Button
-                            x:Name="btn15Min"
-                            Margin="32 0 0 0"
-                            HorizontalAlignment="Left"
-                            VerticalAlignment="Top"
-                            Command="{Binding TimeLimitDlgCommand}"
-                            CommandParameter="0"
-                            Style="{StaticResource stlFlatButton}"
-                            AutomationProperties.AutomationId="Button109_5928295F">
-                            <Button.Template>
-                                <ControlTemplate
-                                    TargetType="Button">
-                                    <Image
-                                        Name="btn15MinImage"
-                                        Stretch="None"
-                                        Source="{DynamicResource TimeLimit15MinNormal}"
-                                        AutomationProperties.AutomationId="Image110_5928295F" />
-                                    <ControlTemplate.Triggers>
-                                        <Trigger
-                                            Property="IsPressed"
-                                            Value="true"
-                                            AutomationProperties.AutomationId="Trigger111_5928295F">
-                                            <Setter
-                                                TargetName="btn15MinImage"
-                                                Property="Source"
-                                                Value="{DynamicResource TimeLimit15MinPressed}" />
-                                        </Trigger>
-                                    </ControlTemplate.Triggers>
-                                </ControlTemplate>
-                            </Button.Template>
-                        </Button>
-                        <Button
-                            x:Name="btn30Min"
-                            Margin="52 0 0 0"
-                            HorizontalAlignment="Left"
-                            VerticalAlignment="Top"
-                            Command="{Binding TimeLimitDlgCommand}"
-                            CommandParameter="1"
-                            Style="{StaticResource stlFlatButton}"
-                            AutomationProperties.AutomationId="Button112_5928295F">
-                            <Button.Template>
-                                <ControlTemplate
-                                    TargetType="Button">
-                                    <Image
-                                        Name="btn30MinImage"
-                                        Stretch="None"
-                                        Source="{DynamicResource TimeLimit30MinNormal}"
-                                        AutomationProperties.AutomationId="Image113_5928295F" />
-                                    <ControlTemplate.Triggers>
-                                        <Trigger
-                                            Property="IsPressed"
-                                            Value="true"
-                                            AutomationProperties.AutomationId="Trigger114_5928295F">
-                                            <Setter
-                                                TargetName="btn30MinImage"
-                                                Property="Source"
-                                                Value="{DynamicResource TimeLimit30MinPressed}" />
-                                        </Trigger>
-                                    </ControlTemplate.Triggers>
-                                </ControlTemplate>
-                            </Button.Template>
-                        </Button>
-                        <Button
-                            x:Name="btn45Min"
-                            Margin="54 0 0 0"
-                            HorizontalAlignment="Left"
-                            VerticalAlignment="Top"
-                            Command="{Binding TimeLimitDlgCommand}"
-                            CommandParameter="2"
-                            Style="{StaticResource stlFlatButton}"
-                            AutomationProperties.AutomationId="Button115_5928295F">
-                            <Button.Template>
-                                <ControlTemplate
-                                    TargetType="Button">
-                                    <Image
-                                        Name="btn45MinImage"
-                                        Stretch="None"
-                                        Source="{DynamicResource TimeLimit45MinNormal}"
-                                        AutomationProperties.AutomationId="Image116_5928295F" />
-                                    <ControlTemplate.Triggers>
-                                        <Trigger
-                                            Property="IsPressed"
-                                            Value="true"
-                                            AutomationProperties.AutomationId="Trigger117_5928295F">
-                                            <Setter
-                                                TargetName="btn45MinImage"
-                                                Property="Source"
-                                                Value="{DynamicResource TimeLimit45MinPressed}" />
-                                        </Trigger>
-                                    </ControlTemplate.Triggers>
-                                </ControlTemplate>
-                            </Button.Template>
-                        </Button>
-                        <Button
-                            x:Name="btn60Min"
-                            Margin="53 0 0 0"
-                            HorizontalAlignment="Left"
-                            VerticalAlignment="Top"
-                            Command="{Binding TimeLimitDlgCommand}"
-                            CommandParameter="3"
-                            Style="{StaticResource stlFlatButton}"
-                            AutomationProperties.AutomationId="Button118_5928295F">
-                            <Button.Template>
-                                <ControlTemplate
-                                    TargetType="Button">
-                                    <Image
-                                        Name="btn60MinImage"
-                                        Stretch="None"
-                                        Source="{DynamicResource TimeLimit60MinNormal}"
-                                        AutomationProperties.AutomationId="Image119_5928295F" />
-                                    <ControlTemplate.Triggers>
-                                        <Trigger
-                                            Property="IsPressed"
-                                            Value="true"
-                                            AutomationProperties.AutomationId="Trigger120_5928295F">
-                                            <Setter
-                                                TargetName="btn60MinImage"
-                                                Property="Source"
-                                                Value="{DynamicResource TimeLimit60MinPressed}" />
-                                        </Trigger>
-                                    </ControlTemplate.Triggers>
-                                </ControlTemplate>
-                            </Button.Template>
-                        </Button>
-                    </StackPanel>
-                </Grid>
-                <Grid
-                    x:Name="TimePromptExpiredGrid"
-                    Grid.Row="0"
-                    HorizontalAlignment="Center"
-                    VerticalAlignment="Top"
-                    Margin="0 35 0 0"
-                    Visibility="{Binding ResponsibleGamingCurrentDialogState, Converter={StaticResource TimeLimitDialogConverter},ConverterParameter='ChooseTime'}"
-                    AutomationProperties.AutomationId="Grid121_5928295F">
-                    <Image
-                        Stretch="None"
-                        HorizontalAlignment="Center"
-                        VerticalAlignment="Bottom"
-                        uicommon:ImageHelper.SourceResourceKey="{Binding ResponsibleGamingDialogResourceKey}"
-                        AutomationProperties.AutomationId="Image122_5928295F" />
-                    <StackPanel
-                        Orientation="Horizontal"
-                        HorizontalAlignment="Left"
-                        VerticalAlignment="Top"
-                        Margin="0 107 0 0"
-                        Grid.Row="0"
-                        AutomationProperties.AutomationId="StackPanel123_5928295F">
-                        <Button
-                            x:Name="btnExpired15Min"
-                            Margin="44 0 0 0"
-                            HorizontalAlignment="Left"
-                            VerticalAlignment="Top"
-                            Command="{Binding TimeLimitDlgCommand}"
-                            CommandParameter="0"
-                            Style="{StaticResource stlFlatButton}"
-                            AutomationProperties.AutomationId="Button124_5928295F">
-                            <Button.Template>
-                                <ControlTemplate
-                                    TargetType="Button">
-                                    <Image
-                                        Name="btn15MinImage"
-                                        Stretch="None"
-                                        Source="{DynamicResource TimeLimit15MinNormal}"
-                                        AutomationProperties.AutomationId="Image125_5928295F" />
-                                    <ControlTemplate.Triggers>
-                                        <Trigger
-                                            Property="IsPressed"
-                                            Value="true"
-                                            AutomationProperties.AutomationId="Trigger126_5928295F">
-                                            <Setter
-                                                TargetName="btn15MinImage"
-                                                Property="Source"
-                                                Value="{DynamicResource TimeLimit15MinPressed}" />
-                                        </Trigger>
-                                    </ControlTemplate.Triggers>
-                                </ControlTemplate>
-                            </Button.Template>
-                        </Button>
-                        <Button
-                            x:Name="btnExpired30Min"
-                            Margin="52 0 0 0"
-                            HorizontalAlignment="Left"
-                            VerticalAlignment="Top"
-                            Command="{Binding TimeLimitDlgCommand}"
-                            CommandParameter="1"
-                            Style="{StaticResource stlFlatButton}"
-                            AutomationProperties.AutomationId="Button127_5928295F">
-                            <Button.Template>
-                                <ControlTemplate
-                                    TargetType="Button">
-                                    <Image
-                                        Name="btn30MinImage"
-                                        Stretch="None"
-                                        Source="{DynamicResource TimeLimit30MinNormal}"
-                                        AutomationProperties.AutomationId="Image128_5928295F" />
-                                    <ControlTemplate.Triggers>
-                                        <Trigger
-                                            Property="IsPressed"
-                                            Value="true"
-                                            AutomationProperties.AutomationId="Trigger129_5928295F">
-                                            <Setter
-                                                TargetName="btn30MinImage"
-                                                Property="Source"
-                                                Value="{DynamicResource TimeLimit30MinPressed}" />
-                                        </Trigger>
-                                    </ControlTemplate.Triggers>
-                                </ControlTemplate>
-                            </Button.Template>
-                        </Button>
-                        <Button
-                            x:Name="btnExpired45Min"
-                            Margin="54 0 0 0"
-                            HorizontalAlignment="Left"
-                            VerticalAlignment="Top"
-                            Command="{Binding TimeLimitDlgCommand}"
-                            CommandParameter="2"
-                            Style="{StaticResource stlFlatButton}"
-                            AutomationProperties.AutomationId="Button130_5928295F">
-                            <Button.Template>
-                                <ControlTemplate
-                                    TargetType="Button">
-                                    <Image
-                                        Name="btn45MinImage"
-                                        Stretch="None"
-                                        Source="{DynamicResource TimeLimit45MinNormal}"
-                                        AutomationProperties.AutomationId="Image131_5928295F" />
-                                    <ControlTemplate.Triggers>
-                                        <Trigger
-                                            Property="IsPressed"
-                                            Value="true"
-                                            AutomationProperties.AutomationId="Trigger132_5928295F">
-                                            <Setter
-                                                TargetName="btn45MinImage"
-                                                Property="Source"
-                                                Value="{DynamicResource TimeLimit45MinPressed}" />
-                                        </Trigger>
-                                    </ControlTemplate.Triggers>
-                                </ControlTemplate>
-                            </Button.Template>
-                        </Button>
-                        <Button
-                            x:Name="btnExpired60Min"
-                            Margin="53 0 0 0"
-                            HorizontalAlignment="Left"
-                            VerticalAlignment="Top"
-                            Command="{Binding TimeLimitDlgCommand}"
-                            CommandParameter="3"
-                            Style="{StaticResource stlFlatButton}"
-                            AutomationProperties.AutomationId="Button133_5928295F">
-                            <Button.Template>
-                                <ControlTemplate
-                                    TargetType="Button">
-                                    <Image
-                                        Name="btn60MinImage"
-                                        Stretch="None"
-                                        Source="{DynamicResource TimeLimit60MinNormal}"
-                                        AutomationProperties.AutomationId="Image134_5928295F" />
-                                    <ControlTemplate.Triggers>
-                                        <Trigger
-                                            Property="IsPressed"
-                                            Value="true"
-                                            AutomationProperties.AutomationId="Trigger135_5928295F">
-                                            <Setter
-                                                TargetName="btn60MinImage"
-                                                Property="Source"
-                                                Value="{DynamicResource TimeLimit60MinPressed}" />
-                                        </Trigger>
-                                    </ControlTemplate.Triggers>
-                                </ControlTemplate>
-                            </Button.Template>
-                        </Button>
-                        <Button
-                            x:Name="btnCashOut"
-                            Margin="53 0 0 0"
-                            HorizontalAlignment="Left"
-                            VerticalAlignment="Top"
-                            Command="{Binding TimeLimitDlgCommand}"
-                            CommandParameter="4"
-                            Style="{StaticResource stlFlatButton}"
-                            AutomationProperties.AutomationId="Button136_5928295F">
-                            <Button.Template>
-                                <ControlTemplate
-                                    TargetType="Button">
-                                    <Image
-                                        Name="btnCashOutImage"
-                                        Stretch="None"
-                                        Source="{DynamicResource TimeLimitCashOutNormal}"
-                                        AutomationProperties.AutomationId="Image137_5928295F" />
-                                    <ControlTemplate.Triggers>
-                                        <Trigger
-                                            Property="IsPressed"
-                                            Value="true"
-                                            AutomationProperties.AutomationId="Trigger138_5928295F">
-                                            <Setter
-                                                TargetName="btnCashOutImage"
-                                                Property="Source"
-                                                Value="{DynamicResource TimeLimitCashOutPressed}" />
-                                        </Trigger>
-                                    </ControlTemplate.Triggers>
-                                </ControlTemplate>
-                            </Button.Template>
-                        </Button>
-                    </StackPanel>
-                </Grid>
-                <Grid
-                    x:Name="TimePromptSessionOverGrid"
-                    Grid.Row="0"
-                    HorizontalAlignment="Center"
-                    VerticalAlignment="Top"
-                    Margin="0 35 0 0"
-                    Visibility="{Binding ResponsibleGamingCurrentDialogState, Converter={StaticResource TimeLimitDialogConverter},ConverterParameter='ForceCashOut'}"
-                    AutomationProperties.AutomationId="Grid139_5928295F">
-                    <Image
-                        Stretch="None"
-                        Grid.Row="0"
-                        HorizontalAlignment="Center"
-                        VerticalAlignment="Bottom"
-                        Source="{DynamicResource TimeLimitFinalPrompt}"
-                        AutomationProperties.AutomationId="Image140_5928295F" />
-                    <StackPanel
-                        Orientation="Horizontal"
-                        HorizontalAlignment="Left"
-                        VerticalAlignment="Top"
-                        Margin="0 102 0 0"
-                        Grid.Row="0"
-                        AutomationProperties.AutomationId="StackPanel141_5928295F">
-                        <Button
-                            x:Name="btnForcedCashOut"
-                            Margin="529 0 0 0"
-                            HorizontalAlignment="Left"
-                            VerticalAlignment="Top"
-                            Command="{Binding TimeLimitDlgCommand}"
-                            CommandParameter="4"
-                            Style="{StaticResource stlFlatButton}"
-                            AutomationProperties.AutomationId="Button142_5928295F">
-                            <Button.Template>
-                                <ControlTemplate
-                                    TargetType="Button">
-                                    <Image
-                                        Name="btnCashOutImage"
-                                        Stretch="None"
-                                        Source="{DynamicResource TimeLimitCashOutNormal}"
-                                        AutomationProperties.AutomationId="Image143_5928295F" />
-                                    <ControlTemplate.Triggers>
-                                        <Trigger
-                                            Property="IsPressed"
-                                            Value="true"
-                                            AutomationProperties.AutomationId="Trigger144_5928295F">
-                                            <Setter
-                                                TargetName="btnCashOutImage"
-                                                Property="Source"
-                                                Value="{DynamicResource TimeLimitCashOutPressed}" />
-                                        </Trigger>
-                                    </ControlTemplate.Triggers>
-                                </ControlTemplate>
-                            </Button.Template>
-                        </Button>
-                    </StackPanel>
-                </Grid>
-            </Grid>
-        </Grid>
-    </DataTemplate>
+﻿<ResourceDictionary xmlns="http://schemas.microsoft.com/winfx/2006/xaml/presentation" xmlns:x="http://schemas.microsoft.com/winfx/2006/xaml" xmlns:converters="clr-namespace:Aristocrat.Monaco.Gaming.UI.Converters" xmlns:uicommon="clr-namespace:Aristocrat.Monaco.UI.Common;assembly=Aristocrat.Monaco.UI.Common" xmlns:mc="http://schemas.openxmlformats.org/markup-compatibility/2006" xmlns:d="http://schemas.microsoft.com/expression/blend/2008" xmlns:viewModels="clr-namespace:Aristocrat.Monaco.Gaming.UI.ViewModels"
+    mc:Ignorable="d"
+    d:DataContext="{d:DesignInstance {x:Type viewModels:LobbyViewModel}}">
+    <ResourceDictionary.MergedDictionaries>
+        <!-- MahApps.Metro resource dictionaries. Make sure that all file names are Case Sensitive! -->
+        <ResourceDictionary Source="pack://application:,,,/MahApps.Metro;component/Styles/Controls.xaml" />
+        <ResourceDictionary Source="pack://application:,,,/MahApps.Metro;component/Styles/Fonts.xaml" />
+         <!--<ResourceDictionary Source="pack://application:,,,/MahApps.Metro;component/Styles/Colors.xaml" />-->
+        <!-- Accent and AppTheme setting -->
+        <ResourceDictionary Source="pack://application:,,,/MahApps.Metro;component/Styles/Themes/Light.Blue.xaml" />
+         <!--<ResourceDictionary Source="pack://application:,,,/MahApps.Metro;component/Styles/Accents/BaseLight.xaml" />-->
+        <ResourceDictionary Source="../../Skins/Styles.xaml" />
+        <ResourceDictionary Source="/Aristocrat.Monaco.UI.Common;component/Skins/Converters.xaml" />
+    </ResourceDictionary.MergedDictionaries>
+    <converters:TimeLimitDialogVisibilityConverter
+        x:Key="TimeLimitDialogConverter" />
+    <!-- Expected DataContext is LobbyViewModel -->
+    <DataTemplate
+        x:Key="TimeLimitDialogTemplate">
+        <Grid
+            AutomationProperties.AutomationId="Grid0_5928295F">
+            <!-- Toggle background image based on whether lobby or game is visible -->
+            <Image
+                Stretch="Fill"
+                Source="{DynamicResource TimeLimitLobbyBackground}"
+                Visibility="{Binding IsInLobby, Converter={StaticResource TrueVisibleFalseHidden}}"
+                AutomationProperties.AutomationId="Image1_5928295F" />
+            <Rectangle
+                Stretch="Fill"
+                Fill="Black"
+                Opacity="0.5"
+                Visibility="{Binding IsInLobby, Converter={StaticResource TrueHiddenFalseVisible}}"
+                AutomationProperties.AutomationId="Rectangle2_5928295F" />
+            <Grid
+                x:Name="TimePromptGrid"
+                AutomationProperties.AutomationId="Grid3_5928295F">
+                <Image
+                    Stretch="None"
+                    Margin="480 250 0 0"
+                    HorizontalAlignment="Left"
+                    VerticalAlignment="Top"
+                    uicommon:ImageHelper.SourceResourceKey="{Binding ResponsibleGamingDialogResourceKey}"
+                    AutomationProperties.AutomationId="Image4_5928295F" />
+                <Button
+                    x:Name="btn15Min"
+                    Grid.Column="0"
+                    Margin="629 501 0 0"
+                    HorizontalAlignment="Left"
+                    VerticalAlignment="Top"
+                    Command="{Binding TimeLimitDlgCommand}"
+                    CommandParameter="0"
+                    Visibility="{Binding ResponsibleGamingCurrentDialogState, Converter={StaticResource TimeLimitDialogConverter},ConverterParameter='TimeoutButtons'}"
+                    Style="{StaticResource stlFlatButton}"
+                    AutomationProperties.AutomationId="Button5_5928295F">
+                    <Button.Template>
+                        <ControlTemplate
+                            TargetType="Button">
+                            <Image
+                                Name="btn15MinImage"
+                                Stretch="None"
+                                Source="{DynamicResource TimeLimit15MinNormal}"
+                                AutomationProperties.AutomationId="Image6_5928295F" />
+                            <ControlTemplate.Triggers>
+                                <Trigger
+                                    Property="IsPressed"
+                                    Value="true"
+                                    AutomationProperties.AutomationId="Trigger7_5928295F">
+                                    <Setter
+                                        TargetName="btn15MinImage"
+                                        Property="Source"
+                                        Value="{DynamicResource TimeLimit15MinPressed}" />
+                                </Trigger>
+                            </ControlTemplate.Triggers>
+                        </ControlTemplate>
+                    </Button.Template>
+                </Button>
+                <Button
+                    x:Name="btn30Min"
+                    Grid.Column="0"
+                    Margin="1009 501 0 0"
+                    HorizontalAlignment="Left"
+                    VerticalAlignment="Top"
+                    Command="{Binding TimeLimitDlgCommand}"
+                    CommandParameter="1"
+                    Visibility="{Binding ResponsibleGamingCurrentDialogState, Converter={StaticResource TimeLimitDialogConverter},ConverterParameter='TimeoutButtons'}"
+                    Style="{StaticResource stlFlatButton}"
+                    AutomationProperties.AutomationId="Button8_5928295F">
+                    <Button.Template>
+                        <ControlTemplate
+                            TargetType="Button">
+                            <Image
+                                Name="btn30MinImage"
+                                Stretch="None"
+                                Source="{DynamicResource TimeLimit30MinNormal}"
+                                AutomationProperties.AutomationId="Image9_5928295F" />
+                            <ControlTemplate.Triggers>
+                                <Trigger
+                                    Property="IsPressed"
+                                    Value="true"
+                                    AutomationProperties.AutomationId="Trigger10_5928295F">
+                                    <Setter
+                                        TargetName="btn30MinImage"
+                                        Property="Source"
+                                        Value="{DynamicResource TimeLimit30MinPressed}" />
+                                </Trigger>
+                            </ControlTemplate.Triggers>
+                        </ControlTemplate>
+                    </Button.Template>
+                </Button>
+                <Button
+                    x:Name="btn45Min"
+                    Grid.Column="0"
+                    Margin="629 614 0 0"
+                    HorizontalAlignment="Left"
+                    VerticalAlignment="Top"
+                    Command="{Binding TimeLimitDlgCommand}"
+                    Visibility="{Binding ResponsibleGamingCurrentDialogState, Converter={StaticResource TimeLimitDialogConverter},ConverterParameter='TimeoutButtons'}"
+                    CommandParameter="2"
+                    Style="{StaticResource stlFlatButton}"
+                    AutomationProperties.AutomationId="Button11_5928295F">
+                    <Button.Template>
+                        <ControlTemplate
+                            TargetType="Button">
+                            <Image
+                                Name="btn45MinImage"
+                                Stretch="None"
+                                Source="{DynamicResource TimeLimit45MinNormal}"
+                                AutomationProperties.AutomationId="Image12_5928295F" />
+                            <ControlTemplate.Triggers>
+                                <Trigger
+                                    Property="IsPressed"
+                                    Value="true"
+                                    AutomationProperties.AutomationId="Trigger13_5928295F">
+                                    <Setter
+                                        TargetName="btn45MinImage"
+                                        Property="Source"
+                                        Value="{DynamicResource TimeLimit45MinPressed}" />
+                                </Trigger>
+                            </ControlTemplate.Triggers>
+                        </ControlTemplate>
+                    </Button.Template>
+                </Button>
+                <Button
+                    x:Name="btn60Min"
+                    Grid.Column="0"
+                    Margin="1009 614 0 0"
+                    HorizontalAlignment="Left"
+                    VerticalAlignment="Top"
+                    Command="{Binding TimeLimitDlgCommand}"
+                    CommandParameter="3"
+                    Visibility="{Binding ResponsibleGamingCurrentDialogState, Converter={StaticResource TimeLimitDialogConverter},ConverterParameter='TimeoutButtons'}"
+                    Style="{StaticResource stlFlatButton}"
+                    AutomationProperties.AutomationId="Button14_5928295F">
+                    <Button.Template>
+                        <ControlTemplate
+                            TargetType="Button">
+                            <Image
+                                Name="btn60MinImage"
+                                Stretch="None"
+                                Source="{DynamicResource TimeLimit60MinNormal}"
+                                AutomationProperties.AutomationId="Image15_5928295F" />
+                            <ControlTemplate.Triggers>
+                                <Trigger
+                                    Property="IsPressed"
+                                    Value="true"
+                                    AutomationProperties.AutomationId="Trigger16_5928295F">
+                                    <Setter
+                                        TargetName="btn60MinImage"
+                                        Property="Source"
+                                        Value="{DynamicResource TimeLimit60MinPressed}" />
+                                </Trigger>
+                            </ControlTemplate.Triggers>
+                        </ControlTemplate>
+                    </Button.Template>
+                </Button>
+            </Grid>
+        </Grid>
+    </DataTemplate>
+    <DataTemplate
+        x:Key="TimeLimitQuebecDialogTemplate">
+        <Grid
+            AutomationProperties.AutomationId="Grid0_F6B81B63">
+            <!-- Toggle background image based on whether lobby or game is visible -->
+            <Image
+                Stretch="Fill"
+                Source="{DynamicResource TimeLimitLobbyBackground}"
+                Visibility="{Binding IsInLobby, Converter={StaticResource TrueVisibleFalseHidden}}"
+                AutomationProperties.AutomationId="Image1_F6B81B63" />
+            <Rectangle
+                Stretch="Fill"
+                Fill="Black"
+                Opacity="0.5"
+                Visibility="{Binding IsInLobby, Converter={StaticResource TrueHiddenFalseVisible}}"
+                AutomationProperties.AutomationId="Rectangle2_F6B81B63" />
+            <Grid
+                x:Name="TimePromptGrid"
+                HorizontalAlignment="Center"
+                VerticalAlignment="Center"
+                AutomationProperties.AutomationId="Grid3_F6B81B63">
+                <Image
+                    Stretch="None"
+                    HorizontalAlignment="Center"
+                    VerticalAlignment="Center"
+                    uicommon:ImageHelper.SourceResourceKey="{Binding ResponsibleGamingDialogResourceKey}"
+                    AutomationProperties.AutomationId="Image4_F6B81B63" />
+                <!--380 113-->
+                <Button
+                    x:Name="btn15Min"
+                    HorizontalAlignment="Left"
+                    VerticalAlignment="Top"
+                    Margin="150 250 0 0"
+                    Command="{Binding TimeLimitDlgCommand}"
+                    CommandParameter="0"
+                    Visibility="{Binding ResponsibleGamingCurrentDialogState, Converter={StaticResource TimeLimitDialogConverter},ConverterParameter='TimeoutButtons'}"
+                    Style="{StaticResource stlFlatButton}"
+                    AutomationProperties.AutomationId="Button5_F6B81B63">
+                    <Button.Template>
+                        <ControlTemplate
+                            TargetType="Button">
+                            <Image
+                                Name="btn15MinImage"
+                                Stretch="None"
+                                Source="{DynamicResource TimeLimit15MinNormal}"
+                                AutomationProperties.AutomationId="Image6_F6B81B63" />
+                            <ControlTemplate.Triggers>
+                                <Trigger
+                                    Property="IsPressed"
+                                    Value="true"
+                                    AutomationProperties.AutomationId="Trigger7_F6B81B63">
+                                    <Setter
+                                        TargetName="btn15MinImage"
+                                        Property="Source"
+                                        Value="{DynamicResource TimeLimit15MinPressed}" />
+                                </Trigger>
+                            </ControlTemplate.Triggers>
+                        </ControlTemplate>
+                    </Button.Template>
+                </Button>
+                <Button
+                    x:Name="btn30Min"
+                    HorizontalAlignment="Left"
+                    VerticalAlignment="Top"
+                    Margin="530 250 0 0"
+                    Command="{Binding TimeLimitDlgCommand}"
+                    CommandParameter="1"
+                    Visibility="{Binding ResponsibleGamingCurrentDialogState, Converter={StaticResource TimeLimitDialogConverter},ConverterParameter='TimeoutButtons'}"
+                    Style="{StaticResource stlFlatButton}"
+                    AutomationProperties.AutomationId="Button8_F6B81B63">
+                    <Button.Template>
+                        <ControlTemplate
+                            TargetType="Button">
+                            <Image
+                                Name="btn30MinImage"
+                                Stretch="None"
+                                Source="{DynamicResource TimeLimit30MinNormal}"
+                                AutomationProperties.AutomationId="Image9_F6B81B63" />
+                            <ControlTemplate.Triggers>
+                                <Trigger
+                                    Property="IsPressed"
+                                    Value="true"
+                                    AutomationProperties.AutomationId="Trigger10_F6B81B63">
+                                    <Setter
+                                        TargetName="btn30MinImage"
+                                        Property="Source"
+                                        Value="{DynamicResource TimeLimit30MinPressed}" />
+                                </Trigger>
+                            </ControlTemplate.Triggers>
+                        </ControlTemplate>
+                    </Button.Template>
+                </Button>
+                <Button
+                    x:Name="btn45Min"
+                    HorizontalAlignment="Left"
+                    VerticalAlignment="Top"
+                    Margin="150 363 0 0"
+                    Command="{Binding TimeLimitDlgCommand}"
+                    Visibility="{Binding ResponsibleGamingCurrentDialogState, Converter={StaticResource TimeLimitDialogConverter},ConverterParameter='TimeoutButtons'}"
+                    CommandParameter="2"
+                    Style="{StaticResource stlFlatButton}"
+                    AutomationProperties.AutomationId="Button11_F6B81B63">
+                    <Button.Template>
+                        <ControlTemplate
+                            TargetType="Button">
+                            <Image
+                                Name="btn45MinImage"
+                                Stretch="None"
+                                Source="{DynamicResource TimeLimit45MinNormal}"
+                                AutomationProperties.AutomationId="Image12_F6B81B63" />
+                            <ControlTemplate.Triggers>
+                                <Trigger
+                                    Property="IsPressed"
+                                    Value="true"
+                                    AutomationProperties.AutomationId="Trigger13_F6B81B63">
+                                    <Setter
+                                        TargetName="btn45MinImage"
+                                        Property="Source"
+                                        Value="{DynamicResource TimeLimit45MinPressed}" />
+                                </Trigger>
+                            </ControlTemplate.Triggers>
+                        </ControlTemplate>
+                    </Button.Template>
+                </Button>
+                <Button
+                    x:Name="btn60Min"
+                    HorizontalAlignment="Left"
+                    VerticalAlignment="Top"
+                    Margin="530 363 0 0"
+                    Command="{Binding TimeLimitDlgCommand}"
+                    CommandParameter="3"
+                    Visibility="{Binding ResponsibleGamingCurrentDialogState, Converter={StaticResource TimeLimitDialogConverter},ConverterParameter='TimeoutButtons'}"
+                    Style="{StaticResource stlFlatButton}"
+                    AutomationProperties.AutomationId="Button14_F6B81B63">
+                    <Button.Template>
+                        <ControlTemplate
+                            TargetType="Button">
+                            <Image
+                                Name="btn60MinImage"
+                                Stretch="None"
+                                Source="{DynamicResource TimeLimit60MinNormal}"
+                                AutomationProperties.AutomationId="Image15_F6B81B63" />
+                            <ControlTemplate.Triggers>
+                                <Trigger
+                                    Property="IsPressed"
+                                    Value="true"
+                                    AutomationProperties.AutomationId="Trigger16_F6B81B63">
+                                    <Setter
+                                        TargetName="btn60MinImage"
+                                        Property="Source"
+                                        Value="{DynamicResource TimeLimit60MinPressed}" />
+                                </Trigger>
+                            </ControlTemplate.Triggers>
+                        </ControlTemplate>
+                    </Button.Template>
+                </Button>
+            </Grid>
+        </Grid>
+    </DataTemplate>
+    <DataTemplate
+        x:Key="TimeLimitAlcDialogTemplate">
+        <Grid
+            AutomationProperties.AutomationId="Grid17_5928295F">
+            <!-- Toggle background image based on whether lobby or game is visible -->
+            <Image
+                Stretch="Fill"
+                Source="{DynamicResource TimeLimitLobbyBackground}"
+                Visibility="{Binding IsInLobby, Converter={StaticResource TrueVisibleFalseHidden}}"
+                AutomationProperties.AutomationId="Image18_5928295F" />
+            <Rectangle
+                Stretch="Fill"
+                Fill="Black"
+                Opacity="0.5"
+                Visibility="{Binding IsInLobby, Converter={StaticResource TrueHiddenFalseVisible}}"
+                AutomationProperties.AutomationId="Rectangle19_5928295F" />
+            <Grid
+                x:Name="AlcGrid"
+                AutomationProperties.AutomationId="Grid20_5928295F">
+                <Image
+                    Stretch="None"
+                    Margin="480 250 0 0"
+                    HorizontalAlignment="Left"
+                    VerticalAlignment="Top"
+                    uicommon:ImageHelper.SourceResourceKey="{Binding ResponsibleGamingDialogResourceKey}"
+                    AutomationProperties.AutomationId="Image21_5928295F" />
+                <Grid
+                    AutomationProperties.AutomationId="Grid22_5928295F">
+                    <Button
+                        x:Name="btnYes"
+                        Grid.Column="0"
+                        Margin="629 614 0 0"
+                        HorizontalAlignment="Left"
+                        VerticalAlignment="Top"
+                        Command="{Binding TimeLimitDlgCommand}"
+                        CommandParameter="0"
+                        Style="{StaticResource stlFlatButton}"
+                        Visibility="{Binding ResponsibleGamingCurrentDialogState, Converter={StaticResource TimeLimitDialogConverter},ConverterParameter='AlcTwoButton'}"
+                        AutomationProperties.AutomationId="Button23_5928295F">
+                        <Button.Template>
+                            <ControlTemplate
+                                TargetType="Button">
+                                <Image
+                                    Name="btnYesImage"
+                                    Stretch="None"
+                                    Source="{DynamicResource TimeLimitYesNormal}"
+                                    AutomationProperties.AutomationId="Image24_5928295F" />
+                                <ControlTemplate.Triggers>
+                                    <Trigger
+                                        Property="IsPressed"
+                                        Value="true"
+                                        AutomationProperties.AutomationId="Trigger25_5928295F">
+                                        <Setter
+                                            TargetName="btnYesImage"
+                                            Property="Source"
+                                            Value="{DynamicResource TimeLimitYesPressed}" />
+                                    </Trigger>
+                                </ControlTemplate.Triggers>
+                            </ControlTemplate>
+                        </Button.Template>
+                    </Button>
+                    <Button
+                        x:Name="btnNo"
+                        Grid.Column="0"
+                        Margin="1009 614 0 0"
+                        HorizontalAlignment="Left"
+                        VerticalAlignment="Top"
+                        Command="{Binding TimeLimitDlgCommand}"
+                        CommandParameter="1"
+                        Style="{StaticResource stlFlatButton}"
+                        Visibility="{Binding ResponsibleGamingCurrentDialogState, Converter={StaticResource TimeLimitDialogConverter},ConverterParameter='AlcTwoButton'}"
+                        AutomationProperties.AutomationId="Button26_5928295F">
+                        <Button.Template>
+                            <ControlTemplate
+                                TargetType="Button">
+                                <Image
+                                    Name="btnNoImage"
+                                    Stretch="None"
+                                    Source="{DynamicResource TimeLimitNoNormal}"
+                                    AutomationProperties.AutomationId="Image27_5928295F" />
+                                <ControlTemplate.Triggers>
+                                    <Trigger
+                                        Property="IsPressed"
+                                        Value="true"
+                                        AutomationProperties.AutomationId="Trigger28_5928295F">
+                                        <Setter
+                                            TargetName="btnNoImage"
+                                            Property="Source"
+                                            Value="{DynamicResource TimeLimitNoPressed}" />
+                                    </Trigger>
+                                </ControlTemplate.Triggers>
+                            </ControlTemplate>
+                        </Button.Template>
+                    </Button>
+                    <Button
+                        x:Name="btnOK"
+                        Grid.Column="0"
+                        Margin="822 614 0 0"
+                        HorizontalAlignment="Left"
+                        VerticalAlignment="Top"
+                        Command="{Binding TimeLimitDlgCommand}"
+                        CommandParameter="0"
+                        Style="{StaticResource stlFlatButton}"
+                        Visibility="{Binding ResponsibleGamingCurrentDialogState, Converter={StaticResource TimeLimitDialogConverter},ConverterParameter='AlcOneButton'}"
+                        AutomationProperties.AutomationId="Button29_5928295F">
+                        <Button.Template>
+                            <ControlTemplate
+                                TargetType="Button">
+                                <Image
+                                    Name="btnOKImage"
+                                    Stretch="None"
+                                    Source="{DynamicResource TimeLimitOKNormal}"
+                                    AutomationProperties.AutomationId="Image30_5928295F" />
+                                <ControlTemplate.Triggers>
+                                    <Trigger
+                                        Property="IsPressed"
+                                        Value="true"
+                                        AutomationProperties.AutomationId="Trigger31_5928295F">
+                                        <Setter
+                                            TargetName="btnOKImage"
+                                            Property="Source"
+                                            Value="{DynamicResource TimeLimitOKPressed}" />
+                                    </Trigger>
+                                </ControlTemplate.Triggers>
+                            </ControlTemplate>
+                        </Button.Template>
+                    </Button>
+                </Grid>
+            </Grid>
+        </Grid>
+    </DataTemplate>
+    <DataTemplate
+        x:Key="TimeLimitManitobaDialogTemplate">
+        <Grid
+            Width="1920"
+            Height="1080"
+            AutomationProperties.AutomationId="Grid32_5928295F">
+            <!-- Toggle background image based on whether lobby or game is visible -->
+            <Grid
+                Visibility="{Binding IsInLobby, Converter={StaticResource TrueVisibleFalseHidden}}"
+                AutomationProperties.AutomationId="Grid33_5928295F">
+                <Image
+                    Stretch="Fill"
+                    Source="{DynamicResource TimeLimitLobbyBackground}"
+                    Visibility="{Binding ResponsibleGamingCurrentDialogState, Converter={StaticResource TimeLimitDialogConverter},ConverterParameter='StandardDialog'}"
+                    AutomationProperties.AutomationId="Image34_5928295F" />
+                <Image
+                    Stretch="Fill"
+                    Source="{DynamicResource TimeLimitLobbyBackgroundPlayBreak}"
+                    Visibility="{Binding ResponsibleGamingCurrentDialogState, Converter={StaticResource TimeLimitDialogConverter},ConverterParameter='ManitobaPlayBreak'}"
+                    AutomationProperties.AutomationId="Image35_5928295F" />
+            </Grid>
+            <Rectangle
+                Stretch="Fill"
+                Fill="Black"
+                Opacity="0.5"
+                Visibility="{Binding IsInLobby, Converter={StaticResource TrueHiddenFalseVisible}}"
+                AutomationProperties.AutomationId="Rectangle36_5928295F" />
+            <Grid
+                Width="1920"
+                Height="1080"
+                AutomationProperties.AutomationId="Grid37_5928295F">
+                <Grid.RowDefinitions>
+                    <RowDefinition
+                        Height="8*"
+                        AutomationProperties.AutomationId="RowDefinition38_5928295F" />
+                    <RowDefinition
+                        Height="12*"
+                        AutomationProperties.AutomationId="RowDefinition39_5928295F" />
+                    <RowDefinition
+                        Height="3*"
+                        AutomationProperties.AutomationId="RowDefinition40_5928295F" />
+                </Grid.RowDefinitions>
+                <Grid
+                    x:Name="TimePromptWelcomeGrid"
+                    Grid.Row="0"
+                    HorizontalAlignment="Center"
+                    VerticalAlignment="Top"
+                    Margin="0 35 0 0"
+                    Visibility="{Binding ResponsibleGamingCurrentDialogState, Converter={StaticResource TimeLimitDialogConverter},ConverterParameter='Initial'}"
+                    AutomationProperties.AutomationId="Grid41_5928295F">
+                    <Image
+                        Stretch="None"
+                        Grid.Row="0"
+                        HorizontalAlignment="Center"
+                        VerticalAlignment="Bottom"
+                        Source="{DynamicResource TimeLimitInitialPrompt}"
+                        AutomationProperties.AutomationId="Image42_5928295F" />
+                    <StackPanel
+                        Orientation="Horizontal"
+                        HorizontalAlignment="Left"
+                        VerticalAlignment="Top"
+                        Margin="0 177 0 0"
+                        Grid.Row="0"
+                        AutomationProperties.AutomationId="StackPanel43_5928295F">
+                        <Button
+                            x:Name="btn15Min"
+                            Margin="62 0 0 0"
+                            HorizontalAlignment="Left"
+                            VerticalAlignment="Top"
+                            Command="{Binding TimeLimitDlgCommand}"
+                            CommandParameter="0"
+                            Style="{StaticResource stlFlatButton}"
+                            AutomationProperties.AutomationId="Button44_5928295F">
+                            <Button.Template>
+                                <ControlTemplate
+                                    TargetType="Button">
+                                    <Image
+                                        Name="btn15MinImage"
+                                        Stretch="None"
+                                        Source="{DynamicResource TimeLimit15MinNormal}"
+                                        AutomationProperties.AutomationId="Image45_5928295F" />
+                                    <ControlTemplate.Triggers>
+                                        <Trigger
+                                            Property="IsPressed"
+                                            Value="true"
+                                            AutomationProperties.AutomationId="Trigger46_5928295F">
+                                            <Setter
+                                                TargetName="btn15MinImage"
+                                                Property="Source"
+                                                Value="{DynamicResource TimeLimit15MinPressed}" />
+                                        </Trigger>
+                                    </ControlTemplate.Triggers>
+                                </ControlTemplate>
+                            </Button.Template>
+                        </Button>
+                        <Button
+                            x:Name="btn30Min"
+                            Margin="52 0 0 0"
+                            HorizontalAlignment="Left"
+                            VerticalAlignment="Top"
+                            Command="{Binding TimeLimitDlgCommand}"
+                            CommandParameter="1"
+                            Style="{StaticResource stlFlatButton}"
+                            AutomationProperties.AutomationId="Button47_5928295F">
+                            <Button.Template>
+                                <ControlTemplate
+                                    TargetType="Button">
+                                    <Image
+                                        Name="btn30MinImage"
+                                        Stretch="None"
+                                        Source="{DynamicResource TimeLimit30MinNormal}"
+                                        AutomationProperties.AutomationId="Image48_5928295F" />
+                                    <ControlTemplate.Triggers>
+                                        <Trigger
+                                            Property="IsPressed"
+                                            Value="true"
+                                            AutomationProperties.AutomationId="Trigger49_5928295F">
+                                            <Setter
+                                                TargetName="btn30MinImage"
+                                                Property="Source"
+                                                Value="{DynamicResource TimeLimit30MinPressed}" />
+                                        </Trigger>
+                                    </ControlTemplate.Triggers>
+                                </ControlTemplate>
+                            </Button.Template>
+                        </Button>
+                        <Button
+                            x:Name="btn45Min"
+                            Margin="54 0 0 0"
+                            HorizontalAlignment="Left"
+                            VerticalAlignment="Top"
+                            Command="{Binding TimeLimitDlgCommand}"
+                            CommandParameter="2"
+                            Style="{StaticResource stlFlatButton}"
+                            AutomationProperties.AutomationId="Button50_5928295F">
+                            <Button.Template>
+                                <ControlTemplate
+                                    TargetType="Button">
+                                    <Image
+                                        Name="btn45MinImage"
+                                        Stretch="None"
+                                        Source="{DynamicResource TimeLimit45MinNormal}"
+                                        AutomationProperties.AutomationId="Image51_5928295F" />
+                                    <ControlTemplate.Triggers>
+                                        <Trigger
+                                            Property="IsPressed"
+                                            Value="true"
+                                            AutomationProperties.AutomationId="Trigger52_5928295F">
+                                            <Setter
+                                                TargetName="btn45MinImage"
+                                                Property="Source"
+                                                Value="{DynamicResource TimeLimit45MinPressed}" />
+                                        </Trigger>
+                                    </ControlTemplate.Triggers>
+                                </ControlTemplate>
+                            </Button.Template>
+                        </Button>
+                        <Button
+                            x:Name="btn60Min"
+                            Margin="53 0 0 0"
+                            HorizontalAlignment="Left"
+                            VerticalAlignment="Top"
+                            Command="{Binding TimeLimitDlgCommand}"
+                            CommandParameter="3"
+                            Style="{StaticResource stlFlatButton}"
+                            AutomationProperties.AutomationId="Button53_5928295F">
+                            <Button.Template>
+                                <ControlTemplate
+                                    TargetType="Button">
+                                    <Image
+                                        Name="btn60MinImage"
+                                        Stretch="None"
+                                        Source="{DynamicResource TimeLimit60MinNormal}"
+                                        AutomationProperties.AutomationId="Image54_5928295F" />
+                                    <ControlTemplate.Triggers>
+                                        <Trigger
+                                            Property="IsPressed"
+                                            Value="true"
+                                            AutomationProperties.AutomationId="Trigger55_5928295F">
+                                            <Setter
+                                                TargetName="btn60MinImage"
+                                                Property="Source"
+                                                Value="{DynamicResource TimeLimit60MinPressed}" />
+                                        </Trigger>
+                                    </ControlTemplate.Triggers>
+                                </ControlTemplate>
+                            </Button.Template>
+                        </Button>
+                    </StackPanel>
+                </Grid>
+                <Grid
+                    x:Name="TimePromptExpiredGrid"
+                    Grid.Row="0"
+                    HorizontalAlignment="Center"
+                    VerticalAlignment="Top"
+                    Margin="0 35 0 0"
+                    Visibility="{Binding ResponsibleGamingCurrentDialogState, Converter={StaticResource TimeLimitDialogConverter},ConverterParameter='ChooseTime'}"
+                    AutomationProperties.AutomationId="Grid56_5928295F">
+                    <Image
+                        Stretch="None"
+                        HorizontalAlignment="Center"
+                        VerticalAlignment="Bottom"
+                        uicommon:ImageHelper.SourceResourceKey="{Binding ResponsibleGamingDialogResourceKey}"
+                        AutomationProperties.AutomationId="Image57_5928295F" />
+                    <StackPanel
+                        Orientation="Horizontal"
+                        HorizontalAlignment="Left"
+                        VerticalAlignment="Top"
+                        Margin="0 177 0 0"
+                        Grid.Row="0"
+                        AutomationProperties.AutomationId="StackPanel58_5928295F">
+                        <Button
+                            x:Name="btnExpired15Min"
+                            Margin="84 0 0 0"
+                            HorizontalAlignment="Left"
+                            VerticalAlignment="Top"
+                            Command="{Binding TimeLimitDlgCommand}"
+                            CommandParameter="0"
+                            Style="{StaticResource stlFlatButton}"
+                            AutomationProperties.AutomationId="Button59_5928295F">
+                            <Button.Template>
+                                <ControlTemplate
+                                    TargetType="Button">
+                                    <Image
+                                        Name="btn15MinImage"
+                                        Stretch="None"
+                                        Source="{DynamicResource TimeLimit15MinNormal}"
+                                        AutomationProperties.AutomationId="Image60_5928295F" />
+                                    <ControlTemplate.Triggers>
+                                        <Trigger
+                                            Property="IsPressed"
+                                            Value="true"
+                                            AutomationProperties.AutomationId="Trigger61_5928295F">
+                                            <Setter
+                                                TargetName="btn15MinImage"
+                                                Property="Source"
+                                                Value="{DynamicResource TimeLimit15MinPressed}" />
+                                        </Trigger>
+                                    </ControlTemplate.Triggers>
+                                </ControlTemplate>
+                            </Button.Template>
+                        </Button>
+                        <Button
+                            x:Name="btnExpired30Min"
+                            Margin="52 0 0 0"
+                            HorizontalAlignment="Left"
+                            VerticalAlignment="Top"
+                            Command="{Binding TimeLimitDlgCommand}"
+                            CommandParameter="1"
+                            Style="{StaticResource stlFlatButton}"
+                            AutomationProperties.AutomationId="Button62_5928295F">
+                            <Button.Template>
+                                <ControlTemplate
+                                    TargetType="Button">
+                                    <Image
+                                        Name="btn30MinImage"
+                                        Stretch="None"
+                                        Source="{DynamicResource TimeLimit30MinNormal}"
+                                        AutomationProperties.AutomationId="Image63_5928295F" />
+                                    <ControlTemplate.Triggers>
+                                        <Trigger
+                                            Property="IsPressed"
+                                            Value="true"
+                                            AutomationProperties.AutomationId="Trigger64_5928295F">
+                                            <Setter
+                                                TargetName="btn30MinImage"
+                                                Property="Source"
+                                                Value="{DynamicResource TimeLimit30MinPressed}" />
+                                        </Trigger>
+                                    </ControlTemplate.Triggers>
+                                </ControlTemplate>
+                            </Button.Template>
+                        </Button>
+                        <Button
+                            x:Name="btnExpired45Min"
+                            Margin="54 0 0 0"
+                            HorizontalAlignment="Left"
+                            VerticalAlignment="Top"
+                            Command="{Binding TimeLimitDlgCommand}"
+                            CommandParameter="2"
+                            Style="{StaticResource stlFlatButton}"
+                            AutomationProperties.AutomationId="Button65_5928295F">
+                            <Button.Template>
+                                <ControlTemplate
+                                    TargetType="Button">
+                                    <Image
+                                        Name="btn45MinImage"
+                                        Stretch="None"
+                                        Source="{DynamicResource TimeLimit45MinNormal}"
+                                        AutomationProperties.AutomationId="Image66_5928295F" />
+                                    <ControlTemplate.Triggers>
+                                        <Trigger
+                                            Property="IsPressed"
+                                            Value="true"
+                                            AutomationProperties.AutomationId="Trigger67_5928295F">
+                                            <Setter
+                                                TargetName="btn45MinImage"
+                                                Property="Source"
+                                                Value="{DynamicResource TimeLimit45MinPressed}" />
+                                        </Trigger>
+                                    </ControlTemplate.Triggers>
+                                </ControlTemplate>
+                            </Button.Template>
+                        </Button>
+                        <Button
+                            x:Name="btnExpired60Min"
+                            Margin="53 0 0 0"
+                            HorizontalAlignment="Left"
+                            VerticalAlignment="Top"
+                            Command="{Binding TimeLimitDlgCommand}"
+                            CommandParameter="3"
+                            Style="{StaticResource stlFlatButton}"
+                            AutomationProperties.AutomationId="Button68_5928295F">
+                            <Button.Template>
+                                <ControlTemplate
+                                    TargetType="Button">
+                                    <Image
+                                        Name="btn60MinImage"
+                                        Stretch="None"
+                                        Source="{DynamicResource TimeLimit60MinNormal}"
+                                        AutomationProperties.AutomationId="Image69_5928295F" />
+                                    <ControlTemplate.Triggers>
+                                        <Trigger
+                                            Property="IsPressed"
+                                            Value="true"
+                                            AutomationProperties.AutomationId="Trigger70_5928295F">
+                                            <Setter
+                                                TargetName="btn60MinImage"
+                                                Property="Source"
+                                                Value="{DynamicResource TimeLimit60MinPressed}" />
+                                        </Trigger>
+                                    </ControlTemplate.Triggers>
+                                </ControlTemplate>
+                            </Button.Template>
+                        </Button>
+                        <Button
+                            x:Name="btnCashOut"
+                            Margin="53 0 0 0"
+                            HorizontalAlignment="Left"
+                            VerticalAlignment="Top"
+                            Command="{Binding TimeLimitDlgCommand}"
+                            CommandParameter="4"
+                            Style="{StaticResource stlFlatButton}"
+                            AutomationProperties.AutomationId="Button71_5928295F">
+                            <Button.Template>
+                                <ControlTemplate
+                                    TargetType="Button">
+                                    <Image
+                                        Name="btnCashOutImage"
+                                        Stretch="None"
+                                        Source="{DynamicResource TimeLimitCashOutNormal}"
+                                        AutomationProperties.AutomationId="Image72_5928295F" />
+                                    <ControlTemplate.Triggers>
+                                        <Trigger
+                                            Property="IsPressed"
+                                            Value="true"
+                                            AutomationProperties.AutomationId="Trigger73_5928295F">
+                                            <Setter
+                                                TargetName="btnCashOutImage"
+                                                Property="Source"
+                                                Value="{DynamicResource TimeLimitCashOutPressed}" />
+                                        </Trigger>
+                                    </ControlTemplate.Triggers>
+                                </ControlTemplate>
+                            </Button.Template>
+                        </Button>
+                    </StackPanel>
+                </Grid>
+                <Grid
+                    x:Name="TimePromptSessionOverGrid"
+                    Grid.Row="0"
+                    HorizontalAlignment="Center"
+                    VerticalAlignment="Top"
+                    Margin="0 35 0 0"
+                    Visibility="{Binding ResponsibleGamingCurrentDialogState, Converter={StaticResource TimeLimitDialogConverter},ConverterParameter='ForceCashOut'}"
+                    AutomationProperties.AutomationId="Grid74_5928295F">
+                    <Image
+                        Stretch="None"
+                        Grid.Row="0"
+                        HorizontalAlignment="Center"
+                        VerticalAlignment="Bottom"
+                        Source="{DynamicResource TimeLimitFinalPrompt}"
+                        AutomationProperties.AutomationId="Image75_5928295F" />
+                    <StackPanel
+                        Orientation="Horizontal"
+                        HorizontalAlignment="Left"
+                        VerticalAlignment="Top"
+                        Margin="0 177 0 0"
+                        Grid.Row="0"
+                        AutomationProperties.AutomationId="StackPanel76_5928295F">
+                        <Button
+                            x:Name="btnForcedCashOut"
+                            Margin="539 0 0 0"
+                            HorizontalAlignment="Left"
+                            VerticalAlignment="Top"
+                            Command="{Binding TimeLimitDlgCommand}"
+                            CommandParameter="4"
+                            Style="{StaticResource stlFlatButton}"
+                            AutomationProperties.AutomationId="Button77_5928295F">
+                            <Button.Template>
+                                <ControlTemplate
+                                    TargetType="Button">
+                                    <Image
+                                        Name="btnCashOutImage"
+                                        Stretch="None"
+                                        Source="{DynamicResource TimeLimitCashOutNormal}"
+                                        AutomationProperties.AutomationId="Image78_5928295F" />
+                                    <ControlTemplate.Triggers>
+                                        <Trigger
+                                            Property="IsPressed"
+                                            Value="true"
+                                            AutomationProperties.AutomationId="Trigger79_5928295F">
+                                            <Setter
+                                                TargetName="btnCashOutImage"
+                                                Property="Source"
+                                                Value="{DynamicResource TimeLimitCashOutPressed}" />
+                                        </Trigger>
+                                    </ControlTemplate.Triggers>
+                                </ControlTemplate>
+                            </Button.Template>
+                        </Button>
+                    </StackPanel>
+                </Grid>
+                <Grid
+                    x:Name="TimePromptPlayBreakGrid"
+                    Grid.Row="0"
+                    Grid.RowSpan="2"
+                    HorizontalAlignment="Center"
+                    VerticalAlignment="Center"
+                    Margin="0 30 0 0"
+                    Visibility="{Binding ResponsibleGamingCurrentDialogState, Converter={StaticResource TimeLimitDialogConverter},ConverterParameter='ManitobaPlayBreak'}"
+                    AutomationProperties.AutomationId="Grid80_5928295F">
+                    <Image
+                        Stretch="None"
+                        HorizontalAlignment="Center"
+                        VerticalAlignment="Center"
+                        uicommon:ImageHelper.SourceResourceKey="{Binding ResponsibleGamingDialogResourceKey}"
+                        AutomationProperties.AutomationId="Image81_5928295F" />
+                </Grid>
+                <Grid
+                    HorizontalAlignment="Center"
+                    VerticalAlignment="Top"
+                    Margin="0 20 0 0"
+                    Grid.Row="1"
+                    AutomationProperties.AutomationId="Grid82_5928295F">
+                    <Image
+                        Stretch="None"
+                        HorizontalAlignment="Center"
+                        VerticalAlignment="Top"
+                        Visibility="{Binding ResponsibleGamingCurrentDialogState, Converter={StaticResource TimeLimitDialogConverter},ConverterParameter='WelcomeCashOut'}"
+                        Source="{DynamicResource TimeLimitImportantInfo}"
+                        AutomationProperties.AutomationId="Image83_5928295F" />
+                    <Image
+                        Stretch="None"
+                        HorizontalAlignment="Center"
+                        VerticalAlignment="Top"
+                        Visibility="{Binding ResponsibleGamingCurrentDialogState, Converter={StaticResource TimeLimitDialogConverter},ConverterParameter='ChooseTime'}"
+                        Source="{DynamicResource TimeLimitProblemGambling}"
+                        AutomationProperties.AutomationId="Image84_5928295F" />
+                </Grid>
+                <Grid
+                    x:Name="TimePrompInGameButtons"
+                    Grid.Row="2"
+                    Margin="0 26 0 0"
+                    VerticalAlignment="Top"
+                    Visibility="{Binding IsInLobby, Converter={StaticResource TrueCollapsedFalseVisible}}"
+                    AutomationProperties.AutomationId="Grid85_5928295F">
+                    <Grid
+                        AutomationProperties.AutomationId="Grid86_5928295F">
+                        <Grid.ColumnDefinitions>
+                            <ColumnDefinition
+                                AutomationProperties.AutomationId="ColumnDefinition87_5928295F" />
+                            <ColumnDefinition
+                                AutomationProperties.AutomationId="ColumnDefinition88_5928295F" />
+                        </Grid.ColumnDefinitions>
+                        <Image
+                            Stretch="None"
+                            Grid.Column="0"
+                            Margin="43 0 0 0"
+                            HorizontalAlignment="Left"
+                            VerticalAlignment="Center"
+                            Source="{DynamicResource ButtonBorder}"
+                            AutomationProperties.AutomationId="Image89_5928295F" />
+                        <Button
+                            x:Name="btnInGameCashOut"
+                            Grid.Column="0"
+                            Margin="56 8 0 0"
+                            HorizontalAlignment="Left"
+                            VerticalAlignment="Center"
+                            Command="{Binding TimeLimitDlgCommand}"
+                            CommandParameter="4"
+                            Style="{StaticResource stlFlatButton}"
+                            AutomationProperties.AutomationId="Button90_5928295F">
+                            <Button.Template>
+                                <ControlTemplate
+                                    TargetType="Button">
+                                    <Image
+                                        Name="btnCashOutImage"
+                                        Stretch="None"
+                                        Source="{DynamicResource TimeLimitCashOutNormal}"
+                                        AutomationProperties.AutomationId="Image91_5928295F" />
+                                    <ControlTemplate.Triggers>
+                                        <Trigger
+                                            Property="IsPressed"
+                                            Value="true"
+                                            AutomationProperties.AutomationId="Trigger92_5928295F">
+                                            <Setter
+                                                TargetName="btnCashOutImage"
+                                                Property="Source"
+                                                Value="{DynamicResource TimeLimitCashOutPressed}" />
+                                        </Trigger>
+                                    </ControlTemplate.Triggers>
+                                </ControlTemplate>
+                            </Button.Template>
+                        </Button>
+                        <Image
+                            Stretch="None"
+                            Grid.Column="1"
+                            Margin="0 0 43 0"
+                            HorizontalAlignment="Right"
+                            VerticalAlignment="Center"
+                            Visibility="{Binding ResponsibleGamingCurrentDialogState, Converter={StaticResource TimeLimitDialogConverter},ConverterParameter='StandardDialog'}"
+                            Source="{DynamicResource ButtonBorder}"
+                            AutomationProperties.AutomationId="Image93_5928295F" />
+                        <Button
+                            x:Name="btnLearnAboutVLT"
+                            Grid.Column="1"
+                            Margin="0 1 59 0"
+                            HorizontalAlignment="Right"
+                            VerticalAlignment="Center"
+                            Command="{Binding ResponsibleGamingDialogOpenCommand}"
+                            Visibility="{Binding ResponsibleGamingCurrentDialogState, Converter={StaticResource TimeLimitDialogConverter},ConverterParameter='StandardDialog'}"
+                            Style="{StaticResource stlFlatButton}"
+                            AutomationProperties.AutomationId="Button94_5928295F">
+                            <Button.Template>
+                                <ControlTemplate
+                                    TargetType="Button">
+                                    <Image
+                                        Name="btnLearnAboutVLTImage"
+                                        Stretch="None"
+                                        Source="{DynamicResource LearnAboutVltNormal}"
+                                        AutomationProperties.AutomationId="Image95_5928295F" />
+                                    <ControlTemplate.Triggers>
+                                        <Trigger
+                                            Property="IsPressed"
+                                            Value="true"
+                                            AutomationProperties.AutomationId="Trigger96_5928295F">
+                                            <Setter
+                                                TargetName="btnLearnAboutVLTImage"
+                                                Property="Source"
+                                                Value="{DynamicResource LearnAboutVltPressed}" />
+                                        </Trigger>
+                                    </ControlTemplate.Triggers>
+                                </ControlTemplate>
+                            </Button.Template>
+                        </Button>
+                    </Grid>
+                </Grid>
+            </Grid>
+        </Grid>
+    </DataTemplate>
+    <DataTemplate
+        x:Key="TimeLimitAlbertaDialogTemplate">
+        <Grid
+            Width="1920"
+            Height="1080"
+            AutomationProperties.AutomationId="Grid97_5928295F">
+            <!-- Toggle background image based on whether lobby or game is visible -->
+            <Grid
+                Visibility="{Binding IsInLobby, Converter={StaticResource TrueVisibleFalseHidden}}"
+                AutomationProperties.AutomationId="Grid98_5928295F">
+                <Image
+                    Stretch="Fill"
+                    Source="{DynamicResource TimeLimitLobbyBackground}"
+                    Visibility="{Binding ResponsibleGamingCurrentDialogState, Converter={StaticResource TimeLimitDialogConverter},ConverterParameter='StandardDialog'}"
+                    AutomationProperties.AutomationId="Image99_5928295F" />
+                <Image
+                    Stretch="Fill"
+                    Source="{DynamicResource TimeLimitLobbyBackgroundPlayBreak}"
+                    Visibility="{Binding ResponsibleGamingCurrentDialogState, Converter={StaticResource TimeLimitDialogConverter},ConverterParameter='ManitobaPlayBreak'}"
+                    AutomationProperties.AutomationId="Image100_5928295F" />
+            </Grid>
+            <Rectangle
+                Stretch="Fill"
+                Fill="Black"
+                Opacity="0.5"
+                Visibility="{Binding IsInLobby, Converter={StaticResource TrueHiddenFalseVisible}}"
+                AutomationProperties.AutomationId="Rectangle101_5928295F" />
+            <Grid
+                Width="1920"
+                Height="1080"
+                AutomationProperties.AutomationId="Grid102_5928295F">
+                <Grid.RowDefinitions>
+                    <RowDefinition
+                        Height="8*"
+                        AutomationProperties.AutomationId="RowDefinition103_5928295F" />
+                    <RowDefinition
+                        Height="12*"
+                        AutomationProperties.AutomationId="RowDefinition104_5928295F" />
+                    <RowDefinition
+                        Height="3*"
+                        AutomationProperties.AutomationId="RowDefinition105_5928295F" />
+                </Grid.RowDefinitions>
+                <Grid
+                    x:Name="TimePromptWelcomeGrid"
+                    Grid.Row="0"
+                    HorizontalAlignment="Center"
+                    VerticalAlignment="Top"
+                    Margin="0 35 0 0"
+                    Visibility="{Binding ResponsibleGamingCurrentDialogState, Converter={StaticResource TimeLimitDialogConverter},ConverterParameter='Initial'}"
+                    AutomationProperties.AutomationId="Grid106_5928295F">
+                    <Image
+                        Stretch="None"
+                        Grid.Row="0"
+                        HorizontalAlignment="Center"
+                        VerticalAlignment="Bottom"
+                        Source="{DynamicResource TimeLimitInitialPrompt}"
+                        AutomationProperties.AutomationId="Image107_5928295F" />
+                    <StackPanel
+                        Orientation="Horizontal"
+                        HorizontalAlignment="Left"
+                        VerticalAlignment="Top"
+                        Margin="0 157 0 0"
+                        Grid.Row="0"
+                        AutomationProperties.AutomationId="StackPanel108_5928295F">
+                        <Button
+                            x:Name="btn15Min"
+                            Margin="32 0 0 0"
+                            HorizontalAlignment="Left"
+                            VerticalAlignment="Top"
+                            Command="{Binding TimeLimitDlgCommand}"
+                            CommandParameter="0"
+                            Style="{StaticResource stlFlatButton}"
+                            AutomationProperties.AutomationId="Button109_5928295F">
+                            <Button.Template>
+                                <ControlTemplate
+                                    TargetType="Button">
+                                    <Image
+                                        Name="btn15MinImage"
+                                        Stretch="None"
+                                        Source="{DynamicResource TimeLimit15MinNormal}"
+                                        AutomationProperties.AutomationId="Image110_5928295F" />
+                                    <ControlTemplate.Triggers>
+                                        <Trigger
+                                            Property="IsPressed"
+                                            Value="true"
+                                            AutomationProperties.AutomationId="Trigger111_5928295F">
+                                            <Setter
+                                                TargetName="btn15MinImage"
+                                                Property="Source"
+                                                Value="{DynamicResource TimeLimit15MinPressed}" />
+                                        </Trigger>
+                                    </ControlTemplate.Triggers>
+                                </ControlTemplate>
+                            </Button.Template>
+                        </Button>
+                        <Button
+                            x:Name="btn30Min"
+                            Margin="52 0 0 0"
+                            HorizontalAlignment="Left"
+                            VerticalAlignment="Top"
+                            Command="{Binding TimeLimitDlgCommand}"
+                            CommandParameter="1"
+                            Style="{StaticResource stlFlatButton}"
+                            AutomationProperties.AutomationId="Button112_5928295F">
+                            <Button.Template>
+                                <ControlTemplate
+                                    TargetType="Button">
+                                    <Image
+                                        Name="btn30MinImage"
+                                        Stretch="None"
+                                        Source="{DynamicResource TimeLimit30MinNormal}"
+                                        AutomationProperties.AutomationId="Image113_5928295F" />
+                                    <ControlTemplate.Triggers>
+                                        <Trigger
+                                            Property="IsPressed"
+                                            Value="true"
+                                            AutomationProperties.AutomationId="Trigger114_5928295F">
+                                            <Setter
+                                                TargetName="btn30MinImage"
+                                                Property="Source"
+                                                Value="{DynamicResource TimeLimit30MinPressed}" />
+                                        </Trigger>
+                                    </ControlTemplate.Triggers>
+                                </ControlTemplate>
+                            </Button.Template>
+                        </Button>
+                        <Button
+                            x:Name="btn45Min"
+                            Margin="54 0 0 0"
+                            HorizontalAlignment="Left"
+                            VerticalAlignment="Top"
+                            Command="{Binding TimeLimitDlgCommand}"
+                            CommandParameter="2"
+                            Style="{StaticResource stlFlatButton}"
+                            AutomationProperties.AutomationId="Button115_5928295F">
+                            <Button.Template>
+                                <ControlTemplate
+                                    TargetType="Button">
+                                    <Image
+                                        Name="btn45MinImage"
+                                        Stretch="None"
+                                        Source="{DynamicResource TimeLimit45MinNormal}"
+                                        AutomationProperties.AutomationId="Image116_5928295F" />
+                                    <ControlTemplate.Triggers>
+                                        <Trigger
+                                            Property="IsPressed"
+                                            Value="true"
+                                            AutomationProperties.AutomationId="Trigger117_5928295F">
+                                            <Setter
+                                                TargetName="btn45MinImage"
+                                                Property="Source"
+                                                Value="{DynamicResource TimeLimit45MinPressed}" />
+                                        </Trigger>
+                                    </ControlTemplate.Triggers>
+                                </ControlTemplate>
+                            </Button.Template>
+                        </Button>
+                        <Button
+                            x:Name="btn60Min"
+                            Margin="53 0 0 0"
+                            HorizontalAlignment="Left"
+                            VerticalAlignment="Top"
+                            Command="{Binding TimeLimitDlgCommand}"
+                            CommandParameter="3"
+                            Style="{StaticResource stlFlatButton}"
+                            AutomationProperties.AutomationId="Button118_5928295F">
+                            <Button.Template>
+                                <ControlTemplate
+                                    TargetType="Button">
+                                    <Image
+                                        Name="btn60MinImage"
+                                        Stretch="None"
+                                        Source="{DynamicResource TimeLimit60MinNormal}"
+                                        AutomationProperties.AutomationId="Image119_5928295F" />
+                                    <ControlTemplate.Triggers>
+                                        <Trigger
+                                            Property="IsPressed"
+                                            Value="true"
+                                            AutomationProperties.AutomationId="Trigger120_5928295F">
+                                            <Setter
+                                                TargetName="btn60MinImage"
+                                                Property="Source"
+                                                Value="{DynamicResource TimeLimit60MinPressed}" />
+                                        </Trigger>
+                                    </ControlTemplate.Triggers>
+                                </ControlTemplate>
+                            </Button.Template>
+                        </Button>
+                    </StackPanel>
+                </Grid>
+                <Grid
+                    x:Name="TimePromptExpiredGrid"
+                    Grid.Row="0"
+                    HorizontalAlignment="Center"
+                    VerticalAlignment="Top"
+                    Margin="0 35 0 0"
+                    Visibility="{Binding ResponsibleGamingCurrentDialogState, Converter={StaticResource TimeLimitDialogConverter},ConverterParameter='ChooseTime'}"
+                    AutomationProperties.AutomationId="Grid121_5928295F">
+                    <Image
+                        Stretch="None"
+                        HorizontalAlignment="Center"
+                        VerticalAlignment="Bottom"
+                        uicommon:ImageHelper.SourceResourceKey="{Binding ResponsibleGamingDialogResourceKey}"
+                        AutomationProperties.AutomationId="Image122_5928295F" />
+                    <StackPanel
+                        Orientation="Horizontal"
+                        HorizontalAlignment="Left"
+                        VerticalAlignment="Top"
+                        Margin="0 107 0 0"
+                        Grid.Row="0"
+                        AutomationProperties.AutomationId="StackPanel123_5928295F">
+                        <Button
+                            x:Name="btnExpired15Min"
+                            Margin="44 0 0 0"
+                            HorizontalAlignment="Left"
+                            VerticalAlignment="Top"
+                            Command="{Binding TimeLimitDlgCommand}"
+                            CommandParameter="0"
+                            Style="{StaticResource stlFlatButton}"
+                            AutomationProperties.AutomationId="Button124_5928295F">
+                            <Button.Template>
+                                <ControlTemplate
+                                    TargetType="Button">
+                                    <Image
+                                        Name="btn15MinImage"
+                                        Stretch="None"
+                                        Source="{DynamicResource TimeLimit15MinNormal}"
+                                        AutomationProperties.AutomationId="Image125_5928295F" />
+                                    <ControlTemplate.Triggers>
+                                        <Trigger
+                                            Property="IsPressed"
+                                            Value="true"
+                                            AutomationProperties.AutomationId="Trigger126_5928295F">
+                                            <Setter
+                                                TargetName="btn15MinImage"
+                                                Property="Source"
+                                                Value="{DynamicResource TimeLimit15MinPressed}" />
+                                        </Trigger>
+                                    </ControlTemplate.Triggers>
+                                </ControlTemplate>
+                            </Button.Template>
+                        </Button>
+                        <Button
+                            x:Name="btnExpired30Min"
+                            Margin="52 0 0 0"
+                            HorizontalAlignment="Left"
+                            VerticalAlignment="Top"
+                            Command="{Binding TimeLimitDlgCommand}"
+                            CommandParameter="1"
+                            Style="{StaticResource stlFlatButton}"
+                            AutomationProperties.AutomationId="Button127_5928295F">
+                            <Button.Template>
+                                <ControlTemplate
+                                    TargetType="Button">
+                                    <Image
+                                        Name="btn30MinImage"
+                                        Stretch="None"
+                                        Source="{DynamicResource TimeLimit30MinNormal}"
+                                        AutomationProperties.AutomationId="Image128_5928295F" />
+                                    <ControlTemplate.Triggers>
+                                        <Trigger
+                                            Property="IsPressed"
+                                            Value="true"
+                                            AutomationProperties.AutomationId="Trigger129_5928295F">
+                                            <Setter
+                                                TargetName="btn30MinImage"
+                                                Property="Source"
+                                                Value="{DynamicResource TimeLimit30MinPressed}" />
+                                        </Trigger>
+                                    </ControlTemplate.Triggers>
+                                </ControlTemplate>
+                            </Button.Template>
+                        </Button>
+                        <Button
+                            x:Name="btnExpired45Min"
+                            Margin="54 0 0 0"
+                            HorizontalAlignment="Left"
+                            VerticalAlignment="Top"
+                            Command="{Binding TimeLimitDlgCommand}"
+                            CommandParameter="2"
+                            Style="{StaticResource stlFlatButton}"
+                            AutomationProperties.AutomationId="Button130_5928295F">
+                            <Button.Template>
+                                <ControlTemplate
+                                    TargetType="Button">
+                                    <Image
+                                        Name="btn45MinImage"
+                                        Stretch="None"
+                                        Source="{DynamicResource TimeLimit45MinNormal}"
+                                        AutomationProperties.AutomationId="Image131_5928295F" />
+                                    <ControlTemplate.Triggers>
+                                        <Trigger
+                                            Property="IsPressed"
+                                            Value="true"
+                                            AutomationProperties.AutomationId="Trigger132_5928295F">
+                                            <Setter
+                                                TargetName="btn45MinImage"
+                                                Property="Source"
+                                                Value="{DynamicResource TimeLimit45MinPressed}" />
+                                        </Trigger>
+                                    </ControlTemplate.Triggers>
+                                </ControlTemplate>
+                            </Button.Template>
+                        </Button>
+                        <Button
+                            x:Name="btnExpired60Min"
+                            Margin="53 0 0 0"
+                            HorizontalAlignment="Left"
+                            VerticalAlignment="Top"
+                            Command="{Binding TimeLimitDlgCommand}"
+                            CommandParameter="3"
+                            Style="{StaticResource stlFlatButton}"
+                            AutomationProperties.AutomationId="Button133_5928295F">
+                            <Button.Template>
+                                <ControlTemplate
+                                    TargetType="Button">
+                                    <Image
+                                        Name="btn60MinImage"
+                                        Stretch="None"
+                                        Source="{DynamicResource TimeLimit60MinNormal}"
+                                        AutomationProperties.AutomationId="Image134_5928295F" />
+                                    <ControlTemplate.Triggers>
+                                        <Trigger
+                                            Property="IsPressed"
+                                            Value="true"
+                                            AutomationProperties.AutomationId="Trigger135_5928295F">
+                                            <Setter
+                                                TargetName="btn60MinImage"
+                                                Property="Source"
+                                                Value="{DynamicResource TimeLimit60MinPressed}" />
+                                        </Trigger>
+                                    </ControlTemplate.Triggers>
+                                </ControlTemplate>
+                            </Button.Template>
+                        </Button>
+                        <Button
+                            x:Name="btnCashOut"
+                            Margin="53 0 0 0"
+                            HorizontalAlignment="Left"
+                            VerticalAlignment="Top"
+                            Command="{Binding TimeLimitDlgCommand}"
+                            CommandParameter="4"
+                            Style="{StaticResource stlFlatButton}"
+                            AutomationProperties.AutomationId="Button136_5928295F">
+                            <Button.Template>
+                                <ControlTemplate
+                                    TargetType="Button">
+                                    <Image
+                                        Name="btnCashOutImage"
+                                        Stretch="None"
+                                        Source="{DynamicResource TimeLimitCashOutNormal}"
+                                        AutomationProperties.AutomationId="Image137_5928295F" />
+                                    <ControlTemplate.Triggers>
+                                        <Trigger
+                                            Property="IsPressed"
+                                            Value="true"
+                                            AutomationProperties.AutomationId="Trigger138_5928295F">
+                                            <Setter
+                                                TargetName="btnCashOutImage"
+                                                Property="Source"
+                                                Value="{DynamicResource TimeLimitCashOutPressed}" />
+                                        </Trigger>
+                                    </ControlTemplate.Triggers>
+                                </ControlTemplate>
+                            </Button.Template>
+                        </Button>
+                    </StackPanel>
+                </Grid>
+                <Grid
+                    x:Name="TimePromptSessionOverGrid"
+                    Grid.Row="0"
+                    HorizontalAlignment="Center"
+                    VerticalAlignment="Top"
+                    Margin="0 35 0 0"
+                    Visibility="{Binding ResponsibleGamingCurrentDialogState, Converter={StaticResource TimeLimitDialogConverter},ConverterParameter='ForceCashOut'}"
+                    AutomationProperties.AutomationId="Grid139_5928295F">
+                    <Image
+                        Stretch="None"
+                        Grid.Row="0"
+                        HorizontalAlignment="Center"
+                        VerticalAlignment="Bottom"
+                        Source="{DynamicResource TimeLimitFinalPrompt}"
+                        AutomationProperties.AutomationId="Image140_5928295F" />
+                    <StackPanel
+                        Orientation="Horizontal"
+                        HorizontalAlignment="Left"
+                        VerticalAlignment="Top"
+                        Margin="0 102 0 0"
+                        Grid.Row="0"
+                        AutomationProperties.AutomationId="StackPanel141_5928295F">
+                        <Button
+                            x:Name="btnForcedCashOut"
+                            Margin="529 0 0 0"
+                            HorizontalAlignment="Left"
+                            VerticalAlignment="Top"
+                            Command="{Binding TimeLimitDlgCommand}"
+                            CommandParameter="4"
+                            Style="{StaticResource stlFlatButton}"
+                            AutomationProperties.AutomationId="Button142_5928295F">
+                            <Button.Template>
+                                <ControlTemplate
+                                    TargetType="Button">
+                                    <Image
+                                        Name="btnCashOutImage"
+                                        Stretch="None"
+                                        Source="{DynamicResource TimeLimitCashOutNormal}"
+                                        AutomationProperties.AutomationId="Image143_5928295F" />
+                                    <ControlTemplate.Triggers>
+                                        <Trigger
+                                            Property="IsPressed"
+                                            Value="true"
+                                            AutomationProperties.AutomationId="Trigger144_5928295F">
+                                            <Setter
+                                                TargetName="btnCashOutImage"
+                                                Property="Source"
+                                                Value="{DynamicResource TimeLimitCashOutPressed}" />
+                                        </Trigger>
+                                    </ControlTemplate.Triggers>
+                                </ControlTemplate>
+                            </Button.Template>
+                        </Button>
+                    </StackPanel>
+                </Grid>
+            </Grid>
+        </Grid>
+    </DataTemplate>
 </ResourceDictionary>