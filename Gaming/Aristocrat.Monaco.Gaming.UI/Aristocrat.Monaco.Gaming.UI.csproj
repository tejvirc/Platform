--- conflicted
+++ resolved
@@ -1,99 +1,90 @@
-﻿<Project Sdk="Microsoft.NET.Sdk">
-  <Import Project="$(MSBuildThisFileDirectory)..\..\Build\shared.props" />
-  <PropertyGroup>
-    <TargetFramework>net6.0-windows</TargetFramework>
-    <AssemblyTitle>Aristocrat.Monaco.Gaming.UI</AssemblyTitle>
-    <Configurations>Debug;Release;Retail</Configurations>
-    <UseWPF>true</UseWPF>
-    <UseWindowsForms>true</UseWindowsForms>
-    <RuntimeIdentifier>win-x64</RuntimeIdentifier>
-    <AllowUnsafeBlocks>true</AllowUnsafeBlocks>
-  </PropertyGroup>
-  <PropertyGroup Condition=" '$(Configuration)|$(Platform)' == 'Debug|AnyCPU' ">
-    <DefineConstants>TRACE;DEBUG;CODE_ANALYSIS;DESIGN</DefineConstants>
-    <DebugType>full</DebugType>
-  </PropertyGroup>
-  <PropertyGroup Condition=" '$(Configuration)|$(Platform)' == 'Release|AnyCPU' ">
-    <DefineConstants>TRACE;CODE_ANALYSIS</DefineConstants>
-    <DebugType>pdbonly</DebugType>
-  </PropertyGroup>
-  <PropertyGroup Condition="'$(Configuration)|$(Platform)' == 'Retail|AnyCPU'">
-    <DefineConstants>TRACE;CODE_ANALYSIS;RETAIL</DefineConstants>
-    <DebugType>pdbonly</DebugType>
-  </PropertyGroup>
-  <ItemGroup>
-    <None Remove="Skins\DSEG7Modern-Regular.ttf" />
-  </ItemGroup>
-  <ItemGroup>
-    <Content Include="Aristocrat.Monaco.Gaming.UI.Config.addin.xml">
-      <CopyToOutputDirectory>PreserveNewest</CopyToOutputDirectory>
-    </Content>
-    <Content Include="Aristocrat.Monaco.Gaming.UI.OperatorMenu.addin.xml">
-      <CopyToOutputDirectory>PreserveNewest</CopyToOutputDirectory>
-      <SubType>Designer</SubType>
-    </Content>
-    <Content Include="LobbyDirectories.addin.xml">
-      <SubType>Designer</SubType>
-      <CopyToOutputDirectory>PreserveNewest</CopyToOutputDirectory>
-    </Content>
-    <Content Include="Aristocrat.Monaco.Gaming.UI.addin.xml">
-      <CopyToOutputDirectory>PreserveNewest</CopyToOutputDirectory>
-      <SubType>Designer</SubType>
-    </Content>
-  </ItemGroup>
-  <ItemGroup>
-    <ProjectReference Include="..\..\Accounting\Monaco.Accounting.Contracts\Monaco.Accounting.Contracts.csproj" />
-    <ProjectReference Include="..\..\Application\Aristocrat.Monaco.Application.UI\Aristocrat.Monaco.Application.UI.csproj" />
-    <ProjectReference Include="..\..\Application\Monaco.Application.Contracts\Aristocrat.Monaco.Application.Contracts.csproj" />
-    <ProjectReference Include="..\..\Hardware\Aristocrat.Monaco.Hardware.Contracts\Aristocrat.Monaco.Hardware.Contracts.csproj" />
-    <ProjectReference Include="..\..\Hardware\Aristocrat.Monaco.Hardware\Aristocrat.Monaco.Hardware.csproj" />
-    <ProjectReference Include="..\..\Kernel\Aristocrat.Monaco.Kernel.Contracts\Aristocrat.Monaco.Kernel.Contracts.csproj" />
-    <ProjectReference Include="..\..\Kernel\Aristocrat.Monaco.Kernel\Aristocrat.Monaco.Kernel.csproj" />
-    <ProjectReference Include="..\..\Shared\Aristocrat.Monaco.Common\Aristocrat.Monaco.Common.csproj" />
-    <ProjectReference Include="..\..\Shared\Aristocrat.Monaco.Localization\Aristocrat.Monaco.Localization.csproj" />
-    <ProjectReference Include="..\..\Shared\Aristocrat.Monaco.PackageManifest\Aristocrat.Monaco.PackageManifest.csproj" />
-    <ProjectReference Include="..\..\Shared\Aristocrat.Monaco.UI.Common\Aristocrat.Monaco.UI.Common.csproj" />
-    <ProjectReference Include="..\Aristocrat.Monaco.Gaming.Contracts\Aristocrat.Monaco.Gaming.Contracts.csproj" />
-    <ProjectReference Include="..\Aristocrat.Monaco.Gaming\Aristocrat.Monaco.Gaming.csproj" />
-  </ItemGroup>
-  <ItemGroup Condition="'$(Configuration)'!='Retail'">
-    <ProjectReference Include="..\..\Test\integration\DebugCurrencyHandler\DebugCurrencyHandler\DebugCurrencyHandler.csproj" />
-  </ItemGroup>
-  <ItemGroup>
-<<<<<<< HEAD
-    <PackageReference Include="Aristocrat.Cabinet" Version="1.0.24" />
-    <PackageReference Include="Aristocrat.MVVM" Version="2.0.16" />
-    <PackageReference Include="BinkWpf" Version="1.1.14" />
-    <PackageReference Include="CefSharp.Wpf" Version="93.1.140" />
-    <PackageReference Include="Expression.Blend.Sdk" Version="1.0.2" />
-    <PackageReference Include="Extended.Wpf.Toolkit" Version="3.8.1" />
-=======
-    <PackageReference Include="Aristocrat.BinkWpf" Version="2.0.0-beta0019" />
-    <PackageReference Include="Aristocrat.MVVM" Version="3.0.0-beta0003" />
-    <PackageReference Include="Aristocrat.Cabinet" Version="2.0.1-beta0046" />
-    <PackageReference Include="CefSharp.Common.NETCore" Version="110.0.250" />
-    <PackageReference Include="CefSharp.OffScreen.NETCore" Version="110.0.250" />
-    <PackageReference Include="DotNetProjects.Extended.Wpf.Toolkit" Version="5.0.103" />
->>>>>>> 8f8a4308
-    <PackageReference Include="JetBrains.Annotations" Version="2020.3.0" />
-    <PackageReference Include="CefSharp.Wpf.NETCore" Version="110.0.250" />
-    <PackageReference Include="log4net" Version="2.0.13" />
-    <PackageReference Include="Newtonsoft.Json" Version="12.0.3" />
-    <PackageReference Include="SimpleInjector" Version="5.4.0" />
-    <PackageReference Include="Stateless" Version="4.0.0" />
-    <PackageReference Include="WpfAnimatedGif" Version="2.0.0" />
-    <PackageReference Include="MahApps.Metro" Version="2.4.9" />
-    <PackageReference Include="MahApps.Metro.IconPacks" Version="4.11.0" />
-    <PackageReference Include="Mono.Addins" Version="1.4.1" />
-    <PackageReference Include="Mono.Addins.CecilReflector" Version="1.4.1" />
-    <PackageReference Include="WPFLocalizeExtension" Version="3.9.4" />
-  </ItemGroup>
-  <ItemGroup>
-    <None Update="CefSharp.BrowserSubprocess.deps.json">
-      <CopyToOutputDirectory>Always</CopyToOutputDirectory>
-    </None>
-  </ItemGroup>
-  <ItemGroup>
-    <Resource Include="Skins\DSEG7Modern-Regular.ttf" />
-  </ItemGroup>
+﻿<Project Sdk="Microsoft.NET.Sdk">
+  <Import Project="$(MSBuildThisFileDirectory)..\..\Build\shared.props" />
+  <PropertyGroup>
+    <TargetFramework>net6.0-windows</TargetFramework>
+    <AssemblyTitle>Aristocrat.Monaco.Gaming.UI</AssemblyTitle>
+    <Configurations>Debug;Release;Retail</Configurations>
+    <UseWPF>true</UseWPF>
+    <UseWindowsForms>true</UseWindowsForms>
+    <RuntimeIdentifier>win-x64</RuntimeIdentifier>
+    <AllowUnsafeBlocks>true</AllowUnsafeBlocks>
+  </PropertyGroup>
+  <PropertyGroup Condition=" '$(Configuration)|$(Platform)' == 'Debug|AnyCPU' ">
+    <DefineConstants>TRACE;DEBUG;CODE_ANALYSIS;DESIGN</DefineConstants>
+    <DebugType>full</DebugType>
+  </PropertyGroup>
+  <PropertyGroup Condition=" '$(Configuration)|$(Platform)' == 'Release|AnyCPU' ">
+    <DefineConstants>TRACE;CODE_ANALYSIS</DefineConstants>
+    <DebugType>pdbonly</DebugType>
+  </PropertyGroup>
+  <PropertyGroup Condition="'$(Configuration)|$(Platform)' == 'Retail|AnyCPU'">
+    <DefineConstants>TRACE;CODE_ANALYSIS;RETAIL</DefineConstants>
+    <DebugType>pdbonly</DebugType>
+  </PropertyGroup>
+  <ItemGroup>
+    <None Remove="Skins\DSEG7Modern-Regular.ttf" />
+  </ItemGroup>
+  <ItemGroup>
+    <Content Include="Aristocrat.Monaco.Gaming.UI.Config.addin.xml">
+      <CopyToOutputDirectory>PreserveNewest</CopyToOutputDirectory>
+    </Content>
+    <Content Include="Aristocrat.Monaco.Gaming.UI.OperatorMenu.addin.xml">
+      <CopyToOutputDirectory>PreserveNewest</CopyToOutputDirectory>
+      <SubType>Designer</SubType>
+    </Content>
+    <Content Include="LobbyDirectories.addin.xml">
+      <SubType>Designer</SubType>
+      <CopyToOutputDirectory>PreserveNewest</CopyToOutputDirectory>
+    </Content>
+    <Content Include="Aristocrat.Monaco.Gaming.UI.addin.xml">
+      <CopyToOutputDirectory>PreserveNewest</CopyToOutputDirectory>
+      <SubType>Designer</SubType>
+    </Content>
+  </ItemGroup>
+  <ItemGroup>
+    <ProjectReference Include="..\..\Accounting\Monaco.Accounting.Contracts\Monaco.Accounting.Contracts.csproj" />
+    <ProjectReference Include="..\..\Application\Aristocrat.Monaco.Application.UI\Aristocrat.Monaco.Application.UI.csproj" />
+    <ProjectReference Include="..\..\Application\Monaco.Application.Contracts\Aristocrat.Monaco.Application.Contracts.csproj" />
+    <ProjectReference Include="..\..\Hardware\Aristocrat.Monaco.Hardware.Contracts\Aristocrat.Monaco.Hardware.Contracts.csproj" />
+    <ProjectReference Include="..\..\Hardware\Aristocrat.Monaco.Hardware\Aristocrat.Monaco.Hardware.csproj" />
+    <ProjectReference Include="..\..\Kernel\Aristocrat.Monaco.Kernel.Contracts\Aristocrat.Monaco.Kernel.Contracts.csproj" />
+    <ProjectReference Include="..\..\Kernel\Aristocrat.Monaco.Kernel\Aristocrat.Monaco.Kernel.csproj" />
+    <ProjectReference Include="..\..\Shared\Aristocrat.Monaco.Common\Aristocrat.Monaco.Common.csproj" />
+    <ProjectReference Include="..\..\Shared\Aristocrat.Monaco.Localization\Aristocrat.Monaco.Localization.csproj" />
+    <ProjectReference Include="..\..\Shared\Aristocrat.Monaco.PackageManifest\Aristocrat.Monaco.PackageManifest.csproj" />
+    <ProjectReference Include="..\..\Shared\Aristocrat.Monaco.UI.Common\Aristocrat.Monaco.UI.Common.csproj" />
+    <ProjectReference Include="..\Aristocrat.Monaco.Gaming.Contracts\Aristocrat.Monaco.Gaming.Contracts.csproj" />
+    <ProjectReference Include="..\Aristocrat.Monaco.Gaming\Aristocrat.Monaco.Gaming.csproj" />
+  </ItemGroup>
+  <ItemGroup Condition="'$(Configuration)'!='Retail'">
+    <ProjectReference Include="..\..\Test\integration\DebugCurrencyHandler\DebugCurrencyHandler\DebugCurrencyHandler.csproj" />
+  </ItemGroup>
+  <ItemGroup>
+    <PackageReference Include="Aristocrat.BinkWpf" Version="2.0.0-beta0019" />
+    <PackageReference Include="Aristocrat.MVVM" Version="3.0.0-beta0003" />
+    <PackageReference Include="Aristocrat.Cabinet" Version="2.0.1-beta0046" />
+    <PackageReference Include="CefSharp.Common.NETCore" Version="110.0.250" />
+    <PackageReference Include="CefSharp.OffScreen.NETCore" Version="110.0.250" />
+    <PackageReference Include="DotNetProjects.Extended.Wpf.Toolkit" Version="5.0.103" />
+    <PackageReference Include="JetBrains.Annotations" Version="2020.3.0" />
+    <PackageReference Include="CefSharp.Wpf.NETCore" Version="110.0.250" />
+    <PackageReference Include="log4net" Version="2.0.13" />
+    <PackageReference Include="Newtonsoft.Json" Version="12.0.3" />
+    <PackageReference Include="SimpleInjector" Version="5.4.0" />
+    <PackageReference Include="Stateless" Version="4.0.0" />
+    <PackageReference Include="WpfAnimatedGif" Version="2.0.0" />
+    <PackageReference Include="MahApps.Metro" Version="2.4.9" />
+    <PackageReference Include="MahApps.Metro.IconPacks" Version="4.11.0" />
+    <PackageReference Include="Mono.Addins" Version="1.4.1" />
+    <PackageReference Include="Mono.Addins.CecilReflector" Version="1.4.1" />
+    <PackageReference Include="WPFLocalizeExtension" Version="3.9.4" />
+  </ItemGroup>
+  <ItemGroup>
+    <None Update="CefSharp.BrowserSubprocess.deps.json">
+      <CopyToOutputDirectory>Always</CopyToOutputDirectory>
+    </None>
+  </ItemGroup>
+  <ItemGroup>
+    <Resource Include="Skins\DSEG7Modern-Regular.ttf" />
+  </ItemGroup>
 </Project>