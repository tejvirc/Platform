--- conflicted
+++ resolved
@@ -1,242 +1,220 @@
-namespace Aristocrat.Monaco.Gaming.UI.Models
-{
-    using System;
-    using Application.Contracts.Extensions;
-    using Contracts;
-    using Contracts.Models;
-    using Contracts.Progressives;
-    using Contracts.Rtp;
-    using Kernel;
-    using Progressives;
-    using System.Collections.Generic;
-    using System.IO;
-    using System.Linq;
-    using Application.Contracts.Localization;
-    using Localization.Properties;
-    using Monaco.UI.Common.Extensions;
-
-    public class ReadOnlyGameConfiguration
-    {
-        private readonly double _denomMultiplier;
-        private readonly IRtpService _rtpService;
-        private readonly IProgressiveConfigurationProvider _progressiveConfigProvider;
-
-        public ReadOnlyGameConfiguration(
-            IGameDetail game,
-            long denom,
-            double denomMultiplier,
-            bool progressiveSetupConfigured = false)
-        {
-            GameDetail = game;
-            DenominationValue = denom;
-            _denomMultiplier = denomMultiplier;
-
-            ProgressiveSetupConfigured = progressiveSetupConfigured;
-
-            var container = ServiceManager.GetInstance().GetService<IContainerService>().Container;
-            _rtpService = container.GetInstance<IRtpService>();
-            _progressiveConfigProvider = container.GetInstance<IProgressiveConfigurationProvider>();
-
-            RuntimeVersion = Path.GetFileName(GameDetail.TargetRuntime);
-            var denomination = GameDetail.Denominations.Single(d => d.Value == denom);
-            var betOption = GameDetail.BetOptionList.FirstOrDefault(b => b.Name == denomination.BetOption);
-            var lineOption = GameDetail.LineOptionList.FirstOrDefault(l => l.Name == denomination.LineOption);
-            MaximumWagerCreditsValue = GameDetail.MaximumWagerCredits(betOption, lineOption);
-
-            RtpDisplayValues = SetRtpDisplayValues(GameDetail, DenominationValue);
-        }
-
-        public IGameDetail GameDetail { get; }
-
-        public int Id => GameDetail.Id;
-
-        public long UniqueId => GameDetail.Denominations.Single(d => d.Value == DenominationValue).Id;
-
-        public IEnumerable<string> AvailableDenominations =>
-            GameDetail.SupportedDenominations.Select(d => $"{(d / _denomMultiplier).FormattedCurrencyString()}");
-
-        public GameRtpDisplay RtpDisplayValues { get; }
-
-        public string Denomination => $"{(DenominationValue / _denomMultiplier).FormattedCurrencyString()}";
-
-        public string ThemeId => GameDetail.ThemeId;
-
-        public string ThemeName => GameDetail.ThemeName;
-
-        public string PaytableId => GameDetail.PaytableId;
-
-        public string PaytableName => GameDetail.PaytableName;
-
-        public string Version => GameDetail.Version;
-
-        public long MaximumWagerCreditsValue { get; }
-
-        public string MaximumWagerCredits =>
-            $"{(MaximumWagerCreditsValue * DenominationValue / _denomMultiplier).FormattedCurrencyString()}";
-
-        public long MaximumWinAmount => GameDetail.MaximumWinAmount; 
-
-        public long TopAward => GameDetail.TopAward(GameDetail.Denominations.Single(x => x.Value == DenominationValue));
-
-        public bool ProgressiveSetupConfigured { get; }
-
-        public string RuntimeVersion { get; }
-
-        public GameType GameType => GameDetail.GameType;
-
-        public string GameSubtype => GameDetail.GameSubtype;
-
-        public long DenominationValue { get; }
-
-        private GameRtpDisplay SetRtpDisplayValues(IGameDetail game, long denom)
-        {
-<<<<<<< HEAD
-            var validationReport = _rtpService.ValidateGame(game);
-
-            var betOption = game.GetBetOption(denom)?.Name;
-
-            var (progressiveRtp, progressiveRtpState) = _progressiveConfigProvider.GetProgressivePackRtp(game.Id, denom, betOption);
-            var hasSap = progressiveRtpState == RtpVerifiedState.Verified;
-
-            var standaloneProgressiveResetRtpState = !validationReport.IsValid
-                ? RtpVerifiedState.NotAvailable
-                : !_rtpService.GetJurisdictionalRtpRules(game.GameType).IncludeStandaloneProgressiveStartUpRtp
-                    ? RtpVerifiedState.NotUsed
-                    : !hasSap
-                        ? RtpVerifiedState.NotAvailable
-                        : RtpVerifiedState.Verified;
-
-            var standaloneProgressiveIncrementRtpState = !validationReport.IsValid
-                ? RtpVerifiedState.NotAvailable
-                : !_rtpService.GetJurisdictionalRtpRules(game.GameType).IncludeStandaloneProgressiveIncrementRtp
-                    ? RtpVerifiedState.NotUsed
-                    : !hasSap
-                        ? RtpVerifiedState.NotAvailable
-                        : RtpVerifiedState.Verified;
-
-            var notAvailableLocalized = Localizer.For(CultureFor.Operator).GetString(ResourceKeys.NotAvailable);
-
-            GameRtpDisplay rtpDisplay;
-
-            if (game.HasExtendedRtpInformation)
-            {
-                var breakdown = _rtpService.GetTotalRtpBreakdown(game);
-
-                rtpDisplay = new GameRtpDisplay
-                {
-                    HasExtendedRtpInformation = true,
-
-                    StandaloneProgressiveResetRtpState = standaloneProgressiveResetRtpState,
-                    StandaloneProgressiveIncrementRtpState = standaloneProgressiveIncrementRtpState,
-
-                    LinkedProgressiveResetRtpState = RtpVerifiedState.NotAvailable,
-                    BaseGameRtpMin = breakdown.Base.Minimum.ToRtpString(),
-                    BaseGameRtpMax = breakdown.Base.Maximum.ToRtpString(),
-
-                    // Standalone Progressive Reset
-                    StandaloneProgressiveResetRtp = standaloneProgressiveResetRtpState switch
-                    {
-                        RtpVerifiedState.Verified => breakdown.StandaloneProgressiveReset.ToString(),
-                        RtpVerifiedState.NotUsed => RtpVerifiedState.NotUsed.GetDescription(typeof(RtpVerifiedState)),
-                        RtpVerifiedState.NotAvailable => notAvailableLocalized,
-                        _ => throw new ArgumentOutOfRangeException()
-                    },
-                    StandaloneProgressiveResetRtpMin = standaloneProgressiveResetRtpState switch
-                    {
-                        RtpVerifiedState.Verified => breakdown.StandaloneProgressiveReset.Minimum.ToRtpString(),
-                        RtpVerifiedState.NotUsed => RtpVerifiedState.NotUsed.GetDescription(typeof(RtpVerifiedState)),
-                        RtpVerifiedState.NotAvailable => notAvailableLocalized,
-                        _ => throw new ArgumentOutOfRangeException()
-                    },
-                    StandaloneProgressiveResetRtpMax = standaloneProgressiveResetRtpState switch
-                    {
-                        RtpVerifiedState.Verified => breakdown.StandaloneProgressiveReset.Maximum.ToRtpString(),
-                        RtpVerifiedState.NotUsed => RtpVerifiedState.NotUsed.GetDescription(typeof(RtpVerifiedState)),
-                        RtpVerifiedState.NotAvailable => notAvailableLocalized,
-                        _ => throw new ArgumentOutOfRangeException()
-                    },
-
-                    // Standalone Progressive Increment
-                    StandaloneProgressiveIncrementRtp = standaloneProgressiveIncrementRtpState switch
-                    {
-                        RtpVerifiedState.Verified => breakdown.StandaloneProgressiveIncrement.ToString(),
-                        RtpVerifiedState.NotUsed => RtpVerifiedState.NotUsed.GetDescription(typeof(RtpVerifiedState)),
-                        RtpVerifiedState.NotAvailable => notAvailableLocalized,
-                        _ => throw new ArgumentOutOfRangeException()
-                    },
-                    StandaloneProgressiveIncrementRtpMin = standaloneProgressiveIncrementRtpState switch
-                    {
-                        RtpVerifiedState.Verified => breakdown.StandaloneProgressiveIncrement.Minimum.ToRtpString(),
-                        RtpVerifiedState.NotUsed => RtpVerifiedState.NotUsed.GetDescription(typeof(RtpVerifiedState)),
-                        RtpVerifiedState.NotAvailable => notAvailableLocalized,
-                        _ => throw new ArgumentOutOfRangeException()
-                    },
-                    StandaloneProgressiveIncrementRtpMax = standaloneProgressiveIncrementRtpState switch
-                    {
-                        RtpVerifiedState.Verified => breakdown.StandaloneProgressiveIncrement.Maximum.ToRtpString(),
-                        RtpVerifiedState.NotUsed => RtpVerifiedState.NotUsed.GetDescription(typeof(RtpVerifiedState)),
-                        RtpVerifiedState.NotAvailable => notAvailableLocalized,
-                        _ => throw new ArgumentOutOfRangeException()
-                    },
-
-                    // Linked Progressive Reset
-                    LinkedProgressiveResetRtp = breakdown.LinkedProgressiveReset.ToString(),
-                    LinkedProgressiveResetRtpMin = breakdown.LinkedProgressiveReset.Minimum.ToRtpString(),
-                    LinkedProgressiveResetRtpMax = breakdown.LinkedProgressiveReset.Maximum.ToRtpString(),
-
-                    // Linked Progressive Increment
-                    LinkedProgressiveIncrementRtp = breakdown.LinkedProgressiveIncrement.ToString(),
-                    LinkedProgressiveIncrementRtpMin = breakdown.LinkedProgressiveIncrement.Minimum.ToRtpString(),
-                    LinkedProgressiveIncrementRtpMax = breakdown.LinkedProgressiveIncrement.Maximum.ToRtpString(),
-
-                    TotalJurisdictionalRtp = breakdown.TotalRtp.ToString(),
-                    TotalJurisdictionalRtpMin = breakdown.TotalRtp.Minimum.ToRtpString(),
-                    TotalJurisdictionalRtpMax = breakdown.TotalRtp.Maximum.ToRtpString(),
-                };
-            }
-            else
-            {
-                var totalRtp = _rtpService.GetTotalRtp(game);
-
-                rtpDisplay = new GameRtpDisplay
-                {
-                    HasExtendedRtpInformation = false,
-
-                    BaseGameRtp = totalRtp.ToString(),
-
-                    TotalJurisdictionalRtp = totalRtp.ToString(),
-                    TotalJurisdictionalRtpMin = totalRtp.Minimum.ToRtpString(),
-                    TotalJurisdictionalRtpMax = totalRtp.Maximum.ToRtpString(),
-
-                    StandaloneProgressiveResetRtpState = RtpVerifiedState.NotAvailable,
-                    StandaloneProgressiveIncrementRtpState = RtpVerifiedState.NotAvailable,
-                    LinkedProgressiveResetRtpState = RtpVerifiedState.NotAvailable,
-                    LinkedProgressiveIncrementRtpState = RtpVerifiedState.NotAvailable,
-                };
-            }
-
-            return rtpDisplay;
-=======
-            BaseGameRTP = GameConfigHelper.GetRtpRangeString(baseGameRtp);
-            BaseGameRTPMin = baseGameRtp.Minimum.GetRtpString();
-            BaseGameRTPMax = baseGameRtp.Maximum.GetRtpString();
-
-            ProgressiveResetRTP = GameConfigHelper.GetRtpRangeString(progressiveResetRtp);
-            ProgressiveResetRTPMin = progressiveResetRtp?.Minimum.GetRtpString();
-            ProgressiveResetRTPMax = progressiveResetRtp?.Maximum.GetRtpString();
-
-            ProgressiveIncrementRTP = GameConfigHelper.GetRtpRangeString(progressiveIncrementRtp);
-            ProgressiveIncrementRTPMin = progressiveIncrementRtp?.Minimum.GetRtpString();
-            ProgressiveIncrementRTPMax = progressiveIncrementRtp?.Maximum.GetRtpString();
-
-            TotalJurisdictionalRTP = GameConfigHelper.GetRtpRangeString(totalJurisdictionRtp);
-            TotalJurisdictionalRTPMin = totalJurisdictionRtp?.Minimum.GetRtpString();
-            TotalJurisdictionalRTPMax = totalJurisdictionRtp?.Maximum.GetRtpString();
-
-            ProgressiveResetRTPState = rtpState;
-            ProgressiveIncrementRTPState = !_propertiesManager.CanIncludeIncrementRtp(GameType) && rtpState == RtpVerifiedState.Verified
-                ? RtpVerifiedState.NotUsed : rtpState;
->>>>>>> 98f3e222
-        }
-    }
+﻿namespace Aristocrat.Monaco.Gaming.UI.Models
+{
+    using System;
+    using Application.Contracts.Extensions;
+    using Contracts;
+    using Contracts.Models;
+    using Contracts.Progressives;
+    using Contracts.Rtp;
+    using Kernel;
+    using Progressives;
+    using System.Collections.Generic;
+    using System.IO;
+    using System.Linq;
+    using Application.Contracts.Localization;
+    using Localization.Properties;
+    using Monaco.UI.Common.Extensions;
+
+    public class ReadOnlyGameConfiguration
+    {
+        private readonly double _denomMultiplier;
+        private readonly IRtpService _rtpService;
+        private readonly IProgressiveConfigurationProvider _progressiveConfigProvider;
+
+        public ReadOnlyGameConfiguration(
+            IGameDetail game,
+            long denom,
+            double denomMultiplier,
+            bool progressiveSetupConfigured = false)
+        {
+            GameDetail = game;
+            DenominationValue = denom;
+            _denomMultiplier = denomMultiplier;
+
+            ProgressiveSetupConfigured = progressiveSetupConfigured;
+
+            var container = ServiceManager.GetInstance().GetService<IContainerService>().Container;
+            _rtpService = container.GetInstance<IRtpService>();
+            _progressiveConfigProvider = container.GetInstance<IProgressiveConfigurationProvider>();
+
+            RuntimeVersion = Path.GetFileName(GameDetail.TargetRuntime);
+            var denomination = GameDetail.Denominations.Single(d => d.Value == denom);
+            var betOption = GameDetail.BetOptionList.FirstOrDefault(b => b.Name == denomination.BetOption);
+            var lineOption = GameDetail.LineOptionList.FirstOrDefault(l => l.Name == denomination.LineOption);
+            MaximumWagerCreditsValue = GameDetail.MaximumWagerCredits(betOption, lineOption);
+
+            RtpDisplayValues = SetRtpDisplayValues(GameDetail, DenominationValue);
+        }
+
+        public IGameDetail GameDetail { get; }
+
+        public int Id => GameDetail.Id;
+
+        public long UniqueId => GameDetail.Denominations.Single(d => d.Value == DenominationValue).Id;
+
+        public IEnumerable<string> AvailableDenominations =>
+            GameDetail.SupportedDenominations.Select(d => $"{(d / _denomMultiplier).FormattedCurrencyString()}");
+
+        public GameRtpDisplay RtpDisplayValues { get; }
+
+        public string Denomination => $"{(DenominationValue / _denomMultiplier).FormattedCurrencyString()}";
+
+        public string ThemeId => GameDetail.ThemeId;
+
+        public string ThemeName => GameDetail.ThemeName;
+
+        public string PaytableId => GameDetail.PaytableId;
+
+        public string PaytableName => GameDetail.PaytableName;
+
+        public string Version => GameDetail.Version;
+
+        public long MaximumWagerCreditsValue { get; }
+
+        public string MaximumWagerCredits =>
+            $"{(MaximumWagerCreditsValue * DenominationValue / _denomMultiplier).FormattedCurrencyString()}";
+
+        public long MaximumWinAmount => GameDetail.MaximumWinAmount; 
+
+        public long TopAward => GameDetail.TopAward(GameDetail.Denominations.Single(x => x.Value == DenominationValue));
+
+        public bool ProgressiveSetupConfigured { get; }
+
+        public string RuntimeVersion { get; }
+
+        public GameType GameType => GameDetail.GameType;
+
+        public string GameSubtype => GameDetail.GameSubtype;
+
+        public long DenominationValue { get; }
+
+        private GameRtpDisplay SetRtpDisplayValues(IGameDetail game, long denom)
+        {
+            var validationReport = _rtpService.ValidateGame(game);
+
+            var betOption = game.GetBetOption(denom)?.Name;
+
+            var (progressiveRtp, progressiveRtpState) = _progressiveConfigProvider.GetProgressivePackRtp(game.Id, denom, betOption);
+            var hasSap = progressiveRtpState == RtpVerifiedState.Verified;
+
+            var standaloneProgressiveResetRtpState = !validationReport.IsValid
+                ? RtpVerifiedState.NotAvailable
+                : !_rtpService.GetJurisdictionalRtpRules(game.GameType).IncludeStandaloneProgressiveStartUpRtp
+                    ? RtpVerifiedState.NotUsed
+                    : !hasSap
+                        ? RtpVerifiedState.NotAvailable
+                        : RtpVerifiedState.Verified;
+
+            var standaloneProgressiveIncrementRtpState = !validationReport.IsValid
+                ? RtpVerifiedState.NotAvailable
+                : !_rtpService.GetJurisdictionalRtpRules(game.GameType).IncludeStandaloneProgressiveIncrementRtp
+                    ? RtpVerifiedState.NotUsed
+                    : !hasSap
+                        ? RtpVerifiedState.NotAvailable
+                        : RtpVerifiedState.Verified;
+
+            var notAvailableLocalized = Localizer.For(CultureFor.Operator).GetString(ResourceKeys.NotAvailable);
+
+            GameRtpDisplay rtpDisplay;
+
+            if (game.HasExtendedRtpInformation)
+            {
+                var breakdown = _rtpService.GetTotalRtpBreakdown(game);
+
+                rtpDisplay = new GameRtpDisplay
+                {
+                    HasExtendedRtpInformation = true,
+
+                    StandaloneProgressiveResetRtpState = standaloneProgressiveResetRtpState,
+                    StandaloneProgressiveIncrementRtpState = standaloneProgressiveIncrementRtpState,
+
+                    LinkedProgressiveResetRtpState = RtpVerifiedState.NotAvailable,
+                    BaseGameRtpMin = breakdown.Base.Minimum.ToRtpString(),
+                    BaseGameRtpMax = breakdown.Base.Maximum.ToRtpString(),
+
+                    // Standalone Progressive Reset
+                    StandaloneProgressiveResetRtp = standaloneProgressiveResetRtpState switch
+                    {
+                        RtpVerifiedState.Verified => breakdown.StandaloneProgressiveReset.ToString(),
+                        RtpVerifiedState.NotUsed => RtpVerifiedState.NotUsed.GetDescription(typeof(RtpVerifiedState)),
+                        RtpVerifiedState.NotAvailable => notAvailableLocalized,
+                        _ => throw new ArgumentOutOfRangeException()
+                    },
+                    StandaloneProgressiveResetRtpMin = standaloneProgressiveResetRtpState switch
+                    {
+                        RtpVerifiedState.Verified => breakdown.StandaloneProgressiveReset.Minimum.ToRtpString(),
+                        RtpVerifiedState.NotUsed => RtpVerifiedState.NotUsed.GetDescription(typeof(RtpVerifiedState)),
+                        RtpVerifiedState.NotAvailable => notAvailableLocalized,
+                        _ => throw new ArgumentOutOfRangeException()
+                    },
+                    StandaloneProgressiveResetRtpMax = standaloneProgressiveResetRtpState switch
+                    {
+                        RtpVerifiedState.Verified => breakdown.StandaloneProgressiveReset.Maximum.ToRtpString(),
+                        RtpVerifiedState.NotUsed => RtpVerifiedState.NotUsed.GetDescription(typeof(RtpVerifiedState)),
+                        RtpVerifiedState.NotAvailable => notAvailableLocalized,
+                        _ => throw new ArgumentOutOfRangeException()
+                    },
+
+                    // Standalone Progressive Increment
+                    StandaloneProgressiveIncrementRtp = standaloneProgressiveIncrementRtpState switch
+                    {
+                        RtpVerifiedState.Verified => breakdown.StandaloneProgressiveIncrement.ToString(),
+                        RtpVerifiedState.NotUsed => RtpVerifiedState.NotUsed.GetDescription(typeof(RtpVerifiedState)),
+                        RtpVerifiedState.NotAvailable => notAvailableLocalized,
+                        _ => throw new ArgumentOutOfRangeException()
+                    },
+                    StandaloneProgressiveIncrementRtpMin = standaloneProgressiveIncrementRtpState switch
+                    {
+                        RtpVerifiedState.Verified => breakdown.StandaloneProgressiveIncrement.Minimum.ToRtpString(),
+                        RtpVerifiedState.NotUsed => RtpVerifiedState.NotUsed.GetDescription(typeof(RtpVerifiedState)),
+                        RtpVerifiedState.NotAvailable => notAvailableLocalized,
+                        _ => throw new ArgumentOutOfRangeException()
+                    },
+                    StandaloneProgressiveIncrementRtpMax = standaloneProgressiveIncrementRtpState switch
+                    {
+                        RtpVerifiedState.Verified => breakdown.StandaloneProgressiveIncrement.Maximum.ToRtpString(),
+                        RtpVerifiedState.NotUsed => RtpVerifiedState.NotUsed.GetDescription(typeof(RtpVerifiedState)),
+                        RtpVerifiedState.NotAvailable => notAvailableLocalized,
+                        _ => throw new ArgumentOutOfRangeException()
+                    },
+
+                    // Linked Progressive Reset
+                    LinkedProgressiveResetRtp = breakdown.LinkedProgressiveReset.ToString(),
+                    LinkedProgressiveResetRtpMin = breakdown.LinkedProgressiveReset.Minimum.ToRtpString(),
+                    LinkedProgressiveResetRtpMax = breakdown.LinkedProgressiveReset.Maximum.ToRtpString(),
+
+                    // Linked Progressive Increment
+                    LinkedProgressiveIncrementRtp = breakdown.LinkedProgressiveIncrement.ToString(),
+                    LinkedProgressiveIncrementRtpMin = breakdown.LinkedProgressiveIncrement.Minimum.ToRtpString(),
+                    LinkedProgressiveIncrementRtpMax = breakdown.LinkedProgressiveIncrement.Maximum.ToRtpString(),
+
+                    TotalJurisdictionalRtp = breakdown.TotalRtp.ToString(),
+                    TotalJurisdictionalRtpMin = breakdown.TotalRtp.Minimum.ToRtpString(),
+                    TotalJurisdictionalRtpMax = breakdown.TotalRtp.Maximum.ToRtpString(),
+                };
+            }
+            else
+            {
+                var totalRtp = _rtpService.GetTotalRtp(game);
+
+                rtpDisplay = new GameRtpDisplay
+                {
+                    HasExtendedRtpInformation = false,
+
+                    BaseGameRtp = totalRtp.ToString(),
+
+                    TotalJurisdictionalRtp = totalRtp.ToString(),
+                    TotalJurisdictionalRtpMin = totalRtp.Minimum.ToRtpString(),
+                    TotalJurisdictionalRtpMax = totalRtp.Maximum.ToRtpString(),
+
+                    StandaloneProgressiveResetRtpState = RtpVerifiedState.NotAvailable,
+                    StandaloneProgressiveIncrementRtpState = RtpVerifiedState.NotAvailable,
+                    LinkedProgressiveResetRtpState = RtpVerifiedState.NotAvailable,
+                    LinkedProgressiveIncrementRtpState = RtpVerifiedState.NotAvailable,
+                };
+            }
+
+            return rtpDisplay;
+        }
+    }
 }