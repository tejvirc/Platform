﻿namespace Aristocrat.Monaco.Gaming.UI.Models
{
<<<<<<< HEAD
    using System.ComponentModel.DataAnnotations;
    using Aristocrat.Monaco.Accounting.Contracts;
    using Aristocrat.Monaco.Application.Contracts.Extensions;
    using Aristocrat.Monaco.Kernel;
=======
    using Aristocrat.Monaco.Accounting.Contracts;
    using Aristocrat.Monaco.Application.Contracts.Extensions;
    using Aristocrat.Monaco.Kernel;
    using Aristocrat.MVVM.ViewModel;
>>>>>>> 379a95ed
    using Contracts.Barkeeper;

    /// <summary>
    /// CashInRewardLevel which binds to BarkeeperConfigurationViewModel for RewardsLevels.
    /// This class is needed as RewardLevel is not publishing PropertyChanged when it is modified.
    /// </summary>
    public class CashInRewardLevel : RewardLevelViewModel
    {
<<<<<<< HEAD
        private long _thresholdInCents;

        [CustomValidation(typeof(CashInRewardLevel), nameof(CashInRewardLevelValidate))]
        public long ThresholdInCents
        {
            get => _thresholdInCents;
            set => SetProperty(ref _thresholdInCents, value, true, nameof(ThresholdInCents));
        }

        public static ValidationResult CashInRewardLevelValidate(long threshhold, ValidationContext context)
        {
            CashInRewardLevel instance = (CashInRewardLevel)context.ObjectInstance;
            var errors = ((decimal)threshhold.CentsToDollars()).Validate(
                false,
                instance.PropertiesManager?.GetValue(AccountingConstants.MaxCreditMeter, long.MaxValue) ?? long.MaxValue);

            if (string.IsNullOrEmpty(errors))
            {
                return ValidationResult.Success;
            }
            return new(errors);
=======
        public override bool ValidateThresholdInCents()
        {
            var thresholdValidate = (ThresholdInCents.CentsToDollars()).Validate(
                false,
                PropertiesManager?.GetValue(AccountingConstants.MaxCreditMeter, long.MaxValue) ?? long.MaxValue);

            SetError(nameof(ThresholdInCents), thresholdValidate);
            return string.IsNullOrEmpty(thresholdValidate);
>>>>>>> 379a95ed
        }
    }
}
<|MERGE_RESOLUTION|>--- conflicted
+++ resolved
@@ -1,56 +1,38 @@
-﻿namespace Aristocrat.Monaco.Gaming.UI.Models
-{
-<<<<<<< HEAD
-    using System.ComponentModel.DataAnnotations;
-    using Aristocrat.Monaco.Accounting.Contracts;
-    using Aristocrat.Monaco.Application.Contracts.Extensions;
-    using Aristocrat.Monaco.Kernel;
-=======
-    using Aristocrat.Monaco.Accounting.Contracts;
-    using Aristocrat.Monaco.Application.Contracts.Extensions;
-    using Aristocrat.Monaco.Kernel;
-    using Aristocrat.MVVM.ViewModel;
->>>>>>> 379a95ed
-    using Contracts.Barkeeper;
-
-    /// <summary>
-    /// CashInRewardLevel which binds to BarkeeperConfigurationViewModel for RewardsLevels.
-    /// This class is needed as RewardLevel is not publishing PropertyChanged when it is modified.
-    /// </summary>
-    public class CashInRewardLevel : RewardLevelViewModel
-    {
-<<<<<<< HEAD
-        private long _thresholdInCents;
-
-        [CustomValidation(typeof(CashInRewardLevel), nameof(CashInRewardLevelValidate))]
-        public long ThresholdInCents
-        {
-            get => _thresholdInCents;
-            set => SetProperty(ref _thresholdInCents, value, true, nameof(ThresholdInCents));
-        }
-
-        public static ValidationResult CashInRewardLevelValidate(long threshhold, ValidationContext context)
-        {
-            CashInRewardLevel instance = (CashInRewardLevel)context.ObjectInstance;
-            var errors = ((decimal)threshhold.CentsToDollars()).Validate(
-                false,
-                instance.PropertiesManager?.GetValue(AccountingConstants.MaxCreditMeter, long.MaxValue) ?? long.MaxValue);
-
-            if (string.IsNullOrEmpty(errors))
-            {
-                return ValidationResult.Success;
-            }
-            return new(errors);
-=======
-        public override bool ValidateThresholdInCents()
-        {
-            var thresholdValidate = (ThresholdInCents.CentsToDollars()).Validate(
-                false,
-                PropertiesManager?.GetValue(AccountingConstants.MaxCreditMeter, long.MaxValue) ?? long.MaxValue);
-
-            SetError(nameof(ThresholdInCents), thresholdValidate);
-            return string.IsNullOrEmpty(thresholdValidate);
->>>>>>> 379a95ed
-        }
-    }
-}
+namespace Aristocrat.Monaco.Gaming.UI.Models
+{
+    using System.ComponentModel.DataAnnotations;
+    using Aristocrat.Monaco.Accounting.Contracts;
+    using Aristocrat.Monaco.Application.Contracts.Extensions;
+    using Aristocrat.Monaco.Kernel;
+    using Contracts.Barkeeper;
+
+    /// <summary>
+    /// CashInRewardLevel which binds to BarkeeperConfigurationViewModel for RewardsLevels.
+    /// This class is needed as RewardLevel is not publishing PropertyChanged when it is modified.
+    /// </summary>
+    public class CashInRewardLevel : RewardLevelViewModel
+    {
+        private long _thresholdInCents;
+
+        [CustomValidation(typeof(CashInRewardLevel), nameof(CashInRewardLevelValidate))]
+        public long ThresholdInCents
+        {
+            get => _thresholdInCents;
+            set => SetProperty(ref _thresholdInCents, value, true, nameof(ThresholdInCents));
+        }
+
+        public static ValidationResult CashInRewardLevelValidate(long threshhold, ValidationContext context)
+        {
+            CashInRewardLevel instance = (CashInRewardLevel)context.ObjectInstance;
+            var errors = ((decimal)threshhold.CentsToDollars()).Validate(
+                false,
+                instance.PropertiesManager?.GetValue(AccountingConstants.MaxCreditMeter, long.MaxValue) ?? long.MaxValue);
+
+            if (string.IsNullOrEmpty(errors))
+            {
+                return ValidationResult.Success;
+            }
+            return new(errors);
+        }
+    }
+}