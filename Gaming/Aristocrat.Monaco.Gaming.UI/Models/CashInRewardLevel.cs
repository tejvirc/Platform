--- conflicted
+++ resolved
@@ -1,39 +1,35 @@
-﻿namespace Aristocrat.Monaco.Gaming.UI.Models
-{
-    using Aristocrat.Monaco.Accounting.Contracts;
-    using Aristocrat.Monaco.Application.Contracts.Extensions;
-<<<<<<< HEAD
-    using Kernel;
-=======
-    using Aristocrat.Monaco.Kernel;
-    using System.ComponentModel.DataAnnotations;
->>>>>>> 8eb716dc
-
-    /// <summary>
-    /// CashInRewardLevel which binds to BarkeeperConfigurationViewModel for RewardsLevels.
-    /// This class is needed as RewardLevel is not publishing PropertyChanged when it is modified.
-    /// </summary>
-    public class CashInRewardLevel : RewardLevelViewModel
-    {
-        private long _thresholdInCents;
-
-        [CustomValidation(typeof(CashInRewardLevel), nameof(ValidateCashInRewardLevel))]
-        public override long ThresholdInCents
-        {
-            get => _thresholdInCents;
-            set => SetProperty(ref _thresholdInCents, value, true);
-        }
-
-        public static ValidationResult ValidateCashInRewardLevel(long threshhold, ValidationContext context)
-        {
-            var instance = (CashInRewardLevel)context.ObjectInstance;
-            var errors = threshhold
-                .CentsToDollars()
-                .Validate(
-                    false,
-                    instance.PropertiesManager?.GetValue(AccountingConstants.MaxCreditMeter, long.MaxValue) ?? long.MaxValue
-                );
-            return string.IsNullOrEmpty(errors) ? ValidationResult.Success : new(errors);
-        }
-    }
-}
+﻿namespace Aristocrat.Monaco.Gaming.UI.Models
+{
+    using Aristocrat.Monaco.Accounting.Contracts;
+    using Aristocrat.Monaco.Application.Contracts.Extensions;
+    using Aristocrat.Monaco.Kernel;
+    using System.ComponentModel.DataAnnotations;
+
+    /// <summary>
+    /// CashInRewardLevel which binds to BarkeeperConfigurationViewModel for RewardsLevels.
+    /// This class is needed as RewardLevel is not publishing PropertyChanged when it is modified.
+    /// </summary>
+    public class CashInRewardLevel : RewardLevelViewModel
+    {
+        private long _thresholdInCents;
+
+        [CustomValidation(typeof(CashInRewardLevel), nameof(ValidateCashInRewardLevel))]
+        public override long ThresholdInCents
+        {
+            get => _thresholdInCents;
+            set => SetProperty(ref _thresholdInCents, value, true);
+        }
+
+        public static ValidationResult ValidateCashInRewardLevel(long threshhold, ValidationContext context)
+        {
+            var instance = (CashInRewardLevel)context.ObjectInstance;
+            var errors = threshhold
+                .CentsToDollars()
+                .Validate(
+                    false,
+                    instance.PropertiesManager?.GetValue(AccountingConstants.MaxCreditMeter, long.MaxValue) ?? long.MaxValue
+                );
+            return string.IsNullOrEmpty(errors) ? ValidationResult.Success : new(errors);
+        }
+    }
+}