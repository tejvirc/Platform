﻿<ResourceDictionary xmlns="http://schemas.microsoft.com/winfx/2006/xaml/presentation"
                    xmlns:x="http://schemas.microsoft.com/winfx/2006/xaml">
    <ControlTemplate x:Key="tplFlatButton"
                     TargetType="{x:Type Button}">
        <Border Width="{TemplateBinding Width}"
                Height="{TemplateBinding Height}"
                Background="{TemplateBinding Background}"
                BorderBrush="{TemplateBinding BorderBrush}"
                BorderThickness="{TemplateBinding BorderThickness}"
                AutomationProperties.AutomationId="Border0_56D3D2F0">
            <ContentPresenter HorizontalAlignment="{TemplateBinding HorizontalAlignment}"
                              VerticalAlignment="{TemplateBinding VerticalAlignment}"
                              TextElement.Foreground="{TemplateBinding Foreground}"
                              TextElement.FontFamily="{TemplateBinding FontFamily}"
                              TextElement.FontSize="{TemplateBinding FontSize}"
                              TextElement.FontStretch="{TemplateBinding FontStretch}"
                              TextElement.FontWeight="{TemplateBinding FontWeight}"
                              AutomationProperties.AutomationId="ContentPresenter1_56D3D2F0" />
        </Border>
    </ControlTemplate>
<<<<<<< HEAD
    <FontFamily x:Key="CountdownFont">./DSEG7Modern-Regular.ttf#DSEG7 Modern</FontFamily>
=======
>>>>>>> fb94ac3a
    <!-- null FocusVisualStyle fixes the dotted line border around focused buttons -->
    <Style x:Key="stlFlatButton"
           TargetType="{x:Type Button}">
        <Setter Property="Background"
                Value="{x:Null}" />
        <Setter Property="BorderBrush"
                Value="{x:Null}" />
        <Setter Property="FocusVisualStyle"
                Value="{x:Null}" />
        <Setter Property="BorderThickness"
                Value="0" />
        <Setter Property="Template"
                Value="{StaticResource tplFlatButton}" />
        <Setter Property="ClickMode"
                Value="Press" />
    </Style>
    <!-- null FocusVisualStyle fixes the dotted line border around focused buttons -->
    <Style x:Key="stlFlatToggleButton"
           TargetType="{x:Type ToggleButton}">
        <Setter Property="Background"
                Value="{x:Null}" />
        <Setter Property="BorderBrush"
                Value="{x:Null}" />
        <Setter Property="FocusVisualStyle"
                Value="{x:Null}" />
        <Setter Property="BorderThickness"
                Value="0" />
        <Setter Property="Template"
                Value="{StaticResource tplFlatButton}" />
        <Setter Property="ClickMode"
                Value="Press" />
    </Style>
</ResourceDictionary><|MERGE_RESOLUTION|>--- conflicted
+++ resolved
@@ -1,57 +1,54 @@
-﻿<ResourceDictionary xmlns="http://schemas.microsoft.com/winfx/2006/xaml/presentation"
-                    xmlns:x="http://schemas.microsoft.com/winfx/2006/xaml">
-    <ControlTemplate x:Key="tplFlatButton"
-                     TargetType="{x:Type Button}">
-        <Border Width="{TemplateBinding Width}"
-                Height="{TemplateBinding Height}"
-                Background="{TemplateBinding Background}"
-                BorderBrush="{TemplateBinding BorderBrush}"
-                BorderThickness="{TemplateBinding BorderThickness}"
-                AutomationProperties.AutomationId="Border0_56D3D2F0">
-            <ContentPresenter HorizontalAlignment="{TemplateBinding HorizontalAlignment}"
-                              VerticalAlignment="{TemplateBinding VerticalAlignment}"
-                              TextElement.Foreground="{TemplateBinding Foreground}"
-                              TextElement.FontFamily="{TemplateBinding FontFamily}"
-                              TextElement.FontSize="{TemplateBinding FontSize}"
-                              TextElement.FontStretch="{TemplateBinding FontStretch}"
-                              TextElement.FontWeight="{TemplateBinding FontWeight}"
-                              AutomationProperties.AutomationId="ContentPresenter1_56D3D2F0" />
-        </Border>
-    </ControlTemplate>
-<<<<<<< HEAD
-    <FontFamily x:Key="CountdownFont">./DSEG7Modern-Regular.ttf#DSEG7 Modern</FontFamily>
-=======
->>>>>>> fb94ac3a
-    <!-- null FocusVisualStyle fixes the dotted line border around focused buttons -->
-    <Style x:Key="stlFlatButton"
-           TargetType="{x:Type Button}">
-        <Setter Property="Background"
-                Value="{x:Null}" />
-        <Setter Property="BorderBrush"
-                Value="{x:Null}" />
-        <Setter Property="FocusVisualStyle"
-                Value="{x:Null}" />
-        <Setter Property="BorderThickness"
-                Value="0" />
-        <Setter Property="Template"
-                Value="{StaticResource tplFlatButton}" />
-        <Setter Property="ClickMode"
-                Value="Press" />
-    </Style>
-    <!-- null FocusVisualStyle fixes the dotted line border around focused buttons -->
-    <Style x:Key="stlFlatToggleButton"
-           TargetType="{x:Type ToggleButton}">
-        <Setter Property="Background"
-                Value="{x:Null}" />
-        <Setter Property="BorderBrush"
-                Value="{x:Null}" />
-        <Setter Property="FocusVisualStyle"
-                Value="{x:Null}" />
-        <Setter Property="BorderThickness"
-                Value="0" />
-        <Setter Property="Template"
-                Value="{StaticResource tplFlatButton}" />
-        <Setter Property="ClickMode"
-                Value="Press" />
-    </Style>
+﻿<ResourceDictionary xmlns="http://schemas.microsoft.com/winfx/2006/xaml/presentation"
+                    xmlns:x="http://schemas.microsoft.com/winfx/2006/xaml">
+    <ControlTemplate x:Key="tplFlatButton"
+                     TargetType="{x:Type Button}">
+        <Border Width="{TemplateBinding Width}"
+                Height="{TemplateBinding Height}"
+                Background="{TemplateBinding Background}"
+                BorderBrush="{TemplateBinding BorderBrush}"
+                BorderThickness="{TemplateBinding BorderThickness}"
+                AutomationProperties.AutomationId="Border0_56D3D2F0">
+            <ContentPresenter HorizontalAlignment="{TemplateBinding HorizontalAlignment}"
+                              VerticalAlignment="{TemplateBinding VerticalAlignment}"
+                              TextElement.Foreground="{TemplateBinding Foreground}"
+                              TextElement.FontFamily="{TemplateBinding FontFamily}"
+                              TextElement.FontSize="{TemplateBinding FontSize}"
+                              TextElement.FontStretch="{TemplateBinding FontStretch}"
+                              TextElement.FontWeight="{TemplateBinding FontWeight}"
+                              AutomationProperties.AutomationId="ContentPresenter1_56D3D2F0" />
+        </Border>
+    </ControlTemplate>
+    <FontFamily x:Key="CountdownFont">./DSEG7Modern-Regular.ttf#DSEG7 Modern</FontFamily>
+    <!-- null FocusVisualStyle fixes the dotted line border around focused buttons -->
+    <Style x:Key="stlFlatButton"
+           TargetType="{x:Type Button}">
+        <Setter Property="Background"
+                Value="{x:Null}" />
+        <Setter Property="BorderBrush"
+                Value="{x:Null}" />
+        <Setter Property="FocusVisualStyle"
+                Value="{x:Null}" />
+        <Setter Property="BorderThickness"
+                Value="0" />
+        <Setter Property="Template"
+                Value="{StaticResource tplFlatButton}" />
+        <Setter Property="ClickMode"
+                Value="Press" />
+    </Style>
+    <!-- null FocusVisualStyle fixes the dotted line border around focused buttons -->
+    <Style x:Key="stlFlatToggleButton"
+           TargetType="{x:Type ToggleButton}">
+        <Setter Property="Background"
+                Value="{x:Null}" />
+        <Setter Property="BorderBrush"
+                Value="{x:Null}" />
+        <Setter Property="FocusVisualStyle"
+                Value="{x:Null}" />
+        <Setter Property="BorderThickness"
+                Value="0" />
+        <Setter Property="Template"
+                Value="{StaticResource tplFlatButton}" />
+        <Setter Property="ClickMode"
+                Value="Press" />
+    </Style>
 </ResourceDictionary>