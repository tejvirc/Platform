﻿namespace Aristocrat.Monaco.Gaming.UI.ViewModels.OperatorMenu
{
    using System;
    using System.Collections.Generic;
    using System.Windows;
    using Accounting.Contracts;
    using Accounting.Contracts.Handpay;
    using Application.Contracts;
    using Application.Contracts.Extensions;
    using Application.Contracts.Localization;
    using Application.Contracts.OperatorMenu;
    using Application.UI.ConfigWizard;
    using Application.UI.Events;
    using Kernel.Contracts;
    using Contracts;
    using Kernel;
    using Localization.Properties;
    using Mono.Addins;
    using System.ComponentModel.DataAnnotations;

    [CLSCompliant(false)]
    public class LimitsPageViewModel : ConfigWizardViewModelBase
    {
        private const string PropertyProvidersPath = "/Accounting/PropertyProviders";

        private decimal _creditLimit;
        private decimal _handpayLimit;
        private decimal _largeWinLimit;
        private decimal _largeWinRatio;
        private decimal _largeWinRatioThreshold;
        private decimal _maxBetLimit;
        private decimal _celebrationLockupLimit;
        private decimal _billAcceptanceLimit;
        private decimal _handCountPayoutLimit;

        private decimal _initialCreditLimit;
        private decimal _initialHandpayLimit;
        private decimal _initialLargeWinLimit;
        private decimal _initialLargeWinRatio;
        private decimal _initialLargeWinRatioThreshold;
        private decimal _initialMaxBetLimit;
        private decimal _initialCelebrationLockupLimit;
        private decimal _initialGambleWagerLimit;
        private decimal _initialGambleWinLimit;
        private decimal _initialBillAcceptanceLimit;
        private decimal _initialHandCountPayoutLimit;

        private string _selectedLargeWinHandpayResetMethod;
        private bool _allowRemoteHandpayReset;

        private bool _creditLimitIsChecked;
        private bool _handpayLimitIsChecked;
        private bool _largeWinLimitIsChecked;
        private bool _largeWinRatioIsChecked;
        private bool _largeWinRatioThresholdIsChecked;
        private bool _celebrationLockupLimitIsChecked;
        private bool _maxBetLimitIsChecked;
        private bool _creditLimitCheckboxEnabled;
        private bool _handpayLimitCheckboxEnabled;
        private bool _handCountLimitCheckboxEnabled;
        private bool _billAcceptanceLimitCheckboxEnabled;
        private bool _handCountPayoutLimitIsChecked;
        private bool _billAcceptanceLimitIsChecked;

        private bool _overwriteAllowRemoteHandpayReset;
        private bool _overwriteLargeWinLimit;
        private bool _overwriteLargeWinRatio;
        private bool _overwriteLargeWinRatioThreshold;
        private bool _overwriteMaxBetLimit;
        private bool _pageEnabled;
        private bool _gambleWagerLimitVisible;
        private bool _gambleWinLimitVisible;

        private long _maxCreditMeter;
        private decimal _gambleWagerLimit;
        private decimal _gambleWinLimit;

        private long _incrementThreshold;
        private long _initialIncrementThreshold;
        private bool _incrementThresholdIsChecked;
        private bool _creditLimitEditable;

        private string _limitsPopUpInfoText;
        private bool _popupOpen;
        private UIElement _placementTarget;

        public LimitsPageViewModel(bool isWizardPage = false) : base(isWizardPage)
        {
            if (isWizardPage)
            {
                var nodes = MonoAddinsHelper.GetSelectedNodes<TypeExtensionNode>(PropertyProvidersPath);
                foreach (var node in nodes)
                {
                    PropertiesManager.AddPropertyProvider((IPropertyProvider)node.CreateInstance());
                }
            }

            LargeWinHandpayResetMethods = new List<string>
            {
                Localizer.For(CultureFor.Operator).GetString(ResourceKeys.PayByHand),
                Localizer.For(CultureFor.Operator).GetString(ResourceKeys.PayByMenuSelection),
                Localizer.For(CultureFor.Operator).GetString(ResourceKeys.PayByHostSystem)
            };

            var selectedLargeWinHandpayResetMethod = PropertiesManager.GetValue(AccountingConstants.LargeWinHandpayResetMethod, (int)LargeWinHandpayResetMethod.PayByHand);
            _selectedLargeWinHandpayResetMethod = LargeWinHandpayResetMethods[selectedLargeWinHandpayResetMethod];
            LargeWinLimitMaxValue = PropertiesManager.GetValue(
                AccountingConstants.LargeWinLimitMaxValue,
                AccountingConstants.DefaultHandpayLimit);

            IncrementThresholdVisible = PropertiesManager.GetValue(AccountingConstants.LaunderingMonitorVisible, false);

            if (IsWizardPage)
            {
                HandpayLimitVisible = (bool)PropertiesManager.GetProperty(ApplicationConstants.ConfigWizardHandpayLimitVisible, true);
                LargeWinLimitVisible = true;
                BillAcceptanceLimitVisible = (bool)PropertiesManager.GetProperty(AccountingConstants.BillAcceptanceLimitVisible, false);
                HandCountPayoutLimitVisible = (bool)PropertiesManager.GetProperty(AccountingConstants.HandCountPayoutLimitVisible, false);
                LargeWinRatioVisible = (bool)PropertiesManager.GetProperty(AccountingConstants.DisplayLargeWinRatio, false);
                LargeWinRatioThresholdVisible = (bool)PropertiesManager.GetProperty(AccountingConstants.DisplayLargeWinRatioThreshold, false);
                MaxBetLimitVisible = true;
                CelebrationLockupLimitVisible = false;
                GambleAllowed = false;  // don't show gamble info on config wizard
                AllowRemoteHandpayResetVisible = LargeWinHandpayResetMethodVisible =
                    (bool)PropertiesManager.GetProperty(AccountingConstants.DisplayHandpayResetOptions, true);
            }
            else
            {
                BillAcceptanceLimitVisible = GetConfigSetting(OperatorMenuSetting.BillAcceptanceLimitVisible, false);
                HandCountPayoutLimitVisible = GetConfigSetting(OperatorMenuSetting.HandCountPayoutLimitVisible, false);
                HandpayLimitVisible = GetConfigSetting(OperatorMenuSetting.HandpayLimitVisible, true);
                LargeWinLimitVisible = GetConfigSetting(OperatorMenuSetting.LargeWinLimitVisible, true);
                LargeWinRatioVisible = GetConfigSetting(OperatorMenuSetting.LargeWinRatioVisible, false);
                LargeWinRatioThresholdVisible = GetConfigSetting(OperatorMenuSetting.LargeWinRatioThresholdVisible, false);
                MaxBetLimitVisible = GetConfigSetting(OperatorMenuSetting.MaxBetLimitVisible, true);
                CelebrationLockupLimitVisible = GetConfigSetting(OperatorMenuSetting.CelebrationLockupLimitVisible, false);
                AllowRemoteHandpayResetVisible = GetConfigSetting(OperatorMenuSetting.AllowRemoteHandpayResetVisible, true);
                LargeWinHandpayResetMethodVisible = GetConfigSetting(OperatorMenuSetting.LargeWinHandpayResetMethodVisible, true);
                GambleAllowed = (bool)PropertiesManager.GetProperty(GamingConstants.GambleAllowed, true);
                GambleWagerLimitVisible = GetConfigSetting(OperatorMenuSetting.GambleWagerLimitVisible, true);
                GambleWinLimitVisible = GetConfigSetting(OperatorMenuSetting.GambleWinLimitVisible, false);
            }
        }

        public UIElement PlacementTarget
        {
            get => _placementTarget;
            set
            {
                _placementTarget = value;
                OnPropertyChanged(nameof(PlacementTarget));
            }
        }

        public bool ConfigPopupOpen
        {
            get => _popupOpen;
            set
            {
                _popupOpen = value;

                OnPropertyChanged(nameof(PlacementTarget));
                OnPropertyChanged(nameof(ConfigPopupOpen));
            }
        }

        public string LimitsPopUpInfoText
        {
            get => _limitsPopUpInfoText;
            set
            {
                _limitsPopUpInfoText = value;
                OnPropertyChanged(nameof(LimitsPopUpInfoText));
            }
        }

        public bool PageEnabled
        {
            get => _pageEnabled && InputEnabled;
            set
            {
                if (_pageEnabled == value)
                {
                    return;
                }
                
                _pageEnabled = value;
                OnPropertyChanged(nameof(PageEnabled));
            }
        }

        public bool CreditLimitEditable
        {
            get { return _creditLimitEditable; }
            set
            {
                _creditLimitEditable = value;
                OnPropertyChanged(nameof(CreditLimitEditable));
            }
        }

        [CustomValidation(typeof(LimitsPageViewModel), nameof(ValidateCreditLimit))]
        public decimal CreditLimit
        {
            get => CreditLimitIsChecked ? _creditLimit : _maxCreditMeter.MillicentsToDollars();
            set => SetProperty(ref _creditLimit, value, nameof(CreditLimit));
        }

        public bool CreditLimitIsChecked
        {
            get => _creditLimitIsChecked;
            set
            {
                if (SetProperty(ref _creditLimitIsChecked, value, nameof(CreditLimitIsChecked)))
                {
                    if (value)
                    {
                        CreditLimit = _initialCreditLimit;
                    }
                }
            }
        }

        [CustomValidation(typeof(LimitsPageViewModel), nameof(ValidateHandpayLimit))]
        public decimal HandpayLimit
        {
            get => HandpayLimitIsChecked ? _handpayLimit : AccountingConstants.DefaultHandpayLimit.MillicentsToDollars();
            set => SetProperty(ref _handpayLimit, value, nameof(HandpayLimit));
        }

        public bool HandpayLimitIsChecked
        {
            get => _handpayLimitIsChecked;
            set
            {
                if (SetProperty(ref _handpayLimitIsChecked, value, nameof(HandpayLimitIsChecked)))
                {
                    ValidateFields(nameof(HandpayLimit));
                    if (value)
                    {
                        HandpayLimit = _initialHandpayLimit;
                    }
                }
            }
        }

        [CustomValidation(typeof(LimitsPageViewModel), nameof(ValidateIncrementThreshold))]
        public long IncrementThreshold
        {
            get => IncrementThresholdIsChecked ? _incrementThreshold : (long)AccountingConstants.DefaultIncrementThreshold.MillicentsToDollars();
            set => SetProperty(ref _incrementThreshold, value, nameof(IncrementThreshold));
        }

        public bool IncrementThresholdIsChecked
        {
            get => _incrementThresholdIsChecked;
            set
            {
                if (SetProperty(ref _incrementThresholdIsChecked, value, nameof(IncrementThresholdIsChecked)))
                {
                    // don't follow the existing pattern in this case
                    // validation is needed only if it's checked 
                    if (_incrementThresholdIsChecked)
                    {
                        ValidateFields(nameof(IncrementThreshold));
                    }
                }
            }
        }

        public bool IncrementThresholdVisible { get; }

        [CustomValidation(typeof(LimitsPageViewModel), nameof(ValidateLargeWinLimit))]
        public decimal LargeWinLimit
        {
            get => LargeWinLimitIsChecked ? _largeWinLimit : AccountingConstants.DefaultLargeWinLimit.MillicentsToDollars();
            set => SetProperty(ref _largeWinLimit, value, nameof(LargeWinLimit));
        }

        public bool OverwriteLargeWinLimit
        {
            get => _overwriteLargeWinLimit;
            set => SetProperty(
                ref _overwriteLargeWinLimit,
                value,
                nameof(OverwriteLargeWinLimit),
                nameof(LargeWinLimitEditable),
                nameof(LargeWinLimitCheckboxIsEnabled));
        }

        public bool LargeWinLimitEditable => OverwriteLargeWinLimit && PageEnabled;

        public bool LargeWinLimitCheckboxIsEnabled => OverwriteLargeWinLimit && PageEnabled &&
                                                      LargeWinLimitMaxValue >= AccountingConstants.DefaultHandpayLimit;

        public bool LargeWinLimitIsChecked
        {
            get => _largeWinLimitIsChecked;
            set
            {
                if (SetProperty(ref _largeWinLimitIsChecked, value, nameof(LargeWinLimitIsChecked)))
                {
                    if (value)
                    {
                        LargeWinLimit = _initialLargeWinLimit;
                    }
                }
            }
        }

        public bool HandCountPayoutLimitIsChecked
        {
            get => _handCountPayoutLimitIsChecked;
            set
            {
                if (SetProperty(ref _handCountPayoutLimitIsChecked, value, nameof(HandCountPayoutLimitIsChecked)))
                {
                    if (value)
                    {
                        HandCountPayoutLimit = _initialHandCountPayoutLimit;
                    }
                }
            }
        }

        public bool BillAcceptanceLimitIsChecked
        {
            get => _billAcceptanceLimitIsChecked;
            set
            {
                if (SetProperty(ref _billAcceptanceLimitIsChecked, value, nameof(BillAcceptanceLimitIsChecked)))
                {
                    BillAcceptanceLimit = value ? _initialBillAcceptanceLimit : ApplicationConstants.DefaultMaxCreditsIn.MillicentsToDollars();
                }
            }
        }

        [CustomValidation(typeof(LimitsPageViewModel), nameof(ValidateLargeWinRatio))]
        public decimal LargeWinRatio
        {
            get => _largeWinRatio;
            set => SetProperty(ref _largeWinRatio, value, nameof(LargeWinRatio));
        }

        public bool OverwriteLargeWinRatio
        {
            get => _overwriteLargeWinRatio;
            set => SetProperty(ref _overwriteLargeWinRatio, value, nameof(OverwriteLargeWinRatio));
        }

        public bool LargeWinRatioCheckboxIsEnabled => OverwriteLargeWinRatio && PageEnabled;

        public bool LargeWinRatioIsChecked
        {
            get => _largeWinRatioIsChecked;
            set
            {
                if (SetProperty(ref _largeWinRatioIsChecked, value, nameof(LargeWinRatioIsChecked)))
                {
                    if (value)
                    {
                        LargeWinRatio = _initialLargeWinRatio;
                    }
                }
            }
        }

        public decimal MaximumLargeWinRatio => AccountingConstants.MaximumLargeWinRatio / 100.0m;

        [CustomValidation(typeof(LimitsPageViewModel), nameof(ValidateLargeWinRatioThreshold))]
        public decimal LargeWinRatioThreshold
        {
            get => _largeWinRatioThreshold;
            set => SetProperty(ref _largeWinRatioThreshold, value, nameof(LargeWinRatioThreshold));
        }

        public bool OverwriteLargeWinRatioThreshold
        {
            get => _overwriteLargeWinRatioThreshold;
            set => SetProperty(ref _overwriteLargeWinRatioThreshold, value, nameof(OverwriteLargeWinRatioThreshold));
        }

        public bool LargeWinRatioThresholdCheckboxIsEnabled => OverwriteLargeWinRatioThreshold && PageEnabled;

        public bool LargeWinRatioThresholdIsChecked
        {
            get => _largeWinRatioThresholdIsChecked;
            set
            {
                if (SetProperty(ref _largeWinRatioThresholdIsChecked, value, nameof(LargeWinRatioThresholdIsChecked)))
                {
                    if (value)
                    {
                        LargeWinRatioThreshold = _initialLargeWinRatioThreshold;
                    }
                }
            }
        }

        [CustomValidation(typeof(LimitsPageViewModel), nameof(ValidateMaxBetLimit))]
        public decimal MaxBetLimit
        {
            get => MaxBetLimitIsChecked ? _maxBetLimit : AccountingConstants.DefaultMaxBetLimit.MillicentsToDollars();
            set => SetProperty(ref _maxBetLimit, value, nameof(MaxBetLimit));
        }

        [CustomValidation(typeof(LimitsPageViewModel), nameof(ValidateBillAcceptanceLimit))]
        public decimal BillAcceptanceLimit
        {
<<<<<<< HEAD
            get => BillAcceptanceLimitIsChecked ? _billAcceptanceLimit : PropertiesManager.GetValue(PropertyKey.MaxCreditsIn, ApplicationConstants.DefaultMaxCreditsIn).MillicentsToDollars();
            set => SetProperty(ref _billAcceptanceLimit, value, nameof(BillAcceptanceLimit));
=======
            get => _billAcceptanceLimit;
            set
            {
                if (SetProperty(ref _billAcceptanceLimit, value, nameof(BillAcceptanceLimit)))
                {
                    ValidateFields(nameof(BillAcceptanceLimit));
                }
            }
>>>>>>> dfd83e1a
        }

        [CustomValidation(typeof(LimitsPageViewModel), nameof(ValidateHandCountPayoutLimit))]
        public decimal HandCountPayoutLimit
        {
            get => HandCountPayoutLimitIsChecked ? _handCountPayoutLimit : 0m;
            set => SetProperty(ref _handCountPayoutLimit, value, nameof(HandCountPayoutLimit));
        }

        public bool OverwriteMaxBetLimit
        {
            get => _overwriteMaxBetLimit;
            set => SetProperty(ref _overwriteMaxBetLimit, value, nameof(OverwriteMaxBetLimit));
        }

        public bool MaxBetLimitCheckboxIsEnabled => OverwriteMaxBetLimit && PageEnabled;

        public bool MaxBetLimitIsChecked
        {
            get => _maxBetLimitIsChecked;
            set
            {
                if (SetProperty(ref _maxBetLimitIsChecked, value, nameof(MaxBetLimitIsChecked)))
                {
                    if (value)
                    {
                        MaxBetLimit = _initialMaxBetLimit;
                    }
                }
            }
        }

        public bool CreditLimitCheckboxEnabled
        {
            get => _creditLimitCheckboxEnabled && PageEnabled;
            set => SetProperty(ref _creditLimitCheckboxEnabled, value, nameof(CreditLimitCheckboxEnabled));
        }

        public bool HandpayLimitCheckboxEnabled
        {
            get => _handpayLimitCheckboxEnabled && PageEnabled;
            set => SetProperty(ref _handpayLimitCheckboxEnabled, value, nameof(HandpayLimitCheckboxEnabled));
        }

        public bool BillAcceptanceLimitCheckboxEnabled
        {
            get => _billAcceptanceLimitCheckboxEnabled && InputEnabled;
            set => SetProperty(ref _billAcceptanceLimitCheckboxEnabled, value, nameof(BillAcceptanceLimitCheckboxEnabled));
        }

        public bool HandCountPayoutLimitCheckboxEnabled
        {
            get => _handCountLimitCheckboxEnabled && PageEnabled;
            set => SetProperty(ref _handCountLimitCheckboxEnabled, value, nameof(HandCountPayoutLimitCheckboxEnabled));
        }

        [CustomValidation(typeof(LimitsPageViewModel), nameof(ValidateCelebrationLockupLimit))]
        public decimal CelebrationLockupLimit
        {
            get => CelebrationLockupLimitIsChecked ? _celebrationLockupLimit : 0;
            set => SetProperty(ref _celebrationLockupLimit, value, nameof(CelebrationLockupLimit));
        }

        public bool CelebrationLockupLimitCheckboxIsEnabled => LargeWinLimitCheckboxIsEnabled;

        public bool CelebrationLockupLimitIsChecked
        {
            get => _celebrationLockupLimitIsChecked;
            set
            {
                var currentCelebrationLockupLimit = CelebrationLockupLimit;
                if (SetProperty(ref _celebrationLockupLimitIsChecked, value, nameof(CelebrationLockupLimitIsChecked)))
                {
                    if (value)
                    {
                        CelebrationLockupLimit = _celebrationLockupLimit == 0 ? _initialCelebrationLockupLimit : currentCelebrationLockupLimit;
                    }
                    else
                    {
                        CelebrationLockupLimit = 0;
                    }
                }
            }
        }

        public List<string> LargeWinHandpayResetMethods { get; }

        public string SelectedLargeWinHandpayResetMethod
        {
            get => _selectedLargeWinHandpayResetMethod;
            set
            {
                _selectedLargeWinHandpayResetMethod = value;
                OnPropertyChanged(nameof(SelectedLargeWinHandpayResetMethod));
            }
        }

        public bool AllowRemoteHandpayReset
        {
            get => _allowRemoteHandpayReset;
            set
            {
                _allowRemoteHandpayReset = value;
                OnPropertyChanged(nameof(AllowRemoteHandpayReset));
            }
        }

        public bool ShowGambleWagerLimit => GambleAllowed && GambleWagerLimitVisible;

        public bool GambleWagerLimitVisible
        {
            get => _gambleWagerLimitVisible;
            set
            {
                _gambleWagerLimitVisible = value;
                OnPropertyChanged(nameof(GambleWagerLimitVisible));
                OnPropertyChanged(nameof(ShowGambleWagerLimit));
            }
        }

        public bool GambleWinLimitVisible
        {
            get => _gambleWinLimitVisible;
            set
            {
                _gambleWinLimitVisible = value;
                OnPropertyChanged(nameof(GambleWinLimitVisible));
                OnPropertyChanged(nameof(ShowGambleWinLimit));
            }
        }

        public bool ShowGambleWinLimit => GambleAllowed && GambleWinLimitVisible;

        [CustomValidation(typeof(LimitsPageViewModel), nameof(ValidateGambleWagerLimit))]
        public decimal GambleWagerLimit
        {
            get => _gambleWagerLimit;
            set => SetProperty(ref _gambleWagerLimit, value, nameof(GambleWagerLimit));
        }

        [CustomValidation(typeof(LimitsPageViewModel), nameof(ValidateGambleWinLimit))]
        public decimal GambleWinLimit
        {
            get => _gambleWinLimit;
            set => SetProperty(ref _gambleWinLimit, value, nameof(GambleWinLimit));
        }

        public bool GambleAllowed { get; }

        public bool GambleWagerLimitConfigurable => PropertiesManager.GetValue(
            GamingConstants.GambleWagerLimitConfigurable,
            false);

        public bool GambleWinLimitConfigurable => PropertiesManager.GetValue(
            GamingConstants.GambleWinLimitConfigurable,
            false);

        public bool OverwriteAllowRemoteHandpayReset
        {
            get => _overwriteAllowRemoteHandpayReset;
            set
            {
                _overwriteAllowRemoteHandpayReset = value;
                OnPropertyChanged(nameof(AllowRemoteHandpayResetIsEnabled));
            }
        }

        public bool AllowRemoteHandpayResetIsEnabled => OverwriteAllowRemoteHandpayReset && PageEnabled;

        public bool HandpayLimitVisible { get; }

        public bool LargeWinLimitVisible { get; }

        public bool BillAcceptanceLimitVisible { get; }

        public bool HandCountPayoutLimitVisible { get; }

        public bool LargeWinRatioVisible { get; }

        public bool LargeWinRatioThresholdVisible { get; }

        public bool MaxBetLimitVisible { get; }

        public bool CelebrationLockupLimitVisible { get; }

        public bool AllowRemoteHandpayResetVisible { get; }

        public bool LargeWinHandpayResetMethodVisible { get; }

        private long LargeWinLimitMaxValue { get; }

        private decimal CurrentMaximumLockupLimit => Math.Min(LargeWinLimit, Math.Min(HandpayLimit, CreditLimit));

        protected override void Loaded()
        {
            base.Loaded();

            ClearValidationOnUnload = true;

            PageEnabled = PropertiesManager.GetValue(AccountingConstants.ConfigWizardLimitsPageEnabled, true);

            CreditLimitEditable = HandCountPayoutLimitVisible ? PageEnabled && CreditLimitCheckboxEnabled : PageEnabled;

            IncrementThresholdIsChecked = PropertiesManager.GetValue(AccountingConstants.IncrementThresholdIsChecked, false);
            IncrementThreshold = _initialIncrementThreshold = (long)PropertiesManager.GetValue(AccountingConstants.IncrementThreshold, AccountingConstants.DefaultIncrementThreshold).MillicentsToDollars();
            CreditLimitIsChecked = PropertiesManager.GetValue(AccountingConstants.CreditLimitEnabled, true);
            HandpayLimitIsChecked = PropertiesManager.GetValue(AccountingConstants.HandpayLimitEnabled, false);
            LargeWinLimitIsChecked = PropertiesManager.GetValue(AccountingConstants.LargeWinLimitEnabled, true);
            LargeWinRatioIsChecked = PropertiesManager.GetValue(AccountingConstants.LargeWinRatioEnabled, false);
            LargeWinRatioThresholdIsChecked = PropertiesManager.GetValue(AccountingConstants.LargeWinRatioThresholdEnabled, false);
            CelebrationLockupLimit = _initialCelebrationLockupLimit = PropertiesManager.GetValue(AccountingConstants.CelebrationLockupLimit, 0L).MillicentsToDollars();
            CelebrationLockupLimitIsChecked = _celebrationLockupLimit > 0;
            MaxBetLimitIsChecked = PropertiesManager.GetValue(AccountingConstants.MaxBetLimitEnabled, true);
            HandCountPayoutLimitIsChecked = PropertiesManager.GetValue(AccountingConstants.HandCountPayoutLimitVisible, false);

            _maxCreditMeter = PropertiesManager.GetValue(AccountingConstants.MaxCreditMeterMaxAllowed, long.MaxValue);
            CreditLimit = _initialCreditLimit = PropertiesManager.GetValue(AccountingConstants.MaxCreditMeter, _maxCreditMeter).MillicentsToDollars();
            HandpayLimit = _initialHandpayLimit = PropertiesManager.GetValue(AccountingConstants.HandpayLimit, AccountingConstants.DefaultHandpayLimit).MillicentsToDollars();
            OverwriteLargeWinLimit = PropertiesManager.GetValue(AccountingConstants.OverwriteLargeWinLimit, false);
            LargeWinLimit = _initialLargeWinLimit = PropertiesManager.GetValue(AccountingConstants.LargeWinLimit, AccountingConstants.DefaultLargeWinLimit).MillicentsToDollars();
            OverwriteLargeWinRatio = PropertiesManager.GetValue(AccountingConstants.OverwriteLargeWinRatio, false);
            LargeWinRatio = _initialLargeWinRatio = PropertiesManager.GetValue(AccountingConstants.LargeWinRatio, AccountingConstants.DefaultLargeWinRatio) / 100.0m;
            OverwriteLargeWinRatioThreshold = PropertiesManager.GetValue(AccountingConstants.OverwriteLargeWinRatioThreshold, false);
            LargeWinRatioThreshold = _initialLargeWinRatioThreshold = PropertiesManager.GetValue(AccountingConstants.LargeWinRatioThreshold, AccountingConstants.DefaultLargeWinRatioThreshold).MillicentsToDollars();
            OverwriteMaxBetLimit = PropertiesManager.GetValue(AccountingConstants.OverwriteMaxBetLimit, false);
            MaxBetLimit = _initialMaxBetLimit = PropertiesManager.GetValue(AccountingConstants.MaxBetLimit, AccountingConstants.DefaultMaxBetLimit).MillicentsToDollars();
            CelebrationLockupLimit = _celebrationLockupLimit;
            GambleWagerLimit = PropertiesManager.GetValue(GamingConstants.GambleWagerLimit, 0L).MillicentsToDollars();
            GambleWinLimit = PropertiesManager.GetValue(GamingConstants.GambleWinLimit, GamingConstants.DefaultGambleWinLimit).MillicentsToDollars();
            _initialGambleWagerLimit = GambleWagerLimit;
            _initialGambleWinLimit = GambleWinLimit;
            BillAcceptanceLimit = _initialBillAcceptanceLimit = PropertiesManager.GetValue(PropertyKey.MaxCreditsIn, ApplicationConstants.DefaultMaxCreditsIn).MillicentsToDollars();
            BillAcceptanceLimitCheckboxEnabled = PropertiesManager.GetValue(AccountingConstants.BillAcceptanceLimitVisible, false);
            BillAcceptanceLimitIsChecked = BillAcceptanceLimit < ApplicationConstants.DefaultMaxCreditsIn.MillicentsToDollars() && PropertiesManager.GetValue(AccountingConstants.BillAcceptanceLimitVisible, false);
            HandCountPayoutLimit = _initialHandCountPayoutLimit = PropertiesManager.GetValue(AccountingConstants.HandCountPayoutLimit, 0L).MillicentsToDollars();
            OnInputStatusChanged();

            UpdateLimits();

            AllowRemoteHandpayReset = PropertiesManager.GetValue(AccountingConstants.RemoteHandpayResetAllowed, true);
            OverwriteAllowRemoteHandpayReset = PropertiesManager.GetValue(AccountingConstants.RemoteHandpayResetConfigurable, true);
            CreditLimitIsChecked = CreditLimit < long.MaxValue.MillicentsToDollars();
            CreditLimitCheckboxEnabled = PropertiesManager.GetValue(ApplicationConstants.ConfigWizardCreditLimitCheckboxEditable, true)
                & _maxCreditMeter == long.MaxValue;
            HandpayLimitCheckboxEnabled = PropertiesManager.GetValue(ApplicationConstants.ConfigWizardHandpayLimitCheckboxEditable, true);
            LargeWinLimitIsChecked = LargeWinLimit < AccountingConstants.DefaultLargeWinLimit.MillicentsToDollars();
            LargeWinRatioIsChecked = LargeWinRatio > AccountingConstants.DefaultLargeWinRatio;
            LargeWinRatioThresholdIsChecked = LargeWinRatioThreshold > AccountingConstants.DefaultLargeWinRatioThreshold.MillicentsToDollars();
            MaxBetLimitIsChecked = MaxBetLimit < long.MaxValue.MillicentsToDollars();

            EventBus?.Subscribe<PropertyChangedEvent>(this, HandleEvent);
            if (IsWizardPage)
            {
                EventBus?.Subscribe<OperatorMenuPopupEvent>(this, OnShowPopup);
            }

            CheckNavigation();
        }

        protected override void OnOperatorCultureChanged(OperatorCultureChangedEvent evt)
        {
            if (UseOperatorCultureForCurrencyFormatting)
            {
                OnPropertyChanged(nameof(CurrencyDisplayCulture));
            }

            UpdateLimits();
            base.OnOperatorCultureChanged(evt);
        }

        protected override void LoadAutoConfiguration()
        {
            string value = null;

            AutoConfigurator.GetValue("LargeWinLimit", ref value);
            if (value != null && OverwriteLargeWinLimit && decimal.TryParse(value, out var limit))
            {
                LargeWinLimit = limit;
                if (LargeWinLimitCheckboxIsEnabled)
                {
                    LargeWinLimitIsChecked = true;
                }
            }

            AutoConfigurator.GetValue("LargeWinRatio", ref value);
            if (value != null && OverwriteLargeWinRatio && decimal.TryParse(value, out var ratio))
            {
                LargeWinRatio = ratio / 100.0m;
                if (LargeWinRatioCheckboxIsEnabled)
                {
                    LargeWinRatioIsChecked = true;
                }
            }

            AutoConfigurator.GetValue("LargeWinRatioThreshold", ref value);
            if (value != null && OverwriteLargeWinRatioThreshold && decimal.TryParse(value, out var threshold))
            {
                LargeWinRatioThreshold = threshold;
                if (LargeWinRatioThresholdCheckboxIsEnabled)
                {
                    LargeWinRatioThresholdIsChecked = true;
                }
            }

            AutoConfigurator.GetValue("CreditLimit", ref value);
            if (value != null && decimal.TryParse(value, out var creditLimit))
            {
                CreditLimit = creditLimit;
                if (CreditLimitCheckboxEnabled)
                {
                    CreditLimitIsChecked = true;
                }
            }

            AutoConfigurator.GetValue("MaxBetLimit", ref value);
            if (value != null && OverwriteMaxBetLimit && decimal.TryParse(value, out var maxBet))
            {
                MaxBetLimit = maxBet;
                if (MaxBetLimitCheckboxIsEnabled)
                {
                    MaxBetLimitIsChecked = true;
                }
            }

            base.LoadAutoConfiguration();
        }

        private void OnShowPopup(OperatorMenuPopupEvent evt)
        {
            ConfigPopupOpen = evt.PopupOpen;
            LimitsPopUpInfoText = evt.PopupText;
            PlacementTarget = evt.TargetElement;
        }

        private void CheckNavigation()
        {
            if (IsWizardPage && WizardNavigator != null)
            {
                WizardNavigator.CanNavigateForward =
                    (!IncrementThresholdVisible || !IncrementThresholdIsChecked || ((decimal)IncrementThreshold).Validate(false, CreditLimit.DollarsToMillicents(), AccountingConstants.MinimumIncrementThreshold) is null) &&
                    CreditLimit.Validate(false, CreditLimitIsChecked ? _maxCreditMeter : long.MaxValue) is null &&
                    LargeWinLimit.Validate(false, LargeWinLimitMaxValue) is null &&
                    (!HandpayLimitVisible || HandpayLimit.Validate(false, AccountingConstants.DefaultHandpayLimit, LargeWinLimit.DollarsToMillicents()) is null) &&
                    LargeWinRatio.ValidateDecimal(AccountingConstants.DefaultLargeWinRatio, AccountingConstants.MaximumLargeWinRatio) is null &&
                    LargeWinRatioThreshold.Validate(true) is null &&
                    MaxBetLimit.Validate(false, PropertiesManager.GetValue(AccountingConstants.HighestMaxBetLimitAllowed, long.MaxValue)) is null;
            }
        }

        protected override void OnUnloaded()
        {
            if (IsWizardPage)
            {
                EventBus?.Unsubscribe<OperatorMenuPopupEvent>(this);
            }

            SaveChanges();
        }

        protected override void SaveChanges()
        {
            PropertiesManager.SetProperty(AccountingConstants.HandpayLimitEnabled, HandpayLimitIsChecked);
            PropertiesManager.SetProperty(AccountingConstants.LargeWinLimitEnabled, LargeWinLimitIsChecked);
            PropertiesManager.SetProperty(AccountingConstants.LargeWinRatioEnabled, LargeWinRatioIsChecked);
            PropertiesManager.SetProperty(AccountingConstants.LargeWinRatioThresholdEnabled, LargeWinRatioThresholdIsChecked);
            PropertiesManager.SetProperty(AccountingConstants.CreditLimitEnabled, CreditLimitIsChecked);
            PropertiesManager.SetProperty(AccountingConstants.MaxBetLimitEnabled, MaxBetLimitIsChecked);

            var hasChanges = false;

            if (PropertyHasErrors(nameof(CreditLimit)))
            {
                CreditLimitIsChecked = true;
                CreditLimit = _initialCreditLimit;
            }

            if (HandpayLimitVisible && PropertyHasErrors(nameof(HandpayLimitVisible)))
            {
                HandpayLimitIsChecked = true;
                HandpayLimit = _initialHandpayLimit;
            }

            if (LargeWinLimitVisible && PropertyHasErrors(nameof(LargeWinLimitVisible)))
            {
                LargeWinLimitIsChecked = true;
                LargeWinLimit = Math.Min(_initialLargeWinLimit, HandpayLimit);
            }

            if (LargeWinRatioVisible && PropertyHasErrors(nameof(LargeWinRatioVisible)))
            {
                LargeWinRatioIsChecked = true;
                LargeWinRatio = _initialLargeWinRatio;
            }

            if (LargeWinRatioThresholdVisible && PropertyHasErrors(nameof(LargeWinRatioThresholdVisible)))
            {
                LargeWinRatioThresholdIsChecked = true;
                LargeWinRatioThreshold = _initialLargeWinRatioThreshold;
            }

            if (MaxBetLimitVisible && PropertyHasErrors(nameof(MaxBetLimitVisible)))
            {
                MaxBetLimitIsChecked = true;
                MaxBetLimit = _initialMaxBetLimit;
            }

            if (MaxBetLimit != _initialMaxBetLimit)
            {
                hasChanges = true;
                PropertiesManager.SetProperty(AccountingConstants.MaxBetLimit, MaxBetLimit.DollarsToMillicents());
            }

            if (HandCountPayoutLimitVisible && PropertyHasErrors(nameof(HandCountPayoutLimitVisible)))
            {
                HandCountPayoutLimitIsChecked = true;
                HandCountPayoutLimit = _initialHandCountPayoutLimit;
            }

            if (BillAcceptanceLimitVisible && PropertyHasErrors(nameof(BillAcceptanceLimitVisible)))
            {
                BillAcceptanceLimitIsChecked = true;
                BillAcceptanceLimit = _initialBillAcceptanceLimit;
            }

            if (HandCountPayoutLimit != _initialHandCountPayoutLimit)
            {
                hasChanges = true;
                PropertiesManager.SetProperty(AccountingConstants.HandCountPayoutLimit, HandCountPayoutLimit.DollarsToMillicents());
            }

            if (BillAcceptanceLimit != _initialBillAcceptanceLimit)
            {
                hasChanges = true;
                PropertiesManager.SetProperty(PropertyKey.MaxCreditsIn, BillAcceptanceLimit.DollarsToMillicents());
            }

            if (CelebrationLockupLimitVisible && PropertyHasErrors(nameof(CelebrationLockupLimitVisible)))
            {
                CelebrationLockupLimitIsChecked = true;
                CelebrationLockupLimit = Math.Min(_initialCelebrationLockupLimit, CurrentMaximumLockupLimit);
            }

            if (CreditLimit != _initialCreditLimit)
            {
                hasChanges = true;
                PropertiesManager.SetProperty(AccountingConstants.MaxCreditMeter, CreditLimit.DollarsToMillicents());
                EventBus.Publish(new CreditLimitUpdatedEvent());
            }

            if (HandpayLimitVisible && HandpayLimit != _initialHandpayLimit)
            {
                hasChanges = true;
                PropertiesManager.SetProperty(AccountingConstants.HandpayLimit, HandpayLimit.DollarsToMillicents());
            }

            if (LargeWinLimitVisible && LargeWinLimit != _initialLargeWinLimit)
            {
                hasChanges = true;
                PropertiesManager.SetProperty(AccountingConstants.LargeWinLimit, LargeWinLimit.DollarsToMillicents());
            }

            if (LargeWinRatioVisible && LargeWinRatio != _initialLargeWinRatio)
            {
                hasChanges = true;
                PropertiesManager.SetProperty(AccountingConstants.LargeWinRatio, (long)(LargeWinRatio * 100.0m));
            }

            if (LargeWinRatioThresholdVisible && LargeWinRatioThreshold != _initialLargeWinRatioThreshold)
            {
                hasChanges = true;
                PropertiesManager.SetProperty(AccountingConstants.LargeWinRatioThreshold, LargeWinRatioThreshold.DollarsToMillicents());
            }

            if (CelebrationLockupLimitVisible && CelebrationLockupLimit != _initialCelebrationLockupLimit)
            {
                hasChanges = true;
                PropertiesManager.SetProperty(AccountingConstants.CelebrationLockupLimit, CelebrationLockupLimit.DollarsToMillicents());
            }

            if (AllowRemoteHandpayResetVisible && AllowRemoteHandpayReset != PropertiesManager.GetValue(AccountingConstants.RemoteHandpayResetAllowed, true))
            {
                hasChanges = true;
                PropertiesManager.SetProperty(AccountingConstants.RemoteHandpayResetAllowed, AllowRemoteHandpayReset);
            }

            if (LargeWinHandpayResetMethodVisible)
            {
                var selectedLargeWinHandpayResetMethod = 0;
                foreach (var item in LargeWinHandpayResetMethods)
                {
                    if (item.Equals(SelectedLargeWinHandpayResetMethod))
                    {
                        break;
                    }

                    selectedLargeWinHandpayResetMethod++;
                }

                if (selectedLargeWinHandpayResetMethod != PropertiesManager.GetValue(
                        AccountingConstants.LargeWinHandpayResetMethod,
                        (int)LargeWinHandpayResetMethod.PayByHand))
                {
                    hasChanges = true;
                    PropertiesManager.SetProperty(
                        AccountingConstants.LargeWinHandpayResetMethod,
                        selectedLargeWinHandpayResetMethod < LargeWinHandpayResetMethods.Count
                            ? selectedLargeWinHandpayResetMethod
                            : (int)LargeWinHandpayResetMethod.PayByHand);
                }
            }

            if (GambleAllowed)
            {
                if (GambleWagerLimitConfigurable && GambleWagerLimit != _initialGambleWagerLimit)
                {
                    PropertiesManager.SetProperty(GamingConstants.GambleWagerLimit, GambleWagerLimit.DollarsToMillicents());
                    hasChanges = true;
                }

                if (GambleWinLimitConfigurable && GambleWinLimit != _initialGambleWinLimit)
                {
                    PropertiesManager.SetProperty(GamingConstants.GambleWinLimit, GambleWinLimit.DollarsToMillicents());
                    hasChanges = true;
                }
            }

            if (IncrementThresholdVisible)
            {
                var previousCheckedStatus = (bool)PropertiesManager.GetProperty(AccountingConstants.IncrementThresholdIsChecked, IncrementThresholdIsChecked);

                if (IncrementThresholdIsChecked != previousCheckedStatus)
                {
                    PropertiesManager.SetProperty(AccountingConstants.IncrementThresholdIsChecked, IncrementThresholdIsChecked);
                    hasChanges = true;
                }

                if (IncrementThresholdIsChecked && IncrementThreshold != _initialIncrementThreshold)
                {
                    if (PropertyHasErrors(nameof(IncrementThreshold)))
                    {
                        PropertiesManager.SetProperty(AccountingConstants.IncrementThreshold, IncrementThreshold.DollarsToMillicents());
                        hasChanges = true;
                    }
                    else
                    {
                        IncrementThreshold = _initialIncrementThreshold;
                    }
                }
            }

            if (hasChanges)
            {
                EventBus.Publish(new OperatorMenuSettingsChangedEvent());
            }
        }

        private void ValidateFields(string propertyName)
        {
            switch (propertyName)
            {
                case nameof(CreditLimit):
                    ValidateProperty(CreditLimit, nameof(CreditLimit));
                    ValidateProperty(CelebrationLockupLimit, nameof(CelebrationLockupLimit));
                    break;
                case nameof(HandpayLimit):
                    ValidateProperty(HandpayLimit, nameof(HandpayLimit));
                    ValidateProperty(CelebrationLockupLimit, nameof(CelebrationLockupLimit));
                    break;
                case nameof(LargeWinLimit):
                    ValidateProperty(HandpayLimit, nameof(HandpayLimit));
                    ValidateProperty(LargeWinLimit, nameof(LargeWinLimit));
                    ValidateProperty(CelebrationLockupLimit, nameof(CelebrationLockupLimit));
                    break;
                case nameof(LargeWinRatio):
                    ValidateProperty(LargeWinRatio, nameof(LargeWinRatio));
                    break;
                case nameof(LargeWinRatioThreshold):
                    ValidateProperty(LargeWinRatioThreshold, nameof(LargeWinRatioThreshold));
                    break;
                case nameof(MaxBetLimit):
                    ValidateProperty(MaxBetLimit, nameof(MaxBetLimit));
                    break;
                case nameof(CelebrationLockupLimit):
                    ValidateProperty(CelebrationLockupLimit, nameof(CelebrationLockupLimit));
                    break;
                case nameof(GambleWagerLimit):
                    ValidateProperty(GambleWagerLimit, nameof(GambleWagerLimit));
                    break;
                case nameof(GambleWinLimit):
                    ValidateProperty(GambleWinLimit, nameof(GambleWinLimit));
                    break;
                case nameof(IncrementThreshold):
                    ValidateProperty(IncrementThreshold, nameof(IncrementThreshold));
                    break;
                case nameof(HandCountPayoutLimit):
                    ValidateProperty(HandCountPayoutLimit, nameof(HandCountPayoutLimit));
                    break;
                case nameof(BillAcceptanceLimit):
                    ValidateProperty(BillAcceptanceLimit, nameof(BillAcceptanceLimit));
                    break;
            }

            UpdateLimits();
            OnPropertyChanged(nameof(LargeWinLimitCheckboxIsEnabled));
            OnPropertyChanged(nameof(LargeWinLimitEditable));
            OnPropertyChanged(nameof(LargeWinRatioCheckboxIsEnabled));
            OnPropertyChanged(nameof(LargeWinRatioThresholdCheckboxIsEnabled));
            OnPropertyChanged(nameof(MaxBetLimitCheckboxIsEnabled));
            OnPropertyChanged(nameof(CelebrationLockupLimitCheckboxIsEnabled));
        }

        public static ValidationResult ValidateCreditLimit(decimal creditLimit, ValidationContext context)
        {
            LimitsPageViewModel instance = (LimitsPageViewModel)context.ObjectInstance;
            var errors = creditLimit.Validate(false, instance._maxCreditMeter);

            if (string.IsNullOrEmpty(errors))
            {
                return ValidationResult.Success;
            }

            return new(errors);
        }

        public static ValidationResult ValidateIncrementThreshold(decimal incrementThreshhold, ValidationContext context)
        {
            LimitsPageViewModel instance = (LimitsPageViewModel)context.ObjectInstance;
            var errors = incrementThreshhold.Validate(
                false,
                instance.CreditLimit.DollarsToMillicents(),
                AccountingConstants.MinimumIncrementThreshold);

            if (string.IsNullOrEmpty(errors))
            {
                return ValidationResult.Success;
            }

            return new(errors);
        }

        public static ValidationResult ValidateHandpayLimit(decimal handpayLimit, ValidationContext context)
        {
            LimitsPageViewModel instance = (LimitsPageViewModel)context.ObjectInstance;
            var errors = handpayLimit.Validate(
                false,
                AccountingConstants.DefaultHandpayLimit,
                instance.LargeWinLimit.DollarsToMillicents());

            if (string.IsNullOrEmpty(errors))
            {
                return ValidationResult.Success;
            }

            return new(errors);
        }

        public static ValidationResult ValidateLargeWinLimit(decimal largeWinLimit, ValidationContext context)
        {
            LimitsPageViewModel instance = (LimitsPageViewModel)context.ObjectInstance;
            var errors = largeWinLimit.Validate(false, instance.LargeWinLimitMaxValue);
            if (string.IsNullOrEmpty(errors))
            {
                return ValidationResult.Success;
            }

            return new(errors);
        }

        public static ValidationResult ValidateLargeWinRatio(decimal largeWinRatio, ValidationContext context)
        {
            LimitsPageViewModel instance = (LimitsPageViewModel)context.ObjectInstance;
            var errors = largeWinRatio.ValidateDecimal(AccountingConstants.DefaultLargeWinRatio / 100.0m, AccountingConstants.MaximumLargeWinRatio / 100.0m);
            if (string.IsNullOrEmpty(errors))
            {
                return ValidationResult.Success;
            }

            return new(errors);
        }

        public static ValidationResult ValidateLargeWinRatioThreshold(decimal largeWinRatioThreshold, ValidationContext context)
        {
            var errors = largeWinRatioThreshold.Validate(true);
            if (string.IsNullOrEmpty(errors))
            {
                return ValidationResult.Success;
            }

            return new(errors);
        }

        public static ValidationResult ValidateMaxBetLimit(decimal maxBetLimit, ValidationContext context)
        {
<<<<<<< HEAD
            LimitsPageViewModel instance = (LimitsPageViewModel)context.ObjectInstance;
            var errors = maxBetLimit.Validate(false, instance.PropertiesManager.GetValue(AccountingConstants.HighestMaxBetLimitAllowed, long.MaxValue));
            if (string.IsNullOrEmpty(errors))
            {
                return ValidationResult.Success;
            }

            return new(errors);
=======
            var billAcceptanceLimitValidate = BillAcceptanceLimit < ApplicationConstants.MaxCreditsInMin ? Localizer.For(CultureFor.Player).GetString(ResourceKeys.MaxCreditsInInvalid) : null;

            if (BillAcceptanceLimit > ApplicationConstants.MaxCreditsInMax)
            {
                billAcceptanceLimitValidate = string.Format(Localizer.For(CultureFor.Player).GetString(ResourceKeys.LessThanOrEqualErrorMessage), ApplicationConstants.MaxCreditsInMax.FormattedCurrencyString());
            }

            SetError(nameof(BillAcceptanceLimit), billAcceptanceLimitValidate);
            return string.IsNullOrEmpty(billAcceptanceLimitValidate);
>>>>>>> dfd83e1a
        }

        public static ValidationResult ValidateCelebrationLockupLimit(decimal celebrationLockupLimit, ValidationContext context)
        {
            LimitsPageViewModel instance = (LimitsPageViewModel)context.ObjectInstance;
            var errors = celebrationLockupLimit.Validate(true, instance.CurrentMaximumLockupLimit.DollarsToMillicents());
            if (string.IsNullOrEmpty(errors))
            {
                return ValidationResult.Success;
            }

            return new(errors);
        }

        // ReSharper disable once UnusedMethodReturnValue.Local
        public static ValidationResult ValidateGambleWagerLimit(decimal gambleWagerLimit, ValidationContext context)
        {
            var errors = gambleWagerLimit.Validate();
            if (string.IsNullOrEmpty(errors))
            {
                return ValidationResult.Success;
            }

            return new(errors);
        }

        public static ValidationResult ValidateBillAcceptanceLimit(decimal billAcceptanceLimit, ValidationContext context)
        {
            var errors = billAcceptanceLimit.Validate(false, ApplicationConstants.DefaultMaxCreditsIn, ApplicationConstants.MaxCreditsInMin.DollarsToMillicents());
            if (string.IsNullOrEmpty(errors))
            {
                return ValidationResult.Success;
            }

            return new(errors);
        }

        public static ValidationResult ValidateHandCountPayoutLimit(decimal handCountPayoutLimit, ValidationContext context)
        {
            var errors = handCountPayoutLimit.Validate(true, AccountingConstants.MaximumHandCountPayoutLimit);
            if (string.IsNullOrEmpty(errors))
            {
                return ValidationResult.Success;
            }

            return new(errors);
        }

        // ReSharper disable once UnusedMethodReturnValue.Local
        public static ValidationResult ValidateGambleWinLimit(decimal gambleWinLimit, ValidationContext context)
        {
            var errors = gambleWinLimit.Validate();
            if (string.IsNullOrEmpty(errors))
            {
                return ValidationResult.Success;
            }

            return new(errors);
        }

        private void UpdateLimits()
        {
            OnPropertyChanged(nameof(MaxBetLimit));
            OnPropertyChanged(nameof(CreditLimit));
            OnPropertyChanged(nameof(HandpayLimit));
            OnPropertyChanged(nameof(HandCountPayoutLimit));
            OnPropertyChanged(nameof(BillAcceptanceLimit));
            OnPropertyChanged(nameof(LargeWinLimit));
            OnPropertyChanged(nameof(LargeWinRatio));
            OnPropertyChanged(nameof(LargeWinRatioThreshold));
            OnPropertyChanged(nameof(CelebrationLockupLimit));
            OnPropertyChanged(nameof(GambleWagerLimit));
            OnPropertyChanged(nameof(GambleWinLimit));
        }

        protected override void OnInputStatusChanged()
        {
            if (!InputEnabled)
            {
                CloseTouchScreenKeyboard();
            }

<<<<<<< HEAD
            OnPropertyChanged(nameof(PageEnabled));
            OnPropertyChanged(nameof(LargeWinLimitEditable));
            OnPropertyChanged(nameof(LargeWinLimitCheckboxIsEnabled));
            OnPropertyChanged(nameof(LargeWinRatioCheckboxIsEnabled));
            OnPropertyChanged(nameof(LargeWinRatioThresholdCheckboxIsEnabled));
            OnPropertyChanged(nameof(MaxBetLimitCheckboxIsEnabled));
            OnPropertyChanged(nameof(CelebrationLockupLimitCheckboxIsEnabled));
            OnPropertyChanged(nameof(AllowRemoteHandpayResetIsEnabled));
            OnPropertyChanged(nameof(CreditLimitCheckboxEnabled));
            OnPropertyChanged(nameof(HandpayLimitCheckboxEnabled));
            OnPropertyChanged(nameof(GambleWagerLimit));
            OnPropertyChanged(nameof(GambleWinLimit));
=======
            RaisePropertyChanged(nameof(PageEnabled));
            RaisePropertyChanged(nameof(LargeWinLimitEditable));
            RaisePropertyChanged(nameof(LargeWinLimitCheckboxIsEnabled));
            RaisePropertyChanged(nameof(LargeWinRatioCheckboxIsEnabled));
            RaisePropertyChanged(nameof(LargeWinRatioThresholdCheckboxIsEnabled));
            RaisePropertyChanged(nameof(BillAcceptanceLimitCheckboxEnabled));
            RaisePropertyChanged(nameof(MaxBetLimitCheckboxIsEnabled));
            RaisePropertyChanged(nameof(CelebrationLockupLimitCheckboxIsEnabled));
            RaisePropertyChanged(nameof(AllowRemoteHandpayResetIsEnabled));
            RaisePropertyChanged(nameof(CreditLimitCheckboxEnabled));
            RaisePropertyChanged(nameof(HandpayLimitCheckboxEnabled));
            RaisePropertyChanged(nameof(GambleWagerLimit));
            RaisePropertyChanged(nameof(GambleWinLimit));
>>>>>>> dfd83e1a
        }

        protected override void OnInputEnabledChanged()
        {
            OnInputStatusChanged();
        }

        private void HandleEvent(PropertyChangedEvent @event)
        {
            switch (@event.PropertyName)
            {
                case AccountingConstants.MaxCreditMeter:
                    CreditLimit = ((long)PropertiesManager.GetProperty(AccountingConstants.MaxCreditMeter, long.MaxValue))
                        .MillicentsToDollars();
                    break;
            }
        }
    }
}<|MERGE_RESOLUTION|>--- conflicted
+++ resolved
@@ -1,1264 +1,1224 @@
-﻿namespace Aristocrat.Monaco.Gaming.UI.ViewModels.OperatorMenu
-{
-    using System;
-    using System.Collections.Generic;
-    using System.Windows;
-    using Accounting.Contracts;
-    using Accounting.Contracts.Handpay;
-    using Application.Contracts;
-    using Application.Contracts.Extensions;
-    using Application.Contracts.Localization;
-    using Application.Contracts.OperatorMenu;
-    using Application.UI.ConfigWizard;
-    using Application.UI.Events;
-    using Kernel.Contracts;
-    using Contracts;
-    using Kernel;
-    using Localization.Properties;
-    using Mono.Addins;
-    using System.ComponentModel.DataAnnotations;
-
-    [CLSCompliant(false)]
-    public class LimitsPageViewModel : ConfigWizardViewModelBase
-    {
-        private const string PropertyProvidersPath = "/Accounting/PropertyProviders";
-
-        private decimal _creditLimit;
-        private decimal _handpayLimit;
-        private decimal _largeWinLimit;
-        private decimal _largeWinRatio;
-        private decimal _largeWinRatioThreshold;
-        private decimal _maxBetLimit;
-        private decimal _celebrationLockupLimit;
-        private decimal _billAcceptanceLimit;
-        private decimal _handCountPayoutLimit;
-
-        private decimal _initialCreditLimit;
-        private decimal _initialHandpayLimit;
-        private decimal _initialLargeWinLimit;
-        private decimal _initialLargeWinRatio;
-        private decimal _initialLargeWinRatioThreshold;
-        private decimal _initialMaxBetLimit;
-        private decimal _initialCelebrationLockupLimit;
-        private decimal _initialGambleWagerLimit;
-        private decimal _initialGambleWinLimit;
-        private decimal _initialBillAcceptanceLimit;
-        private decimal _initialHandCountPayoutLimit;
-
-        private string _selectedLargeWinHandpayResetMethod;
-        private bool _allowRemoteHandpayReset;
-
-        private bool _creditLimitIsChecked;
-        private bool _handpayLimitIsChecked;
-        private bool _largeWinLimitIsChecked;
-        private bool _largeWinRatioIsChecked;
-        private bool _largeWinRatioThresholdIsChecked;
-        private bool _celebrationLockupLimitIsChecked;
-        private bool _maxBetLimitIsChecked;
-        private bool _creditLimitCheckboxEnabled;
-        private bool _handpayLimitCheckboxEnabled;
-        private bool _handCountLimitCheckboxEnabled;
-        private bool _billAcceptanceLimitCheckboxEnabled;
-        private bool _handCountPayoutLimitIsChecked;
-        private bool _billAcceptanceLimitIsChecked;
-
-        private bool _overwriteAllowRemoteHandpayReset;
-        private bool _overwriteLargeWinLimit;
-        private bool _overwriteLargeWinRatio;
-        private bool _overwriteLargeWinRatioThreshold;
-        private bool _overwriteMaxBetLimit;
-        private bool _pageEnabled;
-        private bool _gambleWagerLimitVisible;
-        private bool _gambleWinLimitVisible;
-
-        private long _maxCreditMeter;
-        private decimal _gambleWagerLimit;
-        private decimal _gambleWinLimit;
-
-        private long _incrementThreshold;
-        private long _initialIncrementThreshold;
-        private bool _incrementThresholdIsChecked;
-        private bool _creditLimitEditable;
-
-        private string _limitsPopUpInfoText;
-        private bool _popupOpen;
-        private UIElement _placementTarget;
-
-        public LimitsPageViewModel(bool isWizardPage = false) : base(isWizardPage)
-        {
-            if (isWizardPage)
-            {
-                var nodes = MonoAddinsHelper.GetSelectedNodes<TypeExtensionNode>(PropertyProvidersPath);
-                foreach (var node in nodes)
-                {
-                    PropertiesManager.AddPropertyProvider((IPropertyProvider)node.CreateInstance());
-                }
-            }
-
-            LargeWinHandpayResetMethods = new List<string>
-            {
-                Localizer.For(CultureFor.Operator).GetString(ResourceKeys.PayByHand),
-                Localizer.For(CultureFor.Operator).GetString(ResourceKeys.PayByMenuSelection),
-                Localizer.For(CultureFor.Operator).GetString(ResourceKeys.PayByHostSystem)
-            };
-
-            var selectedLargeWinHandpayResetMethod = PropertiesManager.GetValue(AccountingConstants.LargeWinHandpayResetMethod, (int)LargeWinHandpayResetMethod.PayByHand);
-            _selectedLargeWinHandpayResetMethod = LargeWinHandpayResetMethods[selectedLargeWinHandpayResetMethod];
-            LargeWinLimitMaxValue = PropertiesManager.GetValue(
-                AccountingConstants.LargeWinLimitMaxValue,
-                AccountingConstants.DefaultHandpayLimit);
-
-            IncrementThresholdVisible = PropertiesManager.GetValue(AccountingConstants.LaunderingMonitorVisible, false);
-
-            if (IsWizardPage)
-            {
-                HandpayLimitVisible = (bool)PropertiesManager.GetProperty(ApplicationConstants.ConfigWizardHandpayLimitVisible, true);
-                LargeWinLimitVisible = true;
-                BillAcceptanceLimitVisible = (bool)PropertiesManager.GetProperty(AccountingConstants.BillAcceptanceLimitVisible, false);
-                HandCountPayoutLimitVisible = (bool)PropertiesManager.GetProperty(AccountingConstants.HandCountPayoutLimitVisible, false);
-                LargeWinRatioVisible = (bool)PropertiesManager.GetProperty(AccountingConstants.DisplayLargeWinRatio, false);
-                LargeWinRatioThresholdVisible = (bool)PropertiesManager.GetProperty(AccountingConstants.DisplayLargeWinRatioThreshold, false);
-                MaxBetLimitVisible = true;
-                CelebrationLockupLimitVisible = false;
-                GambleAllowed = false;  // don't show gamble info on config wizard
-                AllowRemoteHandpayResetVisible = LargeWinHandpayResetMethodVisible =
-                    (bool)PropertiesManager.GetProperty(AccountingConstants.DisplayHandpayResetOptions, true);
-            }
-            else
-            {
-                BillAcceptanceLimitVisible = GetConfigSetting(OperatorMenuSetting.BillAcceptanceLimitVisible, false);
-                HandCountPayoutLimitVisible = GetConfigSetting(OperatorMenuSetting.HandCountPayoutLimitVisible, false);
-                HandpayLimitVisible = GetConfigSetting(OperatorMenuSetting.HandpayLimitVisible, true);
-                LargeWinLimitVisible = GetConfigSetting(OperatorMenuSetting.LargeWinLimitVisible, true);
-                LargeWinRatioVisible = GetConfigSetting(OperatorMenuSetting.LargeWinRatioVisible, false);
-                LargeWinRatioThresholdVisible = GetConfigSetting(OperatorMenuSetting.LargeWinRatioThresholdVisible, false);
-                MaxBetLimitVisible = GetConfigSetting(OperatorMenuSetting.MaxBetLimitVisible, true);
-                CelebrationLockupLimitVisible = GetConfigSetting(OperatorMenuSetting.CelebrationLockupLimitVisible, false);
-                AllowRemoteHandpayResetVisible = GetConfigSetting(OperatorMenuSetting.AllowRemoteHandpayResetVisible, true);
-                LargeWinHandpayResetMethodVisible = GetConfigSetting(OperatorMenuSetting.LargeWinHandpayResetMethodVisible, true);
-                GambleAllowed = (bool)PropertiesManager.GetProperty(GamingConstants.GambleAllowed, true);
-                GambleWagerLimitVisible = GetConfigSetting(OperatorMenuSetting.GambleWagerLimitVisible, true);
-                GambleWinLimitVisible = GetConfigSetting(OperatorMenuSetting.GambleWinLimitVisible, false);
-            }
-        }
-
-        public UIElement PlacementTarget
-        {
-            get => _placementTarget;
-            set
-            {
-                _placementTarget = value;
-                OnPropertyChanged(nameof(PlacementTarget));
-            }
-        }
-
-        public bool ConfigPopupOpen
-        {
-            get => _popupOpen;
-            set
-            {
-                _popupOpen = value;
-
-                OnPropertyChanged(nameof(PlacementTarget));
-                OnPropertyChanged(nameof(ConfigPopupOpen));
-            }
-        }
-
-        public string LimitsPopUpInfoText
-        {
-            get => _limitsPopUpInfoText;
-            set
-            {
-                _limitsPopUpInfoText = value;
-                OnPropertyChanged(nameof(LimitsPopUpInfoText));
-            }
-        }
-
-        public bool PageEnabled
-        {
-            get => _pageEnabled && InputEnabled;
-            set
-            {
-                if (_pageEnabled == value)
-                {
-                    return;
-                }
-                
-                _pageEnabled = value;
-                OnPropertyChanged(nameof(PageEnabled));
-            }
-        }
-
-        public bool CreditLimitEditable
-        {
-            get { return _creditLimitEditable; }
-            set
-            {
-                _creditLimitEditable = value;
-                OnPropertyChanged(nameof(CreditLimitEditable));
-            }
-        }
-
-        [CustomValidation(typeof(LimitsPageViewModel), nameof(ValidateCreditLimit))]
-        public decimal CreditLimit
-        {
-            get => CreditLimitIsChecked ? _creditLimit : _maxCreditMeter.MillicentsToDollars();
-            set => SetProperty(ref _creditLimit, value, nameof(CreditLimit));
-        }
-
-        public bool CreditLimitIsChecked
-        {
-            get => _creditLimitIsChecked;
-            set
-            {
-                if (SetProperty(ref _creditLimitIsChecked, value, nameof(CreditLimitIsChecked)))
-                {
-                    if (value)
-                    {
-                        CreditLimit = _initialCreditLimit;
-                    }
-                }
-            }
-        }
-
-        [CustomValidation(typeof(LimitsPageViewModel), nameof(ValidateHandpayLimit))]
-        public decimal HandpayLimit
-        {
-            get => HandpayLimitIsChecked ? _handpayLimit : AccountingConstants.DefaultHandpayLimit.MillicentsToDollars();
-            set => SetProperty(ref _handpayLimit, value, nameof(HandpayLimit));
-        }
-
-        public bool HandpayLimitIsChecked
-        {
-            get => _handpayLimitIsChecked;
-            set
-            {
-                if (SetProperty(ref _handpayLimitIsChecked, value, nameof(HandpayLimitIsChecked)))
-                {
-                    ValidateFields(nameof(HandpayLimit));
-                    if (value)
-                    {
-                        HandpayLimit = _initialHandpayLimit;
-                    }
-                }
-            }
-        }
-
-        [CustomValidation(typeof(LimitsPageViewModel), nameof(ValidateIncrementThreshold))]
-        public long IncrementThreshold
-        {
-            get => IncrementThresholdIsChecked ? _incrementThreshold : (long)AccountingConstants.DefaultIncrementThreshold.MillicentsToDollars();
-            set => SetProperty(ref _incrementThreshold, value, nameof(IncrementThreshold));
-        }
-
-        public bool IncrementThresholdIsChecked
-        {
-            get => _incrementThresholdIsChecked;
-            set
-            {
-                if (SetProperty(ref _incrementThresholdIsChecked, value, nameof(IncrementThresholdIsChecked)))
-                {
-                    // don't follow the existing pattern in this case
-                    // validation is needed only if it's checked 
-                    if (_incrementThresholdIsChecked)
-                    {
-                        ValidateFields(nameof(IncrementThreshold));
-                    }
-                }
-            }
-        }
-
-        public bool IncrementThresholdVisible { get; }
-
-        [CustomValidation(typeof(LimitsPageViewModel), nameof(ValidateLargeWinLimit))]
-        public decimal LargeWinLimit
-        {
-            get => LargeWinLimitIsChecked ? _largeWinLimit : AccountingConstants.DefaultLargeWinLimit.MillicentsToDollars();
-            set => SetProperty(ref _largeWinLimit, value, nameof(LargeWinLimit));
-        }
-
-        public bool OverwriteLargeWinLimit
-        {
-            get => _overwriteLargeWinLimit;
-            set => SetProperty(
-                ref _overwriteLargeWinLimit,
-                value,
-                nameof(OverwriteLargeWinLimit),
-                nameof(LargeWinLimitEditable),
-                nameof(LargeWinLimitCheckboxIsEnabled));
-        }
-
-        public bool LargeWinLimitEditable => OverwriteLargeWinLimit && PageEnabled;
-
-        public bool LargeWinLimitCheckboxIsEnabled => OverwriteLargeWinLimit && PageEnabled &&
-                                                      LargeWinLimitMaxValue >= AccountingConstants.DefaultHandpayLimit;
-
-        public bool LargeWinLimitIsChecked
-        {
-            get => _largeWinLimitIsChecked;
-            set
-            {
-                if (SetProperty(ref _largeWinLimitIsChecked, value, nameof(LargeWinLimitIsChecked)))
-                {
-                    if (value)
-                    {
-                        LargeWinLimit = _initialLargeWinLimit;
-                    }
-                }
-            }
-        }
-
-        public bool HandCountPayoutLimitIsChecked
-        {
-            get => _handCountPayoutLimitIsChecked;
-            set
-            {
-                if (SetProperty(ref _handCountPayoutLimitIsChecked, value, nameof(HandCountPayoutLimitIsChecked)))
-                {
-                    if (value)
-                    {
-                        HandCountPayoutLimit = _initialHandCountPayoutLimit;
-                    }
-                }
-            }
-        }
-
-        public bool BillAcceptanceLimitIsChecked
-        {
-            get => _billAcceptanceLimitIsChecked;
-            set
-            {
-                if (SetProperty(ref _billAcceptanceLimitIsChecked, value, nameof(BillAcceptanceLimitIsChecked)))
-                {
-                    BillAcceptanceLimit = value ? _initialBillAcceptanceLimit : ApplicationConstants.DefaultMaxCreditsIn.MillicentsToDollars();
-                }
-            }
-        }
-
-        [CustomValidation(typeof(LimitsPageViewModel), nameof(ValidateLargeWinRatio))]
-        public decimal LargeWinRatio
-        {
-            get => _largeWinRatio;
-            set => SetProperty(ref _largeWinRatio, value, nameof(LargeWinRatio));
-        }
-
-        public bool OverwriteLargeWinRatio
-        {
-            get => _overwriteLargeWinRatio;
-            set => SetProperty(ref _overwriteLargeWinRatio, value, nameof(OverwriteLargeWinRatio));
-        }
-
-        public bool LargeWinRatioCheckboxIsEnabled => OverwriteLargeWinRatio && PageEnabled;
-
-        public bool LargeWinRatioIsChecked
-        {
-            get => _largeWinRatioIsChecked;
-            set
-            {
-                if (SetProperty(ref _largeWinRatioIsChecked, value, nameof(LargeWinRatioIsChecked)))
-                {
-                    if (value)
-                    {
-                        LargeWinRatio = _initialLargeWinRatio;
-                    }
-                }
-            }
-        }
-
-        public decimal MaximumLargeWinRatio => AccountingConstants.MaximumLargeWinRatio / 100.0m;
-
-        [CustomValidation(typeof(LimitsPageViewModel), nameof(ValidateLargeWinRatioThreshold))]
-        public decimal LargeWinRatioThreshold
-        {
-            get => _largeWinRatioThreshold;
-            set => SetProperty(ref _largeWinRatioThreshold, value, nameof(LargeWinRatioThreshold));
-        }
-
-        public bool OverwriteLargeWinRatioThreshold
-        {
-            get => _overwriteLargeWinRatioThreshold;
-            set => SetProperty(ref _overwriteLargeWinRatioThreshold, value, nameof(OverwriteLargeWinRatioThreshold));
-        }
-
-        public bool LargeWinRatioThresholdCheckboxIsEnabled => OverwriteLargeWinRatioThreshold && PageEnabled;
-
-        public bool LargeWinRatioThresholdIsChecked
-        {
-            get => _largeWinRatioThresholdIsChecked;
-            set
-            {
-                if (SetProperty(ref _largeWinRatioThresholdIsChecked, value, nameof(LargeWinRatioThresholdIsChecked)))
-                {
-                    if (value)
-                    {
-                        LargeWinRatioThreshold = _initialLargeWinRatioThreshold;
-                    }
-                }
-            }
-        }
-
-        [CustomValidation(typeof(LimitsPageViewModel), nameof(ValidateMaxBetLimit))]
-        public decimal MaxBetLimit
-        {
-            get => MaxBetLimitIsChecked ? _maxBetLimit : AccountingConstants.DefaultMaxBetLimit.MillicentsToDollars();
-            set => SetProperty(ref _maxBetLimit, value, nameof(MaxBetLimit));
-        }
-
-        [CustomValidation(typeof(LimitsPageViewModel), nameof(ValidateBillAcceptanceLimit))]
-        public decimal BillAcceptanceLimit
-        {
-<<<<<<< HEAD
-            get => BillAcceptanceLimitIsChecked ? _billAcceptanceLimit : PropertiesManager.GetValue(PropertyKey.MaxCreditsIn, ApplicationConstants.DefaultMaxCreditsIn).MillicentsToDollars();
-            set => SetProperty(ref _billAcceptanceLimit, value, nameof(BillAcceptanceLimit));
-=======
-            get => _billAcceptanceLimit;
-            set
-            {
-                if (SetProperty(ref _billAcceptanceLimit, value, nameof(BillAcceptanceLimit)))
-                {
-                    ValidateFields(nameof(BillAcceptanceLimit));
-                }
-            }
->>>>>>> dfd83e1a
-        }
-
-        [CustomValidation(typeof(LimitsPageViewModel), nameof(ValidateHandCountPayoutLimit))]
-        public decimal HandCountPayoutLimit
-        {
-            get => HandCountPayoutLimitIsChecked ? _handCountPayoutLimit : 0m;
-            set => SetProperty(ref _handCountPayoutLimit, value, nameof(HandCountPayoutLimit));
-        }
-
-        public bool OverwriteMaxBetLimit
-        {
-            get => _overwriteMaxBetLimit;
-            set => SetProperty(ref _overwriteMaxBetLimit, value, nameof(OverwriteMaxBetLimit));
-        }
-
-        public bool MaxBetLimitCheckboxIsEnabled => OverwriteMaxBetLimit && PageEnabled;
-
-        public bool MaxBetLimitIsChecked
-        {
-            get => _maxBetLimitIsChecked;
-            set
-            {
-                if (SetProperty(ref _maxBetLimitIsChecked, value, nameof(MaxBetLimitIsChecked)))
-                {
-                    if (value)
-                    {
-                        MaxBetLimit = _initialMaxBetLimit;
-                    }
-                }
-            }
-        }
-
-        public bool CreditLimitCheckboxEnabled
-        {
-            get => _creditLimitCheckboxEnabled && PageEnabled;
-            set => SetProperty(ref _creditLimitCheckboxEnabled, value, nameof(CreditLimitCheckboxEnabled));
-        }
-
-        public bool HandpayLimitCheckboxEnabled
-        {
-            get => _handpayLimitCheckboxEnabled && PageEnabled;
-            set => SetProperty(ref _handpayLimitCheckboxEnabled, value, nameof(HandpayLimitCheckboxEnabled));
-        }
-
-        public bool BillAcceptanceLimitCheckboxEnabled
-        {
-            get => _billAcceptanceLimitCheckboxEnabled && InputEnabled;
-            set => SetProperty(ref _billAcceptanceLimitCheckboxEnabled, value, nameof(BillAcceptanceLimitCheckboxEnabled));
-        }
-
-        public bool HandCountPayoutLimitCheckboxEnabled
-        {
-            get => _handCountLimitCheckboxEnabled && PageEnabled;
-            set => SetProperty(ref _handCountLimitCheckboxEnabled, value, nameof(HandCountPayoutLimitCheckboxEnabled));
-        }
-
-        [CustomValidation(typeof(LimitsPageViewModel), nameof(ValidateCelebrationLockupLimit))]
-        public decimal CelebrationLockupLimit
-        {
-            get => CelebrationLockupLimitIsChecked ? _celebrationLockupLimit : 0;
-            set => SetProperty(ref _celebrationLockupLimit, value, nameof(CelebrationLockupLimit));
-        }
-
-        public bool CelebrationLockupLimitCheckboxIsEnabled => LargeWinLimitCheckboxIsEnabled;
-
-        public bool CelebrationLockupLimitIsChecked
-        {
-            get => _celebrationLockupLimitIsChecked;
-            set
-            {
-                var currentCelebrationLockupLimit = CelebrationLockupLimit;
-                if (SetProperty(ref _celebrationLockupLimitIsChecked, value, nameof(CelebrationLockupLimitIsChecked)))
-                {
-                    if (value)
-                    {
-                        CelebrationLockupLimit = _celebrationLockupLimit == 0 ? _initialCelebrationLockupLimit : currentCelebrationLockupLimit;
-                    }
-                    else
-                    {
-                        CelebrationLockupLimit = 0;
-                    }
-                }
-            }
-        }
-
-        public List<string> LargeWinHandpayResetMethods { get; }
-
-        public string SelectedLargeWinHandpayResetMethod
-        {
-            get => _selectedLargeWinHandpayResetMethod;
-            set
-            {
-                _selectedLargeWinHandpayResetMethod = value;
-                OnPropertyChanged(nameof(SelectedLargeWinHandpayResetMethod));
-            }
-        }
-
-        public bool AllowRemoteHandpayReset
-        {
-            get => _allowRemoteHandpayReset;
-            set
-            {
-                _allowRemoteHandpayReset = value;
-                OnPropertyChanged(nameof(AllowRemoteHandpayReset));
-            }
-        }
-
-        public bool ShowGambleWagerLimit => GambleAllowed && GambleWagerLimitVisible;
-
-        public bool GambleWagerLimitVisible
-        {
-            get => _gambleWagerLimitVisible;
-            set
-            {
-                _gambleWagerLimitVisible = value;
-                OnPropertyChanged(nameof(GambleWagerLimitVisible));
-                OnPropertyChanged(nameof(ShowGambleWagerLimit));
-            }
-        }
-
-        public bool GambleWinLimitVisible
-        {
-            get => _gambleWinLimitVisible;
-            set
-            {
-                _gambleWinLimitVisible = value;
-                OnPropertyChanged(nameof(GambleWinLimitVisible));
-                OnPropertyChanged(nameof(ShowGambleWinLimit));
-            }
-        }
-
-        public bool ShowGambleWinLimit => GambleAllowed && GambleWinLimitVisible;
-
-        [CustomValidation(typeof(LimitsPageViewModel), nameof(ValidateGambleWagerLimit))]
-        public decimal GambleWagerLimit
-        {
-            get => _gambleWagerLimit;
-            set => SetProperty(ref _gambleWagerLimit, value, nameof(GambleWagerLimit));
-        }
-
-        [CustomValidation(typeof(LimitsPageViewModel), nameof(ValidateGambleWinLimit))]
-        public decimal GambleWinLimit
-        {
-            get => _gambleWinLimit;
-            set => SetProperty(ref _gambleWinLimit, value, nameof(GambleWinLimit));
-        }
-
-        public bool GambleAllowed { get; }
-
-        public bool GambleWagerLimitConfigurable => PropertiesManager.GetValue(
-            GamingConstants.GambleWagerLimitConfigurable,
-            false);
-
-        public bool GambleWinLimitConfigurable => PropertiesManager.GetValue(
-            GamingConstants.GambleWinLimitConfigurable,
-            false);
-
-        public bool OverwriteAllowRemoteHandpayReset
-        {
-            get => _overwriteAllowRemoteHandpayReset;
-            set
-            {
-                _overwriteAllowRemoteHandpayReset = value;
-                OnPropertyChanged(nameof(AllowRemoteHandpayResetIsEnabled));
-            }
-        }
-
-        public bool AllowRemoteHandpayResetIsEnabled => OverwriteAllowRemoteHandpayReset && PageEnabled;
-
-        public bool HandpayLimitVisible { get; }
-
-        public bool LargeWinLimitVisible { get; }
-
-        public bool BillAcceptanceLimitVisible { get; }
-
-        public bool HandCountPayoutLimitVisible { get; }
-
-        public bool LargeWinRatioVisible { get; }
-
-        public bool LargeWinRatioThresholdVisible { get; }
-
-        public bool MaxBetLimitVisible { get; }
-
-        public bool CelebrationLockupLimitVisible { get; }
-
-        public bool AllowRemoteHandpayResetVisible { get; }
-
-        public bool LargeWinHandpayResetMethodVisible { get; }
-
-        private long LargeWinLimitMaxValue { get; }
-
-        private decimal CurrentMaximumLockupLimit => Math.Min(LargeWinLimit, Math.Min(HandpayLimit, CreditLimit));
-
-        protected override void Loaded()
-        {
-            base.Loaded();
-
-            ClearValidationOnUnload = true;
-
-            PageEnabled = PropertiesManager.GetValue(AccountingConstants.ConfigWizardLimitsPageEnabled, true);
-
-            CreditLimitEditable = HandCountPayoutLimitVisible ? PageEnabled && CreditLimitCheckboxEnabled : PageEnabled;
-
-            IncrementThresholdIsChecked = PropertiesManager.GetValue(AccountingConstants.IncrementThresholdIsChecked, false);
-            IncrementThreshold = _initialIncrementThreshold = (long)PropertiesManager.GetValue(AccountingConstants.IncrementThreshold, AccountingConstants.DefaultIncrementThreshold).MillicentsToDollars();
-            CreditLimitIsChecked = PropertiesManager.GetValue(AccountingConstants.CreditLimitEnabled, true);
-            HandpayLimitIsChecked = PropertiesManager.GetValue(AccountingConstants.HandpayLimitEnabled, false);
-            LargeWinLimitIsChecked = PropertiesManager.GetValue(AccountingConstants.LargeWinLimitEnabled, true);
-            LargeWinRatioIsChecked = PropertiesManager.GetValue(AccountingConstants.LargeWinRatioEnabled, false);
-            LargeWinRatioThresholdIsChecked = PropertiesManager.GetValue(AccountingConstants.LargeWinRatioThresholdEnabled, false);
-            CelebrationLockupLimit = _initialCelebrationLockupLimit = PropertiesManager.GetValue(AccountingConstants.CelebrationLockupLimit, 0L).MillicentsToDollars();
-            CelebrationLockupLimitIsChecked = _celebrationLockupLimit > 0;
-            MaxBetLimitIsChecked = PropertiesManager.GetValue(AccountingConstants.MaxBetLimitEnabled, true);
-            HandCountPayoutLimitIsChecked = PropertiesManager.GetValue(AccountingConstants.HandCountPayoutLimitVisible, false);
-
-            _maxCreditMeter = PropertiesManager.GetValue(AccountingConstants.MaxCreditMeterMaxAllowed, long.MaxValue);
-            CreditLimit = _initialCreditLimit = PropertiesManager.GetValue(AccountingConstants.MaxCreditMeter, _maxCreditMeter).MillicentsToDollars();
-            HandpayLimit = _initialHandpayLimit = PropertiesManager.GetValue(AccountingConstants.HandpayLimit, AccountingConstants.DefaultHandpayLimit).MillicentsToDollars();
-            OverwriteLargeWinLimit = PropertiesManager.GetValue(AccountingConstants.OverwriteLargeWinLimit, false);
-            LargeWinLimit = _initialLargeWinLimit = PropertiesManager.GetValue(AccountingConstants.LargeWinLimit, AccountingConstants.DefaultLargeWinLimit).MillicentsToDollars();
-            OverwriteLargeWinRatio = PropertiesManager.GetValue(AccountingConstants.OverwriteLargeWinRatio, false);
-            LargeWinRatio = _initialLargeWinRatio = PropertiesManager.GetValue(AccountingConstants.LargeWinRatio, AccountingConstants.DefaultLargeWinRatio) / 100.0m;
-            OverwriteLargeWinRatioThreshold = PropertiesManager.GetValue(AccountingConstants.OverwriteLargeWinRatioThreshold, false);
-            LargeWinRatioThreshold = _initialLargeWinRatioThreshold = PropertiesManager.GetValue(AccountingConstants.LargeWinRatioThreshold, AccountingConstants.DefaultLargeWinRatioThreshold).MillicentsToDollars();
-            OverwriteMaxBetLimit = PropertiesManager.GetValue(AccountingConstants.OverwriteMaxBetLimit, false);
-            MaxBetLimit = _initialMaxBetLimit = PropertiesManager.GetValue(AccountingConstants.MaxBetLimit, AccountingConstants.DefaultMaxBetLimit).MillicentsToDollars();
-            CelebrationLockupLimit = _celebrationLockupLimit;
-            GambleWagerLimit = PropertiesManager.GetValue(GamingConstants.GambleWagerLimit, 0L).MillicentsToDollars();
-            GambleWinLimit = PropertiesManager.GetValue(GamingConstants.GambleWinLimit, GamingConstants.DefaultGambleWinLimit).MillicentsToDollars();
-            _initialGambleWagerLimit = GambleWagerLimit;
-            _initialGambleWinLimit = GambleWinLimit;
-            BillAcceptanceLimit = _initialBillAcceptanceLimit = PropertiesManager.GetValue(PropertyKey.MaxCreditsIn, ApplicationConstants.DefaultMaxCreditsIn).MillicentsToDollars();
-            BillAcceptanceLimitCheckboxEnabled = PropertiesManager.GetValue(AccountingConstants.BillAcceptanceLimitVisible, false);
-            BillAcceptanceLimitIsChecked = BillAcceptanceLimit < ApplicationConstants.DefaultMaxCreditsIn.MillicentsToDollars() && PropertiesManager.GetValue(AccountingConstants.BillAcceptanceLimitVisible, false);
-            HandCountPayoutLimit = _initialHandCountPayoutLimit = PropertiesManager.GetValue(AccountingConstants.HandCountPayoutLimit, 0L).MillicentsToDollars();
-            OnInputStatusChanged();
-
-            UpdateLimits();
-
-            AllowRemoteHandpayReset = PropertiesManager.GetValue(AccountingConstants.RemoteHandpayResetAllowed, true);
-            OverwriteAllowRemoteHandpayReset = PropertiesManager.GetValue(AccountingConstants.RemoteHandpayResetConfigurable, true);
-            CreditLimitIsChecked = CreditLimit < long.MaxValue.MillicentsToDollars();
-            CreditLimitCheckboxEnabled = PropertiesManager.GetValue(ApplicationConstants.ConfigWizardCreditLimitCheckboxEditable, true)
-                & _maxCreditMeter == long.MaxValue;
-            HandpayLimitCheckboxEnabled = PropertiesManager.GetValue(ApplicationConstants.ConfigWizardHandpayLimitCheckboxEditable, true);
-            LargeWinLimitIsChecked = LargeWinLimit < AccountingConstants.DefaultLargeWinLimit.MillicentsToDollars();
-            LargeWinRatioIsChecked = LargeWinRatio > AccountingConstants.DefaultLargeWinRatio;
-            LargeWinRatioThresholdIsChecked = LargeWinRatioThreshold > AccountingConstants.DefaultLargeWinRatioThreshold.MillicentsToDollars();
-            MaxBetLimitIsChecked = MaxBetLimit < long.MaxValue.MillicentsToDollars();
-
-            EventBus?.Subscribe<PropertyChangedEvent>(this, HandleEvent);
-            if (IsWizardPage)
-            {
-                EventBus?.Subscribe<OperatorMenuPopupEvent>(this, OnShowPopup);
-            }
-
-            CheckNavigation();
-        }
-
-        protected override void OnOperatorCultureChanged(OperatorCultureChangedEvent evt)
-        {
-            if (UseOperatorCultureForCurrencyFormatting)
-            {
-                OnPropertyChanged(nameof(CurrencyDisplayCulture));
-            }
-
-            UpdateLimits();
-            base.OnOperatorCultureChanged(evt);
-        }
-
-        protected override void LoadAutoConfiguration()
-        {
-            string value = null;
-
-            AutoConfigurator.GetValue("LargeWinLimit", ref value);
-            if (value != null && OverwriteLargeWinLimit && decimal.TryParse(value, out var limit))
-            {
-                LargeWinLimit = limit;
-                if (LargeWinLimitCheckboxIsEnabled)
-                {
-                    LargeWinLimitIsChecked = true;
-                }
-            }
-
-            AutoConfigurator.GetValue("LargeWinRatio", ref value);
-            if (value != null && OverwriteLargeWinRatio && decimal.TryParse(value, out var ratio))
-            {
-                LargeWinRatio = ratio / 100.0m;
-                if (LargeWinRatioCheckboxIsEnabled)
-                {
-                    LargeWinRatioIsChecked = true;
-                }
-            }
-
-            AutoConfigurator.GetValue("LargeWinRatioThreshold", ref value);
-            if (value != null && OverwriteLargeWinRatioThreshold && decimal.TryParse(value, out var threshold))
-            {
-                LargeWinRatioThreshold = threshold;
-                if (LargeWinRatioThresholdCheckboxIsEnabled)
-                {
-                    LargeWinRatioThresholdIsChecked = true;
-                }
-            }
-
-            AutoConfigurator.GetValue("CreditLimit", ref value);
-            if (value != null && decimal.TryParse(value, out var creditLimit))
-            {
-                CreditLimit = creditLimit;
-                if (CreditLimitCheckboxEnabled)
-                {
-                    CreditLimitIsChecked = true;
-                }
-            }
-
-            AutoConfigurator.GetValue("MaxBetLimit", ref value);
-            if (value != null && OverwriteMaxBetLimit && decimal.TryParse(value, out var maxBet))
-            {
-                MaxBetLimit = maxBet;
-                if (MaxBetLimitCheckboxIsEnabled)
-                {
-                    MaxBetLimitIsChecked = true;
-                }
-            }
-
-            base.LoadAutoConfiguration();
-        }
-
-        private void OnShowPopup(OperatorMenuPopupEvent evt)
-        {
-            ConfigPopupOpen = evt.PopupOpen;
-            LimitsPopUpInfoText = evt.PopupText;
-            PlacementTarget = evt.TargetElement;
-        }
-
-        private void CheckNavigation()
-        {
-            if (IsWizardPage && WizardNavigator != null)
-            {
-                WizardNavigator.CanNavigateForward =
-                    (!IncrementThresholdVisible || !IncrementThresholdIsChecked || ((decimal)IncrementThreshold).Validate(false, CreditLimit.DollarsToMillicents(), AccountingConstants.MinimumIncrementThreshold) is null) &&
-                    CreditLimit.Validate(false, CreditLimitIsChecked ? _maxCreditMeter : long.MaxValue) is null &&
-                    LargeWinLimit.Validate(false, LargeWinLimitMaxValue) is null &&
-                    (!HandpayLimitVisible || HandpayLimit.Validate(false, AccountingConstants.DefaultHandpayLimit, LargeWinLimit.DollarsToMillicents()) is null) &&
-                    LargeWinRatio.ValidateDecimal(AccountingConstants.DefaultLargeWinRatio, AccountingConstants.MaximumLargeWinRatio) is null &&
-                    LargeWinRatioThreshold.Validate(true) is null &&
-                    MaxBetLimit.Validate(false, PropertiesManager.GetValue(AccountingConstants.HighestMaxBetLimitAllowed, long.MaxValue)) is null;
-            }
-        }
-
-        protected override void OnUnloaded()
-        {
-            if (IsWizardPage)
-            {
-                EventBus?.Unsubscribe<OperatorMenuPopupEvent>(this);
-            }
-
-            SaveChanges();
-        }
-
-        protected override void SaveChanges()
-        {
-            PropertiesManager.SetProperty(AccountingConstants.HandpayLimitEnabled, HandpayLimitIsChecked);
-            PropertiesManager.SetProperty(AccountingConstants.LargeWinLimitEnabled, LargeWinLimitIsChecked);
-            PropertiesManager.SetProperty(AccountingConstants.LargeWinRatioEnabled, LargeWinRatioIsChecked);
-            PropertiesManager.SetProperty(AccountingConstants.LargeWinRatioThresholdEnabled, LargeWinRatioThresholdIsChecked);
-            PropertiesManager.SetProperty(AccountingConstants.CreditLimitEnabled, CreditLimitIsChecked);
-            PropertiesManager.SetProperty(AccountingConstants.MaxBetLimitEnabled, MaxBetLimitIsChecked);
-
-            var hasChanges = false;
-
-            if (PropertyHasErrors(nameof(CreditLimit)))
-            {
-                CreditLimitIsChecked = true;
-                CreditLimit = _initialCreditLimit;
-            }
-
-            if (HandpayLimitVisible && PropertyHasErrors(nameof(HandpayLimitVisible)))
-            {
-                HandpayLimitIsChecked = true;
-                HandpayLimit = _initialHandpayLimit;
-            }
-
-            if (LargeWinLimitVisible && PropertyHasErrors(nameof(LargeWinLimitVisible)))
-            {
-                LargeWinLimitIsChecked = true;
-                LargeWinLimit = Math.Min(_initialLargeWinLimit, HandpayLimit);
-            }
-
-            if (LargeWinRatioVisible && PropertyHasErrors(nameof(LargeWinRatioVisible)))
-            {
-                LargeWinRatioIsChecked = true;
-                LargeWinRatio = _initialLargeWinRatio;
-            }
-
-            if (LargeWinRatioThresholdVisible && PropertyHasErrors(nameof(LargeWinRatioThresholdVisible)))
-            {
-                LargeWinRatioThresholdIsChecked = true;
-                LargeWinRatioThreshold = _initialLargeWinRatioThreshold;
-            }
-
-            if (MaxBetLimitVisible && PropertyHasErrors(nameof(MaxBetLimitVisible)))
-            {
-                MaxBetLimitIsChecked = true;
-                MaxBetLimit = _initialMaxBetLimit;
-            }
-
-            if (MaxBetLimit != _initialMaxBetLimit)
-            {
-                hasChanges = true;
-                PropertiesManager.SetProperty(AccountingConstants.MaxBetLimit, MaxBetLimit.DollarsToMillicents());
-            }
-
-            if (HandCountPayoutLimitVisible && PropertyHasErrors(nameof(HandCountPayoutLimitVisible)))
-            {
-                HandCountPayoutLimitIsChecked = true;
-                HandCountPayoutLimit = _initialHandCountPayoutLimit;
-            }
-
-            if (BillAcceptanceLimitVisible && PropertyHasErrors(nameof(BillAcceptanceLimitVisible)))
-            {
-                BillAcceptanceLimitIsChecked = true;
-                BillAcceptanceLimit = _initialBillAcceptanceLimit;
-            }
-
-            if (HandCountPayoutLimit != _initialHandCountPayoutLimit)
-            {
-                hasChanges = true;
-                PropertiesManager.SetProperty(AccountingConstants.HandCountPayoutLimit, HandCountPayoutLimit.DollarsToMillicents());
-            }
-
-            if (BillAcceptanceLimit != _initialBillAcceptanceLimit)
-            {
-                hasChanges = true;
-                PropertiesManager.SetProperty(PropertyKey.MaxCreditsIn, BillAcceptanceLimit.DollarsToMillicents());
-            }
-
-            if (CelebrationLockupLimitVisible && PropertyHasErrors(nameof(CelebrationLockupLimitVisible)))
-            {
-                CelebrationLockupLimitIsChecked = true;
-                CelebrationLockupLimit = Math.Min(_initialCelebrationLockupLimit, CurrentMaximumLockupLimit);
-            }
-
-            if (CreditLimit != _initialCreditLimit)
-            {
-                hasChanges = true;
-                PropertiesManager.SetProperty(AccountingConstants.MaxCreditMeter, CreditLimit.DollarsToMillicents());
-                EventBus.Publish(new CreditLimitUpdatedEvent());
-            }
-
-            if (HandpayLimitVisible && HandpayLimit != _initialHandpayLimit)
-            {
-                hasChanges = true;
-                PropertiesManager.SetProperty(AccountingConstants.HandpayLimit, HandpayLimit.DollarsToMillicents());
-            }
-
-            if (LargeWinLimitVisible && LargeWinLimit != _initialLargeWinLimit)
-            {
-                hasChanges = true;
-                PropertiesManager.SetProperty(AccountingConstants.LargeWinLimit, LargeWinLimit.DollarsToMillicents());
-            }
-
-            if (LargeWinRatioVisible && LargeWinRatio != _initialLargeWinRatio)
-            {
-                hasChanges = true;
-                PropertiesManager.SetProperty(AccountingConstants.LargeWinRatio, (long)(LargeWinRatio * 100.0m));
-            }
-
-            if (LargeWinRatioThresholdVisible && LargeWinRatioThreshold != _initialLargeWinRatioThreshold)
-            {
-                hasChanges = true;
-                PropertiesManager.SetProperty(AccountingConstants.LargeWinRatioThreshold, LargeWinRatioThreshold.DollarsToMillicents());
-            }
-
-            if (CelebrationLockupLimitVisible && CelebrationLockupLimit != _initialCelebrationLockupLimit)
-            {
-                hasChanges = true;
-                PropertiesManager.SetProperty(AccountingConstants.CelebrationLockupLimit, CelebrationLockupLimit.DollarsToMillicents());
-            }
-
-            if (AllowRemoteHandpayResetVisible && AllowRemoteHandpayReset != PropertiesManager.GetValue(AccountingConstants.RemoteHandpayResetAllowed, true))
-            {
-                hasChanges = true;
-                PropertiesManager.SetProperty(AccountingConstants.RemoteHandpayResetAllowed, AllowRemoteHandpayReset);
-            }
-
-            if (LargeWinHandpayResetMethodVisible)
-            {
-                var selectedLargeWinHandpayResetMethod = 0;
-                foreach (var item in LargeWinHandpayResetMethods)
-                {
-                    if (item.Equals(SelectedLargeWinHandpayResetMethod))
-                    {
-                        break;
-                    }
-
-                    selectedLargeWinHandpayResetMethod++;
-                }
-
-                if (selectedLargeWinHandpayResetMethod != PropertiesManager.GetValue(
-                        AccountingConstants.LargeWinHandpayResetMethod,
-                        (int)LargeWinHandpayResetMethod.PayByHand))
-                {
-                    hasChanges = true;
-                    PropertiesManager.SetProperty(
-                        AccountingConstants.LargeWinHandpayResetMethod,
-                        selectedLargeWinHandpayResetMethod < LargeWinHandpayResetMethods.Count
-                            ? selectedLargeWinHandpayResetMethod
-                            : (int)LargeWinHandpayResetMethod.PayByHand);
-                }
-            }
-
-            if (GambleAllowed)
-            {
-                if (GambleWagerLimitConfigurable && GambleWagerLimit != _initialGambleWagerLimit)
-                {
-                    PropertiesManager.SetProperty(GamingConstants.GambleWagerLimit, GambleWagerLimit.DollarsToMillicents());
-                    hasChanges = true;
-                }
-
-                if (GambleWinLimitConfigurable && GambleWinLimit != _initialGambleWinLimit)
-                {
-                    PropertiesManager.SetProperty(GamingConstants.GambleWinLimit, GambleWinLimit.DollarsToMillicents());
-                    hasChanges = true;
-                }
-            }
-
-            if (IncrementThresholdVisible)
-            {
-                var previousCheckedStatus = (bool)PropertiesManager.GetProperty(AccountingConstants.IncrementThresholdIsChecked, IncrementThresholdIsChecked);
-
-                if (IncrementThresholdIsChecked != previousCheckedStatus)
-                {
-                    PropertiesManager.SetProperty(AccountingConstants.IncrementThresholdIsChecked, IncrementThresholdIsChecked);
-                    hasChanges = true;
-                }
-
-                if (IncrementThresholdIsChecked && IncrementThreshold != _initialIncrementThreshold)
-                {
-                    if (PropertyHasErrors(nameof(IncrementThreshold)))
-                    {
-                        PropertiesManager.SetProperty(AccountingConstants.IncrementThreshold, IncrementThreshold.DollarsToMillicents());
-                        hasChanges = true;
-                    }
-                    else
-                    {
-                        IncrementThreshold = _initialIncrementThreshold;
-                    }
-                }
-            }
-
-            if (hasChanges)
-            {
-                EventBus.Publish(new OperatorMenuSettingsChangedEvent());
-            }
-        }
-
-        private void ValidateFields(string propertyName)
-        {
-            switch (propertyName)
-            {
-                case nameof(CreditLimit):
-                    ValidateProperty(CreditLimit, nameof(CreditLimit));
-                    ValidateProperty(CelebrationLockupLimit, nameof(CelebrationLockupLimit));
-                    break;
-                case nameof(HandpayLimit):
-                    ValidateProperty(HandpayLimit, nameof(HandpayLimit));
-                    ValidateProperty(CelebrationLockupLimit, nameof(CelebrationLockupLimit));
-                    break;
-                case nameof(LargeWinLimit):
-                    ValidateProperty(HandpayLimit, nameof(HandpayLimit));
-                    ValidateProperty(LargeWinLimit, nameof(LargeWinLimit));
-                    ValidateProperty(CelebrationLockupLimit, nameof(CelebrationLockupLimit));
-                    break;
-                case nameof(LargeWinRatio):
-                    ValidateProperty(LargeWinRatio, nameof(LargeWinRatio));
-                    break;
-                case nameof(LargeWinRatioThreshold):
-                    ValidateProperty(LargeWinRatioThreshold, nameof(LargeWinRatioThreshold));
-                    break;
-                case nameof(MaxBetLimit):
-                    ValidateProperty(MaxBetLimit, nameof(MaxBetLimit));
-                    break;
-                case nameof(CelebrationLockupLimit):
-                    ValidateProperty(CelebrationLockupLimit, nameof(CelebrationLockupLimit));
-                    break;
-                case nameof(GambleWagerLimit):
-                    ValidateProperty(GambleWagerLimit, nameof(GambleWagerLimit));
-                    break;
-                case nameof(GambleWinLimit):
-                    ValidateProperty(GambleWinLimit, nameof(GambleWinLimit));
-                    break;
-                case nameof(IncrementThreshold):
-                    ValidateProperty(IncrementThreshold, nameof(IncrementThreshold));
-                    break;
-                case nameof(HandCountPayoutLimit):
-                    ValidateProperty(HandCountPayoutLimit, nameof(HandCountPayoutLimit));
-                    break;
-                case nameof(BillAcceptanceLimit):
-                    ValidateProperty(BillAcceptanceLimit, nameof(BillAcceptanceLimit));
-                    break;
-            }
-
-            UpdateLimits();
-            OnPropertyChanged(nameof(LargeWinLimitCheckboxIsEnabled));
-            OnPropertyChanged(nameof(LargeWinLimitEditable));
-            OnPropertyChanged(nameof(LargeWinRatioCheckboxIsEnabled));
-            OnPropertyChanged(nameof(LargeWinRatioThresholdCheckboxIsEnabled));
-            OnPropertyChanged(nameof(MaxBetLimitCheckboxIsEnabled));
-            OnPropertyChanged(nameof(CelebrationLockupLimitCheckboxIsEnabled));
-        }
-
-        public static ValidationResult ValidateCreditLimit(decimal creditLimit, ValidationContext context)
-        {
-            LimitsPageViewModel instance = (LimitsPageViewModel)context.ObjectInstance;
-            var errors = creditLimit.Validate(false, instance._maxCreditMeter);
-
-            if (string.IsNullOrEmpty(errors))
-            {
-                return ValidationResult.Success;
-            }
-
-            return new(errors);
-        }
-
-        public static ValidationResult ValidateIncrementThreshold(decimal incrementThreshhold, ValidationContext context)
-        {
-            LimitsPageViewModel instance = (LimitsPageViewModel)context.ObjectInstance;
-            var errors = incrementThreshhold.Validate(
-                false,
-                instance.CreditLimit.DollarsToMillicents(),
-                AccountingConstants.MinimumIncrementThreshold);
-
-            if (string.IsNullOrEmpty(errors))
-            {
-                return ValidationResult.Success;
-            }
-
-            return new(errors);
-        }
-
-        public static ValidationResult ValidateHandpayLimit(decimal handpayLimit, ValidationContext context)
-        {
-            LimitsPageViewModel instance = (LimitsPageViewModel)context.ObjectInstance;
-            var errors = handpayLimit.Validate(
-                false,
-                AccountingConstants.DefaultHandpayLimit,
-                instance.LargeWinLimit.DollarsToMillicents());
-
-            if (string.IsNullOrEmpty(errors))
-            {
-                return ValidationResult.Success;
-            }
-
-            return new(errors);
-        }
-
-        public static ValidationResult ValidateLargeWinLimit(decimal largeWinLimit, ValidationContext context)
-        {
-            LimitsPageViewModel instance = (LimitsPageViewModel)context.ObjectInstance;
-            var errors = largeWinLimit.Validate(false, instance.LargeWinLimitMaxValue);
-            if (string.IsNullOrEmpty(errors))
-            {
-                return ValidationResult.Success;
-            }
-
-            return new(errors);
-        }
-
-        public static ValidationResult ValidateLargeWinRatio(decimal largeWinRatio, ValidationContext context)
-        {
-            LimitsPageViewModel instance = (LimitsPageViewModel)context.ObjectInstance;
-            var errors = largeWinRatio.ValidateDecimal(AccountingConstants.DefaultLargeWinRatio / 100.0m, AccountingConstants.MaximumLargeWinRatio / 100.0m);
-            if (string.IsNullOrEmpty(errors))
-            {
-                return ValidationResult.Success;
-            }
-
-            return new(errors);
-        }
-
-        public static ValidationResult ValidateLargeWinRatioThreshold(decimal largeWinRatioThreshold, ValidationContext context)
-        {
-            var errors = largeWinRatioThreshold.Validate(true);
-            if (string.IsNullOrEmpty(errors))
-            {
-                return ValidationResult.Success;
-            }
-
-            return new(errors);
-        }
-
-        public static ValidationResult ValidateMaxBetLimit(decimal maxBetLimit, ValidationContext context)
-        {
-<<<<<<< HEAD
-            LimitsPageViewModel instance = (LimitsPageViewModel)context.ObjectInstance;
-            var errors = maxBetLimit.Validate(false, instance.PropertiesManager.GetValue(AccountingConstants.HighestMaxBetLimitAllowed, long.MaxValue));
-            if (string.IsNullOrEmpty(errors))
-            {
-                return ValidationResult.Success;
-            }
-
-            return new(errors);
-=======
-            var billAcceptanceLimitValidate = BillAcceptanceLimit < ApplicationConstants.MaxCreditsInMin ? Localizer.For(CultureFor.Player).GetString(ResourceKeys.MaxCreditsInInvalid) : null;
-
-            if (BillAcceptanceLimit > ApplicationConstants.MaxCreditsInMax)
-            {
-                billAcceptanceLimitValidate = string.Format(Localizer.For(CultureFor.Player).GetString(ResourceKeys.LessThanOrEqualErrorMessage), ApplicationConstants.MaxCreditsInMax.FormattedCurrencyString());
-            }
-
-            SetError(nameof(BillAcceptanceLimit), billAcceptanceLimitValidate);
-            return string.IsNullOrEmpty(billAcceptanceLimitValidate);
->>>>>>> dfd83e1a
-        }
-
-        public static ValidationResult ValidateCelebrationLockupLimit(decimal celebrationLockupLimit, ValidationContext context)
-        {
-            LimitsPageViewModel instance = (LimitsPageViewModel)context.ObjectInstance;
-            var errors = celebrationLockupLimit.Validate(true, instance.CurrentMaximumLockupLimit.DollarsToMillicents());
-            if (string.IsNullOrEmpty(errors))
-            {
-                return ValidationResult.Success;
-            }
-
-            return new(errors);
-        }
-
-        // ReSharper disable once UnusedMethodReturnValue.Local
-        public static ValidationResult ValidateGambleWagerLimit(decimal gambleWagerLimit, ValidationContext context)
-        {
-            var errors = gambleWagerLimit.Validate();
-            if (string.IsNullOrEmpty(errors))
-            {
-                return ValidationResult.Success;
-            }
-
-            return new(errors);
-        }
-
-        public static ValidationResult ValidateBillAcceptanceLimit(decimal billAcceptanceLimit, ValidationContext context)
-        {
-            var errors = billAcceptanceLimit.Validate(false, ApplicationConstants.DefaultMaxCreditsIn, ApplicationConstants.MaxCreditsInMin.DollarsToMillicents());
-            if (string.IsNullOrEmpty(errors))
-            {
-                return ValidationResult.Success;
-            }
-
-            return new(errors);
-        }
-
-        public static ValidationResult ValidateHandCountPayoutLimit(decimal handCountPayoutLimit, ValidationContext context)
-        {
-            var errors = handCountPayoutLimit.Validate(true, AccountingConstants.MaximumHandCountPayoutLimit);
-            if (string.IsNullOrEmpty(errors))
-            {
-                return ValidationResult.Success;
-            }
-
-            return new(errors);
-        }
-
-        // ReSharper disable once UnusedMethodReturnValue.Local
-        public static ValidationResult ValidateGambleWinLimit(decimal gambleWinLimit, ValidationContext context)
-        {
-            var errors = gambleWinLimit.Validate();
-            if (string.IsNullOrEmpty(errors))
-            {
-                return ValidationResult.Success;
-            }
-
-            return new(errors);
-        }
-
-        private void UpdateLimits()
-        {
-            OnPropertyChanged(nameof(MaxBetLimit));
-            OnPropertyChanged(nameof(CreditLimit));
-            OnPropertyChanged(nameof(HandpayLimit));
-            OnPropertyChanged(nameof(HandCountPayoutLimit));
-            OnPropertyChanged(nameof(BillAcceptanceLimit));
-            OnPropertyChanged(nameof(LargeWinLimit));
-            OnPropertyChanged(nameof(LargeWinRatio));
-            OnPropertyChanged(nameof(LargeWinRatioThreshold));
-            OnPropertyChanged(nameof(CelebrationLockupLimit));
-            OnPropertyChanged(nameof(GambleWagerLimit));
-            OnPropertyChanged(nameof(GambleWinLimit));
-        }
-
-        protected override void OnInputStatusChanged()
-        {
-            if (!InputEnabled)
-            {
-                CloseTouchScreenKeyboard();
-            }
-
-<<<<<<< HEAD
-            OnPropertyChanged(nameof(PageEnabled));
-            OnPropertyChanged(nameof(LargeWinLimitEditable));
-            OnPropertyChanged(nameof(LargeWinLimitCheckboxIsEnabled));
-            OnPropertyChanged(nameof(LargeWinRatioCheckboxIsEnabled));
-            OnPropertyChanged(nameof(LargeWinRatioThresholdCheckboxIsEnabled));
-            OnPropertyChanged(nameof(MaxBetLimitCheckboxIsEnabled));
-            OnPropertyChanged(nameof(CelebrationLockupLimitCheckboxIsEnabled));
-            OnPropertyChanged(nameof(AllowRemoteHandpayResetIsEnabled));
-            OnPropertyChanged(nameof(CreditLimitCheckboxEnabled));
-            OnPropertyChanged(nameof(HandpayLimitCheckboxEnabled));
-            OnPropertyChanged(nameof(GambleWagerLimit));
-            OnPropertyChanged(nameof(GambleWinLimit));
-=======
-            RaisePropertyChanged(nameof(PageEnabled));
-            RaisePropertyChanged(nameof(LargeWinLimitEditable));
-            RaisePropertyChanged(nameof(LargeWinLimitCheckboxIsEnabled));
-            RaisePropertyChanged(nameof(LargeWinRatioCheckboxIsEnabled));
-            RaisePropertyChanged(nameof(LargeWinRatioThresholdCheckboxIsEnabled));
-            RaisePropertyChanged(nameof(BillAcceptanceLimitCheckboxEnabled));
-            RaisePropertyChanged(nameof(MaxBetLimitCheckboxIsEnabled));
-            RaisePropertyChanged(nameof(CelebrationLockupLimitCheckboxIsEnabled));
-            RaisePropertyChanged(nameof(AllowRemoteHandpayResetIsEnabled));
-            RaisePropertyChanged(nameof(CreditLimitCheckboxEnabled));
-            RaisePropertyChanged(nameof(HandpayLimitCheckboxEnabled));
-            RaisePropertyChanged(nameof(GambleWagerLimit));
-            RaisePropertyChanged(nameof(GambleWinLimit));
->>>>>>> dfd83e1a
-        }
-
-        protected override void OnInputEnabledChanged()
-        {
-            OnInputStatusChanged();
-        }
-
-        private void HandleEvent(PropertyChangedEvent @event)
-        {
-            switch (@event.PropertyName)
-            {
-                case AccountingConstants.MaxCreditMeter:
-                    CreditLimit = ((long)PropertiesManager.GetProperty(AccountingConstants.MaxCreditMeter, long.MaxValue))
-                        .MillicentsToDollars();
-                    break;
-            }
-        }
-    }
+﻿namespace Aristocrat.Monaco.Gaming.UI.ViewModels.OperatorMenu
+{
+    using System;
+    using System.Collections.Generic;
+    using System.Windows;
+    using Accounting.Contracts;
+    using Accounting.Contracts.Handpay;
+    using Application.Contracts;
+    using Application.Contracts.Extensions;
+    using Application.Contracts.Localization;
+    using Application.Contracts.OperatorMenu;
+    using Application.UI.ConfigWizard;
+    using Application.UI.Events;
+    using Kernel.Contracts;
+    using Contracts;
+    using Kernel;
+    using Localization.Properties;
+    using Mono.Addins;
+    using System.ComponentModel.DataAnnotations;
+
+    [CLSCompliant(false)]
+    public class LimitsPageViewModel : ConfigWizardViewModelBase
+    {
+        private const string PropertyProvidersPath = "/Accounting/PropertyProviders";
+
+        private decimal _creditLimit;
+        private decimal _handpayLimit;
+        private decimal _largeWinLimit;
+        private decimal _largeWinRatio;
+        private decimal _largeWinRatioThreshold;
+        private decimal _maxBetLimit;
+        private decimal _celebrationLockupLimit;
+        private decimal _billAcceptanceLimit;
+        private decimal _handCountPayoutLimit;
+
+        private decimal _initialCreditLimit;
+        private decimal _initialHandpayLimit;
+        private decimal _initialLargeWinLimit;
+        private decimal _initialLargeWinRatio;
+        private decimal _initialLargeWinRatioThreshold;
+        private decimal _initialMaxBetLimit;
+        private decimal _initialCelebrationLockupLimit;
+        private decimal _initialGambleWagerLimit;
+        private decimal _initialGambleWinLimit;
+        private decimal _initialBillAcceptanceLimit;
+        private decimal _initialHandCountPayoutLimit;
+
+        private string _selectedLargeWinHandpayResetMethod;
+        private bool _allowRemoteHandpayReset;
+
+        private bool _creditLimitIsChecked;
+        private bool _handpayLimitIsChecked;
+        private bool _largeWinLimitIsChecked;
+        private bool _largeWinRatioIsChecked;
+        private bool _largeWinRatioThresholdIsChecked;
+        private bool _celebrationLockupLimitIsChecked;
+        private bool _maxBetLimitIsChecked;
+        private bool _creditLimitCheckboxEnabled;
+        private bool _handpayLimitCheckboxEnabled;
+        private bool _handCountLimitCheckboxEnabled;
+        private bool _billAcceptanceLimitCheckboxEnabled;
+        private bool _handCountPayoutLimitIsChecked;
+        private bool _billAcceptanceLimitIsChecked;
+
+        private bool _overwriteAllowRemoteHandpayReset;
+        private bool _overwriteLargeWinLimit;
+        private bool _overwriteLargeWinRatio;
+        private bool _overwriteLargeWinRatioThreshold;
+        private bool _overwriteMaxBetLimit;
+        private bool _pageEnabled;
+        private bool _gambleWagerLimitVisible;
+        private bool _gambleWinLimitVisible;
+
+        private long _maxCreditMeter;
+        private decimal _gambleWagerLimit;
+        private decimal _gambleWinLimit;
+
+        private long _incrementThreshold;
+        private long _initialIncrementThreshold;
+        private bool _incrementThresholdIsChecked;
+        private bool _creditLimitEditable;
+
+        private string _limitsPopUpInfoText;
+        private bool _popupOpen;
+        private UIElement _placementTarget;
+
+        public LimitsPageViewModel(bool isWizardPage = false) : base(isWizardPage)
+        {
+            if (isWizardPage)
+            {
+                var nodes = MonoAddinsHelper.GetSelectedNodes<TypeExtensionNode>(PropertyProvidersPath);
+                foreach (var node in nodes)
+                {
+                    PropertiesManager.AddPropertyProvider((IPropertyProvider)node.CreateInstance());
+                }
+            }
+
+            LargeWinHandpayResetMethods = new List<string>
+            {
+                Localizer.For(CultureFor.Operator).GetString(ResourceKeys.PayByHand),
+                Localizer.For(CultureFor.Operator).GetString(ResourceKeys.PayByMenuSelection),
+                Localizer.For(CultureFor.Operator).GetString(ResourceKeys.PayByHostSystem)
+            };
+
+            var selectedLargeWinHandpayResetMethod = PropertiesManager.GetValue(AccountingConstants.LargeWinHandpayResetMethod, (int)LargeWinHandpayResetMethod.PayByHand);
+            _selectedLargeWinHandpayResetMethod = LargeWinHandpayResetMethods[selectedLargeWinHandpayResetMethod];
+            LargeWinLimitMaxValue = PropertiesManager.GetValue(
+                AccountingConstants.LargeWinLimitMaxValue,
+                AccountingConstants.DefaultHandpayLimit);
+
+            IncrementThresholdVisible = PropertiesManager.GetValue(AccountingConstants.LaunderingMonitorVisible, false);
+
+            if (IsWizardPage)
+            {
+                HandpayLimitVisible = (bool)PropertiesManager.GetProperty(ApplicationConstants.ConfigWizardHandpayLimitVisible, true);
+                LargeWinLimitVisible = true;
+                BillAcceptanceLimitVisible = (bool)PropertiesManager.GetProperty(AccountingConstants.BillAcceptanceLimitVisible, false);
+                HandCountPayoutLimitVisible = (bool)PropertiesManager.GetProperty(AccountingConstants.HandCountPayoutLimitVisible, false);
+                LargeWinRatioVisible = (bool)PropertiesManager.GetProperty(AccountingConstants.DisplayLargeWinRatio, false);
+                LargeWinRatioThresholdVisible = (bool)PropertiesManager.GetProperty(AccountingConstants.DisplayLargeWinRatioThreshold, false);
+                MaxBetLimitVisible = true;
+                CelebrationLockupLimitVisible = false;
+                GambleAllowed = false;  // don't show gamble info on config wizard
+                AllowRemoteHandpayResetVisible = LargeWinHandpayResetMethodVisible =
+                    (bool)PropertiesManager.GetProperty(AccountingConstants.DisplayHandpayResetOptions, true);
+            }
+            else
+            {
+                BillAcceptanceLimitVisible = GetConfigSetting(OperatorMenuSetting.BillAcceptanceLimitVisible, false);
+                HandCountPayoutLimitVisible = GetConfigSetting(OperatorMenuSetting.HandCountPayoutLimitVisible, false);
+                HandpayLimitVisible = GetConfigSetting(OperatorMenuSetting.HandpayLimitVisible, true);
+                LargeWinLimitVisible = GetConfigSetting(OperatorMenuSetting.LargeWinLimitVisible, true);
+                LargeWinRatioVisible = GetConfigSetting(OperatorMenuSetting.LargeWinRatioVisible, false);
+                LargeWinRatioThresholdVisible = GetConfigSetting(OperatorMenuSetting.LargeWinRatioThresholdVisible, false);
+                MaxBetLimitVisible = GetConfigSetting(OperatorMenuSetting.MaxBetLimitVisible, true);
+                CelebrationLockupLimitVisible = GetConfigSetting(OperatorMenuSetting.CelebrationLockupLimitVisible, false);
+                AllowRemoteHandpayResetVisible = GetConfigSetting(OperatorMenuSetting.AllowRemoteHandpayResetVisible, true);
+                LargeWinHandpayResetMethodVisible = GetConfigSetting(OperatorMenuSetting.LargeWinHandpayResetMethodVisible, true);
+                GambleAllowed = (bool)PropertiesManager.GetProperty(GamingConstants.GambleAllowed, true);
+                GambleWagerLimitVisible = GetConfigSetting(OperatorMenuSetting.GambleWagerLimitVisible, true);
+                GambleWinLimitVisible = GetConfigSetting(OperatorMenuSetting.GambleWinLimitVisible, false);
+            }
+        }
+
+        public UIElement PlacementTarget
+        {
+            get => _placementTarget;
+            set
+            {
+                _placementTarget = value;
+                OnPropertyChanged(nameof(PlacementTarget));
+            }
+        }
+
+        public bool ConfigPopupOpen
+        {
+            get => _popupOpen;
+            set
+            {
+                _popupOpen = value;
+
+                OnPropertyChanged(nameof(PlacementTarget));
+                OnPropertyChanged(nameof(ConfigPopupOpen));
+            }
+        }
+
+        public string LimitsPopUpInfoText
+        {
+            get => _limitsPopUpInfoText;
+            set
+            {
+                _limitsPopUpInfoText = value;
+                OnPropertyChanged(nameof(LimitsPopUpInfoText));
+            }
+        }
+
+        public bool PageEnabled
+        {
+            get => _pageEnabled && InputEnabled;
+            set
+            {
+                if (_pageEnabled == value)
+                {
+                    return;
+                }
+                
+                _pageEnabled = value;
+                OnPropertyChanged(nameof(PageEnabled));
+            }
+        }
+
+        public bool CreditLimitEditable
+        {
+            get { return _creditLimitEditable; }
+            set
+            {
+                _creditLimitEditable = value;
+                OnPropertyChanged(nameof(CreditLimitEditable));
+            }
+        }
+
+        [CustomValidation(typeof(LimitsPageViewModel), nameof(ValidateCreditLimit))]
+        public decimal CreditLimit
+        {
+            get => CreditLimitIsChecked ? _creditLimit : _maxCreditMeter.MillicentsToDollars();
+            set => SetProperty(ref _creditLimit, value, nameof(CreditLimit));
+        }
+
+        public bool CreditLimitIsChecked
+        {
+            get => _creditLimitIsChecked;
+            set
+            {
+                if (SetProperty(ref _creditLimitIsChecked, value, nameof(CreditLimitIsChecked)))
+                {
+                    if (value)
+                    {
+                        CreditLimit = _initialCreditLimit;
+                    }
+                }
+            }
+        }
+
+        [CustomValidation(typeof(LimitsPageViewModel), nameof(ValidateHandpayLimit))]
+        public decimal HandpayLimit
+        {
+            get => HandpayLimitIsChecked ? _handpayLimit : AccountingConstants.DefaultHandpayLimit.MillicentsToDollars();
+            set => SetProperty(ref _handpayLimit, value, nameof(HandpayLimit));
+        }
+
+        public bool HandpayLimitIsChecked
+        {
+            get => _handpayLimitIsChecked;
+            set
+            {
+                if (SetProperty(ref _handpayLimitIsChecked, value, nameof(HandpayLimitIsChecked)))
+                {
+                    ValidateFields(nameof(HandpayLimit));
+                    if (value)
+                    {
+                        HandpayLimit = _initialHandpayLimit;
+                    }
+                }
+            }
+        }
+
+        [CustomValidation(typeof(LimitsPageViewModel), nameof(ValidateIncrementThreshold))]
+        public long IncrementThreshold
+        {
+            get => IncrementThresholdIsChecked ? _incrementThreshold : (long)AccountingConstants.DefaultIncrementThreshold.MillicentsToDollars();
+            set => SetProperty(ref _incrementThreshold, value, nameof(IncrementThreshold));
+        }
+
+        public bool IncrementThresholdIsChecked
+        {
+            get => _incrementThresholdIsChecked;
+            set
+            {
+                if (SetProperty(ref _incrementThresholdIsChecked, value, nameof(IncrementThresholdIsChecked)))
+                {
+                    // don't follow the existing pattern in this case
+                    // validation is needed only if it's checked 
+                    if (_incrementThresholdIsChecked)
+                    {
+                        ValidateFields(nameof(IncrementThreshold));
+                    }
+                }
+            }
+        }
+
+        public bool IncrementThresholdVisible { get; }
+
+        [CustomValidation(typeof(LimitsPageViewModel), nameof(ValidateLargeWinLimit))]
+        public decimal LargeWinLimit
+        {
+            get => LargeWinLimitIsChecked ? _largeWinLimit : AccountingConstants.DefaultLargeWinLimit.MillicentsToDollars();
+            set => SetProperty(ref _largeWinLimit, value, nameof(LargeWinLimit));
+        }
+
+        public bool OverwriteLargeWinLimit
+        {
+            get => _overwriteLargeWinLimit;
+            set => SetProperty(
+                ref _overwriteLargeWinLimit,
+                value,
+                nameof(OverwriteLargeWinLimit),
+                nameof(LargeWinLimitEditable),
+                nameof(LargeWinLimitCheckboxIsEnabled));
+        }
+
+        public bool LargeWinLimitEditable => OverwriteLargeWinLimit && PageEnabled;
+
+        public bool LargeWinLimitCheckboxIsEnabled => OverwriteLargeWinLimit && PageEnabled &&
+                                                      LargeWinLimitMaxValue >= AccountingConstants.DefaultHandpayLimit;
+
+        public bool LargeWinLimitIsChecked
+        {
+            get => _largeWinLimitIsChecked;
+            set
+            {
+                if (SetProperty(ref _largeWinLimitIsChecked, value, nameof(LargeWinLimitIsChecked)))
+                {
+                    if (value)
+                    {
+                        LargeWinLimit = _initialLargeWinLimit;
+                    }
+                }
+            }
+        }
+
+        public bool HandCountPayoutLimitIsChecked
+        {
+            get => _handCountPayoutLimitIsChecked;
+            set
+            {
+                if (SetProperty(ref _handCountPayoutLimitIsChecked, value, nameof(HandCountPayoutLimitIsChecked)))
+                {
+                    if (value)
+                    {
+                        HandCountPayoutLimit = _initialHandCountPayoutLimit;
+                    }
+                }
+            }
+        }
+
+        public bool BillAcceptanceLimitIsChecked
+        {
+            get => _billAcceptanceLimitIsChecked;
+            set
+            {
+                if (SetProperty(ref _billAcceptanceLimitIsChecked, value, nameof(BillAcceptanceLimitIsChecked)))
+                {
+                    BillAcceptanceLimit = value ? _initialBillAcceptanceLimit : ApplicationConstants.DefaultMaxCreditsIn.MillicentsToDollars();
+                }
+            }
+        }
+
+        [CustomValidation(typeof(LimitsPageViewModel), nameof(ValidateLargeWinRatio))]
+        public decimal LargeWinRatio
+        {
+            get => _largeWinRatio;
+            set => SetProperty(ref _largeWinRatio, value, nameof(LargeWinRatio));
+        }
+
+        public bool OverwriteLargeWinRatio
+        {
+            get => _overwriteLargeWinRatio;
+            set => SetProperty(ref _overwriteLargeWinRatio, value, nameof(OverwriteLargeWinRatio));
+        }
+
+        public bool LargeWinRatioCheckboxIsEnabled => OverwriteLargeWinRatio && PageEnabled;
+
+        public bool LargeWinRatioIsChecked
+        {
+            get => _largeWinRatioIsChecked;
+            set
+            {
+                if (SetProperty(ref _largeWinRatioIsChecked, value, nameof(LargeWinRatioIsChecked)))
+                {
+                    if (value)
+                    {
+                        LargeWinRatio = _initialLargeWinRatio;
+                    }
+                }
+            }
+        }
+
+        public decimal MaximumLargeWinRatio => AccountingConstants.MaximumLargeWinRatio / 100.0m;
+
+        [CustomValidation(typeof(LimitsPageViewModel), nameof(ValidateLargeWinRatioThreshold))]
+        public decimal LargeWinRatioThreshold
+        {
+            get => _largeWinRatioThreshold;
+            set => SetProperty(ref _largeWinRatioThreshold, value, nameof(LargeWinRatioThreshold));
+        }
+
+        public bool OverwriteLargeWinRatioThreshold
+        {
+            get => _overwriteLargeWinRatioThreshold;
+            set => SetProperty(ref _overwriteLargeWinRatioThreshold, value, nameof(OverwriteLargeWinRatioThreshold));
+        }
+
+        public bool LargeWinRatioThresholdCheckboxIsEnabled => OverwriteLargeWinRatioThreshold && PageEnabled;
+
+        public bool LargeWinRatioThresholdIsChecked
+        {
+            get => _largeWinRatioThresholdIsChecked;
+            set
+            {
+                if (SetProperty(ref _largeWinRatioThresholdIsChecked, value, nameof(LargeWinRatioThresholdIsChecked)))
+                {
+                    if (value)
+                    {
+                        LargeWinRatioThreshold = _initialLargeWinRatioThreshold;
+                    }
+                }
+            }
+        }
+
+        [CustomValidation(typeof(LimitsPageViewModel), nameof(ValidateMaxBetLimit))]
+        public decimal MaxBetLimit
+        {
+            get => MaxBetLimitIsChecked ? _maxBetLimit : AccountingConstants.DefaultMaxBetLimit.MillicentsToDollars();
+            set => SetProperty(ref _maxBetLimit, value, nameof(MaxBetLimit));
+        }
+
+        [CustomValidation(typeof(LimitsPageViewModel), nameof(ValidateBillAcceptanceLimit))]
+        public decimal BillAcceptanceLimit
+        {
+            get => _billAcceptanceLimit;
+            set => SetProperty(ref _billAcceptanceLimit, value, nameof(BillAcceptanceLimit));
+        }
+
+        [CustomValidation(typeof(LimitsPageViewModel), nameof(ValidateHandCountPayoutLimit))]
+        public decimal HandCountPayoutLimit
+        {
+            get => HandCountPayoutLimitIsChecked ? _handCountPayoutLimit : 0m;
+            set => SetProperty(ref _handCountPayoutLimit, value, nameof(HandCountPayoutLimit));
+        }
+
+        public bool OverwriteMaxBetLimit
+        {
+            get => _overwriteMaxBetLimit;
+            set => SetProperty(ref _overwriteMaxBetLimit, value, nameof(OverwriteMaxBetLimit));
+        }
+
+        public bool MaxBetLimitCheckboxIsEnabled => OverwriteMaxBetLimit && PageEnabled;
+
+        public bool MaxBetLimitIsChecked
+        {
+            get => _maxBetLimitIsChecked;
+            set
+            {
+                if (SetProperty(ref _maxBetLimitIsChecked, value, nameof(MaxBetLimitIsChecked)))
+                {
+                    if (value)
+                    {
+                        MaxBetLimit = _initialMaxBetLimit;
+                    }
+                }
+            }
+        }
+
+        public bool CreditLimitCheckboxEnabled
+        {
+            get => _creditLimitCheckboxEnabled && PageEnabled;
+            set => SetProperty(ref _creditLimitCheckboxEnabled, value, nameof(CreditLimitCheckboxEnabled));
+        }
+
+        public bool HandpayLimitCheckboxEnabled
+        {
+            get => _handpayLimitCheckboxEnabled && PageEnabled;
+            set => SetProperty(ref _handpayLimitCheckboxEnabled, value, nameof(HandpayLimitCheckboxEnabled));
+        }
+
+        public bool BillAcceptanceLimitCheckboxEnabled
+        {
+            get => _billAcceptanceLimitCheckboxEnabled && InputEnabled;
+            set => SetProperty(ref _billAcceptanceLimitCheckboxEnabled, value, nameof(BillAcceptanceLimitCheckboxEnabled));
+        }
+
+        public bool HandCountPayoutLimitCheckboxEnabled
+        {
+            get => _handCountLimitCheckboxEnabled && PageEnabled;
+            set => SetProperty(ref _handCountLimitCheckboxEnabled, value, nameof(HandCountPayoutLimitCheckboxEnabled));
+        }
+
+        [CustomValidation(typeof(LimitsPageViewModel), nameof(ValidateCelebrationLockupLimit))]
+        public decimal CelebrationLockupLimit
+        {
+            get => CelebrationLockupLimitIsChecked ? _celebrationLockupLimit : 0;
+            set => SetProperty(ref _celebrationLockupLimit, value, nameof(CelebrationLockupLimit));
+        }
+
+        public bool CelebrationLockupLimitCheckboxIsEnabled => LargeWinLimitCheckboxIsEnabled;
+
+        public bool CelebrationLockupLimitIsChecked
+        {
+            get => _celebrationLockupLimitIsChecked;
+            set
+            {
+                var currentCelebrationLockupLimit = CelebrationLockupLimit;
+                if (SetProperty(ref _celebrationLockupLimitIsChecked, value, nameof(CelebrationLockupLimitIsChecked)))
+                {
+                    if (value)
+                    {
+                        CelebrationLockupLimit = _celebrationLockupLimit == 0 ? _initialCelebrationLockupLimit : currentCelebrationLockupLimit;
+                    }
+                    else
+                    {
+                        CelebrationLockupLimit = 0;
+                    }
+                }
+            }
+        }
+
+        public List<string> LargeWinHandpayResetMethods { get; }
+
+        public string SelectedLargeWinHandpayResetMethod
+        {
+            get => _selectedLargeWinHandpayResetMethod;
+            set
+            {
+                _selectedLargeWinHandpayResetMethod = value;
+                OnPropertyChanged(nameof(SelectedLargeWinHandpayResetMethod));
+            }
+        }
+
+        public bool AllowRemoteHandpayReset
+        {
+            get => _allowRemoteHandpayReset;
+            set
+            {
+                _allowRemoteHandpayReset = value;
+                OnPropertyChanged(nameof(AllowRemoteHandpayReset));
+            }
+        }
+
+        public bool ShowGambleWagerLimit => GambleAllowed && GambleWagerLimitVisible;
+
+        public bool GambleWagerLimitVisible
+        {
+            get => _gambleWagerLimitVisible;
+            set
+            {
+                _gambleWagerLimitVisible = value;
+                OnPropertyChanged(nameof(GambleWagerLimitVisible));
+                OnPropertyChanged(nameof(ShowGambleWagerLimit));
+            }
+        }
+
+        public bool GambleWinLimitVisible
+        {
+            get => _gambleWinLimitVisible;
+            set
+            {
+                _gambleWinLimitVisible = value;
+                OnPropertyChanged(nameof(GambleWinLimitVisible));
+                OnPropertyChanged(nameof(ShowGambleWinLimit));
+            }
+        }
+
+        public bool ShowGambleWinLimit => GambleAllowed && GambleWinLimitVisible;
+
+        [CustomValidation(typeof(LimitsPageViewModel), nameof(ValidateGambleWagerLimit))]
+        public decimal GambleWagerLimit
+        {
+            get => _gambleWagerLimit;
+            set => SetProperty(ref _gambleWagerLimit, value, nameof(GambleWagerLimit));
+        }
+
+        [CustomValidation(typeof(LimitsPageViewModel), nameof(ValidateGambleWinLimit))]
+        public decimal GambleWinLimit
+        {
+            get => _gambleWinLimit;
+            set => SetProperty(ref _gambleWinLimit, value, nameof(GambleWinLimit));
+        }
+
+        public bool GambleAllowed { get; }
+
+        public bool GambleWagerLimitConfigurable => PropertiesManager.GetValue(
+            GamingConstants.GambleWagerLimitConfigurable,
+            false);
+
+        public bool GambleWinLimitConfigurable => PropertiesManager.GetValue(
+            GamingConstants.GambleWinLimitConfigurable,
+            false);
+
+        public bool OverwriteAllowRemoteHandpayReset
+        {
+            get => _overwriteAllowRemoteHandpayReset;
+            set
+            {
+                _overwriteAllowRemoteHandpayReset = value;
+                OnPropertyChanged(nameof(AllowRemoteHandpayResetIsEnabled));
+            }
+        }
+
+        public bool AllowRemoteHandpayResetIsEnabled => OverwriteAllowRemoteHandpayReset && PageEnabled;
+
+        public bool HandpayLimitVisible { get; }
+
+        public bool LargeWinLimitVisible { get; }
+
+        public bool BillAcceptanceLimitVisible { get; }
+
+        public bool HandCountPayoutLimitVisible { get; }
+
+        public bool LargeWinRatioVisible { get; }
+
+        public bool LargeWinRatioThresholdVisible { get; }
+
+        public bool MaxBetLimitVisible { get; }
+
+        public bool CelebrationLockupLimitVisible { get; }
+
+        public bool AllowRemoteHandpayResetVisible { get; }
+
+        public bool LargeWinHandpayResetMethodVisible { get; }
+
+        private long LargeWinLimitMaxValue { get; }
+
+        private decimal CurrentMaximumLockupLimit => Math.Min(LargeWinLimit, Math.Min(HandpayLimit, CreditLimit));
+
+        protected override void Loaded()
+        {
+            base.Loaded();
+
+            ClearValidationOnUnload = true;
+
+            PageEnabled = PropertiesManager.GetValue(AccountingConstants.ConfigWizardLimitsPageEnabled, true);
+
+            CreditLimitEditable = HandCountPayoutLimitVisible ? PageEnabled && CreditLimitCheckboxEnabled : PageEnabled;
+
+            IncrementThresholdIsChecked = PropertiesManager.GetValue(AccountingConstants.IncrementThresholdIsChecked, false);
+            IncrementThreshold = _initialIncrementThreshold = (long)PropertiesManager.GetValue(AccountingConstants.IncrementThreshold, AccountingConstants.DefaultIncrementThreshold).MillicentsToDollars();
+            CreditLimitIsChecked = PropertiesManager.GetValue(AccountingConstants.CreditLimitEnabled, true);
+            HandpayLimitIsChecked = PropertiesManager.GetValue(AccountingConstants.HandpayLimitEnabled, false);
+            LargeWinLimitIsChecked = PropertiesManager.GetValue(AccountingConstants.LargeWinLimitEnabled, true);
+            LargeWinRatioIsChecked = PropertiesManager.GetValue(AccountingConstants.LargeWinRatioEnabled, false);
+            LargeWinRatioThresholdIsChecked = PropertiesManager.GetValue(AccountingConstants.LargeWinRatioThresholdEnabled, false);
+            CelebrationLockupLimit = _initialCelebrationLockupLimit = PropertiesManager.GetValue(AccountingConstants.CelebrationLockupLimit, 0L).MillicentsToDollars();
+            CelebrationLockupLimitIsChecked = _celebrationLockupLimit > 0;
+            MaxBetLimitIsChecked = PropertiesManager.GetValue(AccountingConstants.MaxBetLimitEnabled, true);
+            HandCountPayoutLimitIsChecked = PropertiesManager.GetValue(AccountingConstants.HandCountPayoutLimitVisible, false);
+
+            _maxCreditMeter = PropertiesManager.GetValue(AccountingConstants.MaxCreditMeterMaxAllowed, long.MaxValue);
+            CreditLimit = _initialCreditLimit = PropertiesManager.GetValue(AccountingConstants.MaxCreditMeter, _maxCreditMeter).MillicentsToDollars();
+            HandpayLimit = _initialHandpayLimit = PropertiesManager.GetValue(AccountingConstants.HandpayLimit, AccountingConstants.DefaultHandpayLimit).MillicentsToDollars();
+            OverwriteLargeWinLimit = PropertiesManager.GetValue(AccountingConstants.OverwriteLargeWinLimit, false);
+            LargeWinLimit = _initialLargeWinLimit = PropertiesManager.GetValue(AccountingConstants.LargeWinLimit, AccountingConstants.DefaultLargeWinLimit).MillicentsToDollars();
+            OverwriteLargeWinRatio = PropertiesManager.GetValue(AccountingConstants.OverwriteLargeWinRatio, false);
+            LargeWinRatio = _initialLargeWinRatio = PropertiesManager.GetValue(AccountingConstants.LargeWinRatio, AccountingConstants.DefaultLargeWinRatio) / 100.0m;
+            OverwriteLargeWinRatioThreshold = PropertiesManager.GetValue(AccountingConstants.OverwriteLargeWinRatioThreshold, false);
+            LargeWinRatioThreshold = _initialLargeWinRatioThreshold = PropertiesManager.GetValue(AccountingConstants.LargeWinRatioThreshold, AccountingConstants.DefaultLargeWinRatioThreshold).MillicentsToDollars();
+            OverwriteMaxBetLimit = PropertiesManager.GetValue(AccountingConstants.OverwriteMaxBetLimit, false);
+            MaxBetLimit = _initialMaxBetLimit = PropertiesManager.GetValue(AccountingConstants.MaxBetLimit, AccountingConstants.DefaultMaxBetLimit).MillicentsToDollars();
+            CelebrationLockupLimit = _celebrationLockupLimit;
+            GambleWagerLimit = PropertiesManager.GetValue(GamingConstants.GambleWagerLimit, 0L).MillicentsToDollars();
+            GambleWinLimit = PropertiesManager.GetValue(GamingConstants.GambleWinLimit, GamingConstants.DefaultGambleWinLimit).MillicentsToDollars();
+            _initialGambleWagerLimit = GambleWagerLimit;
+            _initialGambleWinLimit = GambleWinLimit;
+            BillAcceptanceLimit = _initialBillAcceptanceLimit = PropertiesManager.GetValue(PropertyKey.MaxCreditsIn, ApplicationConstants.DefaultMaxCreditsIn).MillicentsToDollars();
+            BillAcceptanceLimitCheckboxEnabled = PropertiesManager.GetValue(AccountingConstants.BillAcceptanceLimitVisible, false);
+            BillAcceptanceLimitIsChecked = BillAcceptanceLimit < ApplicationConstants.DefaultMaxCreditsIn.MillicentsToDollars() && PropertiesManager.GetValue(AccountingConstants.BillAcceptanceLimitVisible, false);
+            HandCountPayoutLimit = _initialHandCountPayoutLimit = PropertiesManager.GetValue(AccountingConstants.HandCountPayoutLimit, 0L).MillicentsToDollars();
+            OnInputStatusChanged();
+
+            UpdateLimits();
+
+            AllowRemoteHandpayReset = PropertiesManager.GetValue(AccountingConstants.RemoteHandpayResetAllowed, true);
+            OverwriteAllowRemoteHandpayReset = PropertiesManager.GetValue(AccountingConstants.RemoteHandpayResetConfigurable, true);
+            CreditLimitIsChecked = CreditLimit < long.MaxValue.MillicentsToDollars();
+            CreditLimitCheckboxEnabled = PropertiesManager.GetValue(ApplicationConstants.ConfigWizardCreditLimitCheckboxEditable, true)
+                & _maxCreditMeter == long.MaxValue;
+            HandpayLimitCheckboxEnabled = PropertiesManager.GetValue(ApplicationConstants.ConfigWizardHandpayLimitCheckboxEditable, true);
+            LargeWinLimitIsChecked = LargeWinLimit < AccountingConstants.DefaultLargeWinLimit.MillicentsToDollars();
+            LargeWinRatioIsChecked = LargeWinRatio > AccountingConstants.DefaultLargeWinRatio;
+            LargeWinRatioThresholdIsChecked = LargeWinRatioThreshold > AccountingConstants.DefaultLargeWinRatioThreshold.MillicentsToDollars();
+            MaxBetLimitIsChecked = MaxBetLimit < long.MaxValue.MillicentsToDollars();
+
+            EventBus?.Subscribe<PropertyChangedEvent>(this, HandleEvent);
+            if (IsWizardPage)
+            {
+                EventBus?.Subscribe<OperatorMenuPopupEvent>(this, OnShowPopup);
+            }
+
+            CheckNavigation();
+        }
+
+        protected override void OnOperatorCultureChanged(OperatorCultureChangedEvent evt)
+        {
+            if (UseOperatorCultureForCurrencyFormatting)
+            {
+                OnPropertyChanged(nameof(CurrencyDisplayCulture));
+            }
+
+            UpdateLimits();
+            base.OnOperatorCultureChanged(evt);
+        }
+
+        protected override void LoadAutoConfiguration()
+        {
+            string value = null;
+
+            AutoConfigurator.GetValue("LargeWinLimit", ref value);
+            if (value != null && OverwriteLargeWinLimit && decimal.TryParse(value, out var limit))
+            {
+                LargeWinLimit = limit;
+                if (LargeWinLimitCheckboxIsEnabled)
+                {
+                    LargeWinLimitIsChecked = true;
+                }
+            }
+
+            AutoConfigurator.GetValue("LargeWinRatio", ref value);
+            if (value != null && OverwriteLargeWinRatio && decimal.TryParse(value, out var ratio))
+            {
+                LargeWinRatio = ratio / 100.0m;
+                if (LargeWinRatioCheckboxIsEnabled)
+                {
+                    LargeWinRatioIsChecked = true;
+                }
+            }
+
+            AutoConfigurator.GetValue("LargeWinRatioThreshold", ref value);
+            if (value != null && OverwriteLargeWinRatioThreshold && decimal.TryParse(value, out var threshold))
+            {
+                LargeWinRatioThreshold = threshold;
+                if (LargeWinRatioThresholdCheckboxIsEnabled)
+                {
+                    LargeWinRatioThresholdIsChecked = true;
+                }
+            }
+
+            AutoConfigurator.GetValue("CreditLimit", ref value);
+            if (value != null && decimal.TryParse(value, out var creditLimit))
+            {
+                CreditLimit = creditLimit;
+                if (CreditLimitCheckboxEnabled)
+                {
+                    CreditLimitIsChecked = true;
+                }
+            }
+
+            AutoConfigurator.GetValue("MaxBetLimit", ref value);
+            if (value != null && OverwriteMaxBetLimit && decimal.TryParse(value, out var maxBet))
+            {
+                MaxBetLimit = maxBet;
+                if (MaxBetLimitCheckboxIsEnabled)
+                {
+                    MaxBetLimitIsChecked = true;
+                }
+            }
+
+            base.LoadAutoConfiguration();
+        }
+
+        private void OnShowPopup(OperatorMenuPopupEvent evt)
+        {
+            ConfigPopupOpen = evt.PopupOpen;
+            LimitsPopUpInfoText = evt.PopupText;
+            PlacementTarget = evt.TargetElement;
+        }
+
+        private void CheckNavigation()
+        {
+            if (IsWizardPage && WizardNavigator != null)
+            {
+                WizardNavigator.CanNavigateForward =
+                    (!IncrementThresholdVisible || !IncrementThresholdIsChecked || ((decimal)IncrementThreshold).Validate(false, CreditLimit.DollarsToMillicents(), AccountingConstants.MinimumIncrementThreshold) is null) &&
+                    CreditLimit.Validate(false, CreditLimitIsChecked ? _maxCreditMeter : long.MaxValue) is null &&
+                    LargeWinLimit.Validate(false, LargeWinLimitMaxValue) is null &&
+                    (!HandpayLimitVisible || HandpayLimit.Validate(false, AccountingConstants.DefaultHandpayLimit, LargeWinLimit.DollarsToMillicents()) is null) &&
+                    LargeWinRatio.ValidateDecimal(AccountingConstants.DefaultLargeWinRatio, AccountingConstants.MaximumLargeWinRatio) is null &&
+                    LargeWinRatioThreshold.Validate(true) is null &&
+                    MaxBetLimit.Validate(false, PropertiesManager.GetValue(AccountingConstants.HighestMaxBetLimitAllowed, long.MaxValue)) is null;
+            }
+        }
+
+        protected override void OnUnloaded()
+        {
+            if (IsWizardPage)
+            {
+                EventBus?.Unsubscribe<OperatorMenuPopupEvent>(this);
+            }
+
+            SaveChanges();
+        }
+
+        protected override void SaveChanges()
+        {
+            PropertiesManager.SetProperty(AccountingConstants.HandpayLimitEnabled, HandpayLimitIsChecked);
+            PropertiesManager.SetProperty(AccountingConstants.LargeWinLimitEnabled, LargeWinLimitIsChecked);
+            PropertiesManager.SetProperty(AccountingConstants.LargeWinRatioEnabled, LargeWinRatioIsChecked);
+            PropertiesManager.SetProperty(AccountingConstants.LargeWinRatioThresholdEnabled, LargeWinRatioThresholdIsChecked);
+            PropertiesManager.SetProperty(AccountingConstants.CreditLimitEnabled, CreditLimitIsChecked);
+            PropertiesManager.SetProperty(AccountingConstants.MaxBetLimitEnabled, MaxBetLimitIsChecked);
+
+            var hasChanges = false;
+
+            if (PropertyHasErrors(nameof(CreditLimit)))
+            {
+                CreditLimitIsChecked = true;
+                CreditLimit = _initialCreditLimit;
+            }
+
+            if (HandpayLimitVisible && PropertyHasErrors(nameof(HandpayLimitVisible)))
+            {
+                HandpayLimitIsChecked = true;
+                HandpayLimit = _initialHandpayLimit;
+            }
+
+            if (LargeWinLimitVisible && PropertyHasErrors(nameof(LargeWinLimitVisible)))
+            {
+                LargeWinLimitIsChecked = true;
+                LargeWinLimit = Math.Min(_initialLargeWinLimit, HandpayLimit);
+            }
+
+            if (LargeWinRatioVisible && PropertyHasErrors(nameof(LargeWinRatioVisible)))
+            {
+                LargeWinRatioIsChecked = true;
+                LargeWinRatio = _initialLargeWinRatio;
+            }
+
+            if (LargeWinRatioThresholdVisible && PropertyHasErrors(nameof(LargeWinRatioThresholdVisible)))
+            {
+                LargeWinRatioThresholdIsChecked = true;
+                LargeWinRatioThreshold = _initialLargeWinRatioThreshold;
+            }
+
+            if (MaxBetLimitVisible && PropertyHasErrors(nameof(MaxBetLimitVisible)))
+            {
+                MaxBetLimitIsChecked = true;
+                MaxBetLimit = _initialMaxBetLimit;
+            }
+
+            if (MaxBetLimit != _initialMaxBetLimit)
+            {
+                hasChanges = true;
+                PropertiesManager.SetProperty(AccountingConstants.MaxBetLimit, MaxBetLimit.DollarsToMillicents());
+            }
+
+            if (HandCountPayoutLimitVisible && PropertyHasErrors(nameof(HandCountPayoutLimitVisible)))
+            {
+                HandCountPayoutLimitIsChecked = true;
+                HandCountPayoutLimit = _initialHandCountPayoutLimit;
+            }
+
+            if (BillAcceptanceLimitVisible && PropertyHasErrors(nameof(BillAcceptanceLimitVisible)))
+            {
+                BillAcceptanceLimitIsChecked = true;
+                BillAcceptanceLimit = _initialBillAcceptanceLimit;
+            }
+
+            if (HandCountPayoutLimit != _initialHandCountPayoutLimit)
+            {
+                hasChanges = true;
+                PropertiesManager.SetProperty(AccountingConstants.HandCountPayoutLimit, HandCountPayoutLimit.DollarsToMillicents());
+            }
+
+            if (BillAcceptanceLimit != _initialBillAcceptanceLimit)
+            {
+                hasChanges = true;
+                PropertiesManager.SetProperty(PropertyKey.MaxCreditsIn, BillAcceptanceLimit.DollarsToMillicents());
+            }
+
+            if (CelebrationLockupLimitVisible && PropertyHasErrors(nameof(CelebrationLockupLimitVisible)))
+            {
+                CelebrationLockupLimitIsChecked = true;
+                CelebrationLockupLimit = Math.Min(_initialCelebrationLockupLimit, CurrentMaximumLockupLimit);
+            }
+
+            if (CreditLimit != _initialCreditLimit)
+            {
+                hasChanges = true;
+                PropertiesManager.SetProperty(AccountingConstants.MaxCreditMeter, CreditLimit.DollarsToMillicents());
+                EventBus.Publish(new CreditLimitUpdatedEvent());
+            }
+
+            if (HandpayLimitVisible && HandpayLimit != _initialHandpayLimit)
+            {
+                hasChanges = true;
+                PropertiesManager.SetProperty(AccountingConstants.HandpayLimit, HandpayLimit.DollarsToMillicents());
+            }
+
+            if (LargeWinLimitVisible && LargeWinLimit != _initialLargeWinLimit)
+            {
+                hasChanges = true;
+                PropertiesManager.SetProperty(AccountingConstants.LargeWinLimit, LargeWinLimit.DollarsToMillicents());
+            }
+
+            if (LargeWinRatioVisible && LargeWinRatio != _initialLargeWinRatio)
+            {
+                hasChanges = true;
+                PropertiesManager.SetProperty(AccountingConstants.LargeWinRatio, (long)(LargeWinRatio * 100.0m));
+            }
+
+            if (LargeWinRatioThresholdVisible && LargeWinRatioThreshold != _initialLargeWinRatioThreshold)
+            {
+                hasChanges = true;
+                PropertiesManager.SetProperty(AccountingConstants.LargeWinRatioThreshold, LargeWinRatioThreshold.DollarsToMillicents());
+            }
+
+            if (CelebrationLockupLimitVisible && CelebrationLockupLimit != _initialCelebrationLockupLimit)
+            {
+                hasChanges = true;
+                PropertiesManager.SetProperty(AccountingConstants.CelebrationLockupLimit, CelebrationLockupLimit.DollarsToMillicents());
+            }
+
+            if (AllowRemoteHandpayResetVisible && AllowRemoteHandpayReset != PropertiesManager.GetValue(AccountingConstants.RemoteHandpayResetAllowed, true))
+            {
+                hasChanges = true;
+                PropertiesManager.SetProperty(AccountingConstants.RemoteHandpayResetAllowed, AllowRemoteHandpayReset);
+            }
+
+            if (LargeWinHandpayResetMethodVisible)
+            {
+                var selectedLargeWinHandpayResetMethod = 0;
+                foreach (var item in LargeWinHandpayResetMethods)
+                {
+                    if (item.Equals(SelectedLargeWinHandpayResetMethod))
+                    {
+                        break;
+                    }
+
+                    selectedLargeWinHandpayResetMethod++;
+                }
+
+                if (selectedLargeWinHandpayResetMethod != PropertiesManager.GetValue(
+                        AccountingConstants.LargeWinHandpayResetMethod,
+                        (int)LargeWinHandpayResetMethod.PayByHand))
+                {
+                    hasChanges = true;
+                    PropertiesManager.SetProperty(
+                        AccountingConstants.LargeWinHandpayResetMethod,
+                        selectedLargeWinHandpayResetMethod < LargeWinHandpayResetMethods.Count
+                            ? selectedLargeWinHandpayResetMethod
+                            : (int)LargeWinHandpayResetMethod.PayByHand);
+                }
+            }
+
+            if (GambleAllowed)
+            {
+                if (GambleWagerLimitConfigurable && GambleWagerLimit != _initialGambleWagerLimit)
+                {
+                    PropertiesManager.SetProperty(GamingConstants.GambleWagerLimit, GambleWagerLimit.DollarsToMillicents());
+                    hasChanges = true;
+                }
+
+                if (GambleWinLimitConfigurable && GambleWinLimit != _initialGambleWinLimit)
+                {
+                    PropertiesManager.SetProperty(GamingConstants.GambleWinLimit, GambleWinLimit.DollarsToMillicents());
+                    hasChanges = true;
+                }
+            }
+
+            if (IncrementThresholdVisible)
+            {
+                var previousCheckedStatus = (bool)PropertiesManager.GetProperty(AccountingConstants.IncrementThresholdIsChecked, IncrementThresholdIsChecked);
+
+                if (IncrementThresholdIsChecked != previousCheckedStatus)
+                {
+                    PropertiesManager.SetProperty(AccountingConstants.IncrementThresholdIsChecked, IncrementThresholdIsChecked);
+                    hasChanges = true;
+                }
+
+                if (IncrementThresholdIsChecked && IncrementThreshold != _initialIncrementThreshold)
+                {
+                    if (PropertyHasErrors(nameof(IncrementThreshold)))
+                    {
+                        PropertiesManager.SetProperty(AccountingConstants.IncrementThreshold, IncrementThreshold.DollarsToMillicents());
+                        hasChanges = true;
+                    }
+                    else
+                    {
+                        IncrementThreshold = _initialIncrementThreshold;
+                    }
+                }
+            }
+
+            if (hasChanges)
+            {
+                EventBus.Publish(new OperatorMenuSettingsChangedEvent());
+            }
+        }
+
+        private void ValidateFields(string propertyName)
+        {
+            switch (propertyName)
+            {
+                case nameof(CreditLimit):
+                    ValidateProperty(CreditLimit, nameof(CreditLimit));
+                    ValidateProperty(CelebrationLockupLimit, nameof(CelebrationLockupLimit));
+                    break;
+                case nameof(HandpayLimit):
+                    ValidateProperty(HandpayLimit, nameof(HandpayLimit));
+                    ValidateProperty(CelebrationLockupLimit, nameof(CelebrationLockupLimit));
+                    break;
+                case nameof(LargeWinLimit):
+                    ValidateProperty(HandpayLimit, nameof(HandpayLimit));
+                    ValidateProperty(LargeWinLimit, nameof(LargeWinLimit));
+                    ValidateProperty(CelebrationLockupLimit, nameof(CelebrationLockupLimit));
+                    break;
+                case nameof(LargeWinRatio):
+                    ValidateProperty(LargeWinRatio, nameof(LargeWinRatio));
+                    break;
+                case nameof(LargeWinRatioThreshold):
+                    ValidateProperty(LargeWinRatioThreshold, nameof(LargeWinRatioThreshold));
+                    break;
+                case nameof(MaxBetLimit):
+                    ValidateProperty(MaxBetLimit, nameof(MaxBetLimit));
+                    break;
+                case nameof(CelebrationLockupLimit):
+                    ValidateProperty(CelebrationLockupLimit, nameof(CelebrationLockupLimit));
+                    break;
+                case nameof(GambleWagerLimit):
+                    ValidateProperty(GambleWagerLimit, nameof(GambleWagerLimit));
+                    break;
+                case nameof(GambleWinLimit):
+                    ValidateProperty(GambleWinLimit, nameof(GambleWinLimit));
+                    break;
+                case nameof(IncrementThreshold):
+                    ValidateProperty(IncrementThreshold, nameof(IncrementThreshold));
+                    break;
+                case nameof(HandCountPayoutLimit):
+                    ValidateProperty(HandCountPayoutLimit, nameof(HandCountPayoutLimit));
+                    break;
+                case nameof(BillAcceptanceLimit):
+                    ValidateProperty(BillAcceptanceLimit, nameof(BillAcceptanceLimit));
+                    break;
+            }
+
+            UpdateLimits();
+            OnPropertyChanged(nameof(LargeWinLimitCheckboxIsEnabled));
+            OnPropertyChanged(nameof(LargeWinLimitEditable));
+            OnPropertyChanged(nameof(LargeWinRatioCheckboxIsEnabled));
+            OnPropertyChanged(nameof(LargeWinRatioThresholdCheckboxIsEnabled));
+            OnPropertyChanged(nameof(MaxBetLimitCheckboxIsEnabled));
+            OnPropertyChanged(nameof(CelebrationLockupLimitCheckboxIsEnabled));
+        }
+
+        public static ValidationResult ValidateCreditLimit(decimal creditLimit, ValidationContext context)
+        {
+            LimitsPageViewModel instance = (LimitsPageViewModel)context.ObjectInstance;
+            var errors = creditLimit.Validate(false, instance._maxCreditMeter);
+
+            if (string.IsNullOrEmpty(errors))
+            {
+                return ValidationResult.Success;
+            }
+
+            return new(errors);
+        }
+
+        public static ValidationResult ValidateIncrementThreshold(decimal incrementThreshhold, ValidationContext context)
+        {
+            LimitsPageViewModel instance = (LimitsPageViewModel)context.ObjectInstance;
+            var errors = incrementThreshhold.Validate(
+                false,
+                instance.CreditLimit.DollarsToMillicents(),
+                AccountingConstants.MinimumIncrementThreshold);
+
+            if (string.IsNullOrEmpty(errors))
+            {
+                return ValidationResult.Success;
+            }
+
+            return new(errors);
+        }
+
+        public static ValidationResult ValidateHandpayLimit(decimal handpayLimit, ValidationContext context)
+        {
+            LimitsPageViewModel instance = (LimitsPageViewModel)context.ObjectInstance;
+            var errors = handpayLimit.Validate(
+                false,
+                AccountingConstants.DefaultHandpayLimit,
+                instance.LargeWinLimit.DollarsToMillicents());
+
+            if (string.IsNullOrEmpty(errors))
+            {
+                return ValidationResult.Success;
+            }
+
+            return new(errors);
+        }
+
+        public static ValidationResult ValidateLargeWinLimit(decimal largeWinLimit, ValidationContext context)
+        {
+            LimitsPageViewModel instance = (LimitsPageViewModel)context.ObjectInstance;
+            var errors = largeWinLimit.Validate(false, instance.LargeWinLimitMaxValue);
+            if (string.IsNullOrEmpty(errors))
+            {
+                return ValidationResult.Success;
+            }
+
+            return new(errors);
+        }
+
+        public static ValidationResult ValidateLargeWinRatio(decimal largeWinRatio, ValidationContext context)
+        {
+            LimitsPageViewModel instance = (LimitsPageViewModel)context.ObjectInstance;
+            var errors = largeWinRatio.ValidateDecimal(AccountingConstants.DefaultLargeWinRatio / 100.0m, AccountingConstants.MaximumLargeWinRatio / 100.0m);
+            if (string.IsNullOrEmpty(errors))
+            {
+                return ValidationResult.Success;
+            }
+
+            return new(errors);
+        }
+
+        public static ValidationResult ValidateLargeWinRatioThreshold(decimal largeWinRatioThreshold, ValidationContext context)
+        {
+            var errors = largeWinRatioThreshold.Validate(true);
+            if (string.IsNullOrEmpty(errors))
+            {
+                return ValidationResult.Success;
+            }
+
+            return new(errors);
+        }
+
+        public static ValidationResult ValidateMaxBetLimit(decimal maxBetLimit, ValidationContext context)
+        {
+            LimitsPageViewModel instance = (LimitsPageViewModel)context.ObjectInstance;
+            var errors = maxBetLimit.Validate(false, instance.PropertiesManager.GetValue(AccountingConstants.HighestMaxBetLimitAllowed, long.MaxValue));
+            if (string.IsNullOrEmpty(errors))
+            {
+                return ValidationResult.Success;
+            }
+
+            return new(errors);
+        }
+
+        public static ValidationResult ValidateCelebrationLockupLimit(decimal celebrationLockupLimit, ValidationContext context)
+        {
+            LimitsPageViewModel instance = (LimitsPageViewModel)context.ObjectInstance;
+            var errors = celebrationLockupLimit.Validate(true, instance.CurrentMaximumLockupLimit.DollarsToMillicents());
+            if (string.IsNullOrEmpty(errors))
+            {
+                return ValidationResult.Success;
+            }
+
+            return new(errors);
+        }
+
+        // ReSharper disable once UnusedMethodReturnValue.Local
+        public static ValidationResult ValidateGambleWagerLimit(decimal gambleWagerLimit, ValidationContext context)
+        {
+            var errors = gambleWagerLimit.Validate();
+            if (string.IsNullOrEmpty(errors))
+            {
+                return ValidationResult.Success;
+            }
+
+            return new(errors);
+        }
+
+        public static ValidationResult ValidateBillAcceptanceLimit(decimal billAcceptanceLimit, ValidationContext context)
+        {
+            if (BillAcceptanceLimit < ApplicationConstants.MaxCreditsInMin || BillAcceptanceLimit > ApplicationConstants.MaxCreditsInMax)
+            {
+                return new(errors);
+            }
+            return ValidationResult.Success;
+        }
+
+        public static ValidationResult ValidateHandCountPayoutLimit(decimal handCountPayoutLimit, ValidationContext context)
+        {
+            var errors = handCountPayoutLimit.Validate(true, AccountingConstants.MaximumHandCountPayoutLimit);
+            if (string.IsNullOrEmpty(errors))
+            {
+                return ValidationResult.Success;
+            }
+
+            return new(errors);
+        }
+
+        // ReSharper disable once UnusedMethodReturnValue.Local
+        public static ValidationResult ValidateGambleWinLimit(decimal gambleWinLimit, ValidationContext context)
+        {
+            var errors = gambleWinLimit.Validate();
+            if (string.IsNullOrEmpty(errors))
+            {
+                return ValidationResult.Success;
+            }
+
+            return new(errors);
+        }
+
+        private void UpdateLimits()
+        {
+            OnPropertyChanged(nameof(MaxBetLimit));
+            OnPropertyChanged(nameof(CreditLimit));
+            OnPropertyChanged(nameof(HandpayLimit));
+            OnPropertyChanged(nameof(HandCountPayoutLimit));
+            OnPropertyChanged(nameof(BillAcceptanceLimit));
+            OnPropertyChanged(nameof(LargeWinLimit));
+            OnPropertyChanged(nameof(LargeWinRatio));
+            OnPropertyChanged(nameof(LargeWinRatioThreshold));
+            OnPropertyChanged(nameof(CelebrationLockupLimit));
+            OnPropertyChanged(nameof(GambleWagerLimit));
+            OnPropertyChanged(nameof(GambleWinLimit));
+        }
+
+        protected override void OnInputStatusChanged()
+        {
+            if (!InputEnabled)
+            {
+                CloseTouchScreenKeyboard();
+            }
+
+            OnPropertyChanged(nameof(PageEnabled));
+            OnPropertyChanged(nameof(LargeWinLimitEditable));
+            OnPropertyChanged(nameof(LargeWinLimitCheckboxIsEnabled));
+            OnPropertyChanged(nameof(LargeWinRatioCheckboxIsEnabled));
+            OnPropertyChanged(nameof(LargeWinRatioThresholdCheckboxIsEnabled));
+            OnPropertyChanged(nameof(BillAcceptanceLimitCheckboxEnabled));
+            OnPropertyChanged(nameof(MaxBetLimitCheckboxIsEnabled));
+            OnPropertyChanged(nameof(CelebrationLockupLimitCheckboxIsEnabled));
+            OnPropertyChanged(nameof(AllowRemoteHandpayResetIsEnabled));
+            OnPropertyChanged(nameof(CreditLimitCheckboxEnabled));
+            OnPropertyChanged(nameof(HandpayLimitCheckboxEnabled));
+            OnPropertyChanged(nameof(GambleWagerLimit));
+            OnPropertyChanged(nameof(GambleWinLimit));
+        }
+
+        protected override void OnInputEnabledChanged()
+        {
+            OnInputStatusChanged();
+        }
+
+        private void HandleEvent(PropertyChangedEvent @event)
+        {
+            switch (@event.PropertyName)
+            {
+                case AccountingConstants.MaxCreditMeter:
+                    CreditLimit = ((long)PropertiesManager.GetProperty(AccountingConstants.MaxCreditMeter, long.MaxValue))
+                        .MillicentsToDollars();
+                    break;
+            }
+        }
+    }
 }