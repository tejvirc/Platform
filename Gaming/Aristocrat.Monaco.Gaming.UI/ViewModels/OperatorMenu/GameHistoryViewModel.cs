﻿namespace Aristocrat.Monaco.Gaming.UI.ViewModels.OperatorMenu
{
    using System;
    using System.Collections.Generic;
    using System.Collections.ObjectModel;
    using System.IO;
    using System.Linq;
    using System.Windows;
    using System.Windows.Controls;
    using System.Windows.Input;
    using Accounting.Contracts;
    using Accounting.Contracts.HandCount;
    using Accounting.Contracts.Handpay;
    using Accounting.Contracts.Wat;
    using Application.Contracts;
    using Application.Contracts.Extensions;
    using Application.Contracts.Localization;
    using Application.Contracts.OperatorMenu;
    using Application.UI.Events;
    using Application.UI.OperatorMenu;
    using Contracts;
    using Contracts.Central;
    using Contracts.Events.OperatorMenu;
    using Contracts.Lobby;
    using Contracts.Models;
    using Contracts.Progressives;
    using Contracts.Progressives.Linked;
    using Contracts.Tickets;
    using DetailedGameMeters;
    using Diagnostics;
    using Hardware.Contracts.Printer;
    using Hardware.Contracts.Reel;
    using Hardware.Contracts.Reel.Events;
    using Hardware.Contracts.Ticket;
    using Kernel;
    using Localization.Properties;
    using Models;
    using MVVM;
    using MVVM.Command;
    using Tickets;
    using Views.OperatorMenu;

    /// <summary>
    ///     Defines the GameHistoryViewModel class
    /// </summary>
    [CLSCompliant(false)]
    public class GameHistoryViewModel : OperatorMenuDiagnosticPageViewModelBase
    {
        private const int MaxGameRoundInfoTextLength = 140;
        private const string GameDescriptionDelimiter = "\n\n";
        private const char NewLineChar = '\n';
        private readonly int _eventsPerPage;
        private readonly bool _meterFreeGamesIndependently;

        private readonly ILobbyStateManager _lobbyStateManager;
        private readonly IGameHistory _gameHistoryProvider;
        private readonly IGameRecovery _gameRecovery;
        private readonly IGameDiagnostics _gameDiagnostics;
        private readonly IGamePlayState _gamePlayState;
        private readonly IBank _bank;
        private readonly IDialogService _dialogService;
        private readonly IGameHistoryLog[] _gameLogs;

        private ObservableCollection<GameRoundHistoryItem> _gameHistory;
        private bool _isReplaying;
        private GameRoundHistoryItem _selectedGameItem;
        private readonly IProgressiveLevelProvider _progressiveProvider;
        private readonly IPropertiesManager _propertiesManager;
        private readonly ICentralProvider _centralProvider;
        private readonly IProtocolLinkedProgressiveAdapter _protocolLinkedProgressiveAdapter;
        private readonly IGameRoundDetailsDisplayProvider _gameRoundDetailsDisplayProvider;
        private readonly IReelController _reelController;
        private readonly ISystemDisableManager _disableManager;
        private readonly DetailedGameMetersViewModel _detailedGameMetersViewModel;
        private bool _resetScrollToTop;
        private bool _replayPauseEnabled;
        private bool _replayPauseActive;
        private ObservableCollection<string> _selectedGameRoundTextList;

        /// <summary>
        ///     Initializes a new instance of the <see cref="GameHistoryViewModel" /> class.
        /// </summary>
        public GameHistoryViewModel()
        {
            ShowSequenceNumber = true;

            ShowGameRoundInfo = GetConfigSetting(OperatorMenuSetting.PrintGameRoundInfo, false);
            _eventsPerPage = ShowGameRoundInfo ? 1 : 2;
            GameHistory = new ObservableCollection<GameRoundHistoryItem>();

            _meterFreeGamesIndependently = PropertiesManager.GetValue(
                GamingConstants.MeterFreeGamesIndependently,
                false);

            ShowGameInfoButtons = GetConfigSetting(OperatorMenuSetting.ShowGameInfoButtons, false);

            if (!InDesigner)
            {
                var container = ServiceManager.GetInstance().GetService<IContainerService>();

                _lobbyStateManager = container.Container.GetInstance<ILobbyStateManager>();
                _gameHistoryProvider = container.Container.GetInstance<IGameHistory>();
                _gameDiagnostics = container.Container.GetInstance<IGameDiagnostics>();
                _gameRecovery = container.Container.GetInstance<IGameRecovery>();
                _gamePlayState = container.Container.GetInstance<IGamePlayState>();
                _bank = container.Container.GetInstance<IBank>();
                _progressiveProvider = container.Container.GetInstance<IProgressiveLevelProvider>();
                _propertiesManager = container.Container.GetInstance<IPropertiesManager>();
                _centralProvider = container.Container.GetInstance<ICentralProvider>();
                _protocolLinkedProgressiveAdapter =
                    container.Container.GetInstance<IProtocolLinkedProgressiveAdapter>();
                _disableManager = container.Container.GetInstance<ISystemDisableManager>();

                _gameRoundDetailsDisplayProvider = ServiceManager.GetInstance().TryGetService<IGameRoundDetailsDisplayProvider>();
                _reelController = ServiceManager.GetInstance().TryGetService<IReelController>();

                _detailedGameMetersViewModel = container.Container.GetInstance<DetailedGameMetersViewModel>();
                // Hide the sequence number if we're going to make free games look like independent games (ALC Only)
                ShowSequenceNumber = !_meterFreeGamesIndependently;

                _gameLogs = _gameHistoryProvider.GetGameHistory().ToArray();
            }

            _dialogService = ServiceManager.GetInstance().GetService<IDialogService>();

            ReplayCommand = new ActionCommand<object>(ReplayPressed);
            ShowGameMetersCommand = new ActionCommand<object>(ShowGameMeters);
            ShowGameTransactionsCommand = new ActionCommand<object>(ShowGameTransactions);
            ShowGameProgressiveWinCommand = new ActionCommand<object>(ShowGameProgressiveWin);
            ShowGameEventLogsCommand = new ActionCommand<object>(ShowGameEventLogs);
            ShowGameDetailsCommand = new ActionCommand<object>(ShowGameDetails);

            ReplayPauseActive = PropertiesManager.GetValue(GamingConstants.ReplayPauseActive, true);
            ReplayPauseEnabled = PropertiesManager.GetValue(GamingConstants.ReplayPauseEnable, true);

            ShowGameDetailsButton = _gameRoundDetailsDisplayProvider != null;

            ShowGameEventLogsButton =
                PropertiesManager.GetValue(GamingConstants.KeepGameRoundEvents, true) &&
                ShowGameInfoButtons;
        }

        public ICommand ReplayCommand { get; }

        public ICommand ShowGameMetersCommand { get; }

        public ICommand ShowGameTransactionsCommand { get; }

        public ICommand ShowGameProgressiveWinCommand { get; }

        public ICommand ShowGameEventLogsCommand { get; }

        public ICommand ShowGameDetailsCommand { get; }

        public bool ShowSequenceNumber { get; }

        public ObservableCollection<GameRoundHistoryItem> GameHistory
        {
            get => _gameHistory;
            set
            {
                _gameHistory = value;
                RaisePropertyChanged(nameof(GameHistory));
                RaisePropertyChanged(nameof(ReplayButtonEnabled));
                RaisePropertyChanged(nameof(EnablePrintCurrentPageButton));
                RaisePropertyChanged(nameof(MainPrintButtonEnabled));
            }
        }

        public decimal PendingCurrencyIn => _gameHistoryProvider.PendingCurrencyIn.MillicentsToDollars();

        public bool ResetScrollToTop
        {
            get => _resetScrollToTop;
            set
            {
                _resetScrollToTop = value;
                RaisePropertyChanged(nameof(ResetScrollToTop));
            }
        }

        public bool ReplayPauseEnabled
        {
            get => _replayPauseEnabled;
            set
            {
                _replayPauseEnabled = value;
                RaisePropertyChanged(nameof(ReplayPauseEnabled));
            }
        }

        public bool ReplayPauseActive
        {
            get => _replayPauseActive;
            set
            {
                _replayPauseActive = value;
                RaisePropertyChanged(nameof(ReplayPauseActive));
                _propertiesManager.SetProperty(GamingConstants.ReplayPauseActive, ReplayPauseActive);
            }
        }

        public ObservableCollection<string> SelectedGameRoundTextList
        {
            get => _selectedGameRoundTextList;
            set => SetProperty(ref _selectedGameRoundTextList, value, nameof(SelectedGameRoundTextList));
        }

        public GameRoundHistoryItem SelectedGameItem
        {
            get => _selectedGameItem;

            set
            {
                if (_selectedGameItem != value)
                {
                    ResetScrollToTop = true;
                    _selectedGameItem = value;

                    var outComeText =
                        _centralProvider.Transactions.ElementAtOrDefault(_selectedGameItem?.ReplayIndex ?? -1)
                            ?.Descriptions.OfType<TextOutcomeDescription>()
                            .Select(x => x.GameRoundInfo)
                            .Where(x => !string.IsNullOrEmpty(x)) ?? Enumerable.Empty<string>();
                    var gameRoundDescription = _selectedGameItem?.GameRoundDescriptionText +
                                               NewLineChar +
                                               string.Join($"{NewLineChar}", outComeText);
                    var gameRoundDescriptionTextItems = gameRoundDescription.Split(NewLineChar)
                        .Where(x => !(string.IsNullOrWhiteSpace(x) ||
                                      x.StartsWith("\0", StringComparison.InvariantCulture)))
                        .SelectMany(SplitGameRoundInfo);
                    SelectedGameRoundTextList = new ObservableCollection<string>(gameRoundDescriptionTextItems);

                    RaisePropertyChanged(nameof(ReplayButtonEnabled));
                    RaisePropertyChanged(nameof(SelectedGameItem));
                    RaisePropertyChanged(nameof(EnablePrintSelectedButton));
                    RaisePropertyChanged(nameof(IsGameRoundComplete));
                    RaisePropertyChanged(nameof(IsHistoryItemSelected));
                    RaisePropertyChanged(nameof(GameProgressiveWinButtonEnabled));
                    RaisePropertyChanged(nameof(IsMeteredGameSelected));
                    UpdateStatusText();
                    ResetScrollToTop = false;
                }
            }
        }

        /// <summary>
        /// Is a game currently being replayed?
        /// </summary>
        public bool IsReplaying
        {
            get => _isReplaying;
            set
            {
                _isReplaying = value;
                RaisePropertyChanged(nameof(IsReplaying), nameof(ReplayButtonEnabled));
            }
        }

        public bool ReplayButtonEnabled => SelectedGameItem != null &&
                                           _selectedGameItem.CanReplay &&
                                           !IsReplaying &&
                                          !SelectedGameItem.EndTime.Equals(DateTime.MinValue) &&
                                          AllowReplayDuringGame &&
                                          !_gameHistoryProvider.IsRecoveryNeeded &&
                                          !_propertiesManager.GetValue(
                                              GamingConstants.AdditionalInfoGameInProgress,
                                              false) &&
                                          IsReelControllerAvailable();

        public bool IsGameRoundComplete => SelectedGameItem?.Status ==
                                           Localizer.For(CultureFor.Operator)
                                               .GetString(ResourceKeys.GameHistoryStatusComplete);

        public bool ShowGameRoundInfo { get; }

        public bool EnablePrintSelectedButton => SelectedGameItem != null &&
                                                 !SelectedGameItem.EndTime.Equals(DateTime.MinValue) &&
                                                 PrinterButtonsEnabled;

        public bool EnablePrintLast15Button => GameHistory != null &&
                                               GameHistory.Any(a => !a.EndTime.Equals(DateTime.MinValue)) &&
                                               PrinterButtonsEnabled;

        public bool EnablePrintCurrentPageButton => GameHistory != null &&
                                                    GameHistory.Any(a => !a.EndTime.Equals(DateTime.MinValue)) &&
                                                    PrinterButtonsEnabled;

        public bool GameProgressiveWinButtonEnabled =>
            SelectedGameItem != null && !SelectedGameItem.EndTime.Equals(DateTime.MinValue);

        public bool ShowGameInfoButtons { get; }

        public bool IsMeteredGameSelected
        {
            get
            {
                if (SelectedGameItem == null || _gameLogs == null)
                {
                    return false;
                }

                var gameHistoryItem = _gameLogs
                    .FirstOrDefault(g => g.LogSequence == SelectedGameItem.LogSequence);

                return IsGameRoundComplete &&
                       gameHistoryItem?.MeterSnapshots != null &&
                       gameHistoryItem.MeterSnapshots.Any();
            }
        }

        public bool ShowGameDetailsButton { get; }

        public bool ShowGameEventLogsButton { get; }

        public bool IsHistoryItemSelected => SelectedGameItem != null;

        public override bool MainPrintButtonEnabled =>
            base.MainPrintButtonEnabled && GameHistory.Any(o => !o.EndTime.Equals(DateTime.MinValue));

        protected override void InitializeData()
        {
            //RefreshGameHistory();
        }

        protected override void OnLoaded()
        {
            base.OnLoaded();
            if (!_gameDiagnostics?.IsActive ?? false)
            {
                IsReplaying = false;
            }

            EventBus.Publish(new GameHistoryPageLoadedEvent());

            EventBus.Subscribe<TransactionCompletedEvent>(this, HandleUpdate);
            EventBus.Subscribe<BankBalanceChangedEvent>(this, HandleUpdate);
            EventBus.Subscribe<PrintStartedEvent>(this, PrintStatusChanged);
            EventBus.Subscribe<HardwareReelFaultEvent>(this, HandleReelRelatedFault);
            EventBus.Subscribe<HardwareReelFaultClearEvent>(this, HandleReelRelatedFault);
            EventBus.Subscribe<ReelStoppedEvent>(this, HandleReelRelatedFault);
            EventBus.Subscribe<SystemDisableAddedEvent>(this, HandleSystemDisableAddedEvent);
            EventBus.Subscribe<SystemDisableRemovedEvent>(this, HandleSystemDisableRemovedEvent);

            // We don't need to subscribe to completed events because that is handled by the UpdatePrinterButtons override

            SelectedGameItem = null;
            RaisePropertyChanged(nameof(PrintCurrentPageButtonVisible));
            RaisePropertyChanged(nameof(PrintSelectedButtonVisible));
            RaisePropertyChanged(nameof(PrintLast15ButtonVisible));
            RaisePropertyChanged(nameof(ReplayButtonEnabled));
            RaisePropertyChanged(nameof(PendingCurrencyIn));
            RefreshGameHistory();
        }

        protected override void UpdatePrinterButtons()
        {
            RaisePropertyChanged(nameof(EnablePrintCurrentPageButton));
            RaisePropertyChanged(nameof(EnablePrintSelectedButton));
            RaisePropertyChanged(nameof(EnablePrintLast15Button));
            RaisePropertyChanged(nameof(ReplayButtonEnabled));
        }

        protected override void UpdateStatusText()
        {
            var text = string.Empty;
            if (!ReplayButtonEnabled)
            {
                if (_gamePlayState.InGameRound || _propertiesManager.GetValue(
                    GamingConstants.AdditionalInfoGameInProgress,
                    false))
                {
                    text = Localizer.For(CultureFor.Operator).GetString(ResourceKeys.EndGameRoundBeforeReplay);
                }
                else if (!AllowReplayDuringGame && PropertiesManager.GetValue(GamingConstants.IsGameRunning, false))
                {
                    text = Localizer.For(CultureFor.Operator).GetString(ResourceKeys.ReplayDisabledInGameText);
                }
                else if (_gameHistoryProvider.IsRecoveryNeeded)
                {
                    text = Localizer.For(CultureFor.Operator).GetString(ResourceKeys.ReplayDisabledInRecoveryText);
                }
                else if (!IsReelControllerAvailable())
                {
                    text = Localizer.For(CultureFor.Operator).GetString(ResourceKeys.ReplayDisabledReelFaultText);
                }
            }

            if (!string.IsNullOrEmpty(text))
            {
                EventBus.Publish(new OperatorMenuWarningMessageEvent(text));
            }
            else
            {
                base.UpdateStatusText();
            }
        }

        private bool AllowReplayDuringGame => _lobbyStateManager.AllowGameInCharge ||
                                              (!PropertiesManager.GetValue(GamingConstants.IsGameRunning, false) &&
                                               !_gameHistoryProvider.IsRecoveryNeeded);

        private static IEnumerable<string> SplitGameRoundInfo(string info)
        {
            const string splitLinePadding = "    ";
            var isSplit = false;
            while (info.Length > MaxGameRoundInfoTextLength)
            {
                var endPos = info.LastIndexOf(' ', MaxGameRoundInfoTextLength);
                if (endPos == -1)
                {
                    endPos = MaxGameRoundInfoTextLength;
                }
                else
                {
                    endPos++;
                }

                var infoLine = info.Substring(0, endPos);
                info = info.Substring(endPos);
                yield return isSplit ? splitLinePadding + infoLine : infoLine;
                isSplit = true;
            }

            yield return isSplit ? splitLinePadding + info : info;
        }

        private void ReplayPressed(object obj)
        {
            if (SelectedGameItem != null)
            {
                // Disable during replay.
                IsReplaying = true;

                if (_gameRecovery.IsRecovering)
                {
                    _gameRecovery.AbortRecovery();
                }

                var log = _gameHistoryProvider.GetByIndex(SelectedGameItem.ReplayIndex);

                PreventOperatorMenuExit();

                _gameDiagnostics.Start(
                    SelectedGameItem.GameId,
                    SelectedGameItem.DenomId,
                    SelectedGameItem.RefNoText,
                    new ReplayContext(log, SelectedGameItem.GameIndex),
                    true);
            }
        }

        private void RefreshGameHistory()
        {
            var gameHistoryTemp = !_meterFreeGamesIndependently
                ? GetHistory()
                : GetExpandedHistory();

            var gameHistory = new List<GameRoundHistoryItem>();

            // Base Game Index is -1 when metering Free Game Independently, 0 when not.  This is for Replay.
            var gameHistoryBase = gameHistoryTemp.Where(o => o.GameIndex <= 0 && !o.IsTransactionItem)
                .OrderByDescending(o => o.LogSequence);
            foreach (var baseGame in gameHistoryBase)
            {
                var historyByLogId = gameHistoryTemp.Where(o => o.LogSequence == baseGame.LogSequence).ToList();

                var gamesByLogId = historyByLogId.Where(o => !o.IsTransactionItem).OrderByDescending(o => o.GameIndex);

                foreach (var game in gamesByLogId)
                {
                    var gameIndex = _meterFreeGamesIndependently ? game.GameIndex : 0;
                    var postGameTransactions = historyByLogId
                        .Where(o => o.IsTransactionItem && o.GameIndex == gameIndex)
                        .OrderByDescending(o => o.TransactionId).ToList();

                    if (postGameTransactions.Any())
                    {
                        gameHistory.AddRange(postGameTransactions);
                    }

                    gameHistory.Add(game);
                }

                var preGameTransactions = historyByLogId
                    .Where(o => o.IsTransactionItem && o.GameIndex == -1)
                    .OrderByDescending(o => o.TransactionId).ToList();

                if (preGameTransactions.Any())
                {
                    gameHistory.AddRange(preGameTransactions);
                }
            }

            // go through the list and compute start & end values for Transaction Items
            GameRoundHistoryItem lastItem = null;

            foreach (var item in gameHistory)
            {
                if (item.IsTransactionItem)
                {
                    item.EndCredits = lastItem?.StartCredits
                                      ?? (_bank.QueryBalance() - _gameHistoryProvider.PendingCurrencyIn)
                                      .MillicentsToDollars();
                    item.StartCredits = item.EndCredits.Value + (item.AmountOut ?? -item.AmountIn ?? 0);
                }

                lastItem = item;
            }

            GameHistory = new ObservableCollection<GameRoundHistoryItem>(gameHistory);

            UpdatePrinterButtons();
        }

        private List<GameRoundHistoryItem> GetHistory()
        {
            // Need all games (active and uninstalled)
            var games = PropertiesManager.GetValues<IGameDetail>(GamingConstants.AllGames).ToList();
            var history = _gameHistoryProvider.GetGameHistory().OrderByDescending(h => h.LogSequence).ToList();
            var maxCount = Math.Min(_gameHistoryProvider.MaxEntries, history.Count);

            var index = 0;

            var rounds = new List<GameRoundHistoryItem>();

            foreach (var gameHistory in history.Take(maxCount))
            {
                var game = games.FirstOrDefault(g => g.Id == gameHistory.GameId);
                var gameExists = File.Exists(game?.GameDll);

                var round = new GameRoundHistoryItem
                {
                    GameId = gameHistory.GameId,
                    StartTime = gameHistory.StartDateTime,
                    StartCredits = gameHistory.StartCredits.MillicentsToDollars(),
                    EndTime = gameHistory.EndDateTime,
                    EndCredits = gameHistory.PlayState != PlayState.Idle
                        ? (decimal?)null
                        : gameHistory.EndCredits.MillicentsToDollars(),
                    DenomId = gameHistory.DenomId,
                    Denom = gameHistory.DenomId.MillicentsToCents(),
                    CreditsWon = gameHistory.PlayState != PlayState.Idle
                        ? (decimal?)null
                        : gameHistory.TotalWon.CentsToDollars(),
                    CreditsWagered = gameHistory.FinalWager.CentsToDollars(),
                    AmountIn = null,
                    AmountOut = null,
                    LogSequence = gameHistory.LogSequence,
                    GameState = gameHistory.PlayState,
                    GameRoundDescriptionText = gameHistory.GameRoundDescriptions,
                    CanReplay = gameHistory.PlayState == PlayState.Idle && gameHistory.FinalWager != 0 && gameExists,
                    Status = GetStatusText(gameHistory),
                    RefNoText = $"{maxCount - index} {GameHistoryTicket.SequenceDelimiter} {maxCount}",
                    ReplayIndex = gameHistory.StorageIndex
                };

                if (game != null)
                {
                    round.GameName = $"{game.ThemeName} ({game.VariationId})";
                }

                FillTransactionData(ref round, gameHistory.Transactions);

                rounds.Add(round);

                index++;
            }

            return rounds;

            string GetStatusText(IGameHistoryLog data)
            {
                switch (data.PlayState)
                {
                    case PlayState.FatalError:
                        return Localizer.For(CultureFor.Operator).GetString(ResourceKeys.GameHistoryStatusFatalError);
                    case PlayState.Idle:
                        return GetIdleStatusText(data);
                    default:
                        return Localizer.For(CultureFor.Operator).GetString(ResourceKeys.GameHistoryStatusInProgress);
                }
            }
        }

        private List<GameRoundHistoryItem> GetExpandedHistory()
        {
            // Need all games (active and uninstalled)
            var games = PropertiesManager.GetValues<IGameDetail>(GamingConstants.AllGames).ToList();
            var history = _gameHistoryProvider.GetGameHistory().OrderByDescending(h => h.LogSequence).ToList();
            var freeGamesCount = history.Sum(h => h.FreeGames.Count());
            var historyCount = history.Count + freeGamesCount;
            var maxCount = Math.Min(_gameHistoryProvider.MaxEntries, historyCount);

            if (maxCount < historyCount)
            {
                // find the actual max count we will use.  Always end with a base game
                var count = 0;
                for (var i = 0; i < history.Count && count < maxCount; i++)
                {
                    count += history[i].FreeGames.Count() + 1;
                }

                maxCount = count;
            }

            var rounds = new List<GameRoundHistoryItem>();

            var index = 0;
            foreach (var gameHistory in history)
            {
                var game = games.FirstOrDefault(g => g.Id == gameHistory.GameId);
                var gameExists = File.Exists(game?.GameDll);

                var freeGames = gameHistory.FreeGames.Reverse().ToList();
                DateTime endTime;

                var gameRoundDescriptions = gameHistory.GameRoundDescriptions.Split(
                    new[] { GameDescriptionDelimiter },
                    StringSplitOptions.RemoveEmptyEntries);

                var gameIndex = freeGames.Count;
                foreach (var freeGame in freeGames)
                {
                    endTime = gameIndex == freeGames.Count ? gameHistory.EndDateTime : freeGame.EndDateTime;

                    var freeGameRound = new GameRoundHistoryItem
                    {
                        GameId = gameHistory.GameId,
                        GameName = game?.ThemeName,
                        StartTime = freeGame.StartDateTime,
                        StartCredits = freeGame.StartCredits.MillicentsToDollars(),
                        EndTime = endTime,
                        EndCredits = freeGame.Result == GameResult.None
                            ? (decimal?)null
                            : freeGame.EndCredits.MillicentsToDollars(),
                        DenomId = gameHistory.DenomId,
                        Denom = gameHistory.DenomId.MillicentsToCents(),
                        CreditsWon =
                            freeGame.Result == GameResult.None ? (decimal?)null : freeGame.FinalWin.CentsToDollars(),
                        CreditsWagered = 0,
                        AmountIn = null,
                        AmountOut = null,
                        LogSequence = gameHistory.LogSequence,
                        GameState = gameHistory.PlayState,
                        GameRoundDescriptionText = gameRoundDescriptions.ElementAtOrDefault(gameIndex),
                        CanReplay = freeGame.Result != GameResult.None && gameExists,
                        Status =
                            endTime != DateTime.MinValue
                                ? BuildStatusText(gameHistory, freeGame)
                                : Localizer.For(CultureFor.Operator)
                                    .GetString(ResourceKeys.GameHistoryStatusInProgress),
                        RefNoText = $"{maxCount - index} {GameHistoryTicket.SequenceDelimiter} {maxCount}",
                        ReplayIndex = gameHistory.StorageIndex,
                        GameIndex = gameIndex
                    };

                    if (gameHistory.PlayState != PlayState.FatalError)
                    {
                        rounds.Add(freeGameRound);
                        index++;
                    }

                    gameIndex--;
                    if (index == maxCount)
                    {
                        break;
                    }
                }

                if (index == maxCount)
                {
                    break;
                }

                if (gameHistory.PlayState == PlayState.FatalError)
                {
                    maxCount -= freeGames.Count;
                }

                if (gameHistory.LastCommitIndex == -1)
                {
                    endTime = DateTime.MinValue;
                }
                else
                {
                    endTime = freeGames.Count == 0
                        ? gameHistory.EndDateTime == DateTime.MinValue ? DateTime.UtcNow : gameHistory.EndDateTime
                        : freeGames.Last().StartDateTime;
                }

                var round = new GameRoundHistoryItem
                {
                    GameId = gameHistory.GameId,
                    GameName = game?.ThemeName,
                    DenomId = gameHistory.DenomId,
                    Denom = gameHistory.DenomId / GamingConstants.Millicents,
                    StartTime = gameHistory.StartDateTime,
                    EndTime = endTime,
                    LogSequence = gameHistory.LogSequence,
                    GameState = gameHistory.PlayState,
                    GameRoundDescriptionText =
                        gameRoundDescriptions.ElementAtOrDefault(0) ?? gameHistory.GameRoundDescriptions,
                    CanReplay = gameHistory.PlayState == PlayState.Idle && gameExists,
                    Status = BuildStatusText(gameHistory, null),
                    RefNoText = $"{maxCount - index} {GameHistoryTicket.SequenceDelimiter} {maxCount}",
                    ReplayIndex = gameHistory.StorageIndex,
                    CreditsWagered = gameHistory.FinalWager.CentsToDollars(),
                    AmountIn = null,
                    AmountOut = null,
                    StartCredits = gameHistory.StartCredits.MillicentsToDollars(),
                    EndCredits = gameHistory.PlayState != PlayState.Idle
                        ? (decimal?)null
                        : gameHistory.EndCredits.MillicentsToDollars(),
                    GameIndex = 0
                };

                if (IsBaseGameCommitted(gameHistory))
                {
                    round.CreditsWon = gameHistory.UncommittedWin.CentsToDollars();
                }
                else
                {
                    var freeGamesTotalWon = freeGames.Sum(f => f.FinalWin);
                    round.CreditsWon = gameHistory.PlayState != PlayState.Idle
                        ? (decimal?)null
                        : (gameHistory.TotalWon - freeGamesTotalWon).CentsToDollars();
                }

                FillTransactionData(ref round, gameHistory.Transactions);
                rounds.Add(round);

                index++;
                if (index == maxCount)
                {
                    break;
                }
            }

            return rounds;
        }

        private void FillTransactionData(
            ref GameRoundHistoryItem round,
            IEnumerable<TransactionInfo> transactions)
        {
            if (transactions == null)
            {
                return;
            }

            foreach (var transaction in transactions)
            {
                if (transaction.TransactionType == typeof(BillTransaction) ||
                    transaction.TransactionType == typeof(VoucherInTransaction) ||
                    transaction.TransactionType == typeof(WatOnTransaction) ||
                    transaction.TransactionType == typeof(KeyedOnCreditsTransaction))
                {
                    if (round.AmountIn == null)
                    {
                        round.AmountIn = 0;
                    }

                    round.AmountIn += transaction.Amount.MillicentsToDollars();
                }
                else if (transaction.TransactionType == typeof(VoucherOutTransaction) ||
                         transaction.TransactionType == typeof(WatTransaction) ||
<<<<<<< HEAD
                         transaction.TransactionType == typeof(HardMeterOutTransaction))
=======
                         transaction.TransactionType == typeof(KeyedOffCreditsTransaction))
>>>>>>> 181caff5
                {
                    if (round.AmountOut == null)
                    {
                        round.AmountOut = 0;
                    }

                    round.AmountOut += transaction.Amount.MillicentsToDollars();
                }
                else if (transaction.TransactionType == typeof(HandpayTransaction))
                {
                    if (round.AmountOut == null)
                    {
                        round.AmountOut = 0;
                    }

                    switch (transaction.KeyOffType)
                    {
                        case KeyOffType.LocalHandpay:
                        case KeyOffType.RemoteHandpay:
                        case KeyOffType.RemoteVoucher:
                        case KeyOffType.LocalVoucher:
                            round.AmountOut += transaction.Amount.MillicentsToDollars();
                            break;
                        case KeyOffType.RemoteCredit:
                        case KeyOffType.LocalCredit:
                            break;
                    }
                }
            }

            if (round.AmountIn == 0)
            {
                round.AmountIn = null;
            }

            if (round.AmountOut == 0)
            {
                round.AmountOut = null;
            }
        }

        private bool IsBaseGameCommitted(IGameHistoryLog gameHistory)
        {
            // LastCommitIndex will be -1 if we're still in the base game.  Once we commit the win for the base game this will be 0 or greater
            return gameHistory.PlayState == PlayState.PrimaryGameStarted && gameHistory.LastCommitIndex >= 0
                                                                         && (gameHistory.FreeGames?.Count() ?? 0) >
                                                                         0; //primary game isn't fully "completed" until first bonus game starts.
        }

        private string BuildStatusText(IGameHistoryLog data, IFreeGameInfo freeGame)
        {
            switch (data.PlayState)
            {
                case PlayState.FatalError:
                    return Localizer.For(CultureFor.Operator).GetString(ResourceKeys.GameHistoryStatusFatalError);
                case PlayState.Idle:
                    return GetIdleStatusText(data);
                default:
                    if (freeGame == null)
                    {
                        return IsBaseGameCommitted(data)
                            ? Localizer.For(CultureFor.Operator).GetString(ResourceKeys.GameHistoryStatusComplete)
                            : Localizer.For(CultureFor.Operator).GetString(ResourceKeys.GameHistoryStatusInProgress);
                    }

                    return freeGame.Result == GameResult.None
                        ? Localizer.For(CultureFor.Operator).GetString(ResourceKeys.GameHistoryStatusInProgress)
                        : Localizer.For(CultureFor.Operator).GetString(ResourceKeys.GameHistoryStatusComplete);
            }
        }

        private static string GetIdleStatusText(IGameHistoryLog data)
        {
            if (data.Result == GameResult.Failed)
            {
                return Localizer.For(CultureFor.Operator).GetString(ResourceKeys.GameHistoryStatusCompleteNoOutcome);
            }

            return Localizer.For(CultureFor.Operator).GetString(ResourceKeys.GameHistoryStatusComplete);
        }

        private List<Ticket> GetLogTickets(OperatorMenuPrintData dataType)
        {
            var logs = GameHistory.ToList();

            if (dataType == OperatorMenuPrintData.Last15)
            {
                logs = logs.Where(x => !x.IsTransactionItem).ToList();
            }

            logs = GetItemsToPrint(logs, dataType).ToList();

            if (logs.Count > 0 && logs[0].EndTime.Equals(DateTime.MinValue))
            {
                // remove the first game if it is in progress
                logs.RemoveAt(0);
            }

            var ticketCreator = ServiceManager.GetInstance().TryGetService<IGameHistoryTicketCreator>();
            if (ticketCreator == null)
            {
                Logger.Info("Couldn't find ticket creator");
                return null;
            }

            var tickets = new List<Ticket>();

            var printNumberOfPages = (int)Math.Ceiling((double)logs.Count / _eventsPerPage);
            for (int page = 0; page < printNumberOfPages; page++)
            {
                var singlePageLogs = logs.Skip(page * _eventsPerPage).Take(_eventsPerPage).ToList();

                foreach (var item in singlePageLogs)
                {
                    if (!item.EndTime.Equals(DateTime.MinValue) || item.IsTransactionItem)
                    {
                        if (ticketCreator.MultiPage(item))
                        {
                            tickets.AddRange(ticketCreator.CreateMultiPage(item));
                        }
                        else
                        {
                            var ticket = ticketCreator.Create(1, singlePageLogs);
                            tickets.Add(ticket);
                            break;
                        }
                    }
                }
            }

            Logger.Debug($"Printing {tickets.Count} game history tickets");

            return tickets;
        }

        private List<Ticket> GetSelectedItemTicket()
        {
            if (SelectedGameItem == null ||
                SelectedGameItem.EndTime.Equals(DateTime.MinValue))
            {
                return null;
            }

            var ticketCreator = ServiceManager.GetInstance().TryGetService<IGameHistoryTicketCreator>();

            return ticketCreator?.MultiPage(SelectedGameItem) ?? false
                ? ticketCreator.CreateMultiPage(SelectedGameItem)
                : TicketToList(ticketCreator?.Create(1, new Collection<GameRoundHistoryItem> { SelectedGameItem }));
        }

        private void PrintStatusChanged(IEvent printEvent)
        {
            RaisePropertyChanged(nameof(ReplayButtonEnabled));
        }

        private void HandleUpdate(IEvent theEvent)
        {
            MvvmHelper.ExecuteOnUI(
                () =>
                {
                    RefreshGameHistory();
                    RaisePropertyChanged(nameof(PendingCurrencyIn));
                });
        }

        private void HandleReelRelatedFault(IEvent theEvent)
        {
            UpdateStatusText();
            RaisePropertyChanged(nameof(ReplayButtonEnabled));
        }

        private void HandleSystemDisableAddedEvent(SystemDisableAddedEvent theEvent)
        {
            if (theEvent.DisableId == ApplicationConstants.ReelControllerDisconnectedGuid)
            {
                UpdateStatusText();
                RaisePropertyChanged(nameof(ReplayButtonEnabled));
            }
        }

        private void HandleSystemDisableRemovedEvent(SystemDisableRemovedEvent theEvent)
        {
            if (theEvent.DisableId == ApplicationConstants.ReelControllerDisconnectedGuid)
            {
                UpdateStatusText();
                RaisePropertyChanged(nameof(ReplayButtonEnabled));
            }
        }

        protected override IEnumerable<Ticket> GenerateTicketsForPrint(OperatorMenuPrintData dataType)
        {
            IEnumerable<Ticket> tickets = null;

            switch (dataType)
            {
                case OperatorMenuPrintData.Main:
                case OperatorMenuPrintData.CurrentPage:
                case OperatorMenuPrintData.Last15:
                    tickets = GetLogTickets(dataType);
                    break;
                case OperatorMenuPrintData.SelectedItem:
                    tickets = GetSelectedItemTicket();
                    break;
            }

            return tickets;
        }

        private void ShowGameMeters(object o)
        {
            if (SelectedGameItem == null)
            {
                return;
            }

            _detailedGameMetersViewModel.Load(SelectedGameItem.LogSequence, false);

            _dialogService.ShowInfoDialog<DetailedGameMetersView>(
                this,
                _detailedGameMetersViewModel,
                $"#{SelectedGameItem.LogSequenceText} {SelectedGameItem.GameName} {Localizer.For(CultureFor.Operator).GetString(ResourceKeys.GameMeters)}");
        }

        private void ShowGameTransactions(object o)
        {
            if (SelectedGameItem == null)
            {
                return;
            }

            _detailedGameMetersViewModel.Load(SelectedGameItem.LogSequence, true);

            _dialogService.ShowInfoDialog<DetailedGameMetersView>(
                this,
                _detailedGameMetersViewModel,
                $"#{SelectedGameItem.LogSequenceText} {SelectedGameItem.GameName} {Localizer.For(CultureFor.Operator).GetString(ResourceKeys.GameTransactions)}");
        }

        private void ShowGameProgressiveWin(object o)
        {
            var history = _gameHistoryProvider.GetGameHistory();
            var gameHistory = history.SingleOrDefault(
                t => t.GameId == SelectedGameItem?.GameId && t.LogSequence == SelectedGameItem?.LogSequence);

            if (gameHistory == null || !(gameHistory.Jackpots?.Any() ?? false))
            {
                ShowPopup(Localizer.For(CultureFor.Operator).GetString(ResourceKeys.NoProgressiveWinText));
                return;
            }

            var progressiveWins = new ObservableCollection<ProgressiveWinModel>();
            var multiplier = 1.0 / (double)_propertiesManager.GetProperty("CurrencyMultiplier", null);

            foreach (var jackpot in gameHistory.Jackpots)
            {
                var level = _progressiveProvider.GetProgressiveLevels(
                        jackpot.PackName,
                        gameHistory.GameId,
                        gameHistory.DenomId,
                        jackpot.WagerCredits)
                    .FirstOrDefault(l => l.LevelId == jackpot.LevelId);

                var assignedProgressiveType = level?.AssignedProgressiveId?.AssignedProgressiveType ??
                                              AssignableProgressiveType.None;

                IViewableLinkedProgressiveLevel linkedLevel = null;

                if (!string.IsNullOrEmpty(level?.AssignedProgressiveId?.AssignedProgressiveKey) &&
                    assignedProgressiveType == AssignableProgressiveType.Linked)
                {
                    _protocolLinkedProgressiveAdapter?.ViewLinkedProgressiveLevel(
                        level.AssignedProgressiveId?.AssignedProgressiveKey,
                        out linkedLevel);
                }

                var levelId = linkedLevel?.LevelId ?? jackpot.LevelId;

                progressiveWins.Add(
                    new ProgressiveWinModel
                    {
                        WinDateTime = jackpot.HitDateTime,
                        LevelName = level?.LevelName,
                        WinAmount = (multiplier * jackpot.WinAmount).FormattedCurrencyString(),
                        LevelId = levelId,
                        DeviceId = jackpot.DeviceId,
                        TransactionId = jackpot.TransactionId
                    });
            }

            var viewModel = new GameProgressiveWinViewModel(progressiveWins);

            _dialogService.ShowInfoDialog<GameProgressiveWinView>(
                this,
                viewModel,
                $"{SelectedGameItem.GameName} {Localizer.For(CultureFor.Operator).GetString(ResourceKeys.ProgressiveWin)}");
        }

        private void ShowGameEventLogs(object o)
        {
            if (SelectedGameItem == null)
            {
                return;
            }

            var viewModel = new GameEventLogsViewModel(SelectedGameItem.LogSequence);
            _dialogService.ShowInfoDialog<GameEventLogsView>(
                this,
                viewModel,
                $"#{SelectedGameItem.LogSequenceText} {SelectedGameItem.GameName} {Localizer.For(CultureFor.Operator).GetString(ResourceKeys.EventLog)}");
        }

        private void ShowGameDetails(object o)
        {
            if (SelectedGameItem is null)
            {
                return;
            }

            var log = _gameHistoryProvider.GetByIndex(SelectedGameItem.ReplayIndex);
            var transaction = _centralProvider.Transactions.SingleOrDefault(t => t.AssociatedTransactions.Contains(log.TransactionId));
            if (_gameRoundDetailsDisplayProvider is null || transaction is null)
            {
                return;
            }

            _gameRoundDetailsDisplayProvider.Display(
                this,
                _dialogService,
                $"#{SelectedGameItem.LogSequenceText} {SelectedGameItem.GameName} {Localizer.For(CultureFor.Operator).GetString(ResourceKeys.GameRoundDetailsText)}",
                transaction.TransactionId);
        }

        private bool IsReelControllerAvailable()
        {
            // If the cabinet does not have a reel controller then return true
            if (!(bool)_propertiesManager.GetProperty(ApplicationConstants.ReelControllerEnabled, false))
            {
                return true;
            }

            if (_disableManager == null ||
                _reelController == null ||
                _disableManager.CurrentDisableKeys.Contains(ApplicationConstants.ReelControllerDisconnectedGuid) ||
                !_reelController.Enabled ||
                _reelController.ReelControllerFaults != ReelControllerFaults.None ||
                _reelController.LogicalState != ReelControllerState.IdleAtStops)
            {
                return false;
            }

            return true;
        }

    protected override void GameDiagnosticsComplete()
        {
            IsReplaying = false;
        }
    }

    public class ScrollViewerBehavior
    {
        public static bool GetAutoScrollToTop(DependencyObject obj)
        {
            return (bool)obj.GetValue(AutoScrollToTopProperty);
        }

        public static void SetAutoScrollToTop(DependencyObject obj, bool value)
        {
            obj.SetValue(AutoScrollToTopProperty, value);
        }

        public static readonly DependencyProperty AutoScrollToTopProperty =
            DependencyProperty.RegisterAttached("AutoScrollToTop", typeof(bool), typeof(ScrollViewerBehavior), new PropertyMetadata(false, (o, e) =>
            {
                if (!(o is ScrollViewer scrollViewer))
                {
                    return;
                }

                if ((bool)e.NewValue)
                {
                    scrollViewer.ScrollToTop();
                    SetAutoScrollToTop(o, false);
                }
            }));
    }
}
<|MERGE_RESOLUTION|>--- conflicted
+++ resolved
@@ -1,1159 +1,1156 @@
-﻿namespace Aristocrat.Monaco.Gaming.UI.ViewModels.OperatorMenu
-{
-    using System;
-    using System.Collections.Generic;
-    using System.Collections.ObjectModel;
-    using System.IO;
-    using System.Linq;
-    using System.Windows;
-    using System.Windows.Controls;
-    using System.Windows.Input;
-    using Accounting.Contracts;
-    using Accounting.Contracts.HandCount;
-    using Accounting.Contracts.Handpay;
-    using Accounting.Contracts.Wat;
-    using Application.Contracts;
-    using Application.Contracts.Extensions;
-    using Application.Contracts.Localization;
-    using Application.Contracts.OperatorMenu;
-    using Application.UI.Events;
-    using Application.UI.OperatorMenu;
-    using Contracts;
-    using Contracts.Central;
-    using Contracts.Events.OperatorMenu;
-    using Contracts.Lobby;
-    using Contracts.Models;
-    using Contracts.Progressives;
-    using Contracts.Progressives.Linked;
-    using Contracts.Tickets;
-    using DetailedGameMeters;
-    using Diagnostics;
-    using Hardware.Contracts.Printer;
-    using Hardware.Contracts.Reel;
-    using Hardware.Contracts.Reel.Events;
-    using Hardware.Contracts.Ticket;
-    using Kernel;
-    using Localization.Properties;
-    using Models;
-    using MVVM;
-    using MVVM.Command;
-    using Tickets;
-    using Views.OperatorMenu;
-
-    /// <summary>
-    ///     Defines the GameHistoryViewModel class
-    /// </summary>
-    [CLSCompliant(false)]
-    public class GameHistoryViewModel : OperatorMenuDiagnosticPageViewModelBase
-    {
-        private const int MaxGameRoundInfoTextLength = 140;
-        private const string GameDescriptionDelimiter = "\n\n";
-        private const char NewLineChar = '\n';
-        private readonly int _eventsPerPage;
-        private readonly bool _meterFreeGamesIndependently;
-
-        private readonly ILobbyStateManager _lobbyStateManager;
-        private readonly IGameHistory _gameHistoryProvider;
-        private readonly IGameRecovery _gameRecovery;
-        private readonly IGameDiagnostics _gameDiagnostics;
-        private readonly IGamePlayState _gamePlayState;
-        private readonly IBank _bank;
-        private readonly IDialogService _dialogService;
-        private readonly IGameHistoryLog[] _gameLogs;
-
-        private ObservableCollection<GameRoundHistoryItem> _gameHistory;
-        private bool _isReplaying;
-        private GameRoundHistoryItem _selectedGameItem;
-        private readonly IProgressiveLevelProvider _progressiveProvider;
-        private readonly IPropertiesManager _propertiesManager;
-        private readonly ICentralProvider _centralProvider;
-        private readonly IProtocolLinkedProgressiveAdapter _protocolLinkedProgressiveAdapter;
-        private readonly IGameRoundDetailsDisplayProvider _gameRoundDetailsDisplayProvider;
-        private readonly IReelController _reelController;
-        private readonly ISystemDisableManager _disableManager;
-        private readonly DetailedGameMetersViewModel _detailedGameMetersViewModel;
-        private bool _resetScrollToTop;
-        private bool _replayPauseEnabled;
-        private bool _replayPauseActive;
-        private ObservableCollection<string> _selectedGameRoundTextList;
-
-        /// <summary>
-        ///     Initializes a new instance of the <see cref="GameHistoryViewModel" /> class.
-        /// </summary>
-        public GameHistoryViewModel()
-        {
-            ShowSequenceNumber = true;
-
-            ShowGameRoundInfo = GetConfigSetting(OperatorMenuSetting.PrintGameRoundInfo, false);
-            _eventsPerPage = ShowGameRoundInfo ? 1 : 2;
-            GameHistory = new ObservableCollection<GameRoundHistoryItem>();
-
-            _meterFreeGamesIndependently = PropertiesManager.GetValue(
-                GamingConstants.MeterFreeGamesIndependently,
-                false);
-
-            ShowGameInfoButtons = GetConfigSetting(OperatorMenuSetting.ShowGameInfoButtons, false);
-
-            if (!InDesigner)
-            {
-                var container = ServiceManager.GetInstance().GetService<IContainerService>();
-
-                _lobbyStateManager = container.Container.GetInstance<ILobbyStateManager>();
-                _gameHistoryProvider = container.Container.GetInstance<IGameHistory>();
-                _gameDiagnostics = container.Container.GetInstance<IGameDiagnostics>();
-                _gameRecovery = container.Container.GetInstance<IGameRecovery>();
-                _gamePlayState = container.Container.GetInstance<IGamePlayState>();
-                _bank = container.Container.GetInstance<IBank>();
-                _progressiveProvider = container.Container.GetInstance<IProgressiveLevelProvider>();
-                _propertiesManager = container.Container.GetInstance<IPropertiesManager>();
-                _centralProvider = container.Container.GetInstance<ICentralProvider>();
-                _protocolLinkedProgressiveAdapter =
-                    container.Container.GetInstance<IProtocolLinkedProgressiveAdapter>();
-                _disableManager = container.Container.GetInstance<ISystemDisableManager>();
-
-                _gameRoundDetailsDisplayProvider = ServiceManager.GetInstance().TryGetService<IGameRoundDetailsDisplayProvider>();
-                _reelController = ServiceManager.GetInstance().TryGetService<IReelController>();
-
-                _detailedGameMetersViewModel = container.Container.GetInstance<DetailedGameMetersViewModel>();
-                // Hide the sequence number if we're going to make free games look like independent games (ALC Only)
-                ShowSequenceNumber = !_meterFreeGamesIndependently;
-
-                _gameLogs = _gameHistoryProvider.GetGameHistory().ToArray();
-            }
-
-            _dialogService = ServiceManager.GetInstance().GetService<IDialogService>();
-
-            ReplayCommand = new ActionCommand<object>(ReplayPressed);
-            ShowGameMetersCommand = new ActionCommand<object>(ShowGameMeters);
-            ShowGameTransactionsCommand = new ActionCommand<object>(ShowGameTransactions);
-            ShowGameProgressiveWinCommand = new ActionCommand<object>(ShowGameProgressiveWin);
-            ShowGameEventLogsCommand = new ActionCommand<object>(ShowGameEventLogs);
-            ShowGameDetailsCommand = new ActionCommand<object>(ShowGameDetails);
-
-            ReplayPauseActive = PropertiesManager.GetValue(GamingConstants.ReplayPauseActive, true);
-            ReplayPauseEnabled = PropertiesManager.GetValue(GamingConstants.ReplayPauseEnable, true);
-
-            ShowGameDetailsButton = _gameRoundDetailsDisplayProvider != null;
-
-            ShowGameEventLogsButton =
-                PropertiesManager.GetValue(GamingConstants.KeepGameRoundEvents, true) &&
-                ShowGameInfoButtons;
-        }
-
-        public ICommand ReplayCommand { get; }
-
-        public ICommand ShowGameMetersCommand { get; }
-
-        public ICommand ShowGameTransactionsCommand { get; }
-
-        public ICommand ShowGameProgressiveWinCommand { get; }
-
-        public ICommand ShowGameEventLogsCommand { get; }
-
-        public ICommand ShowGameDetailsCommand { get; }
-
-        public bool ShowSequenceNumber { get; }
-
-        public ObservableCollection<GameRoundHistoryItem> GameHistory
-        {
-            get => _gameHistory;
-            set
-            {
-                _gameHistory = value;
-                RaisePropertyChanged(nameof(GameHistory));
-                RaisePropertyChanged(nameof(ReplayButtonEnabled));
-                RaisePropertyChanged(nameof(EnablePrintCurrentPageButton));
-                RaisePropertyChanged(nameof(MainPrintButtonEnabled));
-            }
-        }
-
-        public decimal PendingCurrencyIn => _gameHistoryProvider.PendingCurrencyIn.MillicentsToDollars();
-
-        public bool ResetScrollToTop
-        {
-            get => _resetScrollToTop;
-            set
-            {
-                _resetScrollToTop = value;
-                RaisePropertyChanged(nameof(ResetScrollToTop));
-            }
-        }
-
-        public bool ReplayPauseEnabled
-        {
-            get => _replayPauseEnabled;
-            set
-            {
-                _replayPauseEnabled = value;
-                RaisePropertyChanged(nameof(ReplayPauseEnabled));
-            }
-        }
-
-        public bool ReplayPauseActive
-        {
-            get => _replayPauseActive;
-            set
-            {
-                _replayPauseActive = value;
-                RaisePropertyChanged(nameof(ReplayPauseActive));
-                _propertiesManager.SetProperty(GamingConstants.ReplayPauseActive, ReplayPauseActive);
-            }
-        }
-
-        public ObservableCollection<string> SelectedGameRoundTextList
-        {
-            get => _selectedGameRoundTextList;
-            set => SetProperty(ref _selectedGameRoundTextList, value, nameof(SelectedGameRoundTextList));
-        }
-
-        public GameRoundHistoryItem SelectedGameItem
-        {
-            get => _selectedGameItem;
-
-            set
-            {
-                if (_selectedGameItem != value)
-                {
-                    ResetScrollToTop = true;
-                    _selectedGameItem = value;
-
-                    var outComeText =
-                        _centralProvider.Transactions.ElementAtOrDefault(_selectedGameItem?.ReplayIndex ?? -1)
-                            ?.Descriptions.OfType<TextOutcomeDescription>()
-                            .Select(x => x.GameRoundInfo)
-                            .Where(x => !string.IsNullOrEmpty(x)) ?? Enumerable.Empty<string>();
-                    var gameRoundDescription = _selectedGameItem?.GameRoundDescriptionText +
-                                               NewLineChar +
-                                               string.Join($"{NewLineChar}", outComeText);
-                    var gameRoundDescriptionTextItems = gameRoundDescription.Split(NewLineChar)
-                        .Where(x => !(string.IsNullOrWhiteSpace(x) ||
-                                      x.StartsWith("\0", StringComparison.InvariantCulture)))
-                        .SelectMany(SplitGameRoundInfo);
-                    SelectedGameRoundTextList = new ObservableCollection<string>(gameRoundDescriptionTextItems);
-
-                    RaisePropertyChanged(nameof(ReplayButtonEnabled));
-                    RaisePropertyChanged(nameof(SelectedGameItem));
-                    RaisePropertyChanged(nameof(EnablePrintSelectedButton));
-                    RaisePropertyChanged(nameof(IsGameRoundComplete));
-                    RaisePropertyChanged(nameof(IsHistoryItemSelected));
-                    RaisePropertyChanged(nameof(GameProgressiveWinButtonEnabled));
-                    RaisePropertyChanged(nameof(IsMeteredGameSelected));
-                    UpdateStatusText();
-                    ResetScrollToTop = false;
-                }
-            }
-        }
-
-        /// <summary>
-        /// Is a game currently being replayed?
-        /// </summary>
-        public bool IsReplaying
-        {
-            get => _isReplaying;
-            set
-            {
-                _isReplaying = value;
-                RaisePropertyChanged(nameof(IsReplaying), nameof(ReplayButtonEnabled));
-            }
-        }
-
-        public bool ReplayButtonEnabled => SelectedGameItem != null &&
-                                           _selectedGameItem.CanReplay &&
-                                           !IsReplaying &&
-                                          !SelectedGameItem.EndTime.Equals(DateTime.MinValue) &&
-                                          AllowReplayDuringGame &&
-                                          !_gameHistoryProvider.IsRecoveryNeeded &&
-                                          !_propertiesManager.GetValue(
-                                              GamingConstants.AdditionalInfoGameInProgress,
-                                              false) &&
-                                          IsReelControllerAvailable();
-
-        public bool IsGameRoundComplete => SelectedGameItem?.Status ==
-                                           Localizer.For(CultureFor.Operator)
-                                               .GetString(ResourceKeys.GameHistoryStatusComplete);
-
-        public bool ShowGameRoundInfo { get; }
-
-        public bool EnablePrintSelectedButton => SelectedGameItem != null &&
-                                                 !SelectedGameItem.EndTime.Equals(DateTime.MinValue) &&
-                                                 PrinterButtonsEnabled;
-
-        public bool EnablePrintLast15Button => GameHistory != null &&
-                                               GameHistory.Any(a => !a.EndTime.Equals(DateTime.MinValue)) &&
-                                               PrinterButtonsEnabled;
-
-        public bool EnablePrintCurrentPageButton => GameHistory != null &&
-                                                    GameHistory.Any(a => !a.EndTime.Equals(DateTime.MinValue)) &&
-                                                    PrinterButtonsEnabled;
-
-        public bool GameProgressiveWinButtonEnabled =>
-            SelectedGameItem != null && !SelectedGameItem.EndTime.Equals(DateTime.MinValue);
-
-        public bool ShowGameInfoButtons { get; }
-
-        public bool IsMeteredGameSelected
-        {
-            get
-            {
-                if (SelectedGameItem == null || _gameLogs == null)
-                {
-                    return false;
-                }
-
-                var gameHistoryItem = _gameLogs
-                    .FirstOrDefault(g => g.LogSequence == SelectedGameItem.LogSequence);
-
-                return IsGameRoundComplete &&
-                       gameHistoryItem?.MeterSnapshots != null &&
-                       gameHistoryItem.MeterSnapshots.Any();
-            }
-        }
-
-        public bool ShowGameDetailsButton { get; }
-
-        public bool ShowGameEventLogsButton { get; }
-
-        public bool IsHistoryItemSelected => SelectedGameItem != null;
-
-        public override bool MainPrintButtonEnabled =>
-            base.MainPrintButtonEnabled && GameHistory.Any(o => !o.EndTime.Equals(DateTime.MinValue));
-
-        protected override void InitializeData()
-        {
-            //RefreshGameHistory();
-        }
-
-        protected override void OnLoaded()
-        {
-            base.OnLoaded();
-            if (!_gameDiagnostics?.IsActive ?? false)
-            {
-                IsReplaying = false;
-            }
-
-            EventBus.Publish(new GameHistoryPageLoadedEvent());
-
-            EventBus.Subscribe<TransactionCompletedEvent>(this, HandleUpdate);
-            EventBus.Subscribe<BankBalanceChangedEvent>(this, HandleUpdate);
-            EventBus.Subscribe<PrintStartedEvent>(this, PrintStatusChanged);
-            EventBus.Subscribe<HardwareReelFaultEvent>(this, HandleReelRelatedFault);
-            EventBus.Subscribe<HardwareReelFaultClearEvent>(this, HandleReelRelatedFault);
-            EventBus.Subscribe<ReelStoppedEvent>(this, HandleReelRelatedFault);
-            EventBus.Subscribe<SystemDisableAddedEvent>(this, HandleSystemDisableAddedEvent);
-            EventBus.Subscribe<SystemDisableRemovedEvent>(this, HandleSystemDisableRemovedEvent);
-
-            // We don't need to subscribe to completed events because that is handled by the UpdatePrinterButtons override
-
-            SelectedGameItem = null;
-            RaisePropertyChanged(nameof(PrintCurrentPageButtonVisible));
-            RaisePropertyChanged(nameof(PrintSelectedButtonVisible));
-            RaisePropertyChanged(nameof(PrintLast15ButtonVisible));
-            RaisePropertyChanged(nameof(ReplayButtonEnabled));
-            RaisePropertyChanged(nameof(PendingCurrencyIn));
-            RefreshGameHistory();
-        }
-
-        protected override void UpdatePrinterButtons()
-        {
-            RaisePropertyChanged(nameof(EnablePrintCurrentPageButton));
-            RaisePropertyChanged(nameof(EnablePrintSelectedButton));
-            RaisePropertyChanged(nameof(EnablePrintLast15Button));
-            RaisePropertyChanged(nameof(ReplayButtonEnabled));
-        }
-
-        protected override void UpdateStatusText()
-        {
-            var text = string.Empty;
-            if (!ReplayButtonEnabled)
-            {
-                if (_gamePlayState.InGameRound || _propertiesManager.GetValue(
-                    GamingConstants.AdditionalInfoGameInProgress,
-                    false))
-                {
-                    text = Localizer.For(CultureFor.Operator).GetString(ResourceKeys.EndGameRoundBeforeReplay);
-                }
-                else if (!AllowReplayDuringGame && PropertiesManager.GetValue(GamingConstants.IsGameRunning, false))
-                {
-                    text = Localizer.For(CultureFor.Operator).GetString(ResourceKeys.ReplayDisabledInGameText);
-                }
-                else if (_gameHistoryProvider.IsRecoveryNeeded)
-                {
-                    text = Localizer.For(CultureFor.Operator).GetString(ResourceKeys.ReplayDisabledInRecoveryText);
-                }
-                else if (!IsReelControllerAvailable())
-                {
-                    text = Localizer.For(CultureFor.Operator).GetString(ResourceKeys.ReplayDisabledReelFaultText);
-                }
-            }
-
-            if (!string.IsNullOrEmpty(text))
-            {
-                EventBus.Publish(new OperatorMenuWarningMessageEvent(text));
-            }
-            else
-            {
-                base.UpdateStatusText();
-            }
-        }
-
-        private bool AllowReplayDuringGame => _lobbyStateManager.AllowGameInCharge ||
-                                              (!PropertiesManager.GetValue(GamingConstants.IsGameRunning, false) &&
-                                               !_gameHistoryProvider.IsRecoveryNeeded);
-
-        private static IEnumerable<string> SplitGameRoundInfo(string info)
-        {
-            const string splitLinePadding = "    ";
-            var isSplit = false;
-            while (info.Length > MaxGameRoundInfoTextLength)
-            {
-                var endPos = info.LastIndexOf(' ', MaxGameRoundInfoTextLength);
-                if (endPos == -1)
-                {
-                    endPos = MaxGameRoundInfoTextLength;
-                }
-                else
-                {
-                    endPos++;
-                }
-
-                var infoLine = info.Substring(0, endPos);
-                info = info.Substring(endPos);
-                yield return isSplit ? splitLinePadding + infoLine : infoLine;
-                isSplit = true;
-            }
-
-            yield return isSplit ? splitLinePadding + info : info;
-        }
-
-        private void ReplayPressed(object obj)
-        {
-            if (SelectedGameItem != null)
-            {
-                // Disable during replay.
-                IsReplaying = true;
-
-                if (_gameRecovery.IsRecovering)
-                {
-                    _gameRecovery.AbortRecovery();
-                }
-
-                var log = _gameHistoryProvider.GetByIndex(SelectedGameItem.ReplayIndex);
-
-                PreventOperatorMenuExit();
-
-                _gameDiagnostics.Start(
-                    SelectedGameItem.GameId,
-                    SelectedGameItem.DenomId,
-                    SelectedGameItem.RefNoText,
-                    new ReplayContext(log, SelectedGameItem.GameIndex),
-                    true);
-            }
-        }
-
-        private void RefreshGameHistory()
-        {
-            var gameHistoryTemp = !_meterFreeGamesIndependently
-                ? GetHistory()
-                : GetExpandedHistory();
-
-            var gameHistory = new List<GameRoundHistoryItem>();
-
-            // Base Game Index is -1 when metering Free Game Independently, 0 when not.  This is for Replay.
-            var gameHistoryBase = gameHistoryTemp.Where(o => o.GameIndex <= 0 && !o.IsTransactionItem)
-                .OrderByDescending(o => o.LogSequence);
-            foreach (var baseGame in gameHistoryBase)
-            {
-                var historyByLogId = gameHistoryTemp.Where(o => o.LogSequence == baseGame.LogSequence).ToList();
-
-                var gamesByLogId = historyByLogId.Where(o => !o.IsTransactionItem).OrderByDescending(o => o.GameIndex);
-
-                foreach (var game in gamesByLogId)
-                {
-                    var gameIndex = _meterFreeGamesIndependently ? game.GameIndex : 0;
-                    var postGameTransactions = historyByLogId
-                        .Where(o => o.IsTransactionItem && o.GameIndex == gameIndex)
-                        .OrderByDescending(o => o.TransactionId).ToList();
-
-                    if (postGameTransactions.Any())
-                    {
-                        gameHistory.AddRange(postGameTransactions);
-                    }
-
-                    gameHistory.Add(game);
-                }
-
-                var preGameTransactions = historyByLogId
-                    .Where(o => o.IsTransactionItem && o.GameIndex == -1)
-                    .OrderByDescending(o => o.TransactionId).ToList();
-
-                if (preGameTransactions.Any())
-                {
-                    gameHistory.AddRange(preGameTransactions);
-                }
-            }
-
-            // go through the list and compute start & end values for Transaction Items
-            GameRoundHistoryItem lastItem = null;
-
-            foreach (var item in gameHistory)
-            {
-                if (item.IsTransactionItem)
-                {
-                    item.EndCredits = lastItem?.StartCredits
-                                      ?? (_bank.QueryBalance() - _gameHistoryProvider.PendingCurrencyIn)
-                                      .MillicentsToDollars();
-                    item.StartCredits = item.EndCredits.Value + (item.AmountOut ?? -item.AmountIn ?? 0);
-                }
-
-                lastItem = item;
-            }
-
-            GameHistory = new ObservableCollection<GameRoundHistoryItem>(gameHistory);
-
-            UpdatePrinterButtons();
-        }
-
-        private List<GameRoundHistoryItem> GetHistory()
-        {
-            // Need all games (active and uninstalled)
-            var games = PropertiesManager.GetValues<IGameDetail>(GamingConstants.AllGames).ToList();
-            var history = _gameHistoryProvider.GetGameHistory().OrderByDescending(h => h.LogSequence).ToList();
-            var maxCount = Math.Min(_gameHistoryProvider.MaxEntries, history.Count);
-
-            var index = 0;
-
-            var rounds = new List<GameRoundHistoryItem>();
-
-            foreach (var gameHistory in history.Take(maxCount))
-            {
-                var game = games.FirstOrDefault(g => g.Id == gameHistory.GameId);
-                var gameExists = File.Exists(game?.GameDll);
-
-                var round = new GameRoundHistoryItem
-                {
-                    GameId = gameHistory.GameId,
-                    StartTime = gameHistory.StartDateTime,
-                    StartCredits = gameHistory.StartCredits.MillicentsToDollars(),
-                    EndTime = gameHistory.EndDateTime,
-                    EndCredits = gameHistory.PlayState != PlayState.Idle
-                        ? (decimal?)null
-                        : gameHistory.EndCredits.MillicentsToDollars(),
-                    DenomId = gameHistory.DenomId,
-                    Denom = gameHistory.DenomId.MillicentsToCents(),
-                    CreditsWon = gameHistory.PlayState != PlayState.Idle
-                        ? (decimal?)null
-                        : gameHistory.TotalWon.CentsToDollars(),
-                    CreditsWagered = gameHistory.FinalWager.CentsToDollars(),
-                    AmountIn = null,
-                    AmountOut = null,
-                    LogSequence = gameHistory.LogSequence,
-                    GameState = gameHistory.PlayState,
-                    GameRoundDescriptionText = gameHistory.GameRoundDescriptions,
-                    CanReplay = gameHistory.PlayState == PlayState.Idle && gameHistory.FinalWager != 0 && gameExists,
-                    Status = GetStatusText(gameHistory),
-                    RefNoText = $"{maxCount - index} {GameHistoryTicket.SequenceDelimiter} {maxCount}",
-                    ReplayIndex = gameHistory.StorageIndex
-                };
-
-                if (game != null)
-                {
-                    round.GameName = $"{game.ThemeName} ({game.VariationId})";
-                }
-
-                FillTransactionData(ref round, gameHistory.Transactions);
-
-                rounds.Add(round);
-
-                index++;
-            }
-
-            return rounds;
-
-            string GetStatusText(IGameHistoryLog data)
-            {
-                switch (data.PlayState)
-                {
-                    case PlayState.FatalError:
-                        return Localizer.For(CultureFor.Operator).GetString(ResourceKeys.GameHistoryStatusFatalError);
-                    case PlayState.Idle:
-                        return GetIdleStatusText(data);
-                    default:
-                        return Localizer.For(CultureFor.Operator).GetString(ResourceKeys.GameHistoryStatusInProgress);
-                }
-            }
-        }
-
-        private List<GameRoundHistoryItem> GetExpandedHistory()
-        {
-            // Need all games (active and uninstalled)
-            var games = PropertiesManager.GetValues<IGameDetail>(GamingConstants.AllGames).ToList();
-            var history = _gameHistoryProvider.GetGameHistory().OrderByDescending(h => h.LogSequence).ToList();
-            var freeGamesCount = history.Sum(h => h.FreeGames.Count());
-            var historyCount = history.Count + freeGamesCount;
-            var maxCount = Math.Min(_gameHistoryProvider.MaxEntries, historyCount);
-
-            if (maxCount < historyCount)
-            {
-                // find the actual max count we will use.  Always end with a base game
-                var count = 0;
-                for (var i = 0; i < history.Count && count < maxCount; i++)
-                {
-                    count += history[i].FreeGames.Count() + 1;
-                }
-
-                maxCount = count;
-            }
-
-            var rounds = new List<GameRoundHistoryItem>();
-
-            var index = 0;
-            foreach (var gameHistory in history)
-            {
-                var game = games.FirstOrDefault(g => g.Id == gameHistory.GameId);
-                var gameExists = File.Exists(game?.GameDll);
-
-                var freeGames = gameHistory.FreeGames.Reverse().ToList();
-                DateTime endTime;
-
-                var gameRoundDescriptions = gameHistory.GameRoundDescriptions.Split(
-                    new[] { GameDescriptionDelimiter },
-                    StringSplitOptions.RemoveEmptyEntries);
-
-                var gameIndex = freeGames.Count;
-                foreach (var freeGame in freeGames)
-                {
-                    endTime = gameIndex == freeGames.Count ? gameHistory.EndDateTime : freeGame.EndDateTime;
-
-                    var freeGameRound = new GameRoundHistoryItem
-                    {
-                        GameId = gameHistory.GameId,
-                        GameName = game?.ThemeName,
-                        StartTime = freeGame.StartDateTime,
-                        StartCredits = freeGame.StartCredits.MillicentsToDollars(),
-                        EndTime = endTime,
-                        EndCredits = freeGame.Result == GameResult.None
-                            ? (decimal?)null
-                            : freeGame.EndCredits.MillicentsToDollars(),
-                        DenomId = gameHistory.DenomId,
-                        Denom = gameHistory.DenomId.MillicentsToCents(),
-                        CreditsWon =
-                            freeGame.Result == GameResult.None ? (decimal?)null : freeGame.FinalWin.CentsToDollars(),
-                        CreditsWagered = 0,
-                        AmountIn = null,
-                        AmountOut = null,
-                        LogSequence = gameHistory.LogSequence,
-                        GameState = gameHistory.PlayState,
-                        GameRoundDescriptionText = gameRoundDescriptions.ElementAtOrDefault(gameIndex),
-                        CanReplay = freeGame.Result != GameResult.None && gameExists,
-                        Status =
-                            endTime != DateTime.MinValue
-                                ? BuildStatusText(gameHistory, freeGame)
-                                : Localizer.For(CultureFor.Operator)
-                                    .GetString(ResourceKeys.GameHistoryStatusInProgress),
-                        RefNoText = $"{maxCount - index} {GameHistoryTicket.SequenceDelimiter} {maxCount}",
-                        ReplayIndex = gameHistory.StorageIndex,
-                        GameIndex = gameIndex
-                    };
-
-                    if (gameHistory.PlayState != PlayState.FatalError)
-                    {
-                        rounds.Add(freeGameRound);
-                        index++;
-                    }
-
-                    gameIndex--;
-                    if (index == maxCount)
-                    {
-                        break;
-                    }
-                }
-
-                if (index == maxCount)
-                {
-                    break;
-                }
-
-                if (gameHistory.PlayState == PlayState.FatalError)
-                {
-                    maxCount -= freeGames.Count;
-                }
-
-                if (gameHistory.LastCommitIndex == -1)
-                {
-                    endTime = DateTime.MinValue;
-                }
-                else
-                {
-                    endTime = freeGames.Count == 0
-                        ? gameHistory.EndDateTime == DateTime.MinValue ? DateTime.UtcNow : gameHistory.EndDateTime
-                        : freeGames.Last().StartDateTime;
-                }
-
-                var round = new GameRoundHistoryItem
-                {
-                    GameId = gameHistory.GameId,
-                    GameName = game?.ThemeName,
-                    DenomId = gameHistory.DenomId,
-                    Denom = gameHistory.DenomId / GamingConstants.Millicents,
-                    StartTime = gameHistory.StartDateTime,
-                    EndTime = endTime,
-                    LogSequence = gameHistory.LogSequence,
-                    GameState = gameHistory.PlayState,
-                    GameRoundDescriptionText =
-                        gameRoundDescriptions.ElementAtOrDefault(0) ?? gameHistory.GameRoundDescriptions,
-                    CanReplay = gameHistory.PlayState == PlayState.Idle && gameExists,
-                    Status = BuildStatusText(gameHistory, null),
-                    RefNoText = $"{maxCount - index} {GameHistoryTicket.SequenceDelimiter} {maxCount}",
-                    ReplayIndex = gameHistory.StorageIndex,
-                    CreditsWagered = gameHistory.FinalWager.CentsToDollars(),
-                    AmountIn = null,
-                    AmountOut = null,
-                    StartCredits = gameHistory.StartCredits.MillicentsToDollars(),
-                    EndCredits = gameHistory.PlayState != PlayState.Idle
-                        ? (decimal?)null
-                        : gameHistory.EndCredits.MillicentsToDollars(),
-                    GameIndex = 0
-                };
-
-                if (IsBaseGameCommitted(gameHistory))
-                {
-                    round.CreditsWon = gameHistory.UncommittedWin.CentsToDollars();
-                }
-                else
-                {
-                    var freeGamesTotalWon = freeGames.Sum(f => f.FinalWin);
-                    round.CreditsWon = gameHistory.PlayState != PlayState.Idle
-                        ? (decimal?)null
-                        : (gameHistory.TotalWon - freeGamesTotalWon).CentsToDollars();
-                }
-
-                FillTransactionData(ref round, gameHistory.Transactions);
-                rounds.Add(round);
-
-                index++;
-                if (index == maxCount)
-                {
-                    break;
-                }
-            }
-
-            return rounds;
-        }
-
-        private void FillTransactionData(
-            ref GameRoundHistoryItem round,
-            IEnumerable<TransactionInfo> transactions)
-        {
-            if (transactions == null)
-            {
-                return;
-            }
-
-            foreach (var transaction in transactions)
-            {
-                if (transaction.TransactionType == typeof(BillTransaction) ||
-                    transaction.TransactionType == typeof(VoucherInTransaction) ||
-                    transaction.TransactionType == typeof(WatOnTransaction) ||
-                    transaction.TransactionType == typeof(KeyedOnCreditsTransaction))
-                {
-                    if (round.AmountIn == null)
-                    {
-                        round.AmountIn = 0;
-                    }
-
-                    round.AmountIn += transaction.Amount.MillicentsToDollars();
-                }
-                else if (transaction.TransactionType == typeof(VoucherOutTransaction) ||
-                         transaction.TransactionType == typeof(WatTransaction) ||
-<<<<<<< HEAD
-                         transaction.TransactionType == typeof(HardMeterOutTransaction))
-=======
-                         transaction.TransactionType == typeof(KeyedOffCreditsTransaction))
->>>>>>> 181caff5
-                {
-                    if (round.AmountOut == null)
-                    {
-                        round.AmountOut = 0;
-                    }
-
-                    round.AmountOut += transaction.Amount.MillicentsToDollars();
-                }
-                else if (transaction.TransactionType == typeof(HandpayTransaction))
-                {
-                    if (round.AmountOut == null)
-                    {
-                        round.AmountOut = 0;
-                    }
-
-                    switch (transaction.KeyOffType)
-                    {
-                        case KeyOffType.LocalHandpay:
-                        case KeyOffType.RemoteHandpay:
-                        case KeyOffType.RemoteVoucher:
-                        case KeyOffType.LocalVoucher:
-                            round.AmountOut += transaction.Amount.MillicentsToDollars();
-                            break;
-                        case KeyOffType.RemoteCredit:
-                        case KeyOffType.LocalCredit:
-                            break;
-                    }
-                }
-            }
-
-            if (round.AmountIn == 0)
-            {
-                round.AmountIn = null;
-            }
-
-            if (round.AmountOut == 0)
-            {
-                round.AmountOut = null;
-            }
-        }
-
-        private bool IsBaseGameCommitted(IGameHistoryLog gameHistory)
-        {
-            // LastCommitIndex will be -1 if we're still in the base game.  Once we commit the win for the base game this will be 0 or greater
-            return gameHistory.PlayState == PlayState.PrimaryGameStarted && gameHistory.LastCommitIndex >= 0
-                                                                         && (gameHistory.FreeGames?.Count() ?? 0) >
-                                                                         0; //primary game isn't fully "completed" until first bonus game starts.
-        }
-
-        private string BuildStatusText(IGameHistoryLog data, IFreeGameInfo freeGame)
-        {
-            switch (data.PlayState)
-            {
-                case PlayState.FatalError:
-                    return Localizer.For(CultureFor.Operator).GetString(ResourceKeys.GameHistoryStatusFatalError);
-                case PlayState.Idle:
-                    return GetIdleStatusText(data);
-                default:
-                    if (freeGame == null)
-                    {
-                        return IsBaseGameCommitted(data)
-                            ? Localizer.For(CultureFor.Operator).GetString(ResourceKeys.GameHistoryStatusComplete)
-                            : Localizer.For(CultureFor.Operator).GetString(ResourceKeys.GameHistoryStatusInProgress);
-                    }
-
-                    return freeGame.Result == GameResult.None
-                        ? Localizer.For(CultureFor.Operator).GetString(ResourceKeys.GameHistoryStatusInProgress)
-                        : Localizer.For(CultureFor.Operator).GetString(ResourceKeys.GameHistoryStatusComplete);
-            }
-        }
-
-        private static string GetIdleStatusText(IGameHistoryLog data)
-        {
-            if (data.Result == GameResult.Failed)
-            {
-                return Localizer.For(CultureFor.Operator).GetString(ResourceKeys.GameHistoryStatusCompleteNoOutcome);
-            }
-
-            return Localizer.For(CultureFor.Operator).GetString(ResourceKeys.GameHistoryStatusComplete);
-        }
-
-        private List<Ticket> GetLogTickets(OperatorMenuPrintData dataType)
-        {
-            var logs = GameHistory.ToList();
-
-            if (dataType == OperatorMenuPrintData.Last15)
-            {
-                logs = logs.Where(x => !x.IsTransactionItem).ToList();
-            }
-
-            logs = GetItemsToPrint(logs, dataType).ToList();
-
-            if (logs.Count > 0 && logs[0].EndTime.Equals(DateTime.MinValue))
-            {
-                // remove the first game if it is in progress
-                logs.RemoveAt(0);
-            }
-
-            var ticketCreator = ServiceManager.GetInstance().TryGetService<IGameHistoryTicketCreator>();
-            if (ticketCreator == null)
-            {
-                Logger.Info("Couldn't find ticket creator");
-                return null;
-            }
-
-            var tickets = new List<Ticket>();
-
-            var printNumberOfPages = (int)Math.Ceiling((double)logs.Count / _eventsPerPage);
-            for (int page = 0; page < printNumberOfPages; page++)
-            {
-                var singlePageLogs = logs.Skip(page * _eventsPerPage).Take(_eventsPerPage).ToList();
-
-                foreach (var item in singlePageLogs)
-                {
-                    if (!item.EndTime.Equals(DateTime.MinValue) || item.IsTransactionItem)
-                    {
-                        if (ticketCreator.MultiPage(item))
-                        {
-                            tickets.AddRange(ticketCreator.CreateMultiPage(item));
-                        }
-                        else
-                        {
-                            var ticket = ticketCreator.Create(1, singlePageLogs);
-                            tickets.Add(ticket);
-                            break;
-                        }
-                    }
-                }
-            }
-
-            Logger.Debug($"Printing {tickets.Count} game history tickets");
-
-            return tickets;
-        }
-
-        private List<Ticket> GetSelectedItemTicket()
-        {
-            if (SelectedGameItem == null ||
-                SelectedGameItem.EndTime.Equals(DateTime.MinValue))
-            {
-                return null;
-            }
-
-            var ticketCreator = ServiceManager.GetInstance().TryGetService<IGameHistoryTicketCreator>();
-
-            return ticketCreator?.MultiPage(SelectedGameItem) ?? false
-                ? ticketCreator.CreateMultiPage(SelectedGameItem)
-                : TicketToList(ticketCreator?.Create(1, new Collection<GameRoundHistoryItem> { SelectedGameItem }));
-        }
-
-        private void PrintStatusChanged(IEvent printEvent)
-        {
-            RaisePropertyChanged(nameof(ReplayButtonEnabled));
-        }
-
-        private void HandleUpdate(IEvent theEvent)
-        {
-            MvvmHelper.ExecuteOnUI(
-                () =>
-                {
-                    RefreshGameHistory();
-                    RaisePropertyChanged(nameof(PendingCurrencyIn));
-                });
-        }
-
-        private void HandleReelRelatedFault(IEvent theEvent)
-        {
-            UpdateStatusText();
-            RaisePropertyChanged(nameof(ReplayButtonEnabled));
-        }
-
-        private void HandleSystemDisableAddedEvent(SystemDisableAddedEvent theEvent)
-        {
-            if (theEvent.DisableId == ApplicationConstants.ReelControllerDisconnectedGuid)
-            {
-                UpdateStatusText();
-                RaisePropertyChanged(nameof(ReplayButtonEnabled));
-            }
-        }
-
-        private void HandleSystemDisableRemovedEvent(SystemDisableRemovedEvent theEvent)
-        {
-            if (theEvent.DisableId == ApplicationConstants.ReelControllerDisconnectedGuid)
-            {
-                UpdateStatusText();
-                RaisePropertyChanged(nameof(ReplayButtonEnabled));
-            }
-        }
-
-        protected override IEnumerable<Ticket> GenerateTicketsForPrint(OperatorMenuPrintData dataType)
-        {
-            IEnumerable<Ticket> tickets = null;
-
-            switch (dataType)
-            {
-                case OperatorMenuPrintData.Main:
-                case OperatorMenuPrintData.CurrentPage:
-                case OperatorMenuPrintData.Last15:
-                    tickets = GetLogTickets(dataType);
-                    break;
-                case OperatorMenuPrintData.SelectedItem:
-                    tickets = GetSelectedItemTicket();
-                    break;
-            }
-
-            return tickets;
-        }
-
-        private void ShowGameMeters(object o)
-        {
-            if (SelectedGameItem == null)
-            {
-                return;
-            }
-
-            _detailedGameMetersViewModel.Load(SelectedGameItem.LogSequence, false);
-
-            _dialogService.ShowInfoDialog<DetailedGameMetersView>(
-                this,
-                _detailedGameMetersViewModel,
-                $"#{SelectedGameItem.LogSequenceText} {SelectedGameItem.GameName} {Localizer.For(CultureFor.Operator).GetString(ResourceKeys.GameMeters)}");
-        }
-
-        private void ShowGameTransactions(object o)
-        {
-            if (SelectedGameItem == null)
-            {
-                return;
-            }
-
-            _detailedGameMetersViewModel.Load(SelectedGameItem.LogSequence, true);
-
-            _dialogService.ShowInfoDialog<DetailedGameMetersView>(
-                this,
-                _detailedGameMetersViewModel,
-                $"#{SelectedGameItem.LogSequenceText} {SelectedGameItem.GameName} {Localizer.For(CultureFor.Operator).GetString(ResourceKeys.GameTransactions)}");
-        }
-
-        private void ShowGameProgressiveWin(object o)
-        {
-            var history = _gameHistoryProvider.GetGameHistory();
-            var gameHistory = history.SingleOrDefault(
-                t => t.GameId == SelectedGameItem?.GameId && t.LogSequence == SelectedGameItem?.LogSequence);
-
-            if (gameHistory == null || !(gameHistory.Jackpots?.Any() ?? false))
-            {
-                ShowPopup(Localizer.For(CultureFor.Operator).GetString(ResourceKeys.NoProgressiveWinText));
-                return;
-            }
-
-            var progressiveWins = new ObservableCollection<ProgressiveWinModel>();
-            var multiplier = 1.0 / (double)_propertiesManager.GetProperty("CurrencyMultiplier", null);
-
-            foreach (var jackpot in gameHistory.Jackpots)
-            {
-                var level = _progressiveProvider.GetProgressiveLevels(
-                        jackpot.PackName,
-                        gameHistory.GameId,
-                        gameHistory.DenomId,
-                        jackpot.WagerCredits)
-                    .FirstOrDefault(l => l.LevelId == jackpot.LevelId);
-
-                var assignedProgressiveType = level?.AssignedProgressiveId?.AssignedProgressiveType ??
-                                              AssignableProgressiveType.None;
-
-                IViewableLinkedProgressiveLevel linkedLevel = null;
-
-                if (!string.IsNullOrEmpty(level?.AssignedProgressiveId?.AssignedProgressiveKey) &&
-                    assignedProgressiveType == AssignableProgressiveType.Linked)
-                {
-                    _protocolLinkedProgressiveAdapter?.ViewLinkedProgressiveLevel(
-                        level.AssignedProgressiveId?.AssignedProgressiveKey,
-                        out linkedLevel);
-                }
-
-                var levelId = linkedLevel?.LevelId ?? jackpot.LevelId;
-
-                progressiveWins.Add(
-                    new ProgressiveWinModel
-                    {
-                        WinDateTime = jackpot.HitDateTime,
-                        LevelName = level?.LevelName,
-                        WinAmount = (multiplier * jackpot.WinAmount).FormattedCurrencyString(),
-                        LevelId = levelId,
-                        DeviceId = jackpot.DeviceId,
-                        TransactionId = jackpot.TransactionId
-                    });
-            }
-
-            var viewModel = new GameProgressiveWinViewModel(progressiveWins);
-
-            _dialogService.ShowInfoDialog<GameProgressiveWinView>(
-                this,
-                viewModel,
-                $"{SelectedGameItem.GameName} {Localizer.For(CultureFor.Operator).GetString(ResourceKeys.ProgressiveWin)}");
-        }
-
-        private void ShowGameEventLogs(object o)
-        {
-            if (SelectedGameItem == null)
-            {
-                return;
-            }
-
-            var viewModel = new GameEventLogsViewModel(SelectedGameItem.LogSequence);
-            _dialogService.ShowInfoDialog<GameEventLogsView>(
-                this,
-                viewModel,
-                $"#{SelectedGameItem.LogSequenceText} {SelectedGameItem.GameName} {Localizer.For(CultureFor.Operator).GetString(ResourceKeys.EventLog)}");
-        }
-
-        private void ShowGameDetails(object o)
-        {
-            if (SelectedGameItem is null)
-            {
-                return;
-            }
-
-            var log = _gameHistoryProvider.GetByIndex(SelectedGameItem.ReplayIndex);
-            var transaction = _centralProvider.Transactions.SingleOrDefault(t => t.AssociatedTransactions.Contains(log.TransactionId));
-            if (_gameRoundDetailsDisplayProvider is null || transaction is null)
-            {
-                return;
-            }
-
-            _gameRoundDetailsDisplayProvider.Display(
-                this,
-                _dialogService,
-                $"#{SelectedGameItem.LogSequenceText} {SelectedGameItem.GameName} {Localizer.For(CultureFor.Operator).GetString(ResourceKeys.GameRoundDetailsText)}",
-                transaction.TransactionId);
-        }
-
-        private bool IsReelControllerAvailable()
-        {
-            // If the cabinet does not have a reel controller then return true
-            if (!(bool)_propertiesManager.GetProperty(ApplicationConstants.ReelControllerEnabled, false))
-            {
-                return true;
-            }
-
-            if (_disableManager == null ||
-                _reelController == null ||
-                _disableManager.CurrentDisableKeys.Contains(ApplicationConstants.ReelControllerDisconnectedGuid) ||
-                !_reelController.Enabled ||
-                _reelController.ReelControllerFaults != ReelControllerFaults.None ||
-                _reelController.LogicalState != ReelControllerState.IdleAtStops)
-            {
-                return false;
-            }
-
-            return true;
-        }
-
-    protected override void GameDiagnosticsComplete()
-        {
-            IsReplaying = false;
-        }
-    }
-
-    public class ScrollViewerBehavior
-    {
-        public static bool GetAutoScrollToTop(DependencyObject obj)
-        {
-            return (bool)obj.GetValue(AutoScrollToTopProperty);
-        }
-
-        public static void SetAutoScrollToTop(DependencyObject obj, bool value)
-        {
-            obj.SetValue(AutoScrollToTopProperty, value);
-        }
-
-        public static readonly DependencyProperty AutoScrollToTopProperty =
-            DependencyProperty.RegisterAttached("AutoScrollToTop", typeof(bool), typeof(ScrollViewerBehavior), new PropertyMetadata(false, (o, e) =>
-            {
-                if (!(o is ScrollViewer scrollViewer))
-                {
-                    return;
-                }
-
-                if ((bool)e.NewValue)
-                {
-                    scrollViewer.ScrollToTop();
-                    SetAutoScrollToTop(o, false);
-                }
-            }));
-    }
-}
+﻿namespace Aristocrat.Monaco.Gaming.UI.ViewModels.OperatorMenu
+{
+    using System;
+    using System.Collections.Generic;
+    using System.Collections.ObjectModel;
+    using System.IO;
+    using System.Linq;
+    using System.Windows;
+    using System.Windows.Controls;
+    using System.Windows.Input;
+    using Accounting.Contracts;
+    using Accounting.Contracts.HandCount;
+    using Accounting.Contracts.Handpay;
+    using Accounting.Contracts.Wat;
+    using Application.Contracts;
+    using Application.Contracts.Extensions;
+    using Application.Contracts.Localization;
+    using Application.Contracts.OperatorMenu;
+    using Application.UI.Events;
+    using Application.UI.OperatorMenu;
+    using Contracts;
+    using Contracts.Central;
+    using Contracts.Events.OperatorMenu;
+    using Contracts.Lobby;
+    using Contracts.Models;
+    using Contracts.Progressives;
+    using Contracts.Progressives.Linked;
+    using Contracts.Tickets;
+    using DetailedGameMeters;
+    using Diagnostics;
+    using Hardware.Contracts.Printer;
+    using Hardware.Contracts.Reel;
+    using Hardware.Contracts.Reel.Events;
+    using Hardware.Contracts.Ticket;
+    using Kernel;
+    using Localization.Properties;
+    using Models;
+    using MVVM;
+    using MVVM.Command;
+    using Tickets;
+    using Views.OperatorMenu;
+
+    /// <summary>
+    ///     Defines the GameHistoryViewModel class
+    /// </summary>
+    [CLSCompliant(false)]
+    public class GameHistoryViewModel : OperatorMenuDiagnosticPageViewModelBase
+    {
+        private const int MaxGameRoundInfoTextLength = 140;
+        private const string GameDescriptionDelimiter = "\n\n";
+        private const char NewLineChar = '\n';
+        private readonly int _eventsPerPage;
+        private readonly bool _meterFreeGamesIndependently;
+
+        private readonly ILobbyStateManager _lobbyStateManager;
+        private readonly IGameHistory _gameHistoryProvider;
+        private readonly IGameRecovery _gameRecovery;
+        private readonly IGameDiagnostics _gameDiagnostics;
+        private readonly IGamePlayState _gamePlayState;
+        private readonly IBank _bank;
+        private readonly IDialogService _dialogService;
+        private readonly IGameHistoryLog[] _gameLogs;
+
+        private ObservableCollection<GameRoundHistoryItem> _gameHistory;
+        private bool _isReplaying;
+        private GameRoundHistoryItem _selectedGameItem;
+        private readonly IProgressiveLevelProvider _progressiveProvider;
+        private readonly IPropertiesManager _propertiesManager;
+        private readonly ICentralProvider _centralProvider;
+        private readonly IProtocolLinkedProgressiveAdapter _protocolLinkedProgressiveAdapter;
+        private readonly IGameRoundDetailsDisplayProvider _gameRoundDetailsDisplayProvider;
+        private readonly IReelController _reelController;
+        private readonly ISystemDisableManager _disableManager;
+        private readonly DetailedGameMetersViewModel _detailedGameMetersViewModel;
+        private bool _resetScrollToTop;
+        private bool _replayPauseEnabled;
+        private bool _replayPauseActive;
+        private ObservableCollection<string> _selectedGameRoundTextList;
+
+        /// <summary>
+        ///     Initializes a new instance of the <see cref="GameHistoryViewModel" /> class.
+        /// </summary>
+        public GameHistoryViewModel()
+        {
+            ShowSequenceNumber = true;
+
+            ShowGameRoundInfo = GetConfigSetting(OperatorMenuSetting.PrintGameRoundInfo, false);
+            _eventsPerPage = ShowGameRoundInfo ? 1 : 2;
+            GameHistory = new ObservableCollection<GameRoundHistoryItem>();
+
+            _meterFreeGamesIndependently = PropertiesManager.GetValue(
+                GamingConstants.MeterFreeGamesIndependently,
+                false);
+
+            ShowGameInfoButtons = GetConfigSetting(OperatorMenuSetting.ShowGameInfoButtons, false);
+
+            if (!InDesigner)
+            {
+                var container = ServiceManager.GetInstance().GetService<IContainerService>();
+
+                _lobbyStateManager = container.Container.GetInstance<ILobbyStateManager>();
+                _gameHistoryProvider = container.Container.GetInstance<IGameHistory>();
+                _gameDiagnostics = container.Container.GetInstance<IGameDiagnostics>();
+                _gameRecovery = container.Container.GetInstance<IGameRecovery>();
+                _gamePlayState = container.Container.GetInstance<IGamePlayState>();
+                _bank = container.Container.GetInstance<IBank>();
+                _progressiveProvider = container.Container.GetInstance<IProgressiveLevelProvider>();
+                _propertiesManager = container.Container.GetInstance<IPropertiesManager>();
+                _centralProvider = container.Container.GetInstance<ICentralProvider>();
+                _protocolLinkedProgressiveAdapter =
+                    container.Container.GetInstance<IProtocolLinkedProgressiveAdapter>();
+                _disableManager = container.Container.GetInstance<ISystemDisableManager>();
+
+                _gameRoundDetailsDisplayProvider = ServiceManager.GetInstance().TryGetService<IGameRoundDetailsDisplayProvider>();
+                _reelController = ServiceManager.GetInstance().TryGetService<IReelController>();
+
+                _detailedGameMetersViewModel = container.Container.GetInstance<DetailedGameMetersViewModel>();
+                // Hide the sequence number if we're going to make free games look like independent games (ALC Only)
+                ShowSequenceNumber = !_meterFreeGamesIndependently;
+
+                _gameLogs = _gameHistoryProvider.GetGameHistory().ToArray();
+            }
+
+            _dialogService = ServiceManager.GetInstance().GetService<IDialogService>();
+
+            ReplayCommand = new ActionCommand<object>(ReplayPressed);
+            ShowGameMetersCommand = new ActionCommand<object>(ShowGameMeters);
+            ShowGameTransactionsCommand = new ActionCommand<object>(ShowGameTransactions);
+            ShowGameProgressiveWinCommand = new ActionCommand<object>(ShowGameProgressiveWin);
+            ShowGameEventLogsCommand = new ActionCommand<object>(ShowGameEventLogs);
+            ShowGameDetailsCommand = new ActionCommand<object>(ShowGameDetails);
+
+            ReplayPauseActive = PropertiesManager.GetValue(GamingConstants.ReplayPauseActive, true);
+            ReplayPauseEnabled = PropertiesManager.GetValue(GamingConstants.ReplayPauseEnable, true);
+
+            ShowGameDetailsButton = _gameRoundDetailsDisplayProvider != null;
+
+            ShowGameEventLogsButton =
+                PropertiesManager.GetValue(GamingConstants.KeepGameRoundEvents, true) &&
+                ShowGameInfoButtons;
+        }
+
+        public ICommand ReplayCommand { get; }
+
+        public ICommand ShowGameMetersCommand { get; }
+
+        public ICommand ShowGameTransactionsCommand { get; }
+
+        public ICommand ShowGameProgressiveWinCommand { get; }
+
+        public ICommand ShowGameEventLogsCommand { get; }
+
+        public ICommand ShowGameDetailsCommand { get; }
+
+        public bool ShowSequenceNumber { get; }
+
+        public ObservableCollection<GameRoundHistoryItem> GameHistory
+        {
+            get => _gameHistory;
+            set
+            {
+                _gameHistory = value;
+                RaisePropertyChanged(nameof(GameHistory));
+                RaisePropertyChanged(nameof(ReplayButtonEnabled));
+                RaisePropertyChanged(nameof(EnablePrintCurrentPageButton));
+                RaisePropertyChanged(nameof(MainPrintButtonEnabled));
+            }
+        }
+
+        public decimal PendingCurrencyIn => _gameHistoryProvider.PendingCurrencyIn.MillicentsToDollars();
+
+        public bool ResetScrollToTop
+        {
+            get => _resetScrollToTop;
+            set
+            {
+                _resetScrollToTop = value;
+                RaisePropertyChanged(nameof(ResetScrollToTop));
+            }
+        }
+
+        public bool ReplayPauseEnabled
+        {
+            get => _replayPauseEnabled;
+            set
+            {
+                _replayPauseEnabled = value;
+                RaisePropertyChanged(nameof(ReplayPauseEnabled));
+            }
+        }
+
+        public bool ReplayPauseActive
+        {
+            get => _replayPauseActive;
+            set
+            {
+                _replayPauseActive = value;
+                RaisePropertyChanged(nameof(ReplayPauseActive));
+                _propertiesManager.SetProperty(GamingConstants.ReplayPauseActive, ReplayPauseActive);
+            }
+        }
+
+        public ObservableCollection<string> SelectedGameRoundTextList
+        {
+            get => _selectedGameRoundTextList;
+            set => SetProperty(ref _selectedGameRoundTextList, value, nameof(SelectedGameRoundTextList));
+        }
+
+        public GameRoundHistoryItem SelectedGameItem
+        {
+            get => _selectedGameItem;
+
+            set
+            {
+                if (_selectedGameItem != value)
+                {
+                    ResetScrollToTop = true;
+                    _selectedGameItem = value;
+
+                    var outComeText =
+                        _centralProvider.Transactions.ElementAtOrDefault(_selectedGameItem?.ReplayIndex ?? -1)
+                            ?.Descriptions.OfType<TextOutcomeDescription>()
+                            .Select(x => x.GameRoundInfo)
+                            .Where(x => !string.IsNullOrEmpty(x)) ?? Enumerable.Empty<string>();
+                    var gameRoundDescription = _selectedGameItem?.GameRoundDescriptionText +
+                                               NewLineChar +
+                                               string.Join($"{NewLineChar}", outComeText);
+                    var gameRoundDescriptionTextItems = gameRoundDescription.Split(NewLineChar)
+                        .Where(x => !(string.IsNullOrWhiteSpace(x) ||
+                                      x.StartsWith("\0", StringComparison.InvariantCulture)))
+                        .SelectMany(SplitGameRoundInfo);
+                    SelectedGameRoundTextList = new ObservableCollection<string>(gameRoundDescriptionTextItems);
+
+                    RaisePropertyChanged(nameof(ReplayButtonEnabled));
+                    RaisePropertyChanged(nameof(SelectedGameItem));
+                    RaisePropertyChanged(nameof(EnablePrintSelectedButton));
+                    RaisePropertyChanged(nameof(IsGameRoundComplete));
+                    RaisePropertyChanged(nameof(IsHistoryItemSelected));
+                    RaisePropertyChanged(nameof(GameProgressiveWinButtonEnabled));
+                    RaisePropertyChanged(nameof(IsMeteredGameSelected));
+                    UpdateStatusText();
+                    ResetScrollToTop = false;
+                }
+            }
+        }
+
+        /// <summary>
+        /// Is a game currently being replayed?
+        /// </summary>
+        public bool IsReplaying
+        {
+            get => _isReplaying;
+            set
+            {
+                _isReplaying = value;
+                RaisePropertyChanged(nameof(IsReplaying), nameof(ReplayButtonEnabled));
+            }
+        }
+
+        public bool ReplayButtonEnabled => SelectedGameItem != null &&
+                                           _selectedGameItem.CanReplay &&
+                                           !IsReplaying &&
+                                          !SelectedGameItem.EndTime.Equals(DateTime.MinValue) &&
+                                          AllowReplayDuringGame &&
+                                          !_gameHistoryProvider.IsRecoveryNeeded &&
+                                          !_propertiesManager.GetValue(
+                                              GamingConstants.AdditionalInfoGameInProgress,
+                                              false) &&
+                                          IsReelControllerAvailable();
+
+        public bool IsGameRoundComplete => SelectedGameItem?.Status ==
+                                           Localizer.For(CultureFor.Operator)
+                                               .GetString(ResourceKeys.GameHistoryStatusComplete);
+
+        public bool ShowGameRoundInfo { get; }
+
+        public bool EnablePrintSelectedButton => SelectedGameItem != null &&
+                                                 !SelectedGameItem.EndTime.Equals(DateTime.MinValue) &&
+                                                 PrinterButtonsEnabled;
+
+        public bool EnablePrintLast15Button => GameHistory != null &&
+                                               GameHistory.Any(a => !a.EndTime.Equals(DateTime.MinValue)) &&
+                                               PrinterButtonsEnabled;
+
+        public bool EnablePrintCurrentPageButton => GameHistory != null &&
+                                                    GameHistory.Any(a => !a.EndTime.Equals(DateTime.MinValue)) &&
+                                                    PrinterButtonsEnabled;
+
+        public bool GameProgressiveWinButtonEnabled =>
+            SelectedGameItem != null && !SelectedGameItem.EndTime.Equals(DateTime.MinValue);
+
+        public bool ShowGameInfoButtons { get; }
+
+        public bool IsMeteredGameSelected
+        {
+            get
+            {
+                if (SelectedGameItem == null || _gameLogs == null)
+                {
+                    return false;
+                }
+
+                var gameHistoryItem = _gameLogs
+                    .FirstOrDefault(g => g.LogSequence == SelectedGameItem.LogSequence);
+
+                return IsGameRoundComplete &&
+                       gameHistoryItem?.MeterSnapshots != null &&
+                       gameHistoryItem.MeterSnapshots.Any();
+            }
+        }
+
+        public bool ShowGameDetailsButton { get; }
+
+        public bool ShowGameEventLogsButton { get; }
+
+        public bool IsHistoryItemSelected => SelectedGameItem != null;
+
+        public override bool MainPrintButtonEnabled =>
+            base.MainPrintButtonEnabled && GameHistory.Any(o => !o.EndTime.Equals(DateTime.MinValue));
+
+        protected override void InitializeData()
+        {
+            //RefreshGameHistory();
+        }
+
+        protected override void OnLoaded()
+        {
+            base.OnLoaded();
+            if (!_gameDiagnostics?.IsActive ?? false)
+            {
+                IsReplaying = false;
+            }
+
+            EventBus.Publish(new GameHistoryPageLoadedEvent());
+
+            EventBus.Subscribe<TransactionCompletedEvent>(this, HandleUpdate);
+            EventBus.Subscribe<BankBalanceChangedEvent>(this, HandleUpdate);
+            EventBus.Subscribe<PrintStartedEvent>(this, PrintStatusChanged);
+            EventBus.Subscribe<HardwareReelFaultEvent>(this, HandleReelRelatedFault);
+            EventBus.Subscribe<HardwareReelFaultClearEvent>(this, HandleReelRelatedFault);
+            EventBus.Subscribe<ReelStoppedEvent>(this, HandleReelRelatedFault);
+            EventBus.Subscribe<SystemDisableAddedEvent>(this, HandleSystemDisableAddedEvent);
+            EventBus.Subscribe<SystemDisableRemovedEvent>(this, HandleSystemDisableRemovedEvent);
+
+            // We don't need to subscribe to completed events because that is handled by the UpdatePrinterButtons override
+
+            SelectedGameItem = null;
+            RaisePropertyChanged(nameof(PrintCurrentPageButtonVisible));
+            RaisePropertyChanged(nameof(PrintSelectedButtonVisible));
+            RaisePropertyChanged(nameof(PrintLast15ButtonVisible));
+            RaisePropertyChanged(nameof(ReplayButtonEnabled));
+            RaisePropertyChanged(nameof(PendingCurrencyIn));
+            RefreshGameHistory();
+        }
+
+        protected override void UpdatePrinterButtons()
+        {
+            RaisePropertyChanged(nameof(EnablePrintCurrentPageButton));
+            RaisePropertyChanged(nameof(EnablePrintSelectedButton));
+            RaisePropertyChanged(nameof(EnablePrintLast15Button));
+            RaisePropertyChanged(nameof(ReplayButtonEnabled));
+        }
+
+        protected override void UpdateStatusText()
+        {
+            var text = string.Empty;
+            if (!ReplayButtonEnabled)
+            {
+                if (_gamePlayState.InGameRound || _propertiesManager.GetValue(
+                    GamingConstants.AdditionalInfoGameInProgress,
+                    false))
+                {
+                    text = Localizer.For(CultureFor.Operator).GetString(ResourceKeys.EndGameRoundBeforeReplay);
+                }
+                else if (!AllowReplayDuringGame && PropertiesManager.GetValue(GamingConstants.IsGameRunning, false))
+                {
+                    text = Localizer.For(CultureFor.Operator).GetString(ResourceKeys.ReplayDisabledInGameText);
+                }
+                else if (_gameHistoryProvider.IsRecoveryNeeded)
+                {
+                    text = Localizer.For(CultureFor.Operator).GetString(ResourceKeys.ReplayDisabledInRecoveryText);
+                }
+                else if (!IsReelControllerAvailable())
+                {
+                    text = Localizer.For(CultureFor.Operator).GetString(ResourceKeys.ReplayDisabledReelFaultText);
+                }
+            }
+
+            if (!string.IsNullOrEmpty(text))
+            {
+                EventBus.Publish(new OperatorMenuWarningMessageEvent(text));
+            }
+            else
+            {
+                base.UpdateStatusText();
+            }
+        }
+
+        private bool AllowReplayDuringGame => _lobbyStateManager.AllowGameInCharge ||
+                                              (!PropertiesManager.GetValue(GamingConstants.IsGameRunning, false) &&
+                                               !_gameHistoryProvider.IsRecoveryNeeded);
+
+        private static IEnumerable<string> SplitGameRoundInfo(string info)
+        {
+            const string splitLinePadding = "    ";
+            var isSplit = false;
+            while (info.Length > MaxGameRoundInfoTextLength)
+            {
+                var endPos = info.LastIndexOf(' ', MaxGameRoundInfoTextLength);
+                if (endPos == -1)
+                {
+                    endPos = MaxGameRoundInfoTextLength;
+                }
+                else
+                {
+                    endPos++;
+                }
+
+                var infoLine = info.Substring(0, endPos);
+                info = info.Substring(endPos);
+                yield return isSplit ? splitLinePadding + infoLine : infoLine;
+                isSplit = true;
+            }
+
+            yield return isSplit ? splitLinePadding + info : info;
+        }
+
+        private void ReplayPressed(object obj)
+        {
+            if (SelectedGameItem != null)
+            {
+                // Disable during replay.
+                IsReplaying = true;
+
+                if (_gameRecovery.IsRecovering)
+                {
+                    _gameRecovery.AbortRecovery();
+                }
+
+                var log = _gameHistoryProvider.GetByIndex(SelectedGameItem.ReplayIndex);
+
+                PreventOperatorMenuExit();
+
+                _gameDiagnostics.Start(
+                    SelectedGameItem.GameId,
+                    SelectedGameItem.DenomId,
+                    SelectedGameItem.RefNoText,
+                    new ReplayContext(log, SelectedGameItem.GameIndex),
+                    true);
+            }
+        }
+
+        private void RefreshGameHistory()
+        {
+            var gameHistoryTemp = !_meterFreeGamesIndependently
+                ? GetHistory()
+                : GetExpandedHistory();
+
+            var gameHistory = new List<GameRoundHistoryItem>();
+
+            // Base Game Index is -1 when metering Free Game Independently, 0 when not.  This is for Replay.
+            var gameHistoryBase = gameHistoryTemp.Where(o => o.GameIndex <= 0 && !o.IsTransactionItem)
+                .OrderByDescending(o => o.LogSequence);
+            foreach (var baseGame in gameHistoryBase)
+            {
+                var historyByLogId = gameHistoryTemp.Where(o => o.LogSequence == baseGame.LogSequence).ToList();
+
+                var gamesByLogId = historyByLogId.Where(o => !o.IsTransactionItem).OrderByDescending(o => o.GameIndex);
+
+                foreach (var game in gamesByLogId)
+                {
+                    var gameIndex = _meterFreeGamesIndependently ? game.GameIndex : 0;
+                    var postGameTransactions = historyByLogId
+                        .Where(o => o.IsTransactionItem && o.GameIndex == gameIndex)
+                        .OrderByDescending(o => o.TransactionId).ToList();
+
+                    if (postGameTransactions.Any())
+                    {
+                        gameHistory.AddRange(postGameTransactions);
+                    }
+
+                    gameHistory.Add(game);
+                }
+
+                var preGameTransactions = historyByLogId
+                    .Where(o => o.IsTransactionItem && o.GameIndex == -1)
+                    .OrderByDescending(o => o.TransactionId).ToList();
+
+                if (preGameTransactions.Any())
+                {
+                    gameHistory.AddRange(preGameTransactions);
+                }
+            }
+
+            // go through the list and compute start & end values for Transaction Items
+            GameRoundHistoryItem lastItem = null;
+
+            foreach (var item in gameHistory)
+            {
+                if (item.IsTransactionItem)
+                {
+                    item.EndCredits = lastItem?.StartCredits
+                                      ?? (_bank.QueryBalance() - _gameHistoryProvider.PendingCurrencyIn)
+                                      .MillicentsToDollars();
+                    item.StartCredits = item.EndCredits.Value + (item.AmountOut ?? -item.AmountIn ?? 0);
+                }
+
+                lastItem = item;
+            }
+
+            GameHistory = new ObservableCollection<GameRoundHistoryItem>(gameHistory);
+
+            UpdatePrinterButtons();
+        }
+
+        private List<GameRoundHistoryItem> GetHistory()
+        {
+            // Need all games (active and uninstalled)
+            var games = PropertiesManager.GetValues<IGameDetail>(GamingConstants.AllGames).ToList();
+            var history = _gameHistoryProvider.GetGameHistory().OrderByDescending(h => h.LogSequence).ToList();
+            var maxCount = Math.Min(_gameHistoryProvider.MaxEntries, history.Count);
+
+            var index = 0;
+
+            var rounds = new List<GameRoundHistoryItem>();
+
+            foreach (var gameHistory in history.Take(maxCount))
+            {
+                var game = games.FirstOrDefault(g => g.Id == gameHistory.GameId);
+                var gameExists = File.Exists(game?.GameDll);
+
+                var round = new GameRoundHistoryItem
+                {
+                    GameId = gameHistory.GameId,
+                    StartTime = gameHistory.StartDateTime,
+                    StartCredits = gameHistory.StartCredits.MillicentsToDollars(),
+                    EndTime = gameHistory.EndDateTime,
+                    EndCredits = gameHistory.PlayState != PlayState.Idle
+                        ? (decimal?)null
+                        : gameHistory.EndCredits.MillicentsToDollars(),
+                    DenomId = gameHistory.DenomId,
+                    Denom = gameHistory.DenomId.MillicentsToCents(),
+                    CreditsWon = gameHistory.PlayState != PlayState.Idle
+                        ? (decimal?)null
+                        : gameHistory.TotalWon.CentsToDollars(),
+                    CreditsWagered = gameHistory.FinalWager.CentsToDollars(),
+                    AmountIn = null,
+                    AmountOut = null,
+                    LogSequence = gameHistory.LogSequence,
+                    GameState = gameHistory.PlayState,
+                    GameRoundDescriptionText = gameHistory.GameRoundDescriptions,
+                    CanReplay = gameHistory.PlayState == PlayState.Idle && gameHistory.FinalWager != 0 && gameExists,
+                    Status = GetStatusText(gameHistory),
+                    RefNoText = $"{maxCount - index} {GameHistoryTicket.SequenceDelimiter} {maxCount}",
+                    ReplayIndex = gameHistory.StorageIndex
+                };
+
+                if (game != null)
+                {
+                    round.GameName = $"{game.ThemeName} ({game.VariationId})";
+                }
+
+                FillTransactionData(ref round, gameHistory.Transactions);
+
+                rounds.Add(round);
+
+                index++;
+            }
+
+            return rounds;
+
+            string GetStatusText(IGameHistoryLog data)
+            {
+                switch (data.PlayState)
+                {
+                    case PlayState.FatalError:
+                        return Localizer.For(CultureFor.Operator).GetString(ResourceKeys.GameHistoryStatusFatalError);
+                    case PlayState.Idle:
+                        return GetIdleStatusText(data);
+                    default:
+                        return Localizer.For(CultureFor.Operator).GetString(ResourceKeys.GameHistoryStatusInProgress);
+                }
+            }
+        }
+
+        private List<GameRoundHistoryItem> GetExpandedHistory()
+        {
+            // Need all games (active and uninstalled)
+            var games = PropertiesManager.GetValues<IGameDetail>(GamingConstants.AllGames).ToList();
+            var history = _gameHistoryProvider.GetGameHistory().OrderByDescending(h => h.LogSequence).ToList();
+            var freeGamesCount = history.Sum(h => h.FreeGames.Count());
+            var historyCount = history.Count + freeGamesCount;
+            var maxCount = Math.Min(_gameHistoryProvider.MaxEntries, historyCount);
+
+            if (maxCount < historyCount)
+            {
+                // find the actual max count we will use.  Always end with a base game
+                var count = 0;
+                for (var i = 0; i < history.Count && count < maxCount; i++)
+                {
+                    count += history[i].FreeGames.Count() + 1;
+                }
+
+                maxCount = count;
+            }
+
+            var rounds = new List<GameRoundHistoryItem>();
+
+            var index = 0;
+            foreach (var gameHistory in history)
+            {
+                var game = games.FirstOrDefault(g => g.Id == gameHistory.GameId);
+                var gameExists = File.Exists(game?.GameDll);
+
+                var freeGames = gameHistory.FreeGames.Reverse().ToList();
+                DateTime endTime;
+
+                var gameRoundDescriptions = gameHistory.GameRoundDescriptions.Split(
+                    new[] { GameDescriptionDelimiter },
+                    StringSplitOptions.RemoveEmptyEntries);
+
+                var gameIndex = freeGames.Count;
+                foreach (var freeGame in freeGames)
+                {
+                    endTime = gameIndex == freeGames.Count ? gameHistory.EndDateTime : freeGame.EndDateTime;
+
+                    var freeGameRound = new GameRoundHistoryItem
+                    {
+                        GameId = gameHistory.GameId,
+                        GameName = game?.ThemeName,
+                        StartTime = freeGame.StartDateTime,
+                        StartCredits = freeGame.StartCredits.MillicentsToDollars(),
+                        EndTime = endTime,
+                        EndCredits = freeGame.Result == GameResult.None
+                            ? (decimal?)null
+                            : freeGame.EndCredits.MillicentsToDollars(),
+                        DenomId = gameHistory.DenomId,
+                        Denom = gameHistory.DenomId.MillicentsToCents(),
+                        CreditsWon =
+                            freeGame.Result == GameResult.None ? (decimal?)null : freeGame.FinalWin.CentsToDollars(),
+                        CreditsWagered = 0,
+                        AmountIn = null,
+                        AmountOut = null,
+                        LogSequence = gameHistory.LogSequence,
+                        GameState = gameHistory.PlayState,
+                        GameRoundDescriptionText = gameRoundDescriptions.ElementAtOrDefault(gameIndex),
+                        CanReplay = freeGame.Result != GameResult.None && gameExists,
+                        Status =
+                            endTime != DateTime.MinValue
+                                ? BuildStatusText(gameHistory, freeGame)
+                                : Localizer.For(CultureFor.Operator)
+                                    .GetString(ResourceKeys.GameHistoryStatusInProgress),
+                        RefNoText = $"{maxCount - index} {GameHistoryTicket.SequenceDelimiter} {maxCount}",
+                        ReplayIndex = gameHistory.StorageIndex,
+                        GameIndex = gameIndex
+                    };
+
+                    if (gameHistory.PlayState != PlayState.FatalError)
+                    {
+                        rounds.Add(freeGameRound);
+                        index++;
+                    }
+
+                    gameIndex--;
+                    if (index == maxCount)
+                    {
+                        break;
+                    }
+                }
+
+                if (index == maxCount)
+                {
+                    break;
+                }
+
+                if (gameHistory.PlayState == PlayState.FatalError)
+                {
+                    maxCount -= freeGames.Count;
+                }
+
+                if (gameHistory.LastCommitIndex == -1)
+                {
+                    endTime = DateTime.MinValue;
+                }
+                else
+                {
+                    endTime = freeGames.Count == 0
+                        ? gameHistory.EndDateTime == DateTime.MinValue ? DateTime.UtcNow : gameHistory.EndDateTime
+                        : freeGames.Last().StartDateTime;
+                }
+
+                var round = new GameRoundHistoryItem
+                {
+                    GameId = gameHistory.GameId,
+                    GameName = game?.ThemeName,
+                    DenomId = gameHistory.DenomId,
+                    Denom = gameHistory.DenomId / GamingConstants.Millicents,
+                    StartTime = gameHistory.StartDateTime,
+                    EndTime = endTime,
+                    LogSequence = gameHistory.LogSequence,
+                    GameState = gameHistory.PlayState,
+                    GameRoundDescriptionText =
+                        gameRoundDescriptions.ElementAtOrDefault(0) ?? gameHistory.GameRoundDescriptions,
+                    CanReplay = gameHistory.PlayState == PlayState.Idle && gameExists,
+                    Status = BuildStatusText(gameHistory, null),
+                    RefNoText = $"{maxCount - index} {GameHistoryTicket.SequenceDelimiter} {maxCount}",
+                    ReplayIndex = gameHistory.StorageIndex,
+                    CreditsWagered = gameHistory.FinalWager.CentsToDollars(),
+                    AmountIn = null,
+                    AmountOut = null,
+                    StartCredits = gameHistory.StartCredits.MillicentsToDollars(),
+                    EndCredits = gameHistory.PlayState != PlayState.Idle
+                        ? (decimal?)null
+                        : gameHistory.EndCredits.MillicentsToDollars(),
+                    GameIndex = 0
+                };
+
+                if (IsBaseGameCommitted(gameHistory))
+                {
+                    round.CreditsWon = gameHistory.UncommittedWin.CentsToDollars();
+                }
+                else
+                {
+                    var freeGamesTotalWon = freeGames.Sum(f => f.FinalWin);
+                    round.CreditsWon = gameHistory.PlayState != PlayState.Idle
+                        ? (decimal?)null
+                        : (gameHistory.TotalWon - freeGamesTotalWon).CentsToDollars();
+                }
+
+                FillTransactionData(ref round, gameHistory.Transactions);
+                rounds.Add(round);
+
+                index++;
+                if (index == maxCount)
+                {
+                    break;
+                }
+            }
+
+            return rounds;
+        }
+
+        private void FillTransactionData(
+            ref GameRoundHistoryItem round,
+            IEnumerable<TransactionInfo> transactions)
+        {
+            if (transactions == null)
+            {
+                return;
+            }
+
+            foreach (var transaction in transactions)
+            {
+                if (transaction.TransactionType == typeof(BillTransaction) ||
+                    transaction.TransactionType == typeof(VoucherInTransaction) ||
+                    transaction.TransactionType == typeof(WatOnTransaction) ||
+                    transaction.TransactionType == typeof(KeyedOnCreditsTransaction))
+                {
+                    if (round.AmountIn == null)
+                    {
+                        round.AmountIn = 0;
+                    }
+
+                    round.AmountIn += transaction.Amount.MillicentsToDollars();
+                }
+                else if (transaction.TransactionType == typeof(VoucherOutTransaction) ||
+                         transaction.TransactionType == typeof(WatTransaction) ||
+                         transaction.TransactionType == typeof(KeyedOffCreditsTransaction) ||
+                         transaction.TransactionType == typeof(HardMeterOutTransaction))
+                {
+                    if (round.AmountOut == null)
+                    {
+                        round.AmountOut = 0;
+                    }
+
+                    round.AmountOut += transaction.Amount.MillicentsToDollars();
+                }
+                else if (transaction.TransactionType == typeof(HandpayTransaction))
+                {
+                    if (round.AmountOut == null)
+                    {
+                        round.AmountOut = 0;
+                    }
+
+                    switch (transaction.KeyOffType)
+                    {
+                        case KeyOffType.LocalHandpay:
+                        case KeyOffType.RemoteHandpay:
+                        case KeyOffType.RemoteVoucher:
+                        case KeyOffType.LocalVoucher:
+                            round.AmountOut += transaction.Amount.MillicentsToDollars();
+                            break;
+                        case KeyOffType.RemoteCredit:
+                        case KeyOffType.LocalCredit:
+                            break;
+                    }
+                }
+            }
+
+            if (round.AmountIn == 0)
+            {
+                round.AmountIn = null;
+            }
+
+            if (round.AmountOut == 0)
+            {
+                round.AmountOut = null;
+            }
+        }
+
+        private bool IsBaseGameCommitted(IGameHistoryLog gameHistory)
+        {
+            // LastCommitIndex will be -1 if we're still in the base game.  Once we commit the win for the base game this will be 0 or greater
+            return gameHistory.PlayState == PlayState.PrimaryGameStarted && gameHistory.LastCommitIndex >= 0
+                                                                         && (gameHistory.FreeGames?.Count() ?? 0) >
+                                                                         0; //primary game isn't fully "completed" until first bonus game starts.
+        }
+
+        private string BuildStatusText(IGameHistoryLog data, IFreeGameInfo freeGame)
+        {
+            switch (data.PlayState)
+            {
+                case PlayState.FatalError:
+                    return Localizer.For(CultureFor.Operator).GetString(ResourceKeys.GameHistoryStatusFatalError);
+                case PlayState.Idle:
+                    return GetIdleStatusText(data);
+                default:
+                    if (freeGame == null)
+                    {
+                        return IsBaseGameCommitted(data)
+                            ? Localizer.For(CultureFor.Operator).GetString(ResourceKeys.GameHistoryStatusComplete)
+                            : Localizer.For(CultureFor.Operator).GetString(ResourceKeys.GameHistoryStatusInProgress);
+                    }
+
+                    return freeGame.Result == GameResult.None
+                        ? Localizer.For(CultureFor.Operator).GetString(ResourceKeys.GameHistoryStatusInProgress)
+                        : Localizer.For(CultureFor.Operator).GetString(ResourceKeys.GameHistoryStatusComplete);
+            }
+        }
+
+        private static string GetIdleStatusText(IGameHistoryLog data)
+        {
+            if (data.Result == GameResult.Failed)
+            {
+                return Localizer.For(CultureFor.Operator).GetString(ResourceKeys.GameHistoryStatusCompleteNoOutcome);
+            }
+
+            return Localizer.For(CultureFor.Operator).GetString(ResourceKeys.GameHistoryStatusComplete);
+        }
+
+        private List<Ticket> GetLogTickets(OperatorMenuPrintData dataType)
+        {
+            var logs = GameHistory.ToList();
+
+            if (dataType == OperatorMenuPrintData.Last15)
+            {
+                logs = logs.Where(x => !x.IsTransactionItem).ToList();
+            }
+
+            logs = GetItemsToPrint(logs, dataType).ToList();
+
+            if (logs.Count > 0 && logs[0].EndTime.Equals(DateTime.MinValue))
+            {
+                // remove the first game if it is in progress
+                logs.RemoveAt(0);
+            }
+
+            var ticketCreator = ServiceManager.GetInstance().TryGetService<IGameHistoryTicketCreator>();
+            if (ticketCreator == null)
+            {
+                Logger.Info("Couldn't find ticket creator");
+                return null;
+            }
+
+            var tickets = new List<Ticket>();
+
+            var printNumberOfPages = (int)Math.Ceiling((double)logs.Count / _eventsPerPage);
+            for (int page = 0; page < printNumberOfPages; page++)
+            {
+                var singlePageLogs = logs.Skip(page * _eventsPerPage).Take(_eventsPerPage).ToList();
+
+                foreach (var item in singlePageLogs)
+                {
+                    if (!item.EndTime.Equals(DateTime.MinValue) || item.IsTransactionItem)
+                    {
+                        if (ticketCreator.MultiPage(item))
+                        {
+                            tickets.AddRange(ticketCreator.CreateMultiPage(item));
+                        }
+                        else
+                        {
+                            var ticket = ticketCreator.Create(1, singlePageLogs);
+                            tickets.Add(ticket);
+                            break;
+                        }
+                    }
+                }
+            }
+
+            Logger.Debug($"Printing {tickets.Count} game history tickets");
+
+            return tickets;
+        }
+
+        private List<Ticket> GetSelectedItemTicket()
+        {
+            if (SelectedGameItem == null ||
+                SelectedGameItem.EndTime.Equals(DateTime.MinValue))
+            {
+                return null;
+            }
+
+            var ticketCreator = ServiceManager.GetInstance().TryGetService<IGameHistoryTicketCreator>();
+
+            return ticketCreator?.MultiPage(SelectedGameItem) ?? false
+                ? ticketCreator.CreateMultiPage(SelectedGameItem)
+                : TicketToList(ticketCreator?.Create(1, new Collection<GameRoundHistoryItem> { SelectedGameItem }));
+        }
+
+        private void PrintStatusChanged(IEvent printEvent)
+        {
+            RaisePropertyChanged(nameof(ReplayButtonEnabled));
+        }
+
+        private void HandleUpdate(IEvent theEvent)
+        {
+            MvvmHelper.ExecuteOnUI(
+                () =>
+                {
+                    RefreshGameHistory();
+                    RaisePropertyChanged(nameof(PendingCurrencyIn));
+                });
+        }
+
+        private void HandleReelRelatedFault(IEvent theEvent)
+        {
+            UpdateStatusText();
+            RaisePropertyChanged(nameof(ReplayButtonEnabled));
+        }
+
+        private void HandleSystemDisableAddedEvent(SystemDisableAddedEvent theEvent)
+        {
+            if (theEvent.DisableId == ApplicationConstants.ReelControllerDisconnectedGuid)
+            {
+                UpdateStatusText();
+                RaisePropertyChanged(nameof(ReplayButtonEnabled));
+            }
+        }
+
+        private void HandleSystemDisableRemovedEvent(SystemDisableRemovedEvent theEvent)
+        {
+            if (theEvent.DisableId == ApplicationConstants.ReelControllerDisconnectedGuid)
+            {
+                UpdateStatusText();
+                RaisePropertyChanged(nameof(ReplayButtonEnabled));
+            }
+        }
+
+        protected override IEnumerable<Ticket> GenerateTicketsForPrint(OperatorMenuPrintData dataType)
+        {
+            IEnumerable<Ticket> tickets = null;
+
+            switch (dataType)
+            {
+                case OperatorMenuPrintData.Main:
+                case OperatorMenuPrintData.CurrentPage:
+                case OperatorMenuPrintData.Last15:
+                    tickets = GetLogTickets(dataType);
+                    break;
+                case OperatorMenuPrintData.SelectedItem:
+                    tickets = GetSelectedItemTicket();
+                    break;
+            }
+
+            return tickets;
+        }
+
+        private void ShowGameMeters(object o)
+        {
+            if (SelectedGameItem == null)
+            {
+                return;
+            }
+
+            _detailedGameMetersViewModel.Load(SelectedGameItem.LogSequence, false);
+
+            _dialogService.ShowInfoDialog<DetailedGameMetersView>(
+                this,
+                _detailedGameMetersViewModel,
+                $"#{SelectedGameItem.LogSequenceText} {SelectedGameItem.GameName} {Localizer.For(CultureFor.Operator).GetString(ResourceKeys.GameMeters)}");
+        }
+
+        private void ShowGameTransactions(object o)
+        {
+            if (SelectedGameItem == null)
+            {
+                return;
+            }
+
+            _detailedGameMetersViewModel.Load(SelectedGameItem.LogSequence, true);
+
+            _dialogService.ShowInfoDialog<DetailedGameMetersView>(
+                this,
+                _detailedGameMetersViewModel,
+                $"#{SelectedGameItem.LogSequenceText} {SelectedGameItem.GameName} {Localizer.For(CultureFor.Operator).GetString(ResourceKeys.GameTransactions)}");
+        }
+
+        private void ShowGameProgressiveWin(object o)
+        {
+            var history = _gameHistoryProvider.GetGameHistory();
+            var gameHistory = history.SingleOrDefault(
+                t => t.GameId == SelectedGameItem?.GameId && t.LogSequence == SelectedGameItem?.LogSequence);
+
+            if (gameHistory == null || !(gameHistory.Jackpots?.Any() ?? false))
+            {
+                ShowPopup(Localizer.For(CultureFor.Operator).GetString(ResourceKeys.NoProgressiveWinText));
+                return;
+            }
+
+            var progressiveWins = new ObservableCollection<ProgressiveWinModel>();
+            var multiplier = 1.0 / (double)_propertiesManager.GetProperty("CurrencyMultiplier", null);
+
+            foreach (var jackpot in gameHistory.Jackpots)
+            {
+                var level = _progressiveProvider.GetProgressiveLevels(
+                        jackpot.PackName,
+                        gameHistory.GameId,
+                        gameHistory.DenomId,
+                        jackpot.WagerCredits)
+                    .FirstOrDefault(l => l.LevelId == jackpot.LevelId);
+
+                var assignedProgressiveType = level?.AssignedProgressiveId?.AssignedProgressiveType ??
+                                              AssignableProgressiveType.None;
+
+                IViewableLinkedProgressiveLevel linkedLevel = null;
+
+                if (!string.IsNullOrEmpty(level?.AssignedProgressiveId?.AssignedProgressiveKey) &&
+                    assignedProgressiveType == AssignableProgressiveType.Linked)
+                {
+                    _protocolLinkedProgressiveAdapter?.ViewLinkedProgressiveLevel(
+                        level.AssignedProgressiveId?.AssignedProgressiveKey,
+                        out linkedLevel);
+                }
+
+                var levelId = linkedLevel?.LevelId ?? jackpot.LevelId;
+
+                progressiveWins.Add(
+                    new ProgressiveWinModel
+                    {
+                        WinDateTime = jackpot.HitDateTime,
+                        LevelName = level?.LevelName,
+                        WinAmount = (multiplier * jackpot.WinAmount).FormattedCurrencyString(),
+                        LevelId = levelId,
+                        DeviceId = jackpot.DeviceId,
+                        TransactionId = jackpot.TransactionId
+                    });
+            }
+
+            var viewModel = new GameProgressiveWinViewModel(progressiveWins);
+
+            _dialogService.ShowInfoDialog<GameProgressiveWinView>(
+                this,
+                viewModel,
+                $"{SelectedGameItem.GameName} {Localizer.For(CultureFor.Operator).GetString(ResourceKeys.ProgressiveWin)}");
+        }
+
+        private void ShowGameEventLogs(object o)
+        {
+            if (SelectedGameItem == null)
+            {
+                return;
+            }
+
+            var viewModel = new GameEventLogsViewModel(SelectedGameItem.LogSequence);
+            _dialogService.ShowInfoDialog<GameEventLogsView>(
+                this,
+                viewModel,
+                $"#{SelectedGameItem.LogSequenceText} {SelectedGameItem.GameName} {Localizer.For(CultureFor.Operator).GetString(ResourceKeys.EventLog)}");
+        }
+
+        private void ShowGameDetails(object o)
+        {
+            if (SelectedGameItem is null)
+            {
+                return;
+            }
+
+            var log = _gameHistoryProvider.GetByIndex(SelectedGameItem.ReplayIndex);
+            var transaction = _centralProvider.Transactions.SingleOrDefault(t => t.AssociatedTransactions.Contains(log.TransactionId));
+            if (_gameRoundDetailsDisplayProvider is null || transaction is null)
+            {
+                return;
+            }
+
+            _gameRoundDetailsDisplayProvider.Display(
+                this,
+                _dialogService,
+                $"#{SelectedGameItem.LogSequenceText} {SelectedGameItem.GameName} {Localizer.For(CultureFor.Operator).GetString(ResourceKeys.GameRoundDetailsText)}",
+                transaction.TransactionId);
+        }
+
+        private bool IsReelControllerAvailable()
+        {
+            // If the cabinet does not have a reel controller then return true
+            if (!(bool)_propertiesManager.GetProperty(ApplicationConstants.ReelControllerEnabled, false))
+            {
+                return true;
+            }
+
+            if (_disableManager == null ||
+                _reelController == null ||
+                _disableManager.CurrentDisableKeys.Contains(ApplicationConstants.ReelControllerDisconnectedGuid) ||
+                !_reelController.Enabled ||
+                _reelController.ReelControllerFaults != ReelControllerFaults.None ||
+                _reelController.LogicalState != ReelControllerState.IdleAtStops)
+            {
+                return false;
+            }
+
+            return true;
+        }
+
+    protected override void GameDiagnosticsComplete()
+        {
+            IsReplaying = false;
+        }
+    }
+
+    public class ScrollViewerBehavior
+    {
+        public static bool GetAutoScrollToTop(DependencyObject obj)
+        {
+            return (bool)obj.GetValue(AutoScrollToTopProperty);
+        }
+
+        public static void SetAutoScrollToTop(DependencyObject obj, bool value)
+        {
+            obj.SetValue(AutoScrollToTopProperty, value);
+        }
+
+        public static readonly DependencyProperty AutoScrollToTopProperty =
+            DependencyProperty.RegisterAttached("AutoScrollToTop", typeof(bool), typeof(ScrollViewerBehavior), new PropertyMetadata(false, (o, e) =>
+            {
+                if (!(o is ScrollViewer scrollViewer))
+                {
+                    return;
+                }
+
+                if ((bool)e.NewValue)
+                {
+                    scrollViewer.ScrollToTop();
+                    SetAutoScrollToTop(o, false);
+                }
+            }));
+    }
+}