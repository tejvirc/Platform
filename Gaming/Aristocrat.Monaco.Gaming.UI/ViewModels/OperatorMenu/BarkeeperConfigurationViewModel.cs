﻿namespace Aristocrat.Monaco.Gaming.UI.ViewModels.OperatorMenu
{
    using System;
    using System.Collections.Generic;
    using System.Linq;
    using System.Windows.Input;
    using Application.Contracts.Extensions;
    using Application.UI.OperatorMenu;
    using CommunityToolkit.Mvvm.Input;
    using Models;
    using Contracts.Barkeeper;
    using Kernel;
<<<<<<< HEAD
    using Gaming.Contracts;
    using Toolkit.Mvvm.Extensions;
    using System.ComponentModel.DataAnnotations;
    using Aristocrat.Monaco.Accounting.Contracts;

=======
    using MVVM.Command;
    using Aristocrat.Monaco.Gaming.Contracts;
>>>>>>> 379a95ed

    public class BarkeeperConfigurationViewModel : OperatorMenuPageViewModelBase
    {
        private readonly IBarkeeperHandler _barkeeperHandler;
        private string _cashInSessionMeter;
        private string _coinInSessionMeter;
        private BarkeeperRewardLevels _rewardLevels;
        private List<CoinInRewardLevel> _coinInRewardLevels;
        private List<CashInRewardLevel> _cashInRewardLevels;
        private long _rewardLevelCoinInAmount;

        public BarkeeperConfigurationViewModel()
            : this(ServiceManager.GetInstance().GetService<IBarkeeperHandler>())
        {

            CoinInRateEnabledChangedCommand = new RelayCommand<object>(
                _ =>
                {
                    OnPropertyChanged(nameof(RewardLevels));
                    OnPropertyChanged(nameof(RewardLevels.CoinInStrategy.CoinInRate.Enabled));
                });

            CashInEnabledChangedCommand = new RelayCommand<object>(
                _ =>
                {
                    OnPropertyChanged(nameof(CashInRewardLevel));
                    OnPropertyChanged(nameof(CashInRewardLevel.Enabled));
                });
        }

        public ICommand CoinInRateEnabledChangedCommand { get; }

        public ICommand CashInEnabledChangedCommand { get; }

        public BarkeeperConfigurationViewModel(IBarkeeperHandler barkeeperHandler)
        {
            _barkeeperHandler = barkeeperHandler;
        }

        public string CashInSessionMeter
        {
            get => _cashInSessionMeter;
            set => SetProperty(ref _cashInSessionMeter, value, nameof(CashInSessionMeter));
        }

        public string CoinInSessionMeter
        {
            get => _coinInSessionMeter;
            set => SetProperty(ref _coinInSessionMeter, value, nameof(CoinInSessionMeter));
        }

        public long RewardLevelCoinInAmount
        {
            get => _rewardLevelCoinInAmount;
<<<<<<< HEAD
            set => SetProperty(ref _rewardLevelCoinInAmount, value, true, nameof(RewardLevelCoinInAmount));
=======
            set
            {
                if (SetProperty(ref _rewardLevelCoinInAmount, value, nameof(RewardLevelCoinInAmount)))
                {
                    ValidateCoinInRate();
                }
            }
>>>>>>> 379a95ed
        }

        public BarkeeperRewardLevels RewardLevels
        {
            get => _rewardLevels;
            set
            {
                this.SetProperty(ref _rewardLevels, value, OnPropertyChanged, nameof(RewardLevels), nameof(RewardLevelsEnabled));

                CoinInRewardLevels = (from rewardLevel in _rewardLevels.RewardLevels
                                      where
                                          CoinInStrategyPredicate(rewardLevel)
                                      select new CoinInRewardLevel()
                                      {
                                          Name = rewardLevel.Name,
                                          Enabled = rewardLevel.Enabled,
                                          ThresholdInCents = rewardLevel.ThresholdInCents,
                                          Alert = rewardLevel.Alert,
                                          Color = rewardLevel.Color
                                      }).ToList();

                CashInRewardLevels = (from rewardLevel in _rewardLevels.RewardLevels
                                      where
                                          CashInStrategyPredicate(rewardLevel)
                                      select new CashInRewardLevel()
                                      {
                                          Name = rewardLevel.Name,
                                          Enabled = rewardLevel.Enabled,
                                          ThresholdInCents = rewardLevel.ThresholdInCents,
                                          Alert = rewardLevel.Alert,
                                          Color = rewardLevel.Color
                                      }).ToList();
            }
        }

        public bool RewardLevelsEnabled
        {
            get => _rewardLevels.Enabled;
            set
            {
                _rewardLevels.Enabled = value;
                OnPropertyChanged(nameof(RewardLevels));
                OnPropertyChanged(nameof(RewardLevelsEnabled));
                OnPropertyChanged(nameof(CoinInRewardLevels));
                OnPropertyChanged(nameof(CoinInRewardLevelsExist));
                OnPropertyChanged(nameof(CashInRewardLevels));
                OnPropertyChanged(nameof(CashInRewardLevelsExist));
            }
        }

        public List<CoinInRewardLevel> CoinInRewardLevels
        {
            get => _coinInRewardLevels;
            set => SetProperty(ref _coinInRewardLevels, value, true, nameof(CoinInRewardLevels));
        }

        public List<CashInRewardLevel> CashInRewardLevels
        {
            get => _cashInRewardLevels;
            set => SetProperty(ref _cashInRewardLevels, value, true, nameof(CashInRewardLevels));
        }

        public bool CoinInRewardLevelsExist => _rewardLevels.Enabled && _coinInRewardLevels.Count > 0;

        public bool CashInRewardLevelsExist => _rewardLevels.Enabled && _cashInRewardLevels.Count > 0;

        protected override void OnLoaded()
        {
            base.OnLoaded();
            RewardLevels = new BarkeeperRewardLevels(_barkeeperHandler.RewardLevels);
            CashInSessionMeter =
                _barkeeperHandler.CreditsInDuringSession.MillicentsToDollars().FormattedCurrencyString();
            CoinInSessionMeter = _barkeeperHandler.CoinInDuringSession.MillicentsToDollars().FormattedCurrencyString();

            RewardLevelCoinInAmount = _rewardLevels.CoinInStrategy.CoinInRate.Amount;
        }

        protected override void OnUnloaded()
        {
            OnCommitted();
            base.OnUnloaded();
        }

        protected override void OnCommitted()
        {
            base.OnCommitted();
<<<<<<< HEAD
            CoinInRewardLevels?.Where(lvl => !(GetErrors(nameof(lvl.ThresholdInCents)) == ValidationResult.Success) && lvl.Enabled).ToList()
                .ForEach(lvl => lvl.Enabled = false);
            CashInRewardLevels?.Where(lvl => !(GetErrors(nameof(lvl.ThresholdInCents)) == ValidationResult.Success) && lvl.Enabled).ToList()
=======
            CoinInRewardLevels?.Where(lvl => !lvl.ValidateThresholdInCents() && lvl.Enabled).ToList()
                .ForEach(lvl => lvl.Enabled = false);
            CashInRewardLevels?.Where(lvl => !lvl.ValidateThresholdInCents() && lvl.Enabled).ToList()
>>>>>>> 379a95ed
                .ForEach(lvl => lvl.Enabled = false);

            foreach (var rewardLevel in RewardLevels.RewardLevels.Where(CoinInStrategyPredicate))
            {
                var coinInRewardLevel = _coinInRewardLevels.FirstOrDefault(x => x.Name == rewardLevel.Name);
                if (coinInRewardLevel != null)
                {
                    rewardLevel.ThresholdInCents = coinInRewardLevel.ThresholdInCents;
                    rewardLevel.Enabled = coinInRewardLevel.Enabled;
                    rewardLevel.Alert = coinInRewardLevel.Alert;
                    rewardLevel.Color = coinInRewardLevel.Color;
                }
            }

            foreach (var rewardLevel in RewardLevels.RewardLevels.Where(CashInStrategyPredicate))
            {
                var cashInRewardLevel = _cashInRewardLevels.FirstOrDefault(x => x.Name == rewardLevel.Name);
                if (cashInRewardLevel != null)
                {
                    rewardLevel.ThresholdInCents = cashInRewardLevel.ThresholdInCents;
                    rewardLevel.Enabled = cashInRewardLevel.Enabled;
                    rewardLevel.Alert = cashInRewardLevel.Alert;
                    rewardLevel.Color = cashInRewardLevel.Color;
                }
            }

            RewardLevels.CoinInStrategy.CoinInRate.Enabled = RewardLevels.CoinInStrategy.CoinInRate.Enabled &&
<<<<<<< HEAD
                                                             RewardLevels.CoinInStrategy.CoinInRate.Amount > 0;
=======
                                                             RewardLevels.CoinInStrategy.CoinInRate.Amount > 0 &&
                                                             ValidateCoinInRate();
>>>>>>> 379a95ed
            RewardLevels.CoinInStrategy.CoinInRate.Amount = RewardLevelCoinInAmount;

            if (Committed || HasErrors || _barkeeperHandler.RewardLevels.Equals(RewardLevels))
            {
                return;
            }

            _barkeeperHandler.RewardLevels = RewardLevels;
        }

<<<<<<< HEAD
        public static ValidationResult CoinInRateValidate(long rewardLevelCoinInAmount, ValidationContext context)
        {
            BarkeeperConfigurationViewModel instance = (BarkeeperConfigurationViewModel)context.ObjectInstance;
            var coinInRateValidate = ((decimal)rewardLevelCoinInAmount.CentsToDollars()).Validate(
                false,
                instance.PropertiesManager.GetValue(GamingConstants.GambleWagerLimit, GamingConstants.DefaultGambleWagerLimit));

            if (string.IsNullOrEmpty(coinInRateValidate))
            {
                return ValidationResult.Success;
            }
            return new (coinInRateValidate);
=======
        protected override void SetError(string propertyName, string error)
        {
            if (string.IsNullOrEmpty(error))
            {
                ClearErrors(propertyName);
            }
            else
            {
                base.SetError(propertyName, error);
            }
        }

        private bool ValidateCoinInRate()
        {
            var coinInRateValidate = ((decimal)RewardLevelCoinInAmount.CentsToDollars()).Validate(
                false,
                PropertiesManager.GetValue(GamingConstants.GambleWagerLimit, GamingConstants.DefaultGambleWagerLimit));

            SetError(nameof(RewardLevelCoinInAmount), coinInRateValidate);
            return string.IsNullOrEmpty(coinInRateValidate);
>>>>>>> 379a95ed
        }

        private bool CoinInStrategyPredicate(RewardLevel rewardLevel)
        {
            return rewardLevel.TriggerStrategy == BarkeeperStrategy.CoinIn;
        }

        private bool CashInStrategyPredicate(RewardLevel rewardLevel)
        {
            return rewardLevel.TriggerStrategy == BarkeeperStrategy.CashIn;
        }
    }

    public class ColorOptionsProvider
    {
        public Array GetColorOptionsExceptBlack(Type enumType)
        {
            return Enum.GetValues(enumType).Cast<ColorOptions>().Except(new List<ColorOptions>
            {
                ColorOptions.Black
            }).ToArray();
        }
    }
}<|MERGE_RESOLUTION|>--- conflicted
+++ resolved
@@ -1,284 +1,235 @@
-﻿namespace Aristocrat.Monaco.Gaming.UI.ViewModels.OperatorMenu
-{
-    using System;
-    using System.Collections.Generic;
-    using System.Linq;
-    using System.Windows.Input;
-    using Application.Contracts.Extensions;
-    using Application.UI.OperatorMenu;
-    using CommunityToolkit.Mvvm.Input;
-    using Models;
-    using Contracts.Barkeeper;
-    using Kernel;
-<<<<<<< HEAD
-    using Gaming.Contracts;
-    using Toolkit.Mvvm.Extensions;
-    using System.ComponentModel.DataAnnotations;
-    using Aristocrat.Monaco.Accounting.Contracts;
-
-=======
-    using MVVM.Command;
-    using Aristocrat.Monaco.Gaming.Contracts;
->>>>>>> 379a95ed
-
-    public class BarkeeperConfigurationViewModel : OperatorMenuPageViewModelBase
-    {
-        private readonly IBarkeeperHandler _barkeeperHandler;
-        private string _cashInSessionMeter;
-        private string _coinInSessionMeter;
-        private BarkeeperRewardLevels _rewardLevels;
-        private List<CoinInRewardLevel> _coinInRewardLevels;
-        private List<CashInRewardLevel> _cashInRewardLevels;
-        private long _rewardLevelCoinInAmount;
-
-        public BarkeeperConfigurationViewModel()
-            : this(ServiceManager.GetInstance().GetService<IBarkeeperHandler>())
-        {
-
-            CoinInRateEnabledChangedCommand = new RelayCommand<object>(
-                _ =>
-                {
-                    OnPropertyChanged(nameof(RewardLevels));
-                    OnPropertyChanged(nameof(RewardLevels.CoinInStrategy.CoinInRate.Enabled));
-                });
-
-            CashInEnabledChangedCommand = new RelayCommand<object>(
-                _ =>
-                {
-                    OnPropertyChanged(nameof(CashInRewardLevel));
-                    OnPropertyChanged(nameof(CashInRewardLevel.Enabled));
-                });
-        }
-
-        public ICommand CoinInRateEnabledChangedCommand { get; }
-
-        public ICommand CashInEnabledChangedCommand { get; }
-
-        public BarkeeperConfigurationViewModel(IBarkeeperHandler barkeeperHandler)
-        {
-            _barkeeperHandler = barkeeperHandler;
-        }
-
-        public string CashInSessionMeter
-        {
-            get => _cashInSessionMeter;
-            set => SetProperty(ref _cashInSessionMeter, value, nameof(CashInSessionMeter));
-        }
-
-        public string CoinInSessionMeter
-        {
-            get => _coinInSessionMeter;
-            set => SetProperty(ref _coinInSessionMeter, value, nameof(CoinInSessionMeter));
-        }
-
-        public long RewardLevelCoinInAmount
-        {
-            get => _rewardLevelCoinInAmount;
-<<<<<<< HEAD
-            set => SetProperty(ref _rewardLevelCoinInAmount, value, true, nameof(RewardLevelCoinInAmount));
-=======
-            set
-            {
-                if (SetProperty(ref _rewardLevelCoinInAmount, value, nameof(RewardLevelCoinInAmount)))
-                {
-                    ValidateCoinInRate();
-                }
-            }
->>>>>>> 379a95ed
-        }
-
-        public BarkeeperRewardLevels RewardLevels
-        {
-            get => _rewardLevels;
-            set
-            {
-                this.SetProperty(ref _rewardLevels, value, OnPropertyChanged, nameof(RewardLevels), nameof(RewardLevelsEnabled));
-
-                CoinInRewardLevels = (from rewardLevel in _rewardLevels.RewardLevels
-                                      where
-                                          CoinInStrategyPredicate(rewardLevel)
-                                      select new CoinInRewardLevel()
-                                      {
-                                          Name = rewardLevel.Name,
-                                          Enabled = rewardLevel.Enabled,
-                                          ThresholdInCents = rewardLevel.ThresholdInCents,
-                                          Alert = rewardLevel.Alert,
-                                          Color = rewardLevel.Color
-                                      }).ToList();
-
-                CashInRewardLevels = (from rewardLevel in _rewardLevels.RewardLevels
-                                      where
-                                          CashInStrategyPredicate(rewardLevel)
-                                      select new CashInRewardLevel()
-                                      {
-                                          Name = rewardLevel.Name,
-                                          Enabled = rewardLevel.Enabled,
-                                          ThresholdInCents = rewardLevel.ThresholdInCents,
-                                          Alert = rewardLevel.Alert,
-                                          Color = rewardLevel.Color
-                                      }).ToList();
-            }
-        }
-
-        public bool RewardLevelsEnabled
-        {
-            get => _rewardLevels.Enabled;
-            set
-            {
-                _rewardLevels.Enabled = value;
-                OnPropertyChanged(nameof(RewardLevels));
-                OnPropertyChanged(nameof(RewardLevelsEnabled));
-                OnPropertyChanged(nameof(CoinInRewardLevels));
-                OnPropertyChanged(nameof(CoinInRewardLevelsExist));
-                OnPropertyChanged(nameof(CashInRewardLevels));
-                OnPropertyChanged(nameof(CashInRewardLevelsExist));
-            }
-        }
-
-        public List<CoinInRewardLevel> CoinInRewardLevels
-        {
-            get => _coinInRewardLevels;
-            set => SetProperty(ref _coinInRewardLevels, value, true, nameof(CoinInRewardLevels));
-        }
-
-        public List<CashInRewardLevel> CashInRewardLevels
-        {
-            get => _cashInRewardLevels;
-            set => SetProperty(ref _cashInRewardLevels, value, true, nameof(CashInRewardLevels));
-        }
-
-        public bool CoinInRewardLevelsExist => _rewardLevels.Enabled && _coinInRewardLevels.Count > 0;
-
-        public bool CashInRewardLevelsExist => _rewardLevels.Enabled && _cashInRewardLevels.Count > 0;
-
-        protected override void OnLoaded()
-        {
-            base.OnLoaded();
-            RewardLevels = new BarkeeperRewardLevels(_barkeeperHandler.RewardLevels);
-            CashInSessionMeter =
-                _barkeeperHandler.CreditsInDuringSession.MillicentsToDollars().FormattedCurrencyString();
-            CoinInSessionMeter = _barkeeperHandler.CoinInDuringSession.MillicentsToDollars().FormattedCurrencyString();
-
-            RewardLevelCoinInAmount = _rewardLevels.CoinInStrategy.CoinInRate.Amount;
-        }
-
-        protected override void OnUnloaded()
-        {
-            OnCommitted();
-            base.OnUnloaded();
-        }
-
-        protected override void OnCommitted()
-        {
-            base.OnCommitted();
-<<<<<<< HEAD
-            CoinInRewardLevels?.Where(lvl => !(GetErrors(nameof(lvl.ThresholdInCents)) == ValidationResult.Success) && lvl.Enabled).ToList()
-                .ForEach(lvl => lvl.Enabled = false);
-            CashInRewardLevels?.Where(lvl => !(GetErrors(nameof(lvl.ThresholdInCents)) == ValidationResult.Success) && lvl.Enabled).ToList()
-=======
-            CoinInRewardLevels?.Where(lvl => !lvl.ValidateThresholdInCents() && lvl.Enabled).ToList()
-                .ForEach(lvl => lvl.Enabled = false);
-            CashInRewardLevels?.Where(lvl => !lvl.ValidateThresholdInCents() && lvl.Enabled).ToList()
->>>>>>> 379a95ed
-                .ForEach(lvl => lvl.Enabled = false);
-
-            foreach (var rewardLevel in RewardLevels.RewardLevels.Where(CoinInStrategyPredicate))
-            {
-                var coinInRewardLevel = _coinInRewardLevels.FirstOrDefault(x => x.Name == rewardLevel.Name);
-                if (coinInRewardLevel != null)
-                {
-                    rewardLevel.ThresholdInCents = coinInRewardLevel.ThresholdInCents;
-                    rewardLevel.Enabled = coinInRewardLevel.Enabled;
-                    rewardLevel.Alert = coinInRewardLevel.Alert;
-                    rewardLevel.Color = coinInRewardLevel.Color;
-                }
-            }
-
-            foreach (var rewardLevel in RewardLevels.RewardLevels.Where(CashInStrategyPredicate))
-            {
-                var cashInRewardLevel = _cashInRewardLevels.FirstOrDefault(x => x.Name == rewardLevel.Name);
-                if (cashInRewardLevel != null)
-                {
-                    rewardLevel.ThresholdInCents = cashInRewardLevel.ThresholdInCents;
-                    rewardLevel.Enabled = cashInRewardLevel.Enabled;
-                    rewardLevel.Alert = cashInRewardLevel.Alert;
-                    rewardLevel.Color = cashInRewardLevel.Color;
-                }
-            }
-
-            RewardLevels.CoinInStrategy.CoinInRate.Enabled = RewardLevels.CoinInStrategy.CoinInRate.Enabled &&
-<<<<<<< HEAD
-                                                             RewardLevels.CoinInStrategy.CoinInRate.Amount > 0;
-=======
-                                                             RewardLevels.CoinInStrategy.CoinInRate.Amount > 0 &&
-                                                             ValidateCoinInRate();
->>>>>>> 379a95ed
-            RewardLevels.CoinInStrategy.CoinInRate.Amount = RewardLevelCoinInAmount;
-
-            if (Committed || HasErrors || _barkeeperHandler.RewardLevels.Equals(RewardLevels))
-            {
-                return;
-            }
-
-            _barkeeperHandler.RewardLevels = RewardLevels;
-        }
-
-<<<<<<< HEAD
-        public static ValidationResult CoinInRateValidate(long rewardLevelCoinInAmount, ValidationContext context)
-        {
-            BarkeeperConfigurationViewModel instance = (BarkeeperConfigurationViewModel)context.ObjectInstance;
-            var coinInRateValidate = ((decimal)rewardLevelCoinInAmount.CentsToDollars()).Validate(
-                false,
-                instance.PropertiesManager.GetValue(GamingConstants.GambleWagerLimit, GamingConstants.DefaultGambleWagerLimit));
-
-            if (string.IsNullOrEmpty(coinInRateValidate))
-            {
-                return ValidationResult.Success;
-            }
-            return new (coinInRateValidate);
-=======
-        protected override void SetError(string propertyName, string error)
-        {
-            if (string.IsNullOrEmpty(error))
-            {
-                ClearErrors(propertyName);
-            }
-            else
-            {
-                base.SetError(propertyName, error);
-            }
-        }
-
-        private bool ValidateCoinInRate()
-        {
-            var coinInRateValidate = ((decimal)RewardLevelCoinInAmount.CentsToDollars()).Validate(
-                false,
-                PropertiesManager.GetValue(GamingConstants.GambleWagerLimit, GamingConstants.DefaultGambleWagerLimit));
-
-            SetError(nameof(RewardLevelCoinInAmount), coinInRateValidate);
-            return string.IsNullOrEmpty(coinInRateValidate);
->>>>>>> 379a95ed
-        }
-
-        private bool CoinInStrategyPredicate(RewardLevel rewardLevel)
-        {
-            return rewardLevel.TriggerStrategy == BarkeeperStrategy.CoinIn;
-        }
-
-        private bool CashInStrategyPredicate(RewardLevel rewardLevel)
-        {
-            return rewardLevel.TriggerStrategy == BarkeeperStrategy.CashIn;
-        }
-    }
-
-    public class ColorOptionsProvider
-    {
-        public Array GetColorOptionsExceptBlack(Type enumType)
-        {
-            return Enum.GetValues(enumType).Cast<ColorOptions>().Except(new List<ColorOptions>
-            {
-                ColorOptions.Black
-            }).ToArray();
-        }
-    }
+namespace Aristocrat.Monaco.Gaming.UI.ViewModels.OperatorMenu
+{
+    using System;
+    using System.Collections.Generic;
+    using System.Linq;
+    using System.Windows.Input;
+    using Application.Contracts.Extensions;
+    using Application.UI.OperatorMenu;
+    using CommunityToolkit.Mvvm.Input;
+    using Models;
+    using Contracts.Barkeeper;
+    using Kernel;
+    using Gaming.Contracts;
+    using Toolkit.Mvvm.Extensions;
+    using System.ComponentModel.DataAnnotations;
+    using Aristocrat.Monaco.Accounting.Contracts;
+
+
+    public class BarkeeperConfigurationViewModel : OperatorMenuPageViewModelBase
+    {
+        private readonly IBarkeeperHandler _barkeeperHandler;
+        private string _cashInSessionMeter;
+        private string _coinInSessionMeter;
+        private BarkeeperRewardLevels _rewardLevels;
+        private List<CoinInRewardLevel> _coinInRewardLevels;
+        private List<CashInRewardLevel> _cashInRewardLevels;
+        private long _rewardLevelCoinInAmount;
+
+        public BarkeeperConfigurationViewModel()
+            : this(ServiceManager.GetInstance().GetService<IBarkeeperHandler>())
+        {
+
+            CoinInRateEnabledChangedCommand = new RelayCommand<object>(
+                _ =>
+                {
+                    OnPropertyChanged(nameof(RewardLevels));
+                    OnPropertyChanged(nameof(RewardLevels.CoinInStrategy.CoinInRate.Enabled));
+                });
+
+            CashInEnabledChangedCommand = new RelayCommand<object>(
+                _ =>
+                {
+                    OnPropertyChanged(nameof(CashInRewardLevel));
+                    OnPropertyChanged(nameof(CashInRewardLevel.Enabled));
+                });
+        }
+
+        public ICommand CoinInRateEnabledChangedCommand { get; }
+
+        public ICommand CashInEnabledChangedCommand { get; }
+
+        public BarkeeperConfigurationViewModel(IBarkeeperHandler barkeeperHandler)
+        {
+            _barkeeperHandler = barkeeperHandler;
+        }
+
+        public string CashInSessionMeter
+        {
+            get => _cashInSessionMeter;
+            set => SetProperty(ref _cashInSessionMeter, value, nameof(CashInSessionMeter));
+        }
+
+        public string CoinInSessionMeter
+        {
+            get => _coinInSessionMeter;
+            set => SetProperty(ref _coinInSessionMeter, value, nameof(CoinInSessionMeter));
+        }
+
+        public long RewardLevelCoinInAmount
+        {
+            get => _rewardLevelCoinInAmount;
+            set => SetProperty(ref _rewardLevelCoinInAmount, value, true, nameof(RewardLevelCoinInAmount));
+        }
+
+        public BarkeeperRewardLevels RewardLevels
+        {
+            get => _rewardLevels;
+            set
+            {
+                this.SetProperty(ref _rewardLevels, value, OnPropertyChanged, nameof(RewardLevels), nameof(RewardLevelsEnabled));
+
+                CoinInRewardLevels = (from rewardLevel in _rewardLevels.RewardLevels
+                                      where
+                                          CoinInStrategyPredicate(rewardLevel)
+                                      select new CoinInRewardLevel()
+                                      {
+                                          Name = rewardLevel.Name,
+                                          Enabled = rewardLevel.Enabled,
+                                          ThresholdInCents = rewardLevel.ThresholdInCents,
+                                          Alert = rewardLevel.Alert,
+                                          Color = rewardLevel.Color
+                                      }).ToList();
+
+                CashInRewardLevels = (from rewardLevel in _rewardLevels.RewardLevels
+                                      where
+                                          CashInStrategyPredicate(rewardLevel)
+                                      select new CashInRewardLevel()
+                                      {
+                                          Name = rewardLevel.Name,
+                                          Enabled = rewardLevel.Enabled,
+                                          ThresholdInCents = rewardLevel.ThresholdInCents,
+                                          Alert = rewardLevel.Alert,
+                                          Color = rewardLevel.Color
+                                      }).ToList();
+            }
+        }
+
+        public bool RewardLevelsEnabled
+        {
+            get => _rewardLevels.Enabled;
+            set
+            {
+                _rewardLevels.Enabled = value;
+                OnPropertyChanged(nameof(RewardLevels));
+                OnPropertyChanged(nameof(RewardLevelsEnabled));
+                OnPropertyChanged(nameof(CoinInRewardLevels));
+                OnPropertyChanged(nameof(CoinInRewardLevelsExist));
+                OnPropertyChanged(nameof(CashInRewardLevels));
+                OnPropertyChanged(nameof(CashInRewardLevelsExist));
+            }
+        }
+
+        public List<CoinInRewardLevel> CoinInRewardLevels
+        {
+            get => _coinInRewardLevels;
+            set => SetProperty(ref _coinInRewardLevels, value, true, nameof(CoinInRewardLevels));
+        }
+
+        public List<CashInRewardLevel> CashInRewardLevels
+        {
+            get => _cashInRewardLevels;
+            set => SetProperty(ref _cashInRewardLevels, value, true, nameof(CashInRewardLevels));
+        }
+
+        public bool CoinInRewardLevelsExist => _rewardLevels.Enabled && _coinInRewardLevels.Count > 0;
+
+        public bool CashInRewardLevelsExist => _rewardLevels.Enabled && _cashInRewardLevels.Count > 0;
+
+        protected override void OnLoaded()
+        {
+            base.OnLoaded();
+            RewardLevels = new BarkeeperRewardLevels(_barkeeperHandler.RewardLevels);
+            CashInSessionMeter =
+                _barkeeperHandler.CreditsInDuringSession.MillicentsToDollars().FormattedCurrencyString();
+            CoinInSessionMeter = _barkeeperHandler.CoinInDuringSession.MillicentsToDollars().FormattedCurrencyString();
+
+            RewardLevelCoinInAmount = _rewardLevels.CoinInStrategy.CoinInRate.Amount;
+        }
+
+        protected override void OnUnloaded()
+        {
+            OnCommitted();
+            base.OnUnloaded();
+        }
+
+        protected override void OnCommitted()
+        {
+            base.OnCommitted();
+            CoinInRewardLevels?.Where(lvl => !(GetErrors(nameof(lvl.ThresholdInCents)) == ValidationResult.Success) && lvl.Enabled).ToList()
+                .ForEach(lvl => lvl.Enabled = false);
+            CashInRewardLevels?.Where(lvl => !(GetErrors(nameof(lvl.ThresholdInCents)) == ValidationResult.Success) && lvl.Enabled).ToList()
+                .ForEach(lvl => lvl.Enabled = false);
+
+            foreach (var rewardLevel in RewardLevels.RewardLevels.Where(CoinInStrategyPredicate))
+            {
+                var coinInRewardLevel = _coinInRewardLevels.FirstOrDefault(x => x.Name == rewardLevel.Name);
+                if (coinInRewardLevel != null)
+                {
+                    rewardLevel.ThresholdInCents = coinInRewardLevel.ThresholdInCents;
+                    rewardLevel.Enabled = coinInRewardLevel.Enabled;
+                    rewardLevel.Alert = coinInRewardLevel.Alert;
+                    rewardLevel.Color = coinInRewardLevel.Color;
+                }
+            }
+
+            foreach (var rewardLevel in RewardLevels.RewardLevels.Where(CashInStrategyPredicate))
+            {
+                var cashInRewardLevel = _cashInRewardLevels.FirstOrDefault(x => x.Name == rewardLevel.Name);
+                if (cashInRewardLevel != null)
+                {
+                    rewardLevel.ThresholdInCents = cashInRewardLevel.ThresholdInCents;
+                    rewardLevel.Enabled = cashInRewardLevel.Enabled;
+                    rewardLevel.Alert = cashInRewardLevel.Alert;
+                    rewardLevel.Color = cashInRewardLevel.Color;
+                }
+            }
+
+            RewardLevels.CoinInStrategy.CoinInRate.Enabled = RewardLevels.CoinInStrategy.CoinInRate.Enabled &&
+                                                             RewardLevels.CoinInStrategy.CoinInRate.Amount > 0;
+            RewardLevels.CoinInStrategy.CoinInRate.Amount = RewardLevelCoinInAmount;
+
+            if (Committed || HasErrors || _barkeeperHandler.RewardLevels.Equals(RewardLevels))
+            {
+                return;
+            }
+
+            _barkeeperHandler.RewardLevels = RewardLevels;
+        }
+
+        public static ValidationResult CoinInRateValidate(long rewardLevelCoinInAmount, ValidationContext context)
+        {
+            BarkeeperConfigurationViewModel instance = (BarkeeperConfigurationViewModel)context.ObjectInstance;
+            var coinInRateValidate = ((decimal)rewardLevelCoinInAmount.CentsToDollars()).Validate(
+                false,
+                instance.PropertiesManager.GetValue(GamingConstants.GambleWagerLimit, GamingConstants.DefaultGambleWagerLimit));
+
+            if (string.IsNullOrEmpty(coinInRateValidate))
+            {
+                return ValidationResult.Success;
+            }
+            return new (coinInRateValidate);
+        }
+
+        private bool CoinInStrategyPredicate(RewardLevel rewardLevel)
+        {
+            return rewardLevel.TriggerStrategy == BarkeeperStrategy.CoinIn;
+        }
+
+        private bool CashInStrategyPredicate(RewardLevel rewardLevel)
+        {
+            return rewardLevel.TriggerStrategy == BarkeeperStrategy.CashIn;
+        }
+    }
+
+    public class ColorOptionsProvider
+    {
+        public Array GetColorOptionsExceptBlack(Type enumType)
+        {
+            return Enum.GetValues(enumType).Cast<ColorOptions>().Except(new List<ColorOptions>
+            {
+                ColorOptions.Black
+            }).ToArray();
+        }
+    }
 }