--- conflicted
+++ resolved
@@ -1,615 +1,609 @@
-﻿namespace Aristocrat.Monaco.Gaming.UI.ViewModels.OperatorMenu
-{
-    using System;
-    using System.Collections.Generic;
-    using System.Collections.ObjectModel;
-    using System.Collections.Specialized;
-    using System.ComponentModel;
-    using System.Globalization;
-    using System.Linq;
-    using System.Windows.Input;
-    using Application.Contracts;
-    using Application.Contracts.Localization;
-    using Application.Contracts.OperatorMenu;
-    using Application.Contracts.Tickets;
-    using Application.Contracts.TiltLogger;
-    using Application.UI.Events;
-    using Application.UI.Models;
-    using Application.UI.OperatorMenu;
-    using Application.UI.Views;
-    using Hardware.Contracts.Ticket;
-    using Kernel;
-    using Localization.Properties;
-    using MVVM;
-    using Microsoft.Toolkit.Mvvm.Input;
-    //using MVVM.Command;
-
-    [CLSCompliant(false)]
-    public partial class EventLogFilterViewModel : OperatorMenuPageViewModelBase
-    {
-        private readonly object _eventLogEventHandlerLock = new object();
-        private readonly int _loggerConfigurationCount;
-        private readonly int _loggerSubscriptions;
-        private readonly List<EventLog> _appendedEvents = new List<EventLog>();
-        private readonly object _appendedLock = new object();
-        private string _eventCount;
-        private EventLog _selectedItem;
-        private string _subscriptionStatus;
-        private bool _subscriptionTextVisible = true;
-        private bool _isReloadingEventHistory;
-        private TimeSpan _offset;
-        private readonly ITiltLogger _tiltLogger;
-        private readonly IPropertiesManager _propertiesManager;
-        private ObservableCollection<EventLog> _eventLogCollection = new ObservableCollection<EventLog>();
-        private const int DefaultLogMaxEntries = 500;
-
-        private ObservableCollection<EventFilterInfo> _eventFilterCollection;
-        private readonly IReadOnlyCollection<IEventLogAdapter> _eventLogAdapters;
-        private bool _filterMenuEnabled;
-
-        private bool _isAllFiltersSelected;
-        private bool _settingFilterSelections;
-        public IRelayCommand AllFiltersSelectedCommand { get; }
-        public IRelayCommand FilterSelectedCommand { get; }
-
-        public EventLogFilterViewModel()
-            : base(true)
-        {
-            _tiltLogger = ServiceManager.GetInstance().GetService<ITiltLogger>();
-            _propertiesManager = ServiceManager.GetInstance().GetService<IPropertiesManager>();
-            _loggerSubscriptions = _tiltLogger.GetEventsSubscribed(string.Empty);
-            _loggerConfigurationCount = _tiltLogger.GetEventsToSubscribe(string.Empty);
-
-            ShowAdditionalInfoCommand = new RelayCommand<object>(ShowAdditionalInfo);
-
-<<<<<<< HEAD
-            IsAllFiltersSelected = true;
-            AllFiltersSelectedCommand = new RelayCommand(() => AllFiltersSelected());
-            FilterSelectedCommand = new RelayCommand(() => FilterSelected());
-=======
-            _isAllFiltersSelected = true;
-            AllFiltersSelectedCommand = new ActionCommand<object>(_ => AllFiltersSelected());
-            FilterSelectedCommand = new ActionCommand<object>(_ => FilterSelected());
->>>>>>> 4e36a257
-
-            _filterMenuEnabled = false;
-            _eventLogAdapters = GetLogAdapters();
-            _eventFilterCollection = CreateFilters();
-        }
-
-        public ICommand ShowAdditionalInfoCommand { get; }
-
-        public ObservableCollection<EventLog> EventLogCollection
-        {
-            get => _eventLogCollection;
-            set
-            {
-                _eventLogCollection = value;
-                RaisePropertyChanged(nameof(EventLogCollection));
-                RaisePropertyChanged(nameof(FilteredLogCollection));
-                RaisePropertyChanged(nameof(PrintSelectedButtonEnabled));
-                RaisePropertyChanged(nameof(DataEmpty));
-            }
-        }
-
-        public int MaxEntries { get; set; }
-
-        public TimeSpan Offset
-        {
-            get => _offset;
-            private set
-            {
-                if (_offset != value)
-                {
-                    _offset = value;
-                    RaisePropertyChanged(nameof(Offset));
-                }
-            }
-        }
-
-        public string SubscriptionStatus
-        {
-            get => _subscriptionStatus;
-
-            set
-            {
-                _subscriptionStatus = value;
-                RaisePropertyChanged(nameof(SubscriptionStatus));
-            }
-        }
-
-        public string EventCount
-        {
-            get => _eventCount;
-
-            set
-            {
-                _eventCount = value;
-                RaisePropertyChanged(nameof(EventCount));
-            }
-        }
-
-        public EventLog SelectedItem
-        {
-            get => _selectedItem;
-            set
-            {
-                _selectedItem = value;
-                RaisePropertyChanged(nameof(SelectedItem));
-                RaisePropertyChanged(nameof(PrintSelectedButtonEnabled));
-            }
-        }
-
-        /// <summary>
-        ///     Gets or sets a value indicating whether [Subscription Text visible].
-        /// </summary>
-        /// <value>
-        ///     <c>true</c> if [Subscription Text visible]; otherwise, <c>false</c>.
-        /// </value>
-        public bool SubscriptionTextVisible
-        {
-            get => _subscriptionTextVisible;
-
-            set
-            {
-                _subscriptionTextVisible = value;
-                RaisePropertyChanged(nameof(SubscriptionTextVisible));
-            }
-        }
-
-        public override bool MainPrintButtonEnabled =>
-            base.MainPrintButtonEnabled && FilteredLogCollection.Any();
-
-        /// <summary>
-        ///     Gets or sets a value indicating whether [print selected button enabled].
-        /// </summary>
-        /// <value>
-        ///     <c>true</c> if [print selected button enabled]; otherwise, <c>false</c>.
-        /// </value>
-        public bool PrintSelectedButtonEnabled =>
-            SelectedItem != null && PrinterButtonsEnabled && FilteredLogCollection.Any();
-
-        public override bool DataEmpty => EventLogCollection == null || !EventLogCollection.Any();
-
-        /// <summary>
-        ///     Indicates whether or not we are currently reloading the event history.
-        /// </summary>
-        public bool IsReloadingEventHistory
-        {
-            get => !base.IsLoadingData && _isReloadingEventHistory;
-            set
-            {
-                _isReloadingEventHistory = value;
-                RaisePropertyChanged(nameof(IsReloadingEventHistory));
-            }
-        }
-
-        public ObservableCollection<EventFilterInfo> EventFilterCollection
-        {
-            get => _eventFilterCollection;
-            set
-            {
-                _eventFilterCollection = value;
-                RaisePropertyChanged(nameof(EventFilterCollection));
-                RaisePropertyChanged(nameof(FilteredLogCollection));
-                RaisePropertyChanged(nameof(PrintSelectedButtonEnabled));
-                RaisePropertyChanged(nameof(MainPrintButtonEnabled));
-            }
-        }
-
-        public bool FilterMenuEnabled
-        {
-            get => _filterMenuEnabled;
-            set
-            {
-                if (value == _filterMenuEnabled)
-                {
-                    return;
-                }
-
-                _filterMenuEnabled = value;
-                RaisePropertyChanged(nameof(FilterMenuEnabled));
-            }
-        }
-
-        public IEnumerable<EventLog> FilteredLogCollection => EventFilterCollection.Where(filter => filter.IsSelected)
-            .SelectMany(
-                filter => EventLogCollection.Where(
-                    log => log.Description.Type.Equals(filter.EventType)))
-            .OrderByDescending(evt => evt.Description.TransactionId)
-            .Take(MaxEntries);
-
-        private void EventLogCollection_OnCollectionChanged(object o, NotifyCollectionChangedEventArgs args)
-        {
-            UpdateEventCount();
-            RaisePropertyChanged(nameof(FilteredLogCollection));
-        }
-
-        private void UpdateEventCount()
-        {
-            MvvmHelper.ExecuteOnUI(
-                () =>
-                {
-                    var count = FilteredLogCollection?.Count() ?? 0;
-                    EventCount = string.Format(
-                        CultureInfo.CurrentCulture,
-                        "  " + (count == 1
-                            ? Localizer.For(CultureFor.Operator).GetString(ResourceKeys.EventInLog)
-                            : Localizer.For(CultureFor.Operator).GetString(ResourceKeys.EventsInLog)),
-                        count);
-                    RaisePropertyChanged(nameof(DataEmpty));
-                });
-        }
-        
-        private void UpdateMaxEntries()
-        {
-            var loggerType = IsAllFiltersSelected
-                ? string.Empty
-                : string.Join("|", EventFilterCollection.Where(f => f.IsSelected).Select(f => f.EventType));
-
-            MaxEntries = GetMaxEntries(loggerType);
-        }
-
-        private int GetMaxEntries(string loggerType)
-        {
-            var max = _tiltLogger.GetMax(loggerType);
-            Logger.Debug($"Max entries for type {loggerType} = {max}");
-            return max == 0 ? DefaultLogMaxEntries : max;
-        }
-
-        private List<Ticket> GenerateLogTickets(OperatorMenuPrintData dataType)
-        {
-            var logs = GetItemsToPrint(FilteredLogCollection.ToList(), dataType).ToList();
-
-            var ticketCreator = ServiceManager.GetInstance().TryGetService<IEventLogTicketCreator>();
-            if (ticketCreator == null)
-            {
-                Logger.Info("Couldn't find ticket creator");
-                return null;
-            }
-
-            var tickets = new List<Ticket>();
-            var printNumberOfPages = (int)Math.Ceiling((double)logs.Count / ticketCreator.EventsPerPage);
-            for (var page = 0; page < printNumberOfPages; page++)
-            {
-                var singlePageLogs = new Collection<EventDescription>(
-                    logs.Skip(page * ticketCreator.EventsPerPage).Take(ticketCreator.EventsPerPage).Select(e => e.Description).ToList());
-                var ticket = ticketCreator.Create(page + 1, singlePageLogs);
-                tickets.Add(ticket);
-            }
-
-            return tickets;
-        }
-
-        protected override void DisposeInternal()
-        {
-            SetupTiltLogAppendedTilt(false);
-            ClearEventLogCollection();
-            base.DisposeInternal();
-        }
-
-        private void LoadEventHistory()
-        {
-            var events = new List<EventDescription>(_tiltLogger.GetEvents(string.Empty));
-            events.AddRange(GetTransactionHistoryEvents());
-            events = events.Distinct().ToList();
-
-            UpdateMaxEntries();
-
-            var eventLogs = new List<EventLog>(events.Select(e => new EventLog(e)));
-            
-            EventLogCollection = 
-                new ObservableCollection<EventLog>(eventLogs.OrderByDescending(e => e.Description.TransactionId));
-            EventLogCollection.CollectionChanged += EventLogCollection_OnCollectionChanged;
-            UpdateEventCount();
-
-            // Add any events that have occurred during initial load.
-            lock (_appendedLock)
-            {
-                foreach (var e in _appendedEvents)
-                {
-                    InsertEvent(e);
-                }
-
-                _appendedEvents.Clear();
-            }
-        }
-
-        private void ReloadEventHistory()
-        {
-            FilterMenuEnabled = false;
-            MvvmHelper.ExecuteOnUI(
-                () => { IsReloadingEventHistory = true; });
-
-            ClearEventLogCollection();
-            InitializeDataAsync();
-
-            MvvmHelper.ExecuteOnUI(
-                () => { IsReloadingEventHistory = false; });
-        }
-
-        private void EventLogAppended(object sender, TiltLogAppendedEventArgs e)
-        {
-            if (e?.Message != null)
-            {
-                if (EventLogCollection == null)
-                {
-                    lock (_appendedLock)
-                    {
-                        _appendedEvents.Add(new EventLog(e.Message));
-                    }
-
-                    return;
-                }
-
-                InsertEvent(new EventLog(e.Message), true);
-            }
-        }
-
-        private void InsertEvent(EventLog message, bool deleteOldMessages = false)
-        {
-            MvvmHelper.ExecuteOnUI(
-                () =>
-                {
-                    if (message != null)
-                    {
-                        EventLogCollection.Insert(0, message);
-
-                        if (deleteOldMessages)
-                        {
-                            // No need to store more than the max number of current log type (combined) entries in the collection
-                            var maxEntriesCurrentType = GetMaxEntries(message.Description.Type);
-                            var combinedList = _tiltLogger.GetCombinedTypes(message.Description.Type);
-                            var logCollection = combinedList != null
-                                ? EventLogCollection.Where(x => combinedList.Contains(x.Description.Type))
-                                : EventLogCollection.Where(x => x.Description.Type == message.Description.Type);
-                            var logsToExclude = logCollection.Skip(maxEntriesCurrentType).ToList();
-                            logsToExclude.ForEach(x => EventLogCollection.Remove(x));
-                            var typeString = combinedList == null
-                                ? message.Description.Type
-                                : string.Join("-", combinedList);
-                            Logger.Debug($"Removed {logsToExclude.Count} logs from combined types {typeString} with max {maxEntriesCurrentType}");
-                        }
-                    }
-                });
-        }
-
-        private IEnumerable<EventDescription> GetTransactionHistoryEvents()
-        {
-            var events = new List<EventDescription>();
-
-            foreach (var filter in EventFilterCollection)
-            {
-                var logAdapter = _eventLogAdapters.FirstOrDefault(l => l.LogType == filter.EventType);
-                if (logAdapter != null)
-                {
-                    events.AddRange(logAdapter.GetEventLogs());
-                }
-            }
-
-            return events;
-        }
-
-        protected override void InitializeData()
-        {
-            UpdateEventCount();
-            LoadEventHistory();
-
-            SubscriptionStatus = string.Format(
-                CultureInfo.CurrentCulture,
-                _loggerConfigurationCount == 1
-                    ? Localizer.For(CultureFor.Operator).GetString(ResourceKeys.WatchingEvent)
-                    : Localizer.For(CultureFor.Operator).GetString(ResourceKeys.WatchingEvents),
-                _loggerConfigurationCount);
-
-            if (_loggerConfigurationCount > _loggerSubscriptions)
-            {
-                var improperConfig = _loggerConfigurationCount - _loggerSubscriptions;
-                SubscriptionStatus += string.Format(
-                    CultureInfo.CurrentCulture,
-                    "  " + (improperConfig == 1
-                        ? Localizer.For(CultureFor.Operator).GetString(ResourceKeys.ImproperConfig)
-                        : Localizer.For(CultureFor.Operator).GetString(ResourceKeys.ImproperConfigs)),
-                    improperConfig);
-            }
-
-            FilterMenuEnabled = true;
-        }
-
-        protected override void OnLoaded()
-        {
-            UpdateEventCount();
-
-            Offset = PropertiesManager.GetValue(ApplicationConstants.TimeZoneOffsetKey, TimeSpan.Zero);
-
-            ReloadEventHistory();
-
-            SetupTiltLogAppendedTilt(true);
-
-            EventBus.Subscribe<TimeZoneUpdatedEvent>(this, HandleTimeZoneChangedEvent);
-            SubscriptionTextVisible = GetConfigSetting(OperatorMenuSetting.ShowSubscriptionText, true);
-            SelectedItem = null;
-            RaisePropertyChanged(nameof(PrintCurrentPageButtonVisible));
-            RaisePropertyChanged(nameof(PrintSelectedButtonVisible));
-            RaisePropertyChanged(nameof(PrintLast15ButtonVisible));
-            EventBus.Subscribe<OperatorMenuPrintJobStartedEvent>(this, o => FilterMenuEnabled = false);
-            EventBus.Subscribe<OperatorMenuPrintJobCompletedEvent>(this, o => FilterMenuEnabled = true);
-        }
-
-        protected override void OnUnloaded()
-        {
-            SetupTiltLogAppendedTilt(false);
-        }
-
-        protected override void UpdatePrinterButtons()
-        {
-            RaisePropertyChanged(nameof(PrintSelectedButtonEnabled));
-            RaisePropertyChanged(nameof(MainPrintButtonEnabled));
-        }
-
-        private void SetupTiltLogAppendedTilt(bool add)
-        {
-            lock (_eventLogEventHandlerLock)
-            {
-                if (add)
-                {
-                    _tiltLogger.TiltLogAppendedTilt += EventLogAppended;
-                }
-                else
-                {
-                    _tiltLogger.TiltLogAppendedTilt -= EventLogAppended;
-                }
-            }
-        }
-
-        private Ticket GenerateSelectedEventTicket()
-        {
-            if (_selectedItem == null)
-            {
-                return null;
-            }
-
-            var selectedEvent = new Collection<EventDescription> { _selectedItem.Description };
-            var ticketCreator = ServiceManager.GetInstance().TryGetService<IEventLogTicketCreator>();
-
-            return ticketCreator?.Create(1, selectedEvent);
-        }
-
-        protected override IEnumerable<Ticket> GenerateTicketsForPrint(OperatorMenuPrintData dataType)
-        {
-            IEnumerable<Ticket> tickets = null;
-
-            switch (dataType)
-            {
-                case OperatorMenuPrintData.Main:
-                case OperatorMenuPrintData.CurrentPage:
-                case OperatorMenuPrintData.Last15:
-                    var selectedFilters = EventFilterCollection.Where(
-                        e => e.IsSelected).ToList();
-                    // If single filter is selected and we have a special print functionality for it.
-                    if (selectedFilters.Count == 1 && _eventLogAdapters.SingleOrDefault(
-                            e => e.LogType == selectedFilters.First().EventType) is ILogTicketPrintable ticketPrintable
-                    ) // If single filter selected, check for special log/print handlers
-                    {
-                        var logsToBePrinted = GetItemsToPrint(FilteredLogCollection.ToList(), dataType);
-                        var transactionIDs = logsToBePrinted.Select(e => e.Description.TransactionId).ToList();
-                        tickets = ticketPrintable.GenerateLogTickets(transactionIDs);
-                    }
-                    else
-                    {
-                        tickets = GenerateLogTickets(dataType);
-                    }
-
-                    break;
-
-                case OperatorMenuPrintData.SelectedItem:
-                    if (_selectedItem != null)
-                    {
-                        var eventBaseTypeFromEvenType =
-                            EventFilterCollection.SingleOrDefault(e => e.EventType == _selectedItem.Description.Type)
-                                ?.EventType;
-                        var logExtractor = _eventLogAdapters.SingleOrDefault(
-                            e => e.LogType == eventBaseTypeFromEvenType);
-                        // If selected item has a special print functionality
-                        if (logExtractor is ILogTicketPrintable printable)
-                        {
-                            tickets = TicketToList(printable.GetSelectedTicket(_selectedItem.Description));
-                        }
-                        else
-                        {
-                            tickets = TicketToList(GenerateSelectedEventTicket());
-                        }
-                    }
-
-                    break;
-            }
-
-            return tickets;
-        }
-
-        private void ClearEventLogCollection()
-        {
-            MvvmHelper.ExecuteOnUI(
-                () =>
-                {
-                    EventLogCollection.CollectionChanged -= EventLogCollection_OnCollectionChanged;
-                    EventLogCollection.Clear();
-                });
-        }
-
-        private void HandleTimeZoneChangedEvent(TimeZoneUpdatedEvent evt)
-        {
-            SetupTiltLogAppendedTilt(false);
-            ReloadEventHistory();
-            SetupTiltLogAppendedTilt(true);
-        }
-
-        private void ShowAdditionalInfo(object obj)
-        {
-            // Show a popup window with additional info
-            var dialogService = ServiceManager.GetInstance().GetService<IDialogService>();
-
-            var eventBaseTypeFromEventType =
-                EventFilterCollection.FirstOrDefault(e => e.EventType == SelectedItem.Description.Type)?.EventType;
-            var logAdapter = _eventLogAdapters.SingleOrDefault(
-                e => e.LogType == eventBaseTypeFromEventType);
-            var viewModel = new LogDetailsViewModel(SelectedItem, logAdapter);
-
-            var name = SelectedItem.Description.Name.Split(
-                new[] { EventLogUtilities.EventDescriptionNameDelimiter },
-                StringSplitOptions.None);
-
-            dialogService.ShowInfoDialog<LogDetailView>(
-                this,
-                viewModel,
-                $"{name[0]} {Localizer.For(CultureFor.Operator).GetString(ResourceKeys.LogDetails)}");
-        }
-
-        private void HandlePropertyChanged(object sender, PropertyChangedEventArgs e)
-        {
-            if (!_settingFilterSelections)
-            {
-                UpdateUI();
-            }
-        }
-
-        private void UpdateUI()
-        {
-            UpdateMaxEntries();
-            RaisePropertyChanged(nameof(FilteredLogCollection));
-            UpdateEventCount();
-            UpdatePrinterButtons();
-        }
-
-        public bool IsAllFiltersSelected
-        {
-            get => _isAllFiltersSelected;
-            set
-            {
-                if (_isAllFiltersSelected != value)
-                {
-                    _isAllFiltersSelected = value;
-                    RaisePropertyChanged(nameof(IsAllFiltersSelected));
-                }
-            }
-        }
-
-        private void AllFiltersSelected()
-        {
-            // Wait until all filter selections have changed and then update
-            _settingFilterSelections = true;
-            foreach (var filter in EventFilterCollection)
-            {
-                filter.IsSelected = IsAllFiltersSelected;
-            }
-            _settingFilterSelections = false;
-
-            UpdateUI();
-        }
-
-        private void FilterSelected()
-        {
-            IsAllFiltersSelected = EventFilterCollection.All(filter => filter.IsSelected);
-        }
-    }
-}
+﻿namespace Aristocrat.Monaco.Gaming.UI.ViewModels.OperatorMenu
+{
+    using System;
+    using System.Collections.Generic;
+    using System.Collections.ObjectModel;
+    using System.Collections.Specialized;
+    using System.ComponentModel;
+    using System.Globalization;
+    using System.Linq;
+    using System.Windows.Input;
+    using Application.Contracts;
+    using Application.Contracts.Localization;
+    using Application.Contracts.OperatorMenu;
+    using Application.Contracts.Tickets;
+    using Application.Contracts.TiltLogger;
+    using Application.UI.Events;
+    using Application.UI.Models;
+    using Application.UI.OperatorMenu;
+    using Application.UI.Views;
+    using Hardware.Contracts.Ticket;
+    using Kernel;
+    using Localization.Properties;
+    using MVVM;
+    using Microsoft.Toolkit.Mvvm.Input;
+    //using MVVM.Command;
+
+    [CLSCompliant(false)]
+    public partial class EventLogFilterViewModel : OperatorMenuPageViewModelBase
+    {
+        private readonly object _eventLogEventHandlerLock = new object();
+        private readonly int _loggerConfigurationCount;
+        private readonly int _loggerSubscriptions;
+        private readonly List<EventLog> _appendedEvents = new List<EventLog>();
+        private readonly object _appendedLock = new object();
+        private string _eventCount;
+        private EventLog _selectedItem;
+        private string _subscriptionStatus;
+        private bool _subscriptionTextVisible = true;
+        private bool _isReloadingEventHistory;
+        private TimeSpan _offset;
+        private readonly ITiltLogger _tiltLogger;
+        private readonly IPropertiesManager _propertiesManager;
+        private ObservableCollection<EventLog> _eventLogCollection = new ObservableCollection<EventLog>();
+        private const int DefaultLogMaxEntries = 500;
+
+        private ObservableCollection<EventFilterInfo> _eventFilterCollection;
+        private readonly IReadOnlyCollection<IEventLogAdapter> _eventLogAdapters;
+        private bool _filterMenuEnabled;
+
+        private bool _isAllFiltersSelected;
+        private bool _settingFilterSelections;
+        public IRelayCommand AllFiltersSelectedCommand { get; }
+        public IRelayCommand FilterSelectedCommand { get; }
+
+        public EventLogFilterViewModel()
+            : base(true)
+        {
+            _tiltLogger = ServiceManager.GetInstance().GetService<ITiltLogger>();
+            _propertiesManager = ServiceManager.GetInstance().GetService<IPropertiesManager>();
+            _loggerSubscriptions = _tiltLogger.GetEventsSubscribed(string.Empty);
+            _loggerConfigurationCount = _tiltLogger.GetEventsToSubscribe(string.Empty);
+
+            ShowAdditionalInfoCommand = new RelayCommand<object>(ShowAdditionalInfo);
+
+            IsAllFiltersSelected = true;
+            AllFiltersSelectedCommand = new RelayCommand(() => AllFiltersSelected());
+            FilterSelectedCommand = new RelayCommand(() => FilterSelected());
+
+            _filterMenuEnabled = false;
+            _eventLogAdapters = GetLogAdapters();
+            _eventFilterCollection = CreateFilters();
+        }
+
+        public ICommand ShowAdditionalInfoCommand { get; }
+
+        public ObservableCollection<EventLog> EventLogCollection
+        {
+            get => _eventLogCollection;
+            set
+            {
+                _eventLogCollection = value;
+                RaisePropertyChanged(nameof(EventLogCollection));
+                RaisePropertyChanged(nameof(FilteredLogCollection));
+                RaisePropertyChanged(nameof(PrintSelectedButtonEnabled));
+                RaisePropertyChanged(nameof(DataEmpty));
+            }
+        }
+
+        public int MaxEntries { get; set; }
+
+        public TimeSpan Offset
+        {
+            get => _offset;
+            private set
+            {
+                if (_offset != value)
+                {
+                    _offset = value;
+                    RaisePropertyChanged(nameof(Offset));
+                }
+            }
+        }
+
+        public string SubscriptionStatus
+        {
+            get => _subscriptionStatus;
+
+            set
+            {
+                _subscriptionStatus = value;
+                RaisePropertyChanged(nameof(SubscriptionStatus));
+            }
+        }
+
+        public string EventCount
+        {
+            get => _eventCount;
+
+            set
+            {
+                _eventCount = value;
+                RaisePropertyChanged(nameof(EventCount));
+            }
+        }
+
+        public EventLog SelectedItem
+        {
+            get => _selectedItem;
+            set
+            {
+                _selectedItem = value;
+                RaisePropertyChanged(nameof(SelectedItem));
+                RaisePropertyChanged(nameof(PrintSelectedButtonEnabled));
+            }
+        }
+
+        /// <summary>
+        ///     Gets or sets a value indicating whether [Subscription Text visible].
+        /// </summary>
+        /// <value>
+        ///     <c>true</c> if [Subscription Text visible]; otherwise, <c>false</c>.
+        /// </value>
+        public bool SubscriptionTextVisible
+        {
+            get => _subscriptionTextVisible;
+
+            set
+            {
+                _subscriptionTextVisible = value;
+                RaisePropertyChanged(nameof(SubscriptionTextVisible));
+            }
+        }
+
+        public override bool MainPrintButtonEnabled =>
+            base.MainPrintButtonEnabled && FilteredLogCollection.Any();
+
+        /// <summary>
+        ///     Gets or sets a value indicating whether [print selected button enabled].
+        /// </summary>
+        /// <value>
+        ///     <c>true</c> if [print selected button enabled]; otherwise, <c>false</c>.
+        /// </value>
+        public bool PrintSelectedButtonEnabled =>
+            SelectedItem != null && PrinterButtonsEnabled && FilteredLogCollection.Any();
+
+        public override bool DataEmpty => EventLogCollection == null || !EventLogCollection.Any();
+
+        /// <summary>
+        ///     Indicates whether or not we are currently reloading the event history.
+        /// </summary>
+        public bool IsReloadingEventHistory
+        {
+            get => !base.IsLoadingData && _isReloadingEventHistory;
+            set
+            {
+                _isReloadingEventHistory = value;
+                RaisePropertyChanged(nameof(IsReloadingEventHistory));
+            }
+        }
+
+        public ObservableCollection<EventFilterInfo> EventFilterCollection
+        {
+            get => _eventFilterCollection;
+            set
+            {
+                _eventFilterCollection = value;
+                RaisePropertyChanged(nameof(EventFilterCollection));
+                RaisePropertyChanged(nameof(FilteredLogCollection));
+                RaisePropertyChanged(nameof(PrintSelectedButtonEnabled));
+                RaisePropertyChanged(nameof(MainPrintButtonEnabled));
+            }
+        }
+
+        public bool FilterMenuEnabled
+        {
+            get => _filterMenuEnabled;
+            set
+            {
+                if (value == _filterMenuEnabled)
+                {
+                    return;
+                }
+
+                _filterMenuEnabled = value;
+                RaisePropertyChanged(nameof(FilterMenuEnabled));
+            }
+        }
+
+        public IEnumerable<EventLog> FilteredLogCollection => EventFilterCollection.Where(filter => filter.IsSelected)
+            .SelectMany(
+                filter => EventLogCollection.Where(
+                    log => log.Description.Type.Equals(filter.EventType)))
+            .OrderByDescending(evt => evt.Description.TransactionId)
+            .Take(MaxEntries);
+
+        private void EventLogCollection_OnCollectionChanged(object o, NotifyCollectionChangedEventArgs args)
+        {
+            UpdateEventCount();
+            RaisePropertyChanged(nameof(FilteredLogCollection));
+        }
+
+        private void UpdateEventCount()
+        {
+            MvvmHelper.ExecuteOnUI(
+                () =>
+                {
+                    var count = FilteredLogCollection?.Count() ?? 0;
+                    EventCount = string.Format(
+                        CultureInfo.CurrentCulture,
+                        "  " + (count == 1
+                            ? Localizer.For(CultureFor.Operator).GetString(ResourceKeys.EventInLog)
+                            : Localizer.For(CultureFor.Operator).GetString(ResourceKeys.EventsInLog)),
+                        count);
+                    RaisePropertyChanged(nameof(DataEmpty));
+                });
+        }
+        
+        private void UpdateMaxEntries()
+        {
+            var loggerType = IsAllFiltersSelected
+                ? string.Empty
+                : string.Join("|", EventFilterCollection.Where(f => f.IsSelected).Select(f => f.EventType));
+
+            MaxEntries = GetMaxEntries(loggerType);
+        }
+
+        private int GetMaxEntries(string loggerType)
+        {
+            var max = _tiltLogger.GetMax(loggerType);
+            Logger.Debug($"Max entries for type {loggerType} = {max}");
+            return max == 0 ? DefaultLogMaxEntries : max;
+        }
+
+        private List<Ticket> GenerateLogTickets(OperatorMenuPrintData dataType)
+        {
+            var logs = GetItemsToPrint(FilteredLogCollection.ToList(), dataType).ToList();
+
+            var ticketCreator = ServiceManager.GetInstance().TryGetService<IEventLogTicketCreator>();
+            if (ticketCreator == null)
+            {
+                Logger.Info("Couldn't find ticket creator");
+                return null;
+            }
+
+            var tickets = new List<Ticket>();
+            var printNumberOfPages = (int)Math.Ceiling((double)logs.Count / ticketCreator.EventsPerPage);
+            for (var page = 0; page < printNumberOfPages; page++)
+            {
+                var singlePageLogs = new Collection<EventDescription>(
+                    logs.Skip(page * ticketCreator.EventsPerPage).Take(ticketCreator.EventsPerPage).Select(e => e.Description).ToList());
+                var ticket = ticketCreator.Create(page + 1, singlePageLogs);
+                tickets.Add(ticket);
+            }
+
+            return tickets;
+        }
+
+        protected override void DisposeInternal()
+        {
+            SetupTiltLogAppendedTilt(false);
+            ClearEventLogCollection();
+            base.DisposeInternal();
+        }
+
+        private void LoadEventHistory()
+        {
+            var events = new List<EventDescription>(_tiltLogger.GetEvents(string.Empty));
+            events.AddRange(GetTransactionHistoryEvents());
+            events = events.Distinct().ToList();
+
+            UpdateMaxEntries();
+
+            var eventLogs = new List<EventLog>(events.Select(e => new EventLog(e)));
+            
+            EventLogCollection = 
+                new ObservableCollection<EventLog>(eventLogs.OrderByDescending(e => e.Description.TransactionId));
+            EventLogCollection.CollectionChanged += EventLogCollection_OnCollectionChanged;
+            UpdateEventCount();
+
+            // Add any events that have occurred during initial load.
+            lock (_appendedLock)
+            {
+                foreach (var e in _appendedEvents)
+                {
+                    InsertEvent(e);
+                }
+
+                _appendedEvents.Clear();
+            }
+        }
+
+        private void ReloadEventHistory()
+        {
+            FilterMenuEnabled = false;
+            MvvmHelper.ExecuteOnUI(
+                () => { IsReloadingEventHistory = true; });
+
+            ClearEventLogCollection();
+            InitializeDataAsync();
+
+            MvvmHelper.ExecuteOnUI(
+                () => { IsReloadingEventHistory = false; });
+        }
+
+        private void EventLogAppended(object sender, TiltLogAppendedEventArgs e)
+        {
+            if (e?.Message != null)
+            {
+                if (EventLogCollection == null)
+                {
+                    lock (_appendedLock)
+                    {
+                        _appendedEvents.Add(new EventLog(e.Message));
+                    }
+
+                    return;
+                }
+
+                InsertEvent(new EventLog(e.Message), true);
+            }
+        }
+
+        private void InsertEvent(EventLog message, bool deleteOldMessages = false)
+        {
+            MvvmHelper.ExecuteOnUI(
+                () =>
+                {
+                    if (message != null)
+                    {
+                        EventLogCollection.Insert(0, message);
+
+                        if (deleteOldMessages)
+                        {
+                            // No need to store more than the max number of current log type (combined) entries in the collection
+                            var maxEntriesCurrentType = GetMaxEntries(message.Description.Type);
+                            var combinedList = _tiltLogger.GetCombinedTypes(message.Description.Type);
+                            var logCollection = combinedList != null
+                                ? EventLogCollection.Where(x => combinedList.Contains(x.Description.Type))
+                                : EventLogCollection.Where(x => x.Description.Type == message.Description.Type);
+                            var logsToExclude = logCollection.Skip(maxEntriesCurrentType).ToList();
+                            logsToExclude.ForEach(x => EventLogCollection.Remove(x));
+                            var typeString = combinedList == null
+                                ? message.Description.Type
+                                : string.Join("-", combinedList);
+                            Logger.Debug($"Removed {logsToExclude.Count} logs from combined types {typeString} with max {maxEntriesCurrentType}");
+                        }
+                    }
+                });
+        }
+
+        private IEnumerable<EventDescription> GetTransactionHistoryEvents()
+        {
+            var events = new List<EventDescription>();
+
+            foreach (var filter in EventFilterCollection)
+            {
+                var logAdapter = _eventLogAdapters.FirstOrDefault(l => l.LogType == filter.EventType);
+                if (logAdapter != null)
+                {
+                    events.AddRange(logAdapter.GetEventLogs());
+                }
+            }
+
+            return events;
+        }
+
+        protected override void InitializeData()
+        {
+            UpdateEventCount();
+            LoadEventHistory();
+
+            SubscriptionStatus = string.Format(
+                CultureInfo.CurrentCulture,
+                _loggerConfigurationCount == 1
+                    ? Localizer.For(CultureFor.Operator).GetString(ResourceKeys.WatchingEvent)
+                    : Localizer.For(CultureFor.Operator).GetString(ResourceKeys.WatchingEvents),
+                _loggerConfigurationCount);
+
+            if (_loggerConfigurationCount > _loggerSubscriptions)
+            {
+                var improperConfig = _loggerConfigurationCount - _loggerSubscriptions;
+                SubscriptionStatus += string.Format(
+                    CultureInfo.CurrentCulture,
+                    "  " + (improperConfig == 1
+                        ? Localizer.For(CultureFor.Operator).GetString(ResourceKeys.ImproperConfig)
+                        : Localizer.For(CultureFor.Operator).GetString(ResourceKeys.ImproperConfigs)),
+                    improperConfig);
+            }
+
+            FilterMenuEnabled = true;
+        }
+
+        protected override void OnLoaded()
+        {
+            UpdateEventCount();
+
+            Offset = PropertiesManager.GetValue(ApplicationConstants.TimeZoneOffsetKey, TimeSpan.Zero);
+
+            ReloadEventHistory();
+
+            SetupTiltLogAppendedTilt(true);
+
+            EventBus.Subscribe<TimeZoneUpdatedEvent>(this, HandleTimeZoneChangedEvent);
+            SubscriptionTextVisible = GetConfigSetting(OperatorMenuSetting.ShowSubscriptionText, true);
+            SelectedItem = null;
+            RaisePropertyChanged(nameof(PrintCurrentPageButtonVisible));
+            RaisePropertyChanged(nameof(PrintSelectedButtonVisible));
+            RaisePropertyChanged(nameof(PrintLast15ButtonVisible));
+            EventBus.Subscribe<OperatorMenuPrintJobStartedEvent>(this, o => FilterMenuEnabled = false);
+            EventBus.Subscribe<OperatorMenuPrintJobCompletedEvent>(this, o => FilterMenuEnabled = true);
+        }
+
+        protected override void OnUnloaded()
+        {
+            SetupTiltLogAppendedTilt(false);
+        }
+
+        protected override void UpdatePrinterButtons()
+        {
+            RaisePropertyChanged(nameof(PrintSelectedButtonEnabled));
+            RaisePropertyChanged(nameof(MainPrintButtonEnabled));
+        }
+
+        private void SetupTiltLogAppendedTilt(bool add)
+        {
+            lock (_eventLogEventHandlerLock)
+            {
+                if (add)
+                {
+                    _tiltLogger.TiltLogAppendedTilt += EventLogAppended;
+                }
+                else
+                {
+                    _tiltLogger.TiltLogAppendedTilt -= EventLogAppended;
+                }
+            }
+        }
+
+        private Ticket GenerateSelectedEventTicket()
+        {
+            if (_selectedItem == null)
+            {
+                return null;
+            }
+
+            var selectedEvent = new Collection<EventDescription> { _selectedItem.Description };
+            var ticketCreator = ServiceManager.GetInstance().TryGetService<IEventLogTicketCreator>();
+
+            return ticketCreator?.Create(1, selectedEvent);
+        }
+
+        protected override IEnumerable<Ticket> GenerateTicketsForPrint(OperatorMenuPrintData dataType)
+        {
+            IEnumerable<Ticket> tickets = null;
+
+            switch (dataType)
+            {
+                case OperatorMenuPrintData.Main:
+                case OperatorMenuPrintData.CurrentPage:
+                case OperatorMenuPrintData.Last15:
+                    var selectedFilters = EventFilterCollection.Where(
+                        e => e.IsSelected).ToList();
+                    // If single filter is selected and we have a special print functionality for it.
+                    if (selectedFilters.Count == 1 && _eventLogAdapters.SingleOrDefault(
+                            e => e.LogType == selectedFilters.First().EventType) is ILogTicketPrintable ticketPrintable
+                    ) // If single filter selected, check for special log/print handlers
+                    {
+                        var logsToBePrinted = GetItemsToPrint(FilteredLogCollection.ToList(), dataType);
+                        var transactionIDs = logsToBePrinted.Select(e => e.Description.TransactionId).ToList();
+                        tickets = ticketPrintable.GenerateLogTickets(transactionIDs);
+                    }
+                    else
+                    {
+                        tickets = GenerateLogTickets(dataType);
+                    }
+
+                    break;
+
+                case OperatorMenuPrintData.SelectedItem:
+                    if (_selectedItem != null)
+                    {
+                        var eventBaseTypeFromEvenType =
+                            EventFilterCollection.SingleOrDefault(e => e.EventType == _selectedItem.Description.Type)
+                                ?.EventType;
+                        var logExtractor = _eventLogAdapters.SingleOrDefault(
+                            e => e.LogType == eventBaseTypeFromEvenType);
+                        // If selected item has a special print functionality
+                        if (logExtractor is ILogTicketPrintable printable)
+                        {
+                            tickets = TicketToList(printable.GetSelectedTicket(_selectedItem.Description));
+                        }
+                        else
+                        {
+                            tickets = TicketToList(GenerateSelectedEventTicket());
+                        }
+                    }
+
+                    break;
+            }
+
+            return tickets;
+        }
+
+        private void ClearEventLogCollection()
+        {
+            MvvmHelper.ExecuteOnUI(
+                () =>
+                {
+                    EventLogCollection.CollectionChanged -= EventLogCollection_OnCollectionChanged;
+                    EventLogCollection.Clear();
+                });
+        }
+
+        private void HandleTimeZoneChangedEvent(TimeZoneUpdatedEvent evt)
+        {
+            SetupTiltLogAppendedTilt(false);
+            ReloadEventHistory();
+            SetupTiltLogAppendedTilt(true);
+        }
+
+        private void ShowAdditionalInfo(object obj)
+        {
+            // Show a popup window with additional info
+            var dialogService = ServiceManager.GetInstance().GetService<IDialogService>();
+
+            var eventBaseTypeFromEventType =
+                EventFilterCollection.FirstOrDefault(e => e.EventType == SelectedItem.Description.Type)?.EventType;
+            var logAdapter = _eventLogAdapters.SingleOrDefault(
+                e => e.LogType == eventBaseTypeFromEventType);
+            var viewModel = new LogDetailsViewModel(SelectedItem, logAdapter);
+
+            var name = SelectedItem.Description.Name.Split(
+                new[] { EventLogUtilities.EventDescriptionNameDelimiter },
+                StringSplitOptions.None);
+
+            dialogService.ShowInfoDialog<LogDetailView>(
+                this,
+                viewModel,
+                $"{name[0]} {Localizer.For(CultureFor.Operator).GetString(ResourceKeys.LogDetails)}");
+        }
+
+        private void HandlePropertyChanged(object sender, PropertyChangedEventArgs e)
+        {
+            if (!_settingFilterSelections)
+            {
+                UpdateUI();
+            }
+        }
+
+        private void UpdateUI()
+        {
+            UpdateMaxEntries();
+            RaisePropertyChanged(nameof(FilteredLogCollection));
+            UpdateEventCount();
+            UpdatePrinterButtons();
+        }
+
+        public bool IsAllFiltersSelected
+        {
+            get => _isAllFiltersSelected;
+            set
+            {
+                if (_isAllFiltersSelected != value)
+                {
+                    _isAllFiltersSelected = value;
+                    RaisePropertyChanged(nameof(IsAllFiltersSelected));
+                }
+            }
+        }
+
+        private void AllFiltersSelected()
+        {
+            // Wait until all filter selections have changed and then update
+            _settingFilterSelections = true;
+            foreach (var filter in EventFilterCollection)
+            {
+                filter.IsSelected = IsAllFiltersSelected;
+            }
+            _settingFilterSelections = false;
+
+            UpdateUI();
+        }
+
+        private void FilterSelected()
+        {
+            IsAllFiltersSelected = EventFilterCollection.All(filter => filter.IsSelected);
+        }
+    }
+}