﻿namespace Aristocrat.Monaco.Gaming.UI.ViewModels.OperatorMenu
{
    using Application.Contracts.OperatorMenu;
    using Application.UI.OperatorMenu;

    public class GamesMainPageViewModel : OperatorMenuMultiPageViewModelBase
    {
        private const string PagesExtensionPath = "/Application/OperatorMenu/GamesMenu";

<<<<<<< HEAD
        public GamesMainPageViewModel(IOperatorMenuPageLoader mainPage) : base(mainPage, PagesExtensionPath)
=======
        public GamesMainPageViewModel(string pageNameResourceKey) : base(pageNameResourceKey, PagesExtensionPath)
>>>>>>> 3c393e04
        {
        }
    }
}
<|MERGE_RESOLUTION|>--- conflicted
+++ resolved
@@ -1,18 +1,14 @@
-﻿namespace Aristocrat.Monaco.Gaming.UI.ViewModels.OperatorMenu
-{
-    using Application.Contracts.OperatorMenu;
-    using Application.UI.OperatorMenu;
-
-    public class GamesMainPageViewModel : OperatorMenuMultiPageViewModelBase
-    {
-        private const string PagesExtensionPath = "/Application/OperatorMenu/GamesMenu";
-
-<<<<<<< HEAD
-        public GamesMainPageViewModel(IOperatorMenuPageLoader mainPage) : base(mainPage, PagesExtensionPath)
-=======
-        public GamesMainPageViewModel(string pageNameResourceKey) : base(pageNameResourceKey, PagesExtensionPath)
->>>>>>> 3c393e04
-        {
-        }
-    }
-}
+﻿namespace Aristocrat.Monaco.Gaming.UI.ViewModels.OperatorMenu
+{
+    using Application.Contracts.OperatorMenu;
+    using Application.UI.OperatorMenu;
+
+    public class GamesMainPageViewModel : OperatorMenuMultiPageViewModelBase
+    {
+        private const string PagesExtensionPath = "/Application/OperatorMenu/GamesMenu";
+
+        public GamesMainPageViewModel(string pageNameResourceKey) : base(pageNameResourceKey, PagesExtensionPath)
+        {
+        }
+    }
+}