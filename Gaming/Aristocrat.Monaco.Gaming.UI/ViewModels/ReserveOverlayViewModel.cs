--- conflicted
+++ resolved
@@ -1,654 +1,645 @@
-﻿namespace Aristocrat.Monaco.Gaming.UI.ViewModels
-{
-    using System;
-    using System.Globalization;
-    using System.Linq;
-    using System.Reflection;
-    using System.Threading;
-    using System.Windows.Input;
-    using Application.Contracts;
-    using Application.Contracts.OperatorMenu;
-    using Contracts;
-    using Hardware.Contracts;
-    using Kernel;
-    using log4net;
-    using Microsoft.Toolkit.Mvvm.Input;
-    //using MVVM.Command;
-    using MVVM.ViewModel;
-    using Aristocrat.Monaco.Hardware.Contracts.Audio;
-
-    /// <summary>
-    ///     Reserve machine GUI states
-    /// </summary>
-    public enum ReserveMachineDisplayState
-    {
-        /// <summary>
-        ///     Confirming the pin entered in the player menu
-        /// </summary>
-        Confirm = 0,
-        /// <summary>
-        ///     The machine is locked and the countdown timer is on the screen
-        /// </summary>
-        Countdown,
-        /// <summary>
-        ///     Enter the saved pin to unlock the reserved machine
-        /// </summary>
-        Exit,
-        /// <summary>
-        ///     Too many incorrect pins were entered, a message for this will be displayed
-        /// </summary>
-        IncorrectPin,
-        /// <summary>
-        ///     Idle state with no reserve displays
-        /// </summary>
-        None
-    }
-
-    /// <summary>
-    ///     Class to store data for the Message Overlay
-    /// </summary>
-    public class ReserveOverlayViewModel : BaseEntityViewModel, IDisposable
-    {
-        private new static readonly ILog Logger = LogManager.GetLogger(MethodBase.GetCurrentMethod().DeclaringType);
-
-        private readonly IPropertiesManager _propertiesManager;
-        private readonly IReserveService _reserveService;
-        private readonly ISystemDisableManager _disableManager;
-        private readonly IEventBus _eventBus;
-        private readonly IOnScreenKeyboardService _keyboardService;
-        private readonly IAudio _audioService;
-
-        private const string TimeFormat = "m\\:ss";
-        private const int DefaultTimeOutInMinutes = 5;
-        private readonly string PasswordChar = "*";
-        private readonly string _touchSoundFile;
-
-        private int FullLockupTimeSeconds => _propertiesManager.GetValue(
-            ApplicationConstants.ReserveServiceTimeoutInSeconds,
-            (int)TimeSpan.FromMinutes(DefaultTimeOutInMinutes).TotalSeconds);
-
-        private bool _disposed;
-        private ReserveMachineDisplayState _state;
-
-        /// <summary>
-        ///     Timespan the keeps track of the countdown time being displayed
-        /// </summary>
-        private TimeSpan _countDownTime;
-
-        /// <summary>
-        ///     This timer is for when there are too many incorrect PIN entry attempts,
-        ///     the player can try again after this timer expires
-        /// </summary>
-        private Timer _incorrectPinWaitTimer;
-        private TimeSpan _incorrectPinWaitTimeSpan = TimeSpan.FromMinutes(1);
-
-        /// <summary>
-        ///     This timer controls how long the pin entry display remains on screen. It gets reset
-        ///     when a button is pressed. For the PIN confirm display, the timer elapsing will
-        ///     cancel the reserve request. For the PIN unlock display, the timer elapsing will
-        ///     return to the countdown display.
-        /// </summary>
-        private readonly System.Timers.Timer _pinEntryCloseTimer =
-            new System.Timers.Timer(GamingConstants.ReserveMachinePinDisplayTimeoutMilliseconds);
-
-        public ICommand BackspaceButtonClickedCommand { get; }
-
-        public ICommand ReserveButtonClickedCommand { get; }
-
-        public ICommand CancelButtonClickedCommand { get; }
-
-        public ICommand UnlockButtonClickedCommand { get; }
-
-        public ICommand DigitClickedCommand { get; }
-
-        public ICommand ExitReserveButtonClickedCommand { get; }
-
-        public ReserveOverlayViewModel()
-            :
-            this(
-                ServiceManager.GetInstance().TryGetService<IEventBus>(),
-                ServiceManager.GetInstance().TryGetService<IPropertiesManager>(),
-                ServiceManager.GetInstance().TryGetService<IContainerService>().Container.GetInstance<IReserveService>(),
-                ServiceManager.GetInstance().TryGetService<ISystemDisableManager>(),
-                ServiceManager.GetInstance().TryGetService<IOnScreenKeyboardService>(),
-                ServiceManager.GetInstance().TryGetService<IAudio>())
-        {
-        }
-
-        public ReserveOverlayViewModel(
-            IEventBus eventBus,
-            IPropertiesManager propertiesManager,
-            IReserveService reserveService,
-            ISystemDisableManager disableManager,
-            IOnScreenKeyboardService keyboardService,
-            IAudio audioService)
-        {
-            _eventBus = eventBus ?? throw new ArgumentNullException(nameof(eventBus));
-            _propertiesManager = propertiesManager ?? throw new ArgumentNullException(nameof(propertiesManager));
-            _reserveService = reserveService ?? throw new ArgumentNullException(nameof(reserveService));
-            _disableManager = disableManager ?? throw new ArgumentNullException(nameof(disableManager));
-            _keyboardService = keyboardService ?? throw new ArgumentNullException(nameof(keyboardService));
-            _audioService = audioService ?? throw new ArgumentNullException(nameof(audioService));
-            _touchSoundFile = _propertiesManager.GetValue(ApplicationConstants.TouchSoundKey, "");
-
-<<<<<<< HEAD
-            DigitClickedCommand = new RelayCommand<object>(ConcatenateReservePin);
-
-            BackspaceButtonClickedCommand = new RelayCommand(() => BackspaceButtonPressed());
-
-            ReserveButtonClickedCommand = new RelayCommand(() => ReserveTheMachine());
-
-            CancelButtonClickedCommand = new RelayCommand(() => CancelButtonPressed());
-
-            UnlockButtonClickedCommand = new RelayCommand(() => UnlockReserve());
-
-            ExitReserveButtonClickedCommand = new RelayCommand(() => ExitReserveButtonPressed());
-=======
-            DigitClickedCommand = new ActionCommand<object>(ConcatenateReservePin);
-            BackspaceButtonClickedCommand = new ActionCommand<object>(_ => BackspaceButtonPressed());
-            ReserveButtonClickedCommand = new ActionCommand<object>(_ => ReserveTheMachine());
-            CancelButtonClickedCommand = new ActionCommand<object>(_ => CancelButtonPressed());
-            UnlockButtonClickedCommand = new ActionCommand<object>(_ => UnlockReserve());
-            ExitReserveButtonClickedCommand = new ActionCommand<object>(_ => ExitReserveButtonPressed());
->>>>>>> 4e36a257
-
-            _incorrectPinWaitTimer = new Timer(
-                IncorrectPinWaitTimerCallback,
-                null,
-                Timeout.InfiniteTimeSpan,
-                Timeout.InfiniteTimeSpan);
-
-            _pinEntryCloseTimer.Elapsed += PinEntryCloseTimerCallback;
-
-            _eventBus.Subscribe<PropertyChangedEvent>(this, HandleEvent);
-            _eventBus.Subscribe<OperatorMenuEnteredEvent>(this, evt => CancelButtonPressed());
-
-            ResetFields();
-            SetCountdownText();
-
-            var lockupPresent = (bool)_propertiesManager.GetProperty(ApplicationConstants.ReserveServiceLockupPresent, false);
-            State = lockupPresent ? ReserveMachineDisplayState.Countdown : ReserveMachineDisplayState.None;
-
-            IsDialogVisible = false;
-        }
-
-        public string TimeLengthMachineWillBeReserved => TimeSpan.FromSeconds(
-            FullLockupTimeSeconds).TotalMinutes.ToString(CultureInfo.CurrentUICulture);
-
-        public string CountdownTimerText => _countDownTime.ToString(TimeFormat);
-
-        public string IncorrectPinWaitTimeLeft => _incorrectPinWaitTimeSpan.ToString(TimeFormat);
-
-        private void SetCountdownText()
-        {
-            var remainingSeconds = (int)_propertiesManager.GetProperty(ApplicationConstants.ReserveServiceLockupRemainingSeconds, 0);
-
-            _countDownTime = remainingSeconds == 0
-                ? TimeSpan.FromSeconds(FullLockupTimeSeconds)
-                : TimeSpan.FromSeconds(remainingSeconds);
-
-            RaisePropertyChanged(nameof(CountdownTimerText));
-        }
-
-        private void ResetFields()
-        {
-            Pin = string.Empty;
-            PinBoxContent = string.Empty;
-            UpdateConfirmButtonEnabled();
-        }
-
-        /// <summary>
-        ///     The state of the reserve GUI
-        /// </summary>
-        public ReserveMachineDisplayState State
-        {
-            get => _state;
-            set
-            {
-                if (!SetProperty(ref _state, value, nameof(State)))
-                {
-                    return;
-                }
-
-                Logger.Debug($"Reserve State: {_state}");
-
-                ResetFields();
-                StopPinEntryTimer();
-                ShowIncorrectPinWarning = false;
-
-                switch (_state)
-                {
-                    case ReserveMachineDisplayState.Confirm:
-                        ShowPinEntryPanel = true;
-                        ShowCountDownTimer = false;
-                        ShowLockupBackground = false;
-                        ShowIncorrectUnlockPinDisplay = false;
-                        RestartPinEntryCloseTimer();
-                        ShowPreReserveLockup();
-                        break;
-                    case ReserveMachineDisplayState.Countdown:
-                        ShowPinEntryPanel = false;
-                        ShowCountDownTimer = true;
-                        ShowLockupBackground = true;
-                        ShowIncorrectUnlockPinDisplay = false;
-                        SetCountdownText();
-                        break;
-                    case ReserveMachineDisplayState.Exit:
-                        ShowPinEntryPanel = true;
-                        ShowCountDownTimer = false;
-                        ShowLockupBackground = true;
-                        ShowIncorrectUnlockPinDisplay = false;
-                        RestartPinEntryCloseTimer();
-                        break;
-                    case ReserveMachineDisplayState.IncorrectPin:
-                        ShowPinEntryPanel = false;
-                        ShowCountDownTimer = false;
-                        ShowLockupBackground = true;
-                        ShowIncorrectUnlockPinDisplay = true;
-                        break;
-                    case ReserveMachineDisplayState.None:
-                        ShowPinEntryPanel = false;
-                        ShowCountDownTimer = false;
-                        ShowLockupBackground = false;
-                        ShowIncorrectUnlockPinDisplay = false;
-                        CancelButtonPressed();
-                        break;
-                }
-            }
-        }
-
-        private bool _showLockupBackground;
-
-        /// <summary>
-        ///     Controls the showing of the solid color background that covers the entire screen
-        /// </summary>
-        public bool ShowLockupBackground
-        {
-            get => _showLockupBackground;
-            private set => SetProperty(ref _showLockupBackground, value, nameof(ShowLockupBackground));
-        }
-
-        private bool _showIncorrectUnlockPinDisplay;
-
-        /// <summary>
-        ///     Controls the showing of the display that tells the player they've entered the
-        ///     reserve unlock pin wrong too many times and must wait 1 minute
-        /// </summary>
-        public bool ShowIncorrectUnlockPinDisplay
-        {
-            get => _showIncorrectUnlockPinDisplay;
-            private set => SetProperty(ref _showIncorrectUnlockPinDisplay, value, nameof(ShowIncorrectUnlockPinDisplay));
-        }
-
-        private bool _showIncorrectPinWarning;
-
-        /// <summary>
-        ///     Controls the showing of the small incorrect PIN warning message below the entry box
-        /// </summary>
-        public bool ShowIncorrectPinWarning
-        {
-            get => _showIncorrectPinWarning;
-            private set => SetProperty(ref _showIncorrectPinWarning, value, nameof(ShowIncorrectPinWarning));
-        }
-
-        private bool _showCountdownTimer;
-
-        /// <summary>
-        ///     Controls the showing of the countdown timer
-        /// </summary>
-        public bool ShowCountDownTimer
-        {
-            get => _showCountdownTimer;
-            private set => SetProperty(ref _showCountdownTimer, value, nameof(ShowCountDownTimer));
-        }
-
-        private string _pinBoxContent = string.Empty;
-
-        /// <summary>
-        ///     The *** reserve code string
-        /// </summary>
-        public string PinBoxContent
-        {
-            get => _pinBoxContent;
-            set => SetProperty(ref _pinBoxContent, value, nameof(PinBoxContent));
-        }
-
-        private string _pin = string.Empty;
-
-        /// <summary>
-        ///     The Pin that is being entered either in the Confirm or Exit state
-        /// </summary>
-        public string Pin
-        {
-            get => _pin;
-            private set
-            {
-                if (value.Length > GamingConstants.ReserveMachinePinLength)
-                {
-                    return;
-                }
-
-                SetProperty(ref _pin, value, nameof(Pin));
-            }
-        }
-
-        private bool _showPinEntryPanel;
-
-        /// <summary>
-        ///     Controls the showing or hiding of the pin entry panel
-        /// </summary>
-        public bool ShowPinEntryPanel
-        {
-            get => _showPinEntryPanel;
-            set => SetProperty(ref _showPinEntryPanel, value, nameof(ShowPinEntryPanel));
-        }
-
-        private bool _isDialogVisible;
-
-        /// <summary>
-        ///     The entry point to showing the reserve overlay
-        /// </summary>
-        public bool IsDialogVisible
-        {
-            get => _isDialogVisible;
-
-            set
-            {
-                if (!SetProperty(ref _isDialogVisible, value, nameof(IsDialogVisible)))
-                {
-                    return;
-                }
-
-                // Is the machine already reserved and we need to let them enter their pin to unlock the machine
-                ShowLockupBackground = (bool)_propertiesManager.GetProperty(ApplicationConstants.ReserveServiceLockupPresent, false);
-                State = ShowLockupBackground
-                    ? ReserveMachineDisplayState.Countdown
-                    : _isDialogVisible
-                        ? ReserveMachineDisplayState.Confirm
-                        : ReserveMachineDisplayState.None;
-
-                _keyboardService.DisableKeyboard = _isDialogVisible;
-                if (!_isDialogVisible)
-                {
-                    IsDialogFadingOut = true;
-                }
-            }
-        }
-
-        private int _pinEntryAttempts;
-
-        /// <summary>
-        ///     Counts the number of times the wrong pin was entered
-        /// </summary>
-        public int PinEntryAttempts
-        {
-            get => _pinEntryAttempts;
-            set => SetProperty(ref _pinEntryAttempts, value, nameof(PinEntryAttempts));
-        }
-
-        private bool _isDialogFadingOut;
-
-        public bool IsDialogFadingOut
-        {
-            get => _isDialogFadingOut;
-            set => SetProperty(ref _isDialogFadingOut, value, nameof(IsDialogFadingOut));
-        }
-
-        private bool _isConfirmButtonEnabled;
-
-        /// <summary>
-        ///     Controls the enabled state of the Reserve and Unlock buttons
-        /// </summary>
-        public bool ConfirmButtonEnabled
-        {
-            get => _isConfirmButtonEnabled;
-            set => SetProperty(ref _isConfirmButtonEnabled, value, nameof(ConfirmButtonEnabled));
-        }
-
-        private void UpdateConfirmButtonEnabled()
-        {
-            ConfirmButtonEnabled = _pin.Length == GamingConstants.ReserveMachinePinLength;
-        }
-
-        private void IncorrectPinWaitTimerCallback(object state)
-        {
-            if (_incorrectPinWaitTimeSpan > TimeSpan.Zero)
-            {
-                RaisePropertyChanged(nameof(IncorrectPinWaitTimeLeft));
-                _incorrectPinWaitTimeSpan = _incorrectPinWaitTimeSpan.Subtract(TimeSpan.FromSeconds(1));
-                _incorrectPinWaitTimer.Change(TimeSpan.FromSeconds(1), Timeout.InfiniteTimeSpan);
-            }
-            else
-            {
-                PinEntryAttempts = 0;
-                State = ReserveMachineDisplayState.Exit;
-                _incorrectPinWaitTimer.Change(Timeout.InfiniteTimeSpan, Timeout.InfiniteTimeSpan);
-            }
-        }
-
-        private void PinEntryCloseTimerCallback(object sender, System.Timers.ElapsedEventArgs args)
-        {
-            if (State == ReserveMachineDisplayState.Confirm)
-            {
-                CancelButtonPressed();
-            }
-            else if (State == ReserveMachineDisplayState.Exit)
-            {
-                State = ReserveMachineDisplayState.Countdown;
-            }
-        }
-
-        private void StopPinEntryTimer()
-        {
-            PinEntryAttempts = 0;
-
-            if (_pinEntryCloseTimer.Enabled)
-            {
-                _pinEntryCloseTimer.Stop();
-            }
-            _incorrectPinWaitTimeSpan = TimeSpan.FromSeconds(GamingConstants.ReserveMachineIncorrectPinWaitTimeSeconds);
-            _incorrectPinWaitTimer.Change(Timeout.InfiniteTimeSpan, Timeout.InfiniteTimeSpan);
-        }
-
-        private void RestartPinEntryCloseTimer()
-        {
-            if (_pinEntryCloseTimer.Enabled)
-            {
-                _pinEntryCloseTimer.Stop();
-            }
-
-            _pinEntryCloseTimer.Start();
-        }
-
-        private void HandleEvent(PropertyChangedEvent evt)
-        {
-            switch (evt.PropertyName)
-            {
-                case ApplicationConstants.ReserveServiceLockupPresent:
-                    var lockup = (bool)_propertiesManager.GetProperty(ApplicationConstants.ReserveServiceLockupPresent, false);
-
-                    State = lockup ? ReserveMachineDisplayState.Countdown : ReserveMachineDisplayState.None;
-
-                    // If there's no lockup then we don't need to display anything
-                    if (!lockup)
-                    {
-                        IsDialogVisible = false;
-                    }
-                    break;
-
-                case ApplicationConstants.ReserveServiceTimeoutInSeconds:
-                    RaisePropertyChanged(nameof(TimeLengthMachineWillBeReserved));
-                    break;
-
-                case ApplicationConstants.ReserveServiceLockupRemainingSeconds:
-                    SetCountdownText();
-                    break;
-            }
-        }
-
-        /// <summary>
-        ///     When the exit button (below the countdown timer) is pressed, keep showing the solid background,
-        ///     stop showing the countdown timer, and show the pin entry panel
-        /// </summary>
-        private void ExitReserveButtonPressed()
-        {
-            PlayButtonClickSound();
-            State = ReserveMachineDisplayState.Exit;
-        }
-
-        /// <summary>
-        ///     When the cancel button is pressed, change the state back to Countdown if previously in the
-        ///     Exit state, or cancel the reserve altogether if the state was Confirm
-        /// </summary>
-        private void CancelButtonPressed()
-        {
-            if (State == ReserveMachineDisplayState.Confirm || State == ReserveMachineDisplayState.None)
-            {
-                PlayButtonClickSound();
-                IsDialogVisible = false;
-                _propertiesManager.SetProperty(ApplicationConstants.ReserveServicePin, string.Empty);
-                RemovePreReserveLockup();
-            }
-            else if (State == ReserveMachineDisplayState.Exit)
-            {
-                PlayButtonClickSound();
-                State = ReserveMachineDisplayState.Countdown;
-            }
-        }
-
-        private void BackspaceButtonPressed()
-        {
-            PlayButtonClickSound();
-            if (Pin.Length > 0)
-            {
-                Pin = Pin.Substring(0, Pin.Length - 1);
-                PinBoxContent = PinBoxContent.Substring(0, PinBoxContent.Length - 1);
-                UpdateConfirmButtonEnabled();
-                RestartPinEntryCloseTimer();
-            }
-        }
-
-        private void ConcatenateReservePin(object obj)
-        {
-            PlayButtonClickSound();
-            if (Pin.Length < GamingConstants.ReserveMachinePinLength)
-            {
-                Pin += (string)obj;
-                PinBoxContent += PasswordChar;
-                UpdateConfirmButtonEnabled();
-                ShowIncorrectPinWarning = false;
-                RestartPinEntryCloseTimer();
-            }
-        }
-
-        private void ReserveTheMachine()
-        {
-            PlayButtonClickSound();
-            var storedPin = (string)_propertiesManager.GetProperty(ApplicationConstants.ReserveServicePin, string.Empty);
-
-            // The pin was confirmed, reserve the machine
-            if (string.Compare(Pin, storedPin, StringComparison.InvariantCultureIgnoreCase) == 0)
-            {
-                _reserveService.ReserveMachine();
-                State = ReserveMachineDisplayState.Countdown;
-                RemovePreReserveLockup();
-            }
-            // The pin does not match what was entered on the player menu
-            else
-            {
-                ShowIncorrectPinWarning = true;
-            }
-
-            ResetFields();
-        }
-
-        private void UnlockReserve()
-        {
-            var storedPin = (string)_propertiesManager.GetProperty(ApplicationConstants.ReserveServicePin, string.Empty);
-            PlayButtonClickSound();
-
-            // The entered pin matches the saved pin, unlock the machine and exit reserve
-            if (string.Compare(storedPin, Pin, StringComparison.CurrentCultureIgnoreCase) == 0)
-            {
-                _reserveService?.ExitReserveMachine();
-                StopPinEntryTimer();
-                _propertiesManager.SetProperty(ApplicationConstants.ReserveServicePin, string.Empty);
-                IsDialogVisible = false;
-                RemovePreReserveLockup();
-            }
-            // The entered pin does not match, up the retry count
-            else
-            {
-                if (++PinEntryAttempts < GamingConstants.ReserveMachineMaxPinEntryAttempts)
-                {
-                    ShowIncorrectPinWarning = true;
-                }
-                else
-                {
-                    State = ReserveMachineDisplayState.IncorrectPin;
-
-                    // Start the incorrect PIN attempts timer of 1 minute
-                    _incorrectPinWaitTimeSpan = TimeSpan.FromSeconds(GamingConstants.ReserveMachineIncorrectPinWaitTimeSeconds);
-                    _incorrectPinWaitTimer.Change(TimeSpan.FromSeconds(1), Timeout.InfiniteTimeSpan);
-                    RaisePropertyChanged(nameof(IncorrectPinWaitTimeLeft));
-                }
-            }
-
-            ResetFields();
-        }
-
-        public void Dispose()
-        {
-            Dispose(true);
-            GC.SuppressFinalize(this);
-        }
-
-        protected virtual void Dispose(bool disposing)
-        {
-            if (_disposed)
-            {
-                return;
-            }
-
-            if (disposing)
-            {
-                _eventBus.UnsubscribeAll(this);
-
-                if (_incorrectPinWaitTimer != null)
-                {
-                    _incorrectPinWaitTimer.Change(Timeout.InfiniteTimeSpan, Timeout.InfiniteTimeSpan);
-                    _incorrectPinWaitTimer.Dispose();
-                    _incorrectPinWaitTimer = null;
-                }
-
-                _pinEntryCloseTimer.Dispose();
-            }
-
-            _disposed = true;
-        }
-
-        private void ShowPreReserveLockup()
-        {
-            // Don't display any message, just lockup so that the player can't change bet levels, cashout, or start
-            // start a game while confirming the pin
-            _disableManager.Disable(
-                ApplicationConstants.WaitingForInputDisableKey,
-                SystemDisablePriority.Normal,
-                () => string.Empty);
-        }
-
-        private void RemovePreReserveLockup()
-        {
-            if (_disableManager.CurrentDisableKeys.Contains(ApplicationConstants.WaitingForInputDisableKey))
-            {
-                _disableManager.Enable(ApplicationConstants.WaitingForInputDisableKey);
-            }
-        }
-
-        private void PlayButtonClickSound()
-        {
-            var soundVolume = (byte)_propertiesManager.GetProperty(ApplicationConstants.PlayerVolumeScalarKey, ApplicationConstants.DefaultVolumeLevel);
-            _audioService.Play(_touchSoundFile, soundVolume);
-        }
-    }
+﻿namespace Aristocrat.Monaco.Gaming.UI.ViewModels
+{
+    using System;
+    using System.Globalization;
+    using System.Linq;
+    using System.Reflection;
+    using System.Threading;
+    using System.Windows.Input;
+    using Application.Contracts;
+    using Application.Contracts.OperatorMenu;
+    using Contracts;
+    using Hardware.Contracts;
+    using Kernel;
+    using log4net;
+    using Microsoft.Toolkit.Mvvm.Input;
+    //using MVVM.Command;
+    using MVVM.ViewModel;
+    using Aristocrat.Monaco.Hardware.Contracts.Audio;
+
+    /// <summary>
+    ///     Reserve machine GUI states
+    /// </summary>
+    public enum ReserveMachineDisplayState
+    {
+        /// <summary>
+        ///     Confirming the pin entered in the player menu
+        /// </summary>
+        Confirm = 0,
+        /// <summary>
+        ///     The machine is locked and the countdown timer is on the screen
+        /// </summary>
+        Countdown,
+        /// <summary>
+        ///     Enter the saved pin to unlock the reserved machine
+        /// </summary>
+        Exit,
+        /// <summary>
+        ///     Too many incorrect pins were entered, a message for this will be displayed
+        /// </summary>
+        IncorrectPin,
+        /// <summary>
+        ///     Idle state with no reserve displays
+        /// </summary>
+        None
+    }
+
+    /// <summary>
+    ///     Class to store data for the Message Overlay
+    /// </summary>
+    public class ReserveOverlayViewModel : BaseEntityViewModel, IDisposable
+    {
+        private new static readonly ILog Logger = LogManager.GetLogger(MethodBase.GetCurrentMethod().DeclaringType);
+
+        private readonly IPropertiesManager _propertiesManager;
+        private readonly IReserveService _reserveService;
+        private readonly ISystemDisableManager _disableManager;
+        private readonly IEventBus _eventBus;
+        private readonly IOnScreenKeyboardService _keyboardService;
+        private readonly IAudio _audioService;
+
+        private const string TimeFormat = "m\\:ss";
+        private const int DefaultTimeOutInMinutes = 5;
+        private readonly string PasswordChar = "*";
+        private readonly string _touchSoundFile;
+
+        private int FullLockupTimeSeconds => _propertiesManager.GetValue(
+            ApplicationConstants.ReserveServiceTimeoutInSeconds,
+            (int)TimeSpan.FromMinutes(DefaultTimeOutInMinutes).TotalSeconds);
+
+        private bool _disposed;
+        private ReserveMachineDisplayState _state;
+
+        /// <summary>
+        ///     Timespan the keeps track of the countdown time being displayed
+        /// </summary>
+        private TimeSpan _countDownTime;
+
+        /// <summary>
+        ///     This timer is for when there are too many incorrect PIN entry attempts,
+        ///     the player can try again after this timer expires
+        /// </summary>
+        private Timer _incorrectPinWaitTimer;
+        private TimeSpan _incorrectPinWaitTimeSpan = TimeSpan.FromMinutes(1);
+
+        /// <summary>
+        ///     This timer controls how long the pin entry display remains on screen. It gets reset
+        ///     when a button is pressed. For the PIN confirm display, the timer elapsing will
+        ///     cancel the reserve request. For the PIN unlock display, the timer elapsing will
+        ///     return to the countdown display.
+        /// </summary>
+        private readonly System.Timers.Timer _pinEntryCloseTimer =
+            new System.Timers.Timer(GamingConstants.ReserveMachinePinDisplayTimeoutMilliseconds);
+
+        public ICommand BackspaceButtonClickedCommand { get; }
+
+        public ICommand ReserveButtonClickedCommand { get; }
+
+        public ICommand CancelButtonClickedCommand { get; }
+
+        public ICommand UnlockButtonClickedCommand { get; }
+
+        public ICommand DigitClickedCommand { get; }
+
+        public ICommand ExitReserveButtonClickedCommand { get; }
+
+        public ReserveOverlayViewModel()
+            :
+            this(
+                ServiceManager.GetInstance().TryGetService<IEventBus>(),
+                ServiceManager.GetInstance().TryGetService<IPropertiesManager>(),
+                ServiceManager.GetInstance().TryGetService<IContainerService>().Container.GetInstance<IReserveService>(),
+                ServiceManager.GetInstance().TryGetService<ISystemDisableManager>(),
+                ServiceManager.GetInstance().TryGetService<IOnScreenKeyboardService>(),
+                ServiceManager.GetInstance().TryGetService<IAudio>())
+        {
+        }
+
+        public ReserveOverlayViewModel(
+            IEventBus eventBus,
+            IPropertiesManager propertiesManager,
+            IReserveService reserveService,
+            ISystemDisableManager disableManager,
+            IOnScreenKeyboardService keyboardService,
+            IAudio audioService)
+        {
+            _eventBus = eventBus ?? throw new ArgumentNullException(nameof(eventBus));
+            _propertiesManager = propertiesManager ?? throw new ArgumentNullException(nameof(propertiesManager));
+            _reserveService = reserveService ?? throw new ArgumentNullException(nameof(reserveService));
+            _disableManager = disableManager ?? throw new ArgumentNullException(nameof(disableManager));
+            _keyboardService = keyboardService ?? throw new ArgumentNullException(nameof(keyboardService));
+            _audioService = audioService ?? throw new ArgumentNullException(nameof(audioService));
+            _touchSoundFile = _propertiesManager.GetValue(ApplicationConstants.TouchSoundKey, "");
+
+            DigitClickedCommand = new RelayCommand<object>(ConcatenateReservePin);
+
+            BackspaceButtonClickedCommand = new RelayCommand(() => BackspaceButtonPressed());
+
+            ReserveButtonClickedCommand = new RelayCommand(() => ReserveTheMachine());
+
+            CancelButtonClickedCommand = new RelayCommand(() => CancelButtonPressed());
+
+            UnlockButtonClickedCommand = new RelayCommand(() => UnlockReserve());
+
+            ExitReserveButtonClickedCommand = new RelayCommand(() => ExitReserveButtonPressed());
+
+            _incorrectPinWaitTimer = new Timer(
+                IncorrectPinWaitTimerCallback,
+                null,
+                Timeout.InfiniteTimeSpan,
+                Timeout.InfiniteTimeSpan);
+
+            _pinEntryCloseTimer.Elapsed += PinEntryCloseTimerCallback;
+
+            _eventBus.Subscribe<PropertyChangedEvent>(this, HandleEvent);
+            _eventBus.Subscribe<OperatorMenuEnteredEvent>(this, evt => CancelButtonPressed());
+
+            ResetFields();
+            SetCountdownText();
+
+            var lockupPresent = (bool)_propertiesManager.GetProperty(ApplicationConstants.ReserveServiceLockupPresent, false);
+            State = lockupPresent ? ReserveMachineDisplayState.Countdown : ReserveMachineDisplayState.None;
+
+            IsDialogVisible = false;
+        }
+
+        public string TimeLengthMachineWillBeReserved => TimeSpan.FromSeconds(
+            FullLockupTimeSeconds).TotalMinutes.ToString(CultureInfo.CurrentUICulture);
+
+        public string CountdownTimerText => _countDownTime.ToString(TimeFormat);
+
+        public string IncorrectPinWaitTimeLeft => _incorrectPinWaitTimeSpan.ToString(TimeFormat);
+
+        private void SetCountdownText()
+        {
+            var remainingSeconds = (int)_propertiesManager.GetProperty(ApplicationConstants.ReserveServiceLockupRemainingSeconds, 0);
+
+            _countDownTime = remainingSeconds == 0
+                ? TimeSpan.FromSeconds(FullLockupTimeSeconds)
+                : TimeSpan.FromSeconds(remainingSeconds);
+
+            RaisePropertyChanged(nameof(CountdownTimerText));
+        }
+
+        private void ResetFields()
+        {
+            Pin = string.Empty;
+            PinBoxContent = string.Empty;
+            UpdateConfirmButtonEnabled();
+        }
+
+        /// <summary>
+        ///     The state of the reserve GUI
+        /// </summary>
+        public ReserveMachineDisplayState State
+        {
+            get => _state;
+            set
+            {
+                if (!SetProperty(ref _state, value, nameof(State)))
+                {
+                    return;
+                }
+
+                Logger.Debug($"Reserve State: {_state}");
+
+                ResetFields();
+                StopPinEntryTimer();
+                ShowIncorrectPinWarning = false;
+
+                switch (_state)
+                {
+                    case ReserveMachineDisplayState.Confirm:
+                        ShowPinEntryPanel = true;
+                        ShowCountDownTimer = false;
+                        ShowLockupBackground = false;
+                        ShowIncorrectUnlockPinDisplay = false;
+                        RestartPinEntryCloseTimer();
+                        ShowPreReserveLockup();
+                        break;
+                    case ReserveMachineDisplayState.Countdown:
+                        ShowPinEntryPanel = false;
+                        ShowCountDownTimer = true;
+                        ShowLockupBackground = true;
+                        ShowIncorrectUnlockPinDisplay = false;
+                        SetCountdownText();
+                        break;
+                    case ReserveMachineDisplayState.Exit:
+                        ShowPinEntryPanel = true;
+                        ShowCountDownTimer = false;
+                        ShowLockupBackground = true;
+                        ShowIncorrectUnlockPinDisplay = false;
+                        RestartPinEntryCloseTimer();
+                        break;
+                    case ReserveMachineDisplayState.IncorrectPin:
+                        ShowPinEntryPanel = false;
+                        ShowCountDownTimer = false;
+                        ShowLockupBackground = true;
+                        ShowIncorrectUnlockPinDisplay = true;
+                        break;
+                    case ReserveMachineDisplayState.None:
+                        ShowPinEntryPanel = false;
+                        ShowCountDownTimer = false;
+                        ShowLockupBackground = false;
+                        ShowIncorrectUnlockPinDisplay = false;
+                        CancelButtonPressed();
+                        break;
+                }
+            }
+        }
+
+        private bool _showLockupBackground;
+
+        /// <summary>
+        ///     Controls the showing of the solid color background that covers the entire screen
+        /// </summary>
+        public bool ShowLockupBackground
+        {
+            get => _showLockupBackground;
+            private set => SetProperty(ref _showLockupBackground, value, nameof(ShowLockupBackground));
+        }
+
+        private bool _showIncorrectUnlockPinDisplay;
+
+        /// <summary>
+        ///     Controls the showing of the display that tells the player they've entered the
+        ///     reserve unlock pin wrong too many times and must wait 1 minute
+        /// </summary>
+        public bool ShowIncorrectUnlockPinDisplay
+        {
+            get => _showIncorrectUnlockPinDisplay;
+            private set => SetProperty(ref _showIncorrectUnlockPinDisplay, value, nameof(ShowIncorrectUnlockPinDisplay));
+        }
+
+        private bool _showIncorrectPinWarning;
+
+        /// <summary>
+        ///     Controls the showing of the small incorrect PIN warning message below the entry box
+        /// </summary>
+        public bool ShowIncorrectPinWarning
+        {
+            get => _showIncorrectPinWarning;
+            private set => SetProperty(ref _showIncorrectPinWarning, value, nameof(ShowIncorrectPinWarning));
+        }
+
+        private bool _showCountdownTimer;
+
+        /// <summary>
+        ///     Controls the showing of the countdown timer
+        /// </summary>
+        public bool ShowCountDownTimer
+        {
+            get => _showCountdownTimer;
+            private set => SetProperty(ref _showCountdownTimer, value, nameof(ShowCountDownTimer));
+        }
+
+        private string _pinBoxContent = string.Empty;
+
+        /// <summary>
+        ///     The *** reserve code string
+        /// </summary>
+        public string PinBoxContent
+        {
+            get => _pinBoxContent;
+            set => SetProperty(ref _pinBoxContent, value, nameof(PinBoxContent));
+        }
+
+        private string _pin = string.Empty;
+
+        /// <summary>
+        ///     The Pin that is being entered either in the Confirm or Exit state
+        /// </summary>
+        public string Pin
+        {
+            get => _pin;
+            private set
+            {
+                if (value.Length > GamingConstants.ReserveMachinePinLength)
+                {
+                    return;
+                }
+
+                SetProperty(ref _pin, value, nameof(Pin));
+            }
+        }
+
+        private bool _showPinEntryPanel;
+
+        /// <summary>
+        ///     Controls the showing or hiding of the pin entry panel
+        /// </summary>
+        public bool ShowPinEntryPanel
+        {
+            get => _showPinEntryPanel;
+            set => SetProperty(ref _showPinEntryPanel, value, nameof(ShowPinEntryPanel));
+        }
+
+        private bool _isDialogVisible;
+
+        /// <summary>
+        ///     The entry point to showing the reserve overlay
+        /// </summary>
+        public bool IsDialogVisible
+        {
+            get => _isDialogVisible;
+
+            set
+            {
+                if (!SetProperty(ref _isDialogVisible, value, nameof(IsDialogVisible)))
+                {
+                    return;
+                }
+
+                // Is the machine already reserved and we need to let them enter their pin to unlock the machine
+                ShowLockupBackground = (bool)_propertiesManager.GetProperty(ApplicationConstants.ReserveServiceLockupPresent, false);
+                State = ShowLockupBackground
+                    ? ReserveMachineDisplayState.Countdown
+                    : _isDialogVisible
+                        ? ReserveMachineDisplayState.Confirm
+                        : ReserveMachineDisplayState.None;
+
+                _keyboardService.DisableKeyboard = _isDialogVisible;
+                if (!_isDialogVisible)
+                {
+                    IsDialogFadingOut = true;
+                }
+            }
+        }
+
+        private int _pinEntryAttempts;
+
+        /// <summary>
+        ///     Counts the number of times the wrong pin was entered
+        /// </summary>
+        public int PinEntryAttempts
+        {
+            get => _pinEntryAttempts;
+            set => SetProperty(ref _pinEntryAttempts, value, nameof(PinEntryAttempts));
+        }
+
+        private bool _isDialogFadingOut;
+
+        public bool IsDialogFadingOut
+        {
+            get => _isDialogFadingOut;
+            set => SetProperty(ref _isDialogFadingOut, value, nameof(IsDialogFadingOut));
+        }
+
+        private bool _isConfirmButtonEnabled;
+
+        /// <summary>
+        ///     Controls the enabled state of the Reserve and Unlock buttons
+        /// </summary>
+        public bool ConfirmButtonEnabled
+        {
+            get => _isConfirmButtonEnabled;
+            set => SetProperty(ref _isConfirmButtonEnabled, value, nameof(ConfirmButtonEnabled));
+        }
+
+        private void UpdateConfirmButtonEnabled()
+        {
+            ConfirmButtonEnabled = _pin.Length == GamingConstants.ReserveMachinePinLength;
+        }
+
+        private void IncorrectPinWaitTimerCallback(object state)
+        {
+            if (_incorrectPinWaitTimeSpan > TimeSpan.Zero)
+            {
+                RaisePropertyChanged(nameof(IncorrectPinWaitTimeLeft));
+                _incorrectPinWaitTimeSpan = _incorrectPinWaitTimeSpan.Subtract(TimeSpan.FromSeconds(1));
+                _incorrectPinWaitTimer.Change(TimeSpan.FromSeconds(1), Timeout.InfiniteTimeSpan);
+            }
+            else
+            {
+                PinEntryAttempts = 0;
+                State = ReserveMachineDisplayState.Exit;
+                _incorrectPinWaitTimer.Change(Timeout.InfiniteTimeSpan, Timeout.InfiniteTimeSpan);
+            }
+        }
+
+        private void PinEntryCloseTimerCallback(object sender, System.Timers.ElapsedEventArgs args)
+        {
+            if (State == ReserveMachineDisplayState.Confirm)
+            {
+                CancelButtonPressed();
+            }
+            else if (State == ReserveMachineDisplayState.Exit)
+            {
+                State = ReserveMachineDisplayState.Countdown;
+            }
+        }
+
+        private void StopPinEntryTimer()
+        {
+            PinEntryAttempts = 0;
+
+            if (_pinEntryCloseTimer.Enabled)
+            {
+                _pinEntryCloseTimer.Stop();
+            }
+            _incorrectPinWaitTimeSpan = TimeSpan.FromSeconds(GamingConstants.ReserveMachineIncorrectPinWaitTimeSeconds);
+            _incorrectPinWaitTimer.Change(Timeout.InfiniteTimeSpan, Timeout.InfiniteTimeSpan);
+        }
+
+        private void RestartPinEntryCloseTimer()
+        {
+            if (_pinEntryCloseTimer.Enabled)
+            {
+                _pinEntryCloseTimer.Stop();
+            }
+
+            _pinEntryCloseTimer.Start();
+        }
+
+        private void HandleEvent(PropertyChangedEvent evt)
+        {
+            switch (evt.PropertyName)
+            {
+                case ApplicationConstants.ReserveServiceLockupPresent:
+                    var lockup = (bool)_propertiesManager.GetProperty(ApplicationConstants.ReserveServiceLockupPresent, false);
+
+                    State = lockup ? ReserveMachineDisplayState.Countdown : ReserveMachineDisplayState.None;
+
+                    // If there's no lockup then we don't need to display anything
+                    if (!lockup)
+                    {
+                        IsDialogVisible = false;
+                    }
+                    break;
+
+                case ApplicationConstants.ReserveServiceTimeoutInSeconds:
+                    RaisePropertyChanged(nameof(TimeLengthMachineWillBeReserved));
+                    break;
+
+                case ApplicationConstants.ReserveServiceLockupRemainingSeconds:
+                    SetCountdownText();
+                    break;
+            }
+        }
+
+        /// <summary>
+        ///     When the exit button (below the countdown timer) is pressed, keep showing the solid background,
+        ///     stop showing the countdown timer, and show the pin entry panel
+        /// </summary>
+        private void ExitReserveButtonPressed()
+        {
+            PlayButtonClickSound();
+            State = ReserveMachineDisplayState.Exit;
+        }
+
+        /// <summary>
+        ///     When the cancel button is pressed, change the state back to Countdown if previously in the
+        ///     Exit state, or cancel the reserve altogether if the state was Confirm
+        /// </summary>
+        private void CancelButtonPressed()
+        {
+            if (State == ReserveMachineDisplayState.Confirm || State == ReserveMachineDisplayState.None)
+            {
+                PlayButtonClickSound();
+                IsDialogVisible = false;
+                _propertiesManager.SetProperty(ApplicationConstants.ReserveServicePin, string.Empty);
+                RemovePreReserveLockup();
+            }
+            else if (State == ReserveMachineDisplayState.Exit)
+            {
+                PlayButtonClickSound();
+                State = ReserveMachineDisplayState.Countdown;
+            }
+        }
+
+        private void BackspaceButtonPressed()
+        {
+            PlayButtonClickSound();
+            if (Pin.Length > 0)
+            {
+                Pin = Pin.Substring(0, Pin.Length - 1);
+                PinBoxContent = PinBoxContent.Substring(0, PinBoxContent.Length - 1);
+                UpdateConfirmButtonEnabled();
+                RestartPinEntryCloseTimer();
+            }
+        }
+
+        private void ConcatenateReservePin(object obj)
+        {
+            PlayButtonClickSound();
+            if (Pin.Length < GamingConstants.ReserveMachinePinLength)
+            {
+                Pin += (string)obj;
+                PinBoxContent += PasswordChar;
+                UpdateConfirmButtonEnabled();
+                ShowIncorrectPinWarning = false;
+                RestartPinEntryCloseTimer();
+            }
+        }
+
+        private void ReserveTheMachine()
+        {
+            PlayButtonClickSound();
+            var storedPin = (string)_propertiesManager.GetProperty(ApplicationConstants.ReserveServicePin, string.Empty);
+
+            // The pin was confirmed, reserve the machine
+            if (string.Compare(Pin, storedPin, StringComparison.InvariantCultureIgnoreCase) == 0)
+            {
+                _reserveService.ReserveMachine();
+                State = ReserveMachineDisplayState.Countdown;
+                RemovePreReserveLockup();
+            }
+            // The pin does not match what was entered on the player menu
+            else
+            {
+                ShowIncorrectPinWarning = true;
+            }
+
+            ResetFields();
+        }
+
+        private void UnlockReserve()
+        {
+            var storedPin = (string)_propertiesManager.GetProperty(ApplicationConstants.ReserveServicePin, string.Empty);
+            PlayButtonClickSound();
+
+            // The entered pin matches the saved pin, unlock the machine and exit reserve
+            if (string.Compare(storedPin, Pin, StringComparison.CurrentCultureIgnoreCase) == 0)
+            {
+                _reserveService?.ExitReserveMachine();
+                StopPinEntryTimer();
+                _propertiesManager.SetProperty(ApplicationConstants.ReserveServicePin, string.Empty);
+                IsDialogVisible = false;
+                RemovePreReserveLockup();
+            }
+            // The entered pin does not match, up the retry count
+            else
+            {
+                if (++PinEntryAttempts < GamingConstants.ReserveMachineMaxPinEntryAttempts)
+                {
+                    ShowIncorrectPinWarning = true;
+                }
+                else
+                {
+                    State = ReserveMachineDisplayState.IncorrectPin;
+
+                    // Start the incorrect PIN attempts timer of 1 minute
+                    _incorrectPinWaitTimeSpan = TimeSpan.FromSeconds(GamingConstants.ReserveMachineIncorrectPinWaitTimeSeconds);
+                    _incorrectPinWaitTimer.Change(TimeSpan.FromSeconds(1), Timeout.InfiniteTimeSpan);
+                    RaisePropertyChanged(nameof(IncorrectPinWaitTimeLeft));
+                }
+            }
+
+            ResetFields();
+        }
+
+        public void Dispose()
+        {
+            Dispose(true);
+            GC.SuppressFinalize(this);
+        }
+
+        protected virtual void Dispose(bool disposing)
+        {
+            if (_disposed)
+            {
+                return;
+            }
+
+            if (disposing)
+            {
+                _eventBus.UnsubscribeAll(this);
+
+                if (_incorrectPinWaitTimer != null)
+                {
+                    _incorrectPinWaitTimer.Change(Timeout.InfiniteTimeSpan, Timeout.InfiniteTimeSpan);
+                    _incorrectPinWaitTimer.Dispose();
+                    _incorrectPinWaitTimer = null;
+                }
+
+                _pinEntryCloseTimer.Dispose();
+            }
+
+            _disposed = true;
+        }
+
+        private void ShowPreReserveLockup()
+        {
+            // Don't display any message, just lockup so that the player can't change bet levels, cashout, or start
+            // start a game while confirming the pin
+            _disableManager.Disable(
+                ApplicationConstants.WaitingForInputDisableKey,
+                SystemDisablePriority.Normal,
+                () => string.Empty);
+        }
+
+        private void RemovePreReserveLockup()
+        {
+            if (_disableManager.CurrentDisableKeys.Contains(ApplicationConstants.WaitingForInputDisableKey))
+            {
+                _disableManager.Enable(ApplicationConstants.WaitingForInputDisableKey);
+            }
+        }
+
+        private void PlayButtonClickSound()
+        {
+            var soundVolume = (byte)_propertiesManager.GetProperty(ApplicationConstants.PlayerVolumeScalarKey, ApplicationConstants.DefaultVolumeLevel);
+            _audioService.Play(_touchSoundFile, soundVolume);
+        }
+    }
 }