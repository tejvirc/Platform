--- conflicted
+++ resolved
@@ -1,117 +1,101 @@
-﻿namespace Aristocrat.Monaco.Gaming.UI.ViewModels
-{
-    using Application.Contracts.Extensions;
-    using MVVM.Model;
-
-    /// <summary>
-    ///     The View Model used for binding lobby denom buttons
-    /// </summary>
-    public class DenominationInfoViewModel : BaseNotify
-    {
-        private bool _isSelected;
-<<<<<<< HEAD
-        private const string DenominationBackOff = "DenominationBackOff";
-        private const string DenominationBackOn = "DenominationBackOn";
-        private const string DenominationBackOff2 = "DenominationBackOff2";
-        private const string DenominationBackOn2 = "DenominationBackOn2";
-=======
-
-        // Multiple game denomination buttons (shared between all games on page)
-        private const string DenomButtonMultipleOff = "DenominationBackOff";
-        private const string DenomButtonMultipleOn = "DenominationBackOn";
-
-        // Single game denomination buttons (per individual game)
-        private const string DenomButtonSingleOff = "DenominationBackOff2";
-        private const string DenomButtonSingleOn = "DenominationBackOn2";
-
-        private string _denomButtonSingleOffOverride;
->>>>>>> 3c393e04
-
-        public DenominationInfoViewModel(long denomination)
-        {
-            Denomination = denomination;
-            var cents = denomination.MillicentsToCents();
-
-            if (cents >= CurrencyExtensions.CurrencyMinorUnitsPerMajorUnit)
-            {
-                // Use the denom string formatted with major unit symbol included
-                DenomText = cents.FormattedDenomString();
-                DenomSymbol = string.Empty;
-            }
-            else
-            {
-                // Keep the minor unit separate from the cents value to be displayed in a separate TextPath
-                DenomText = cents.ToString();
-                DenomSymbol = CurrencyExtensions.MinorUnitSymbol;
-            }
-        }
-
-        /// <summary>
-        ///     Gets the denomination in millicents
-        /// </summary>
-        public long Denomination { get; }
-
-        /// <summary>
-        ///     Gets or sets whether the denom button is currently selected
-        /// </summary>
-        public bool IsSelected
-        {
-            get => _isSelected;
-            set
-            {
-                if (_isSelected != value)
-                {
-                    _isSelected = value;
-                    RaisePropertyChanged(nameof(IsSelected));
-                    RaisePropertyChanged(nameof(DenomText));
-                    RaisePropertyChanged(nameof(DenomButtonSharedKey));
-                    RaisePropertyChanged(nameof(DenomButtonSingleKey));
-                }
-            }
-        }
-
-        /// <summary>
-        ///     Resource key for shared game denom buttons
-        /// </summary>
-<<<<<<< HEAD
-        public string DenomButtonSharedKey => IsSelected ? DenominationBackOn : DenominationBackOff;
-
-        /// <summary>
-        ///     Resource key for single game denom buttons
-        /// </summary>
-        public string DenomButtonSingleKey => IsSelected ? DenominationBackOn2 : DenominationBackOff2;
-=======
-        public string DenomButtonSharedKey => IsSelected ? DenomButtonMultipleOn : DenomButtonMultipleOff;
-
-        /// <summary>
-        ///     Resource key for individual game denom buttons
-        /// </summary>
-        public string DenomButtonSingleKey
-        {
-            get
-            {
-                var key = IsSelected
-                    ? DenomButtonSingleOn
-                    : DenomButtonSingleOffOverride ?? DenomButtonSingleOff;
-                return key;
-            }
-        }
-
-        /// <summary>
-        ///     Custom denom button resource key assigned per individual game
-        /// </summary>
-        public string DenomButtonSingleOffOverride
-        {
-            get => _denomButtonSingleOffOverride;
-            set => SetProperty(ref _denomButtonSingleOffOverride, value, nameof(DenomButtonSingleKey));
-        }
->>>>>>> 3c393e04
-
-        /// <summary>
-        ///     Text to display on the denom button
-        /// </summary>
-        public string DenomText { get; set; }
-
-        public string DenomSymbol { get; }
-    }
-}
+﻿namespace Aristocrat.Monaco.Gaming.UI.ViewModels
+{
+    using Application.Contracts.Extensions;
+    using MVVM.Model;
+
+    /// <summary>
+    ///     The View Model used for binding lobby denom buttons
+    /// </summary>
+    public class DenominationInfoViewModel : BaseNotify
+    {
+        private bool _isSelected;
+
+        // Multiple game denomination buttons (shared between all games on page)
+        private const string DenomButtonMultipleOff = "DenominationBackOff";
+        private const string DenomButtonMultipleOn = "DenominationBackOn";
+
+        // Single game denomination buttons (per individual game)
+        private const string DenomButtonSingleOff = "DenominationBackOff2";
+        private const string DenomButtonSingleOn = "DenominationBackOn2";
+
+        private string _denomButtonSingleOffOverride;
+
+        public DenominationInfoViewModel(long denomination)
+        {
+            Denomination = denomination;
+            var cents = denomination.MillicentsToCents();
+
+            if (cents >= CurrencyExtensions.CurrencyMinorUnitsPerMajorUnit)
+            {
+                // Use the denom string formatted with major unit symbol included
+                DenomText = cents.FormattedDenomString();
+                DenomSymbol = string.Empty;
+            }
+            else
+            {
+                // Keep the minor unit separate from the cents value to be displayed in a separate TextPath
+                DenomText = cents.ToString();
+                DenomSymbol = CurrencyExtensions.MinorUnitSymbol;
+            }
+        }
+
+        /// <summary>
+        ///     Gets the denomination in millicents
+        /// </summary>
+        public long Denomination { get; }
+
+        /// <summary>
+        ///     Gets or sets whether the denom button is currently selected
+        /// </summary>
+        public bool IsSelected
+        {
+            get => _isSelected;
+            set
+            {
+                if (_isSelected != value)
+                {
+                    _isSelected = value;
+                    RaisePropertyChanged(nameof(IsSelected));
+                    RaisePropertyChanged(nameof(DenomText));
+                    RaisePropertyChanged(nameof(DenomButtonSharedKey));
+                    RaisePropertyChanged(nameof(DenomButtonSingleKey));
+                }
+            }
+        }
+
+        /// <summary>
+        ///     Resource key for shared game denom buttons
+        /// </summary>
+        public string DenomButtonSharedKey => IsSelected ? DenomButtonMultipleOn : DenomButtonMultipleOff;
+
+        /// <summary>
+        ///     Resource key for individual game denom buttons
+        /// </summary>
+        public string DenomButtonSingleKey
+        {
+            get
+            {
+                var key = IsSelected
+                    ? DenomButtonSingleOn
+                    : DenomButtonSingleOffOverride ?? DenomButtonSingleOff;
+                return key;
+            }
+        }
+
+        /// <summary>
+        ///     Custom denom button resource key assigned per individual game
+        /// </summary>
+        public string DenomButtonSingleOffOverride
+        {
+            get => _denomButtonSingleOffOverride;
+            set => SetProperty(ref _denomButtonSingleOffOverride, value, nameof(DenomButtonSingleKey));
+        }
+
+        /// <summary>
+        ///     Text to display on the denom button
+        /// </summary>
+        public string DenomText { get; set; }
+
+        public string DenomSymbol { get; }
+    }
+}