﻿namespace Aristocrat.Monaco.Gaming.UI.ViewModels
{
    using System;
    using System.Collections.Generic;
    using System.Reflection;
    using System.Windows.Input;
    using CommunityToolkit.Mvvm.ComponentModel;
    using CommunityToolkit.Mvvm.Input;
    using Contracts;
    using log4net;
    using Contracts.PlayerInfoDisplay;
    using Monaco.UI.Common;
    using PlayerInfoDisplay;

    /// <summary>
    ///     Player Information Display Main Page (menu)
    /// </summary>
    public sealed class PlayerInfoDisplayMenuViewModel : ObservableObject, IPlayerInfoDisplayViewModel, IDisposable
    {
        private ITimer _closeTimer;
        private readonly IPlayerInfoDisplayFeatureProvider _playerInfoDisplayFeatureProvider;
        private static readonly ILog Logger = LogManager.GetLogger(MethodBase.GetCurrentMethod().DeclaringType);

        private bool _isVisible;
        private bool _disposedValue;

        public ICommand ExitClickedCommand { get; }

        public ICommand GameInfoClickedCommand { get; }

        public ICommand GameRulesClickedCommand { get; }

        public PlayerInfoDisplayMenuViewModel(IPlayerInfoDisplayFeatureProvider playerInfoDisplayFeatureProvider)
            : this(playerInfoDisplayFeatureProvider, new DispatcherTimerAdapter())
        {
        }

        public PlayerInfoDisplayMenuViewModel(IPlayerInfoDisplayFeatureProvider playerInfoDisplayFeatureProvider, ITimer timeoutTimer)
        {
            _playerInfoDisplayFeatureProvider = playerInfoDisplayFeatureProvider ?? throw new ArgumentNullException(nameof(playerInfoDisplayFeatureProvider));

            IsVisible = false;

            if (IsDisabled)
            {
                return;
            }

            ExitClickedCommand = new RelayCommand<object>(_ => ExitRequested());

            if (_playerInfoDisplayFeatureProvider.IsGameInfoSupported)
            {
                GameInfoClickedCommand = new RelayCommand<object>(GameInfoRequested);
            }

            if (_playerInfoDisplayFeatureProvider.IsGameRulesSupported)
            {
                GameRulesClickedCommand = new RelayCommand<object>(GameRulesRequested);
            }

            _closeTimer = timeoutTimer ?? new DispatcherTimerAdapter();
            _closeTimer.Interval = TimeSpan.FromMilliseconds(_playerInfoDisplayFeatureProvider.TimeoutMilliseconds);
            _closeTimer.Tick += (_, __) => ExitRequested();
        }

        private EventHandler<CommandArgs> _onButton;

        public void ExitRequested()
        {
            Logger.Debug("Exit from Player Info Display Menu");
            _onButton?.Invoke(this, new CommandArgs(CommandType.Exit));
        }

        private void GameInfoRequested(object obj)
        {
            Logger.Debug("Game Info from Player Info Display Menu");
            _onButton?.Invoke(this, new CommandArgs(CommandType.GameInfo));
        }

        private void GameRulesRequested(object obj)
        {
            Logger.Debug("Game Rules from Player Info Display Menu");
            _onButton?.Invoke(this, new CommandArgs(CommandType.GameRules));
        }

        public string BackgroundImageLandscapePath { get; private set; }

        public string BackgroundImagePortraitPath { get; private set; }

        public bool IsVisible
        {
            get => _isVisible;
            private set
            {
                if (_isVisible != value)
                {
                    Logger.Debug(_isVisible ? "Showing--->Hiding" : "Hiding--->Showing");
                    SetProperty(ref _isVisible, value, nameof(IsVisible));
                }
            }
        }

        private void Dispose(bool disposing)
        {
            if (!_disposedValue)
            {
                if (disposing)
                {
                    _closeTimer?.Stop();
                    _closeTimer = null;
                }

                _disposedValue = true;
            }
        }

        public void Dispose()
        {
            Dispose(true);
        }

        /// <inheritdoc />
        public PageType PageType => PageType.Menu;

        public bool IsGameInfoButtonVisible => _playerInfoDisplayFeatureProvider.IsGameInfoSupported;

        public bool IsGameRulesButtonVisible => _playerInfoDisplayFeatureProvider.IsGameRulesSupported;

        /// <inheritdoc />
        public void Show()
        {
            IsVisible = true;
            _closeTimer.Start();
        }

        /// <inheritdoc />
        public void Hide()
        {
            IsVisible = false;
            _closeTimer.Stop();
        }

        /// <inheritdoc />
        public event EventHandler<CommandArgs> ButtonClicked
        {
            add => _onButton += value;
            remove => _onButton -= value;
        }

        /// <inheritdoc />
        public void SetupResources(IPlayInfoDisplayResourcesModel model)
        {
            BackgroundImageLandscapePath = model.GetScreenBackground(new HashSet<string> { GameAssetTags.LandscapeTag, GameAssetTags.ScreenTag, GameAssetTags.PlayerInformationDisplayMenuTag });
            BackgroundImagePortraitPath = model.GetScreenBackground(new HashSet<string> { GameAssetTags.PortraitTag, GameAssetTags.ScreenTag, GameAssetTags.PlayerInformationDisplayMenuTag });

            ExitButtonPath = model.GetButton(new HashSet<string>() { GameAssetTags.ExitTag, GameAssetTags.PlayerInformationDisplayMenuTag, GameAssetTags.NormalTag });
            ExitButtonPressedPath = model.GetButton(new HashSet<string>() { GameAssetTags.ExitTag, GameAssetTags.PlayerInformationDisplayMenuTag, GameAssetTags.PressedTag });

            GameInfoButtonPath = model.GetButton(new HashSet<string>() { GameAssetTags.GameInfoTag, GameAssetTags.PlayerInformationDisplayMenuTag, GameAssetTags.NormalTag });
            GameInfoButtonPressedPath = model.GetButton(new HashSet<string>() { GameAssetTags.GameInfoTag, GameAssetTags.PlayerInformationDisplayMenuTag, GameAssetTags.PressedTag });

            GameRulesButtonPath = model.GetButton(new HashSet<string>() { GameAssetTags.GameRulesTag, GameAssetTags.PlayerInformationDisplayMenuTag, GameAssetTags.NormalTag });
            GameRulesButtonPressedPath = model.GetButton(new HashSet<string>() { GameAssetTags.GameRulesTag, GameAssetTags.PlayerInformationDisplayMenuTag, GameAssetTags.PressedTag });

            if (string.IsNullOrWhiteSpace(GameInfoButtonPath))
            {
                Logger.Warn("No image found for Game Info button. Default image will be used.");
                GameInfoButtonPath = GameInfoButtonDefaultPath;
            }

            if (string.IsNullOrWhiteSpace(GameRulesButtonPath))
            {
                Logger.Warn("No image found for Game Rules button. Default image will be used.");
                GameRulesButtonPath = GameRulesButtonDefaultPath;
            }

            if (string.IsNullOrWhiteSpace(ExitButtonPath))
            {
                Logger.Warn("No image found for Exit button. Default image will be used.");
                ExitButtonPath = ExitButtonDefaultPath;
            }

            if (string.IsNullOrWhiteSpace(GameInfoButtonPressedPath))
            {
                Logger.Warn("No image found for Game Info button Pressed. Default image will be used.");
                GameInfoButtonPressedPath = GameInfoButtonPressedDefaultPath;
            }

            if (string.IsNullOrWhiteSpace(GameRulesButtonPressedPath))
            {
                Logger.Warn("No image found for Game Rules button Pressed. Default image will be used.");
                GameRulesButtonPressedPath = GameRulesButtonPressedDefaultPath;
            }

            if (string.IsNullOrWhiteSpace(ExitButtonPressedPath))
            {
                Logger.Warn("No image found for Exit button Pressed. Default image will be used.");
                ExitButtonPressedPath = ExitButtonPressedDefaultPath;
            }

<<<<<<< HEAD
            OnPropertyChanged(ObservablePropertyNames.GameAsset);
=======
            RaisePropertyChanged(ObservablePropertyNames.GameAsset);
>>>>>>> 379a95ed
        }

        private string _gameInfoButtonPath;
        public string GameInfoButtonPath
        {
            get => _gameInfoButtonPath;
            set
            {
                _gameInfoButtonPath = value;
<<<<<<< HEAD
                OnPropertyChanged(nameof(GameInfoButtonPath));
=======
                RaisePropertyChanged(nameof(GameInfoButtonPath));
>>>>>>> 379a95ed
            }
        }

        private string _gameRulesButtonPath;
        public string GameRulesButtonPath
        {
            get => _gameRulesButtonPath;
            set
            {
                _gameRulesButtonPath = value;
<<<<<<< HEAD
                OnPropertyChanged(nameof(GameRulesButtonPath));
=======
                RaisePropertyChanged(nameof(GameRulesButtonPath));
>>>>>>> 379a95ed
            }
        }

        private string _exitButtonPath;
        public string ExitButtonPath
        {
            get => _exitButtonPath;
            set
            {
                _exitButtonPath = value;
<<<<<<< HEAD
                OnPropertyChanged(nameof(ExitButtonPath));
=======
                RaisePropertyChanged(nameof(ExitButtonPath));
>>>>>>> 379a95ed
            }
        }

        private string _gameInfoButtonPressedPath;
        public string GameInfoButtonPressedPath
        {
            get => _gameInfoButtonPressedPath;
            set
            {
                _gameInfoButtonPressedPath = value;
<<<<<<< HEAD
                OnPropertyChanged(nameof(GameInfoButtonPressedPath));
=======
                RaisePropertyChanged(nameof(GameInfoButtonPressedPath));
>>>>>>> 379a95ed
            }
        }

        private string _gameRulesButtonPressedPath;
        public string GameRulesButtonPressedPath
        {
            get => _gameRulesButtonPressedPath;
            set
            {
                _gameRulesButtonPressedPath = value;
<<<<<<< HEAD
                OnPropertyChanged(nameof(GameRulesButtonPressedPath));
=======
                RaisePropertyChanged(nameof(GameRulesButtonPressedPath));
>>>>>>> 379a95ed
            }
        }

        private string _exitButtonPressedPath;
        public string ExitButtonPressedPath
        {
            get => _exitButtonPressedPath;
            set
            {
                _exitButtonPressedPath = value;
<<<<<<< HEAD
                OnPropertyChanged(nameof(ExitButtonPressedPath));
=======
                RaisePropertyChanged(nameof(ExitButtonPressedPath));
>>>>>>> 379a95ed
            }
        }

        public bool IsDisabled => !_playerInfoDisplayFeatureProvider.IsPlayerInfoDisplaySupported;

        private const string GameInfoButtonDefaultPath =
            "pack://siteOfOrigin:,,,/../jurisdiction/DefaultAssets/ui/Images/PlayerInfoDisplay/GameInfo_Button.png";

        private const string GameRulesButtonDefaultPath =
            "pack://siteOfOrigin:,,,/../jurisdiction/DefaultAssets/ui/Images/PlayerInfoDisplay/GameRules_Button.png";

        private const string ExitButtonDefaultPath =
            "pack://siteOfOrigin:,,,/../jurisdiction/DefaultAssets/ui/Images/PlayerInfoDisplay/Exit_Button.png";

        private const string GameInfoButtonPressedDefaultPath =
            "pack://siteOfOrigin:,,,/../jurisdiction/DefaultAssets/ui/Images/PlayerInfoDisplay/GameInfo_Button_Pressed.png";

        private const string GameRulesButtonPressedDefaultPath =
            "pack://siteOfOrigin:,,,/../jurisdiction/DefaultAssets/ui/Images/PlayerInfoDisplay/GameRules_Button_Pressed.png";

        private const string ExitButtonPressedDefaultPath =
            "pack://siteOfOrigin:,,,/../jurisdiction/DefaultAssets/ui/Images/PlayerInfoDisplay/Exit_Button_Pressed.png";
    }
}<|MERGE_RESOLUTION|>--- conflicted
+++ resolved
@@ -1,318 +1,290 @@
-﻿namespace Aristocrat.Monaco.Gaming.UI.ViewModels
-{
-    using System;
-    using System.Collections.Generic;
-    using System.Reflection;
-    using System.Windows.Input;
-    using CommunityToolkit.Mvvm.ComponentModel;
-    using CommunityToolkit.Mvvm.Input;
-    using Contracts;
-    using log4net;
-    using Contracts.PlayerInfoDisplay;
-    using Monaco.UI.Common;
-    using PlayerInfoDisplay;
-
-    /// <summary>
-    ///     Player Information Display Main Page (menu)
-    /// </summary>
-    public sealed class PlayerInfoDisplayMenuViewModel : ObservableObject, IPlayerInfoDisplayViewModel, IDisposable
-    {
-        private ITimer _closeTimer;
-        private readonly IPlayerInfoDisplayFeatureProvider _playerInfoDisplayFeatureProvider;
-        private static readonly ILog Logger = LogManager.GetLogger(MethodBase.GetCurrentMethod().DeclaringType);
-
-        private bool _isVisible;
-        private bool _disposedValue;
-
-        public ICommand ExitClickedCommand { get; }
-
-        public ICommand GameInfoClickedCommand { get; }
-
-        public ICommand GameRulesClickedCommand { get; }
-
-        public PlayerInfoDisplayMenuViewModel(IPlayerInfoDisplayFeatureProvider playerInfoDisplayFeatureProvider)
-            : this(playerInfoDisplayFeatureProvider, new DispatcherTimerAdapter())
-        {
-        }
-
-        public PlayerInfoDisplayMenuViewModel(IPlayerInfoDisplayFeatureProvider playerInfoDisplayFeatureProvider, ITimer timeoutTimer)
-        {
-            _playerInfoDisplayFeatureProvider = playerInfoDisplayFeatureProvider ?? throw new ArgumentNullException(nameof(playerInfoDisplayFeatureProvider));
-
-            IsVisible = false;
-
-            if (IsDisabled)
-            {
-                return;
-            }
-
-            ExitClickedCommand = new RelayCommand<object>(_ => ExitRequested());
-
-            if (_playerInfoDisplayFeatureProvider.IsGameInfoSupported)
-            {
-                GameInfoClickedCommand = new RelayCommand<object>(GameInfoRequested);
-            }
-
-            if (_playerInfoDisplayFeatureProvider.IsGameRulesSupported)
-            {
-                GameRulesClickedCommand = new RelayCommand<object>(GameRulesRequested);
-            }
-
-            _closeTimer = timeoutTimer ?? new DispatcherTimerAdapter();
-            _closeTimer.Interval = TimeSpan.FromMilliseconds(_playerInfoDisplayFeatureProvider.TimeoutMilliseconds);
-            _closeTimer.Tick += (_, __) => ExitRequested();
-        }
-
-        private EventHandler<CommandArgs> _onButton;
-
-        public void ExitRequested()
-        {
-            Logger.Debug("Exit from Player Info Display Menu");
-            _onButton?.Invoke(this, new CommandArgs(CommandType.Exit));
-        }
-
-        private void GameInfoRequested(object obj)
-        {
-            Logger.Debug("Game Info from Player Info Display Menu");
-            _onButton?.Invoke(this, new CommandArgs(CommandType.GameInfo));
-        }
-
-        private void GameRulesRequested(object obj)
-        {
-            Logger.Debug("Game Rules from Player Info Display Menu");
-            _onButton?.Invoke(this, new CommandArgs(CommandType.GameRules));
-        }
-
-        public string BackgroundImageLandscapePath { get; private set; }
-
-        public string BackgroundImagePortraitPath { get; private set; }
-
-        public bool IsVisible
-        {
-            get => _isVisible;
-            private set
-            {
-                if (_isVisible != value)
-                {
-                    Logger.Debug(_isVisible ? "Showing--->Hiding" : "Hiding--->Showing");
-                    SetProperty(ref _isVisible, value, nameof(IsVisible));
-                }
-            }
-        }
-
-        private void Dispose(bool disposing)
-        {
-            if (!_disposedValue)
-            {
-                if (disposing)
-                {
-                    _closeTimer?.Stop();
-                    _closeTimer = null;
-                }
-
-                _disposedValue = true;
-            }
-        }
-
-        public void Dispose()
-        {
-            Dispose(true);
-        }
-
-        /// <inheritdoc />
-        public PageType PageType => PageType.Menu;
-
-        public bool IsGameInfoButtonVisible => _playerInfoDisplayFeatureProvider.IsGameInfoSupported;
-
-        public bool IsGameRulesButtonVisible => _playerInfoDisplayFeatureProvider.IsGameRulesSupported;
-
-        /// <inheritdoc />
-        public void Show()
-        {
-            IsVisible = true;
-            _closeTimer.Start();
-        }
-
-        /// <inheritdoc />
-        public void Hide()
-        {
-            IsVisible = false;
-            _closeTimer.Stop();
-        }
-
-        /// <inheritdoc />
-        public event EventHandler<CommandArgs> ButtonClicked
-        {
-            add => _onButton += value;
-            remove => _onButton -= value;
-        }
-
-        /// <inheritdoc />
-        public void SetupResources(IPlayInfoDisplayResourcesModel model)
-        {
-            BackgroundImageLandscapePath = model.GetScreenBackground(new HashSet<string> { GameAssetTags.LandscapeTag, GameAssetTags.ScreenTag, GameAssetTags.PlayerInformationDisplayMenuTag });
-            BackgroundImagePortraitPath = model.GetScreenBackground(new HashSet<string> { GameAssetTags.PortraitTag, GameAssetTags.ScreenTag, GameAssetTags.PlayerInformationDisplayMenuTag });
-
-            ExitButtonPath = model.GetButton(new HashSet<string>() { GameAssetTags.ExitTag, GameAssetTags.PlayerInformationDisplayMenuTag, GameAssetTags.NormalTag });
-            ExitButtonPressedPath = model.GetButton(new HashSet<string>() { GameAssetTags.ExitTag, GameAssetTags.PlayerInformationDisplayMenuTag, GameAssetTags.PressedTag });
-
-            GameInfoButtonPath = model.GetButton(new HashSet<string>() { GameAssetTags.GameInfoTag, GameAssetTags.PlayerInformationDisplayMenuTag, GameAssetTags.NormalTag });
-            GameInfoButtonPressedPath = model.GetButton(new HashSet<string>() { GameAssetTags.GameInfoTag, GameAssetTags.PlayerInformationDisplayMenuTag, GameAssetTags.PressedTag });
-
-            GameRulesButtonPath = model.GetButton(new HashSet<string>() { GameAssetTags.GameRulesTag, GameAssetTags.PlayerInformationDisplayMenuTag, GameAssetTags.NormalTag });
-            GameRulesButtonPressedPath = model.GetButton(new HashSet<string>() { GameAssetTags.GameRulesTag, GameAssetTags.PlayerInformationDisplayMenuTag, GameAssetTags.PressedTag });
-
-            if (string.IsNullOrWhiteSpace(GameInfoButtonPath))
-            {
-                Logger.Warn("No image found for Game Info button. Default image will be used.");
-                GameInfoButtonPath = GameInfoButtonDefaultPath;
-            }
-
-            if (string.IsNullOrWhiteSpace(GameRulesButtonPath))
-            {
-                Logger.Warn("No image found for Game Rules button. Default image will be used.");
-                GameRulesButtonPath = GameRulesButtonDefaultPath;
-            }
-
-            if (string.IsNullOrWhiteSpace(ExitButtonPath))
-            {
-                Logger.Warn("No image found for Exit button. Default image will be used.");
-                ExitButtonPath = ExitButtonDefaultPath;
-            }
-
-            if (string.IsNullOrWhiteSpace(GameInfoButtonPressedPath))
-            {
-                Logger.Warn("No image found for Game Info button Pressed. Default image will be used.");
-                GameInfoButtonPressedPath = GameInfoButtonPressedDefaultPath;
-            }
-
-            if (string.IsNullOrWhiteSpace(GameRulesButtonPressedPath))
-            {
-                Logger.Warn("No image found for Game Rules button Pressed. Default image will be used.");
-                GameRulesButtonPressedPath = GameRulesButtonPressedDefaultPath;
-            }
-
-            if (string.IsNullOrWhiteSpace(ExitButtonPressedPath))
-            {
-                Logger.Warn("No image found for Exit button Pressed. Default image will be used.");
-                ExitButtonPressedPath = ExitButtonPressedDefaultPath;
-            }
-
-<<<<<<< HEAD
-            OnPropertyChanged(ObservablePropertyNames.GameAsset);
-=======
-            RaisePropertyChanged(ObservablePropertyNames.GameAsset);
->>>>>>> 379a95ed
-        }
-
-        private string _gameInfoButtonPath;
-        public string GameInfoButtonPath
-        {
-            get => _gameInfoButtonPath;
-            set
-            {
-                _gameInfoButtonPath = value;
-<<<<<<< HEAD
-                OnPropertyChanged(nameof(GameInfoButtonPath));
-=======
-                RaisePropertyChanged(nameof(GameInfoButtonPath));
->>>>>>> 379a95ed
-            }
-        }
-
-        private string _gameRulesButtonPath;
-        public string GameRulesButtonPath
-        {
-            get => _gameRulesButtonPath;
-            set
-            {
-                _gameRulesButtonPath = value;
-<<<<<<< HEAD
-                OnPropertyChanged(nameof(GameRulesButtonPath));
-=======
-                RaisePropertyChanged(nameof(GameRulesButtonPath));
->>>>>>> 379a95ed
-            }
-        }
-
-        private string _exitButtonPath;
-        public string ExitButtonPath
-        {
-            get => _exitButtonPath;
-            set
-            {
-                _exitButtonPath = value;
-<<<<<<< HEAD
-                OnPropertyChanged(nameof(ExitButtonPath));
-=======
-                RaisePropertyChanged(nameof(ExitButtonPath));
->>>>>>> 379a95ed
-            }
-        }
-
-        private string _gameInfoButtonPressedPath;
-        public string GameInfoButtonPressedPath
-        {
-            get => _gameInfoButtonPressedPath;
-            set
-            {
-                _gameInfoButtonPressedPath = value;
-<<<<<<< HEAD
-                OnPropertyChanged(nameof(GameInfoButtonPressedPath));
-=======
-                RaisePropertyChanged(nameof(GameInfoButtonPressedPath));
->>>>>>> 379a95ed
-            }
-        }
-
-        private string _gameRulesButtonPressedPath;
-        public string GameRulesButtonPressedPath
-        {
-            get => _gameRulesButtonPressedPath;
-            set
-            {
-                _gameRulesButtonPressedPath = value;
-<<<<<<< HEAD
-                OnPropertyChanged(nameof(GameRulesButtonPressedPath));
-=======
-                RaisePropertyChanged(nameof(GameRulesButtonPressedPath));
->>>>>>> 379a95ed
-            }
-        }
-
-        private string _exitButtonPressedPath;
-        public string ExitButtonPressedPath
-        {
-            get => _exitButtonPressedPath;
-            set
-            {
-                _exitButtonPressedPath = value;
-<<<<<<< HEAD
-                OnPropertyChanged(nameof(ExitButtonPressedPath));
-=======
-                RaisePropertyChanged(nameof(ExitButtonPressedPath));
->>>>>>> 379a95ed
-            }
-        }
-
-        public bool IsDisabled => !_playerInfoDisplayFeatureProvider.IsPlayerInfoDisplaySupported;
-
-        private const string GameInfoButtonDefaultPath =
-            "pack://siteOfOrigin:,,,/../jurisdiction/DefaultAssets/ui/Images/PlayerInfoDisplay/GameInfo_Button.png";
-
-        private const string GameRulesButtonDefaultPath =
-            "pack://siteOfOrigin:,,,/../jurisdiction/DefaultAssets/ui/Images/PlayerInfoDisplay/GameRules_Button.png";
-
-        private const string ExitButtonDefaultPath =
-            "pack://siteOfOrigin:,,,/../jurisdiction/DefaultAssets/ui/Images/PlayerInfoDisplay/Exit_Button.png";
-
-        private const string GameInfoButtonPressedDefaultPath =
-            "pack://siteOfOrigin:,,,/../jurisdiction/DefaultAssets/ui/Images/PlayerInfoDisplay/GameInfo_Button_Pressed.png";
-
-        private const string GameRulesButtonPressedDefaultPath =
-            "pack://siteOfOrigin:,,,/../jurisdiction/DefaultAssets/ui/Images/PlayerInfoDisplay/GameRules_Button_Pressed.png";
-
-        private const string ExitButtonPressedDefaultPath =
-            "pack://siteOfOrigin:,,,/../jurisdiction/DefaultAssets/ui/Images/PlayerInfoDisplay/Exit_Button_Pressed.png";
-    }
+namespace Aristocrat.Monaco.Gaming.UI.ViewModels
+{
+    using System;
+    using System.Collections.Generic;
+    using System.Reflection;
+    using System.Windows.Input;
+    using CommunityToolkit.Mvvm.ComponentModel;
+    using CommunityToolkit.Mvvm.Input;
+    using Contracts;
+    using log4net;
+    using Contracts.PlayerInfoDisplay;
+    using Monaco.UI.Common;
+    using PlayerInfoDisplay;
+
+    /// <summary>
+    ///     Player Information Display Main Page (menu)
+    /// </summary>
+    public sealed class PlayerInfoDisplayMenuViewModel : ObservableObject, IPlayerInfoDisplayViewModel, IDisposable
+    {
+        private ITimer _closeTimer;
+        private readonly IPlayerInfoDisplayFeatureProvider _playerInfoDisplayFeatureProvider;
+        private static readonly ILog Logger = LogManager.GetLogger(MethodBase.GetCurrentMethod().DeclaringType);
+
+        private bool _isVisible;
+        private bool _disposedValue;
+
+        public ICommand ExitClickedCommand { get; }
+
+        public ICommand GameInfoClickedCommand { get; }
+
+        public ICommand GameRulesClickedCommand { get; }
+
+        public PlayerInfoDisplayMenuViewModel(IPlayerInfoDisplayFeatureProvider playerInfoDisplayFeatureProvider)
+            : this(playerInfoDisplayFeatureProvider, new DispatcherTimerAdapter())
+        {
+        }
+
+        public PlayerInfoDisplayMenuViewModel(IPlayerInfoDisplayFeatureProvider playerInfoDisplayFeatureProvider, ITimer timeoutTimer)
+        {
+            _playerInfoDisplayFeatureProvider = playerInfoDisplayFeatureProvider ?? throw new ArgumentNullException(nameof(playerInfoDisplayFeatureProvider));
+
+            IsVisible = false;
+
+            if (IsDisabled)
+            {
+                return;
+            }
+
+            ExitClickedCommand = new RelayCommand<object>(_ => ExitRequested());
+
+            if (_playerInfoDisplayFeatureProvider.IsGameInfoSupported)
+            {
+                GameInfoClickedCommand = new RelayCommand<object>(GameInfoRequested);
+            }
+
+            if (_playerInfoDisplayFeatureProvider.IsGameRulesSupported)
+            {
+                GameRulesClickedCommand = new RelayCommand<object>(GameRulesRequested);
+            }
+
+            _closeTimer = timeoutTimer ?? new DispatcherTimerAdapter();
+            _closeTimer.Interval = TimeSpan.FromMilliseconds(_playerInfoDisplayFeatureProvider.TimeoutMilliseconds);
+            _closeTimer.Tick += (_, __) => ExitRequested();
+        }
+
+        private EventHandler<CommandArgs> _onButton;
+
+        public void ExitRequested()
+        {
+            Logger.Debug("Exit from Player Info Display Menu");
+            _onButton?.Invoke(this, new CommandArgs(CommandType.Exit));
+        }
+
+        private void GameInfoRequested(object obj)
+        {
+            Logger.Debug("Game Info from Player Info Display Menu");
+            _onButton?.Invoke(this, new CommandArgs(CommandType.GameInfo));
+        }
+
+        private void GameRulesRequested(object obj)
+        {
+            Logger.Debug("Game Rules from Player Info Display Menu");
+            _onButton?.Invoke(this, new CommandArgs(CommandType.GameRules));
+        }
+
+        public string BackgroundImageLandscapePath { get; private set; }
+
+        public string BackgroundImagePortraitPath { get; private set; }
+
+        public bool IsVisible
+        {
+            get => _isVisible;
+            private set
+            {
+                if (_isVisible != value)
+                {
+                    Logger.Debug(_isVisible ? "Showing--->Hiding" : "Hiding--->Showing");
+                    SetProperty(ref _isVisible, value, nameof(IsVisible));
+                }
+            }
+        }
+
+        private void Dispose(bool disposing)
+        {
+            if (!_disposedValue)
+            {
+                if (disposing)
+                {
+                    _closeTimer?.Stop();
+                    _closeTimer = null;
+                }
+
+                _disposedValue = true;
+            }
+        }
+
+        public void Dispose()
+        {
+            Dispose(true);
+        }
+
+        /// <inheritdoc />
+        public PageType PageType => PageType.Menu;
+
+        public bool IsGameInfoButtonVisible => _playerInfoDisplayFeatureProvider.IsGameInfoSupported;
+
+        public bool IsGameRulesButtonVisible => _playerInfoDisplayFeatureProvider.IsGameRulesSupported;
+
+        /// <inheritdoc />
+        public void Show()
+        {
+            IsVisible = true;
+            _closeTimer.Start();
+        }
+
+        /// <inheritdoc />
+        public void Hide()
+        {
+            IsVisible = false;
+            _closeTimer.Stop();
+        }
+
+        /// <inheritdoc />
+        public event EventHandler<CommandArgs> ButtonClicked
+        {
+            add => _onButton += value;
+            remove => _onButton -= value;
+        }
+
+        /// <inheritdoc />
+        public void SetupResources(IPlayInfoDisplayResourcesModel model)
+        {
+            BackgroundImageLandscapePath = model.GetScreenBackground(new HashSet<string> { GameAssetTags.LandscapeTag, GameAssetTags.ScreenTag, GameAssetTags.PlayerInformationDisplayMenuTag });
+            BackgroundImagePortraitPath = model.GetScreenBackground(new HashSet<string> { GameAssetTags.PortraitTag, GameAssetTags.ScreenTag, GameAssetTags.PlayerInformationDisplayMenuTag });
+
+            ExitButtonPath = model.GetButton(new HashSet<string>() { GameAssetTags.ExitTag, GameAssetTags.PlayerInformationDisplayMenuTag, GameAssetTags.NormalTag });
+            ExitButtonPressedPath = model.GetButton(new HashSet<string>() { GameAssetTags.ExitTag, GameAssetTags.PlayerInformationDisplayMenuTag, GameAssetTags.PressedTag });
+
+            GameInfoButtonPath = model.GetButton(new HashSet<string>() { GameAssetTags.GameInfoTag, GameAssetTags.PlayerInformationDisplayMenuTag, GameAssetTags.NormalTag });
+            GameInfoButtonPressedPath = model.GetButton(new HashSet<string>() { GameAssetTags.GameInfoTag, GameAssetTags.PlayerInformationDisplayMenuTag, GameAssetTags.PressedTag });
+
+            GameRulesButtonPath = model.GetButton(new HashSet<string>() { GameAssetTags.GameRulesTag, GameAssetTags.PlayerInformationDisplayMenuTag, GameAssetTags.NormalTag });
+            GameRulesButtonPressedPath = model.GetButton(new HashSet<string>() { GameAssetTags.GameRulesTag, GameAssetTags.PlayerInformationDisplayMenuTag, GameAssetTags.PressedTag });
+
+            if (string.IsNullOrWhiteSpace(GameInfoButtonPath))
+            {
+                Logger.Warn("No image found for Game Info button. Default image will be used.");
+                GameInfoButtonPath = GameInfoButtonDefaultPath;
+            }
+
+            if (string.IsNullOrWhiteSpace(GameRulesButtonPath))
+            {
+                Logger.Warn("No image found for Game Rules button. Default image will be used.");
+                GameRulesButtonPath = GameRulesButtonDefaultPath;
+            }
+
+            if (string.IsNullOrWhiteSpace(ExitButtonPath))
+            {
+                Logger.Warn("No image found for Exit button. Default image will be used.");
+                ExitButtonPath = ExitButtonDefaultPath;
+            }
+
+            if (string.IsNullOrWhiteSpace(GameInfoButtonPressedPath))
+            {
+                Logger.Warn("No image found for Game Info button Pressed. Default image will be used.");
+                GameInfoButtonPressedPath = GameInfoButtonPressedDefaultPath;
+            }
+
+            if (string.IsNullOrWhiteSpace(GameRulesButtonPressedPath))
+            {
+                Logger.Warn("No image found for Game Rules button Pressed. Default image will be used.");
+                GameRulesButtonPressedPath = GameRulesButtonPressedDefaultPath;
+            }
+
+            if (string.IsNullOrWhiteSpace(ExitButtonPressedPath))
+            {
+                Logger.Warn("No image found for Exit button Pressed. Default image will be used.");
+                ExitButtonPressedPath = ExitButtonPressedDefaultPath;
+            }
+
+            OnPropertyChanged(ObservablePropertyNames.GameAsset);
+        }
+
+        private string _gameInfoButtonPath;
+        public string GameInfoButtonPath
+        {
+            get => _gameInfoButtonPath;
+            set
+            {
+                _gameInfoButtonPath = value;
+                OnPropertyChanged(nameof(GameInfoButtonPath));
+            }
+        }
+
+        private string _gameRulesButtonPath;
+        public string GameRulesButtonPath
+        {
+            get => _gameRulesButtonPath;
+            set
+            {
+                _gameRulesButtonPath = value;
+                OnPropertyChanged(nameof(GameRulesButtonPath));
+            }
+        }
+
+        private string _exitButtonPath;
+        public string ExitButtonPath
+        {
+            get => _exitButtonPath;
+            set
+            {
+                _exitButtonPath = value;
+                OnPropertyChanged(nameof(ExitButtonPath));
+            }
+        }
+
+        private string _gameInfoButtonPressedPath;
+        public string GameInfoButtonPressedPath
+        {
+            get => _gameInfoButtonPressedPath;
+            set
+            {
+                _gameInfoButtonPressedPath = value;
+                OnPropertyChanged(nameof(GameInfoButtonPressedPath));
+            }
+        }
+
+        private string _gameRulesButtonPressedPath;
+        public string GameRulesButtonPressedPath
+        {
+            get => _gameRulesButtonPressedPath;
+            set
+            {
+                _gameRulesButtonPressedPath = value;
+                OnPropertyChanged(nameof(GameRulesButtonPressedPath));
+            }
+        }
+
+        private string _exitButtonPressedPath;
+        public string ExitButtonPressedPath
+        {
+            get => _exitButtonPressedPath;
+            set
+            {
+                _exitButtonPressedPath = value;
+                OnPropertyChanged(nameof(ExitButtonPressedPath));
+            }
+        }
+
+        public bool IsDisabled => !_playerInfoDisplayFeatureProvider.IsPlayerInfoDisplaySupported;
+
+        private const string GameInfoButtonDefaultPath =
+            "pack://siteOfOrigin:,,,/../jurisdiction/DefaultAssets/ui/Images/PlayerInfoDisplay/GameInfo_Button.png";
+
+        private const string GameRulesButtonDefaultPath =
+            "pack://siteOfOrigin:,,,/../jurisdiction/DefaultAssets/ui/Images/PlayerInfoDisplay/GameRules_Button.png";
+
+        private const string ExitButtonDefaultPath =
+            "pack://siteOfOrigin:,,,/../jurisdiction/DefaultAssets/ui/Images/PlayerInfoDisplay/Exit_Button.png";
+
+        private const string GameInfoButtonPressedDefaultPath =
+            "pack://siteOfOrigin:,,,/../jurisdiction/DefaultAssets/ui/Images/PlayerInfoDisplay/GameInfo_Button_Pressed.png";
+
+        private const string GameRulesButtonPressedDefaultPath =
+            "pack://siteOfOrigin:,,,/../jurisdiction/DefaultAssets/ui/Images/PlayerInfoDisplay/GameRules_Button_Pressed.png";
+
+        private const string ExitButtonPressedDefaultPath =
+            "pack://siteOfOrigin:,,,/../jurisdiction/DefaultAssets/ui/Images/PlayerInfoDisplay/Exit_Button_Pressed.png";
+    }
 }