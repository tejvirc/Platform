namespace Aristocrat.Monaco.Gaming.UI.ViewModels
{
    using Application.Contracts.Media;
    using CommunityToolkit.Mvvm.ComponentModel;
    using Kernel;
    using log4net;
    using Monaco.UI.Common;
    using System;
    using System.ComponentModel;
    using System.Reflection;

    /// <summary>
    /// View model class to support the <see cref="IMediaPlayer"/>.
    /// </summary>
    public abstract class MediaPlayerViewModelBase : ObservableObject, IDisposable, IMediaPlayerViewModel
    {
        public event PropertyChangedEventHandler WidthChanged;
        public event PropertyChangedEventHandler HeightChanged;
        protected static readonly ILog Logger = LogManager.GetLogger(MethodBase.GetCurrentMethod().DeclaringType);
        private IEventBus _eventBus;
        private readonly object _visStateLock = new object();
        protected readonly object DisplayLock = new object();
        private double _actualWidth;
        private double _actualHeight;
        private double _actualX;
        private double _actualY;
        private bool _isVisible;
        private bool _isAnimating;
        private bool _disposed;
        private bool? _latestVisibleState;

        #region Properties

        /// <summary>
        ///     Gets or sets if the media player should be visible.
        /// </summary>
        public virtual bool IsVisible
        {
            get => _isVisible;

            protected set
            {
                if (_isVisible != value)
                {
                    _isVisible = value;
                    Logger.Debug($"MediaPlayer {Id} IsVisible={value}");
<<<<<<< HEAD
                    RaisePropertyChanged(nameof(IsVisible));
=======
                    OnPropertyChanged(nameof(IsVisible)); 
>>>>>>> 8eb716dc
                }
            }
        }

        public virtual bool IsAnimating
        {
            get => _isAnimating;
            set
            {
                if (_isAnimating == value) return;

                _isAnimating = value;
                Logger.Debug($"MediaPlayer {Id} IsAnimating={value}");

                if (DisplayType == DisplayType.Scale)
                {
                    // Disabling game play here is only used during non-overlay media player open or close for less than 1s each time
                    if (_isAnimating)
                    {
                        _eventBus.Publish(new MediaPlayerResizeStartEvent(Id));
                    }
                    else
                    {
                        _eventBus.Publish(new MediaPlayerResizeStopEvent(Id));
                    }
                }
            }
        }

        /// <summary>
        ///     Gets the unique ID of the media player.
        /// </summary>
        public int Id { get; }

        /// <summary>
        ///     Gets or sets the actual width of the content adjusted for scaling.
        /// </summary>
        public double ActualWidth
        {
            get => _actualWidth;

            set
            {
                if (!_actualWidth.Equals(value))
                {
                    var oldValue = _actualWidth;
                    _actualWidth = value;

                    RaiseWidthChanged(oldValue, _actualWidth);
                    OnPropertyChanged(nameof(ActualWidth));
                }
            }
        }

        /// <summary>
        ///     Gets the original width of the media display on the screen.
        /// </summary>
        public double DisplayWidth => Model.DisplayWidth;

        /// <summary>
        ///     Gets or sets the actual height of the content adjusted for scaling.
        /// </summary>
        public double ActualHeight
        {
            get => _actualHeight;

            set
            {
                if (!_actualHeight.Equals(value))
                {
                    var oldValue = _actualHeight;
                    _actualHeight = value;

                    RaiseHeightChanged(oldValue, _actualHeight);
                    OnPropertyChanged(nameof(ActualHeight));
                }
            }
        }

        /// <summary>
        ///     Gets the original height of the media player on the screen.
        /// </summary>
        public double DisplayHeight => Model.DisplayHeight;

        /// <summary>
        ///     Gets the <see cref="DisplayPosition"/> of the media player on the screen.
        /// </summary>
        public DisplayPosition DisplayPosition => Model.DisplayPosition;

        /// <summary>
        ///     Gets the <see cref="DisplayType"/> of the media player on the screen.
        /// </summary>
        public DisplayType DisplayType => Model.DisplayType;

        /// <summary>
        ///     Gets the <see cref="ScreenType"/> of the media player on the screen.
        /// </summary>
        public ScreenType ScreenType => Model.ScreenType;

        /// <summary>
        ///     Gets the priority of the media player on the screen.
        /// </summary>
        public int Priority => Model.Priority;

        /// <summary>
        ///     Gets or sets the actual X position of the content adjusted for scaling.
        /// </summary>
        public double ActualX
        {
            get => _actualX;

            set
            {
                _actualX = value;
                OnPropertyChanged(nameof(ActualX));
            }
        }

        /// <summary>
        ///     Gets the original X position of the media player on the screen.
        /// </summary>
        public double X => Model.XPosition;

        /// <summary>
        ///     Gets or sets the actual Y position of the content adjusted for scaling.
        /// </summary>
        public double ActualY
        {
            get => _actualY;

            set
            {
                _actualY = value;
                OnPropertyChanged(nameof(ActualY));
            }
        }

        /// <summary>
        ///     Gets the original Y position of the media player on the screen.
        /// </summary>
        public double Y => Model.YPosition;

        /// <summary>
        ///     Gets or sets the media player.
        /// </summary>
        public IMediaPlayer Model { get; set; }

        protected bool? LatestVisibleState
        {
            get
            {
                lock (_visStateLock)
                {
                    return _latestVisibleState;
                }
            }
            set
            {
                lock (_visStateLock)
                {
                    _latestVisibleState = value;
                }
                SetLatestVisibility(value);
            }
        }

        protected IEventBus EventBus => _eventBus;

        #endregion Properties

        protected MediaPlayerViewModelBase(IMediaPlayer model) : this()
        {
            Logger.Debug($"Creating VM for Media Player ID {model.Id}");
            _eventBus = ServiceManager.GetInstance().GetService<IEventBus>();
            Model = model;
            Id = model.Id;

            Model.ShowRequested += (o, e) => OnVisChangeRequested(true);
            Model.HideRequested += (o, e) => OnVisChangeRequested(false);
        }

        protected MediaPlayerViewModelBase()
        {
            _disposed = false;
        }

        public virtual void ClearBrowser() {}

        protected abstract void OnVisChangeRequested(bool visibleState);

        protected abstract void SetLatestVisibility(bool? latestVisibleState);

        public abstract void SetVisibility(bool? visible = null);

        /// <summary>
        ///     Disposes the <see cref="MediaPlayerViewModel"/>.
        /// </summary>
        /// <param name="disposing">True if the call is disposing.</param>
        protected virtual void Dispose(bool disposing)
        {
            if (_disposed)
            {
                return;
            }

            if (disposing)
            {
                _eventBus?.UnsubscribeAll(this);
            }

            _eventBus = null;
            _disposed = true;
        }

        // This code added to correctly implement the disposable pattern.
        public void Dispose()
        {
            // Do not change this code. Put cleanup code in Dispose(bool disposing) above.
            Dispose(true);
            GC.SuppressFinalize(this);
        }

        private void RaiseHeightChanged(double oldValue, double newValue)
        {
            HeightChanged?.Invoke(this, new ExtendedPropertyChangedEventArgs<double>("ActualHeight", oldValue, newValue));
        }

        private void RaiseWidthChanged(double oldValue, double newValue)
        {
            WidthChanged?.Invoke(this, new ExtendedPropertyChangedEventArgs<double>("ActualWidth", oldValue, newValue));
        }
    }
}

<|MERGE_RESOLUTION|>--- conflicted
+++ resolved
@@ -1,285 +1,281 @@
-namespace Aristocrat.Monaco.Gaming.UI.ViewModels
-{
-    using Application.Contracts.Media;
-    using CommunityToolkit.Mvvm.ComponentModel;
-    using Kernel;
-    using log4net;
-    using Monaco.UI.Common;
-    using System;
-    using System.ComponentModel;
-    using System.Reflection;
-
-    /// <summary>
-    /// View model class to support the <see cref="IMediaPlayer"/>.
-    /// </summary>
-    public abstract class MediaPlayerViewModelBase : ObservableObject, IDisposable, IMediaPlayerViewModel
-    {
-        public event PropertyChangedEventHandler WidthChanged;
-        public event PropertyChangedEventHandler HeightChanged;
-        protected static readonly ILog Logger = LogManager.GetLogger(MethodBase.GetCurrentMethod().DeclaringType);
-        private IEventBus _eventBus;
-        private readonly object _visStateLock = new object();
-        protected readonly object DisplayLock = new object();
-        private double _actualWidth;
-        private double _actualHeight;
-        private double _actualX;
-        private double _actualY;
-        private bool _isVisible;
-        private bool _isAnimating;
-        private bool _disposed;
-        private bool? _latestVisibleState;
-
-        #region Properties
-
-        /// <summary>
-        ///     Gets or sets if the media player should be visible.
-        /// </summary>
-        public virtual bool IsVisible
-        {
-            get => _isVisible;
-
-            protected set
-            {
-                if (_isVisible != value)
-                {
-                    _isVisible = value;
-                    Logger.Debug($"MediaPlayer {Id} IsVisible={value}");
-<<<<<<< HEAD
-                    RaisePropertyChanged(nameof(IsVisible));
-=======
-                    OnPropertyChanged(nameof(IsVisible)); 
->>>>>>> 8eb716dc
-                }
-            }
-        }
-
-        public virtual bool IsAnimating
-        {
-            get => _isAnimating;
-            set
-            {
-                if (_isAnimating == value) return;
-
-                _isAnimating = value;
-                Logger.Debug($"MediaPlayer {Id} IsAnimating={value}");
-
-                if (DisplayType == DisplayType.Scale)
-                {
-                    // Disabling game play here is only used during non-overlay media player open or close for less than 1s each time
-                    if (_isAnimating)
-                    {
-                        _eventBus.Publish(new MediaPlayerResizeStartEvent(Id));
-                    }
-                    else
-                    {
-                        _eventBus.Publish(new MediaPlayerResizeStopEvent(Id));
-                    }
-                }
-            }
-        }
-
-        /// <summary>
-        ///     Gets the unique ID of the media player.
-        /// </summary>
-        public int Id { get; }
-
-        /// <summary>
-        ///     Gets or sets the actual width of the content adjusted for scaling.
-        /// </summary>
-        public double ActualWidth
-        {
-            get => _actualWidth;
-
-            set
-            {
-                if (!_actualWidth.Equals(value))
-                {
-                    var oldValue = _actualWidth;
-                    _actualWidth = value;
-
-                    RaiseWidthChanged(oldValue, _actualWidth);
-                    OnPropertyChanged(nameof(ActualWidth));
-                }
-            }
-        }
-
-        /// <summary>
-        ///     Gets the original width of the media display on the screen.
-        /// </summary>
-        public double DisplayWidth => Model.DisplayWidth;
-
-        /// <summary>
-        ///     Gets or sets the actual height of the content adjusted for scaling.
-        /// </summary>
-        public double ActualHeight
-        {
-            get => _actualHeight;
-
-            set
-            {
-                if (!_actualHeight.Equals(value))
-                {
-                    var oldValue = _actualHeight;
-                    _actualHeight = value;
-
-                    RaiseHeightChanged(oldValue, _actualHeight);
-                    OnPropertyChanged(nameof(ActualHeight));
-                }
-            }
-        }
-
-        /// <summary>
-        ///     Gets the original height of the media player on the screen.
-        /// </summary>
-        public double DisplayHeight => Model.DisplayHeight;
-
-        /// <summary>
-        ///     Gets the <see cref="DisplayPosition"/> of the media player on the screen.
-        /// </summary>
-        public DisplayPosition DisplayPosition => Model.DisplayPosition;
-
-        /// <summary>
-        ///     Gets the <see cref="DisplayType"/> of the media player on the screen.
-        /// </summary>
-        public DisplayType DisplayType => Model.DisplayType;
-
-        /// <summary>
-        ///     Gets the <see cref="ScreenType"/> of the media player on the screen.
-        /// </summary>
-        public ScreenType ScreenType => Model.ScreenType;
-
-        /// <summary>
-        ///     Gets the priority of the media player on the screen.
-        /// </summary>
-        public int Priority => Model.Priority;
-
-        /// <summary>
-        ///     Gets or sets the actual X position of the content adjusted for scaling.
-        /// </summary>
-        public double ActualX
-        {
-            get => _actualX;
-
-            set
-            {
-                _actualX = value;
-                OnPropertyChanged(nameof(ActualX));
-            }
-        }
-
-        /// <summary>
-        ///     Gets the original X position of the media player on the screen.
-        /// </summary>
-        public double X => Model.XPosition;
-
-        /// <summary>
-        ///     Gets or sets the actual Y position of the content adjusted for scaling.
-        /// </summary>
-        public double ActualY
-        {
-            get => _actualY;
-
-            set
-            {
-                _actualY = value;
-                OnPropertyChanged(nameof(ActualY));
-            }
-        }
-
-        /// <summary>
-        ///     Gets the original Y position of the media player on the screen.
-        /// </summary>
-        public double Y => Model.YPosition;
-
-        /// <summary>
-        ///     Gets or sets the media player.
-        /// </summary>
-        public IMediaPlayer Model { get; set; }
-
-        protected bool? LatestVisibleState
-        {
-            get
-            {
-                lock (_visStateLock)
-                {
-                    return _latestVisibleState;
-                }
-            }
-            set
-            {
-                lock (_visStateLock)
-                {
-                    _latestVisibleState = value;
-                }
-                SetLatestVisibility(value);
-            }
-        }
-
-        protected IEventBus EventBus => _eventBus;
-
-        #endregion Properties
-
-        protected MediaPlayerViewModelBase(IMediaPlayer model) : this()
-        {
-            Logger.Debug($"Creating VM for Media Player ID {model.Id}");
-            _eventBus = ServiceManager.GetInstance().GetService<IEventBus>();
-            Model = model;
-            Id = model.Id;
-
-            Model.ShowRequested += (o, e) => OnVisChangeRequested(true);
-            Model.HideRequested += (o, e) => OnVisChangeRequested(false);
-        }
-
-        protected MediaPlayerViewModelBase()
-        {
-            _disposed = false;
-        }
-
-        public virtual void ClearBrowser() {}
-
-        protected abstract void OnVisChangeRequested(bool visibleState);
-
-        protected abstract void SetLatestVisibility(bool? latestVisibleState);
-
-        public abstract void SetVisibility(bool? visible = null);
-
-        /// <summary>
-        ///     Disposes the <see cref="MediaPlayerViewModel"/>.
-        /// </summary>
-        /// <param name="disposing">True if the call is disposing.</param>
-        protected virtual void Dispose(bool disposing)
-        {
-            if (_disposed)
-            {
-                return;
-            }
-
-            if (disposing)
-            {
-                _eventBus?.UnsubscribeAll(this);
-            }
-
-            _eventBus = null;
-            _disposed = true;
-        }
-
-        // This code added to correctly implement the disposable pattern.
-        public void Dispose()
-        {
-            // Do not change this code. Put cleanup code in Dispose(bool disposing) above.
-            Dispose(true);
-            GC.SuppressFinalize(this);
-        }
-
-        private void RaiseHeightChanged(double oldValue, double newValue)
-        {
-            HeightChanged?.Invoke(this, new ExtendedPropertyChangedEventArgs<double>("ActualHeight", oldValue, newValue));
-        }
-
-        private void RaiseWidthChanged(double oldValue, double newValue)
-        {
-            WidthChanged?.Invoke(this, new ExtendedPropertyChangedEventArgs<double>("ActualWidth", oldValue, newValue));
-        }
-    }
-}
-
+namespace Aristocrat.Monaco.Gaming.UI.ViewModels
+{
+    using Application.Contracts.Media;
+    using CommunityToolkit.Mvvm.ComponentModel;
+    using Kernel;
+    using log4net;
+    using Monaco.UI.Common;
+    using System;
+    using System.ComponentModel;
+    using System.Reflection;
+
+    /// <summary>
+    /// View model class to support the <see cref="IMediaPlayer"/>.
+    /// </summary>
+    public abstract class MediaPlayerViewModelBase : ObservableObject, IDisposable, IMediaPlayerViewModel
+    {
+        public event PropertyChangedEventHandler WidthChanged;
+        public event PropertyChangedEventHandler HeightChanged;
+        protected static readonly ILog Logger = LogManager.GetLogger(MethodBase.GetCurrentMethod().DeclaringType);
+        private IEventBus _eventBus;
+        private readonly object _visStateLock = new object();
+        protected readonly object DisplayLock = new object();
+        private double _actualWidth;
+        private double _actualHeight;
+        private double _actualX;
+        private double _actualY;
+        private bool _isVisible;
+        private bool _isAnimating;
+        private bool _disposed;
+        private bool? _latestVisibleState;
+
+        #region Properties
+
+        /// <summary>
+        ///     Gets or sets if the media player should be visible.
+        /// </summary>
+        public virtual bool IsVisible
+        {
+            get => _isVisible;
+
+            protected set
+            {
+                if (_isVisible != value)
+                {
+                    _isVisible = value;
+                    Logger.Debug($"MediaPlayer {Id} IsVisible={value}");
+                    RaisePropertyChanged(nameof(IsVisible));
+                }
+            }
+        }
+
+        public virtual bool IsAnimating
+        {
+            get => _isAnimating;
+            set
+            {
+                if (_isAnimating == value) return;
+
+                _isAnimating = value;
+                Logger.Debug($"MediaPlayer {Id} IsAnimating={value}");
+
+                if (DisplayType == DisplayType.Scale)
+                {
+                    // Disabling game play here is only used during non-overlay media player open or close for less than 1s each time
+                    if (_isAnimating)
+                    {
+                        _eventBus.Publish(new MediaPlayerResizeStartEvent(Id));
+                    }
+                    else
+                    {
+                        _eventBus.Publish(new MediaPlayerResizeStopEvent(Id));
+                    }
+                }
+            }
+        }
+
+        /// <summary>
+        ///     Gets the unique ID of the media player.
+        /// </summary>
+        public int Id { get; }
+
+        /// <summary>
+        ///     Gets or sets the actual width of the content adjusted for scaling.
+        /// </summary>
+        public double ActualWidth
+        {
+            get => _actualWidth;
+
+            set
+            {
+                if (!_actualWidth.Equals(value))
+                {
+                    var oldValue = _actualWidth;
+                    _actualWidth = value;
+
+                    RaiseWidthChanged(oldValue, _actualWidth);
+                    OnPropertyChanged(nameof(ActualWidth));
+                }
+            }
+        }
+
+        /// <summary>
+        ///     Gets the original width of the media display on the screen.
+        /// </summary>
+        public double DisplayWidth => Model.DisplayWidth;
+
+        /// <summary>
+        ///     Gets or sets the actual height of the content adjusted for scaling.
+        /// </summary>
+        public double ActualHeight
+        {
+            get => _actualHeight;
+
+            set
+            {
+                if (!_actualHeight.Equals(value))
+                {
+                    var oldValue = _actualHeight;
+                    _actualHeight = value;
+
+                    RaiseHeightChanged(oldValue, _actualHeight);
+                    OnPropertyChanged(nameof(ActualHeight));
+                }
+            }
+        }
+
+        /// <summary>
+        ///     Gets the original height of the media player on the screen.
+        /// </summary>
+        public double DisplayHeight => Model.DisplayHeight;
+
+        /// <summary>
+        ///     Gets the <see cref="DisplayPosition"/> of the media player on the screen.
+        /// </summary>
+        public DisplayPosition DisplayPosition => Model.DisplayPosition;
+
+        /// <summary>
+        ///     Gets the <see cref="DisplayType"/> of the media player on the screen.
+        /// </summary>
+        public DisplayType DisplayType => Model.DisplayType;
+
+        /// <summary>
+        ///     Gets the <see cref="ScreenType"/> of the media player on the screen.
+        /// </summary>
+        public ScreenType ScreenType => Model.ScreenType;
+
+        /// <summary>
+        ///     Gets the priority of the media player on the screen.
+        /// </summary>
+        public int Priority => Model.Priority;
+
+        /// <summary>
+        ///     Gets or sets the actual X position of the content adjusted for scaling.
+        /// </summary>
+        public double ActualX
+        {
+            get => _actualX;
+
+            set
+            {
+                _actualX = value;
+                OnPropertyChanged(nameof(ActualX));
+            }
+        }
+
+        /// <summary>
+        ///     Gets the original X position of the media player on the screen.
+        /// </summary>
+        public double X => Model.XPosition;
+
+        /// <summary>
+        ///     Gets or sets the actual Y position of the content adjusted for scaling.
+        /// </summary>
+        public double ActualY
+        {
+            get => _actualY;
+
+            set
+            {
+                _actualY = value;
+                OnPropertyChanged(nameof(ActualY));
+            }
+        }
+
+        /// <summary>
+        ///     Gets the original Y position of the media player on the screen.
+        /// </summary>
+        public double Y => Model.YPosition;
+
+        /// <summary>
+        ///     Gets or sets the media player.
+        /// </summary>
+        public IMediaPlayer Model { get; set; }
+
+        protected bool? LatestVisibleState
+        {
+            get
+            {
+                lock (_visStateLock)
+                {
+                    return _latestVisibleState;
+                }
+            }
+            set
+            {
+                lock (_visStateLock)
+                {
+                    _latestVisibleState = value;
+                }
+                SetLatestVisibility(value);
+            }
+        }
+
+        protected IEventBus EventBus => _eventBus;
+
+        #endregion Properties
+
+        protected MediaPlayerViewModelBase(IMediaPlayer model) : this()
+        {
+            Logger.Debug($"Creating VM for Media Player ID {model.Id}");
+            _eventBus = ServiceManager.GetInstance().GetService<IEventBus>();
+            Model = model;
+            Id = model.Id;
+
+            Model.ShowRequested += (o, e) => OnVisChangeRequested(true);
+            Model.HideRequested += (o, e) => OnVisChangeRequested(false);
+        }
+
+        protected MediaPlayerViewModelBase()
+        {
+            _disposed = false;
+        }
+
+        public virtual void ClearBrowser() {}
+
+        protected abstract void OnVisChangeRequested(bool visibleState);
+
+        protected abstract void SetLatestVisibility(bool? latestVisibleState);
+
+        public abstract void SetVisibility(bool? visible = null);
+
+        /// <summary>
+        ///     Disposes the <see cref="MediaPlayerViewModel"/>.
+        /// </summary>
+        /// <param name="disposing">True if the call is disposing.</param>
+        protected virtual void Dispose(bool disposing)
+        {
+            if (_disposed)
+            {
+                return;
+            }
+
+            if (disposing)
+            {
+                _eventBus?.UnsubscribeAll(this);
+            }
+
+            _eventBus = null;
+            _disposed = true;
+        }
+
+        // This code added to correctly implement the disposable pattern.
+        public void Dispose()
+        {
+            // Do not change this code. Put cleanup code in Dispose(bool disposing) above.
+            Dispose(true);
+            GC.SuppressFinalize(this);
+        }
+
+        private void RaiseHeightChanged(double oldValue, double newValue)
+        {
+            HeightChanged?.Invoke(this, new ExtendedPropertyChangedEventArgs<double>("ActualHeight", oldValue, newValue));
+        }
+
+        private void RaiseWidthChanged(double oldValue, double newValue)
+        {
+            WidthChanged?.Invoke(this, new ExtendedPropertyChangedEventArgs<double>("ActualWidth", oldValue, newValue));
+        }
+    }
+}
+