namespace Aristocrat.Monaco.Gaming.UI.ViewModels
{
    using System;
    using System.Linq;
    using System.Threading;
    using System.Threading.Tasks;
    using Accounting.Contracts;
    using Accounting.Contracts.HandCount;
    using Accounting.Contracts.Handpay;
    using Accounting.Contracts.Wat;
    using Application.Contracts;
    using Application.Contracts.Extensions;
    using Application.Contracts.Localization;
    using Application.Contracts.OperatorMenu;
    using Application.Contracts.Media;
    using Cabinet.Contracts;
    using Contracts;
    using Contracts.Bonus;
    using Contracts.Events;
    using Contracts.InfoBar;
    using Contracts.Models;
    using Contracts.Progressives;
    using Contracts.HandCount;
    using Events;
    using Hardware.Contracts.Button;
    using Hardware.Contracts.ButtonDeck;
    using Hardware.Contracts.Display;
    using Hardware.Contracts.IdReader;
    using Hardware.Contracts.Printer;
    using Kernel;
    using Monaco.UI.Common.Models;
    using Utils;
    using PayMethod = Contracts.Bonus.PayMethod;
    using Aristocrat.Extensions.CommunityToolkit;
#if !(RETAIL)
    using Vgt.Client12.Testing.Tools;
#endif

    /// <summary>
    ///     Events parts of LobbyViewModel
    /// </summary>
    public partial class LobbyViewModel
    {

        /// <summary>
        ///     Raised when the displays have changed
        /// </summary>
        public event EventHandler DisplayChanged;

        private void SubscribeToEvents()
        {
            _eventBus.Subscribe<SystemDownEvent>(this, HandleEvent);
            _eventBus.Subscribe<UpEvent>(this, HandleEvent);
#if !(RETAIL)
            _eventBus.Subscribe<GameLoadRequestedEvent>(this, HandleEvent);
            _eventBus.Subscribe<DebugCurrencyAcceptedEvent>(this, HandleEvent);
#endif
            _eventBus.Subscribe<GameInitializationCompletedEvent>(this, HandleEvent);
            _eventBus.Subscribe<GameExitedNormalEvent>(this, HandleEvent);
            _eventBus.Subscribe<GameProcessExitedEvent>(this, HandleEvent);
            _eventBus.Subscribe<GameFatalErrorEvent>(this, HandleEvent);
            _eventBus.Subscribe<GamePlayDisabledEvent>(this, HandleEvent);
            _eventBus.Subscribe<GamePlayEnabledEvent>(this, HandleEvent);
            _eventBus.Subscribe<ViewResizeEvent>(this, HandleEvent);
            _eventBus.Subscribe<PrimaryOverlayMediaPlayerEvent>(this, HandleEvent);
            _eventBus.Subscribe<CashOutStartedEvent>(this, HandleEvent);
            _eventBus.Subscribe<CashOutAbortedEvent>(this, HandleEvent);
            _eventBus.Subscribe<TransferOutStartedEvent>(this, HandleEvent);
            _eventBus.Subscribe<HandpayCanceledEvent>(this, HandleEvent);
            _eventBus.Subscribe<TransferOutCompletedEvent>(this, HandleEvent);
            _eventBus.Subscribe<TransferOutFailedEvent>(this, HandleEvent);
            _eventBus.Subscribe<WatTransferInitiatedEvent>(this, HandleEvent);
            _eventBus.Subscribe<WatTransferCommittedEvent>(this, HandleEvent);
            _eventBus.Subscribe<VoucherOutStartedEvent>(this, HandleEvent);
            _eventBus.Subscribe<HandpayStartedEvent>(this, HandleEvent);
            _eventBus.Subscribe<HandpayKeyedOffEvent>(this, HandleEvent);
            _eventBus.Subscribe<VoucherRedemptionRequestedEvent>(this, HandleEvent);
            _eventBus.Subscribe<VoucherRedeemedEvent>(this, HandleEvent);
            _eventBus.Subscribe<VoucherRejectedEvent>(this, HandleEvent);
            _eventBus.Subscribe<CurrencyInStartedEvent>(this, HandleEvent);
            _eventBus.Subscribe<CurrencyInCompletedEvent>(this, HandleEvent);
            _eventBus.Subscribe<WatOnStartedEvent>(this, HandleEvent);
            _eventBus.Subscribe<WatOnCompleteEvent>(this, HandleEvent);
            _eventBus.Subscribe<BankBalanceChangedEvent>(this, HandleEvent);
            _eventBus.Subscribe<GameDiagnosticsStartedEvent>(this, HandleEvent);
            _eventBus.Subscribe<GameDiagnosticsCompletedEvent>(this, HandleEvent);
            _eventBus.Subscribe<GameAddedEvent>(this, HandleEvent);
            _eventBus.Subscribe<GameRemovedEvent>(this, HandleEvent);
            _eventBus.Subscribe<GameEnabledEvent>(this, HandleEvent);
            _eventBus.Subscribe<GameDisabledEvent>(this, HandleEvent);
            _eventBus.Subscribe<GameUninstalledEvent>(this, HandleEvent);
            _eventBus.Subscribe<GameUpgradedEvent>(this, HandleEvent);
            _eventBus.Subscribe<GameIconOrderChangedEvent>(this, HandleEvent);
            _eventBus.Subscribe<GameTagsChangedEvent>(this, HandleEvent);
            _eventBus.Subscribe<GameRequestedLobbyEvent>(this, HandleEvent);
            _eventBus.Subscribe<PropertyChangedEvent>(this, HandleEvent, evt => evt.PropertyName == GamingConstants.IdleText);
            _eventBus.Subscribe<GameIdleEvent>(this, HandleEvent);
            _eventBus.Subscribe<OperatorMenuEnteredEvent>(this, HandleEvent);
            _eventBus.Subscribe<OperatorMenuExitedEvent>(this, HandleEvent);
            _eventBus.Subscribe<PrimaryGameStartedEvent>(this, HandleEvent);
            _eventBus.Subscribe<GameEndedEvent>(this, HandleEvent);
            _eventBus.Subscribe<DisableCountdownTimerEvent>(this, HandleEvent);
            _eventBus.Subscribe<DisplayingTimeRemainingChangedEvent>(this, HandleEvent);
            _eventBus.Subscribe<ReprintTicketEvent>(this, HandleEvent);
            _eventBus.Subscribe<PrintCompletedEvent>(this, HandleEvent);
            _eventBus.Subscribe<FieldOfInterestEvent>(this, HandleEvent);
            _eventBus.Subscribe<SetValidationEvent>(this, HandleEvent);
            _eventBus.Subscribe<TimeUpdatedEvent>(this, HandleEvent);
            _eventBus.Subscribe<ShowServiceConfirmationEvent>(this, HandleEvent);
            _eventBus.Subscribe<MissedStartupEvent>(this, HandleEvent);
            _eventBus.Subscribe<BonusStartedEvent>(this, HandleEvent);
            _eventBus.Subscribe<PartialBonusPaidEvent>(this, HandleEvent, evt => evt.Transaction.Mode != BonusMode.GameWin);
            _eventBus.Subscribe<BonusAwardedEvent>(this, HandleEvent, evt => evt.Transaction.Mode != BonusMode.GameWin);
            _eventBus.Subscribe<BonusFailedEvent>(this, HandleEvent, evt => evt.Transaction.Mode != BonusMode.GameWin);
            _eventBus.Subscribe<DisplayConnectedEvent>(this, HandleEvent);
            _eventBus.Subscribe<HandpayKeyOffPendingEvent>(this, HandleEvent);
            _eventBus.Subscribe<HandpayCompletedEvent>(this, HandleEvent);
            _eventBus.Subscribe<SessionInfoEvent>(this, HandleEvent);
            _eventBus.Subscribe<CultureChangedEvent>(this, HandleEvent);
            _eventBus.Subscribe<LobbySettingsChangedEvent>(this, HandleEvent);
            _eventBus.Subscribe<CashoutNotificationEvent>(this, HandleEvent);
            _eventBus.Subscribe<CurrencyCultureChangedEvent>(this, HandleEvent);
            _eventBus.Subscribe<GameDenomChangedEvent>(this, HandleEvent);
            _eventBus.Subscribe<CashOutButtonPressedEvent>(this, HandleEvent);
            _eventBus.Subscribe<AttractConfigurationChangedEvent>(this, HandleEvent);
            _eventBus.Subscribe<ProgressiveGameDisabledEvent>(this, HandleEvent);
            _eventBus.Subscribe<ProgressiveGameEnabledEvent>(this, HandleEvent);
            _eventBus.Subscribe<InfoBarDisplayTransientMessageEvent>(this, HandleEvent);
            _eventBus.Subscribe<InfoBarDisplayStaticMessageEvent>(this, HandleEvent);
            _eventBus.Subscribe<InfoBarCloseEvent>(this, HandleEvent);
            _eventBus.Subscribe<SystemDisableRemovedEvent>(this, HandleEvent);
            _eventBus.Subscribe<DenominationSelectedEvent>(this, HandleEvent);
            _eventBus.Subscribe<CallAttendantButtonOffEvent>(this, HandleEvent);
            _eventBus.Subscribe<ReserveButtonPressedEvent>(this, HandleEvent);
            _eventBus.Subscribe<ViewInjectionEvent>(this, HandleEvent);
            _eventBus.Subscribe<TransferEnableOnOverlayEvent>(this, HandleEvent);
            _eventBus.Subscribe<PlayerMenuButtonPressedEvent>(this, HandleEvent);
            _eventBus.Subscribe<PlayerInfoDisplayExitedEvent>(this, HandleEvent);
            _eventBus.Subscribe<PlayerInfoDisplayEnteredEvent>(this, HandleEvent);
            _eventBus.Subscribe<GambleFeatureActiveEvent>(this, HandleEvent);
            _eventBus.Subscribe<GameInstalledEvent>(this, HandleEvent);
            _eventBus.Subscribe<OverlayWindowVisibilityChangedEvent>(this, HandleEvent);
            _eventBus.Subscribe<HandCountChangedEvent>(this, HandCountChangedEvent);
            _eventBus.Subscribe<HandCountResetTimerStartedEvent>(this, HandCountResetStartedEvent);
            _eventBus.Subscribe<HandCountResetTimerElapsedEvent>(this, HandCountDialogElapsed);
            _eventBus.Subscribe<HandCountResetTimerCancelledEvent>(this, HandCountDialogCancelled);
        }

        public delegate void CustomViewChangedEventHandler(ViewInjectionEvent ev);

        public event CustomViewChangedEventHandler CustomEventViewChangedEvent;

        private void HandleEvent(ViewInjectionEvent evt)
        {
            Logger.Debug($"ViewInjectionEvent: Role: {evt.DisplayRole}, Action: {evt.Action}, Element: {evt.Element?.GetType().FullName}/{evt.Element?.GetHashCode()}");

            if (evt.DisplayRole == DisplayRole.Main)
            {
                MessageOverlayDisplay.CustomMainViewElementVisible = evt.Action == ViewInjectionEvent.ViewAction.Add;
            }

            Execute.OnUIThread(
                () =>
                {
                    HandleMessageOverlayText();
                    OnCustomEventViewChangedEvent(evt);
                });
        }

        private void HandleEvent(CallAttendantButtonOffEvent evt)
        {
            RaisePropertiesChanged();
        }

        private void HandleEvent(ReserveButtonPressedEvent evt)
        {
            Execute.OnUIThread(
                () =>
                {
                    //Check if reserve is supported
                    if (!_reserveService.CanReserveMachine)
                    {
                        return;
                    }

                    MessageOverlayDisplay.ReserveOverlayViewModel.IsDialogVisible = true;
                    Execute.OnUIThread(HandleMessageOverlayText);
                });
        }

        private void HandleEvent(ProgressiveGameDisabledEvent evt)
        {
            Execute.OnUIThread(
                () =>
                {
                    if (!_gameRecovery.IsRecovering && _gameState.UncommittedState == PlayState.Idle &&
                        _gameService.Running &&
                        _selectedGame?.Denomination == evt.Denom && _selectedGame?.GameId == evt.GameId &&
                        (string.IsNullOrEmpty(evt.BetOption) || _selectedGame?.BetOption == evt.BetOption))
                    {
                        // Only display this notification if idle we will lockup when not idle elsewhere
                        MessageOverlayDisplay.ShowProgressiveGameDisabledNotification = true;
                        UpdateUI();
                    }
                });
        }

        private void HandleEvent(ProgressiveGameEnabledEvent evt)
        {
            Execute.OnUIThread(
                () =>
                {
                    if (_selectedGame?.Denomination == evt.Denom && _selectedGame?.GameId == evt.GameId &&
                        (string.IsNullOrEmpty(evt.BetOption) || _selectedGame?.BetOption == evt.BetOption))
                    {
                        MessageOverlayDisplay.ShowProgressiveGameDisabledNotification = false;
                        UpdateUI();
                    }
                });
        }

        private void HandleEvent(CashoutNotificationEvent evt)
        {
            MessageOverlayDisplay.ShowVoucherNotification = evt.PaperIsInChute;

            if (evt.PaperIsInChute && !_systemDisableManager.IsDisabled)
            {
                PlayLoopingAlert(Sound.PaperInChute, -1);
            }
            else if (!evt.PaperIsInChute)
            {
                StopSound(Sound.PaperInChute);
            }

            if (!evt.IsResending)
            {
                Execute.OnUIThread(UpdateUI);
            }
        }

        private void HandleEvent(CashOutButtonPressedEvent evt)
        {
            MessageOverlayDisplay.UpdateCashoutButtonState(true);
        }

        private void HandleEvent(DisplayConnectedEvent evt)
        {
            DisplayChanged?.Invoke(this, EventArgs.Empty);
        }

        private void HandleEvent(GameUninstalledEvent gameUninstalledEvent)
        {
            Execute.OnUIThread(
                () =>
                {
                    CurrentAttractIndex = 0;
                    SetAttractVideos();
                    LoadGameInfo();
                });
        }

        private void HandleEvent(GameUpgradedEvent evt)
        {
            Execute.OnUIThread(
                () =>
                {
                    OnUserInteraction();
                    LoadGameInfo();

                    CurrentAttractIndex = 0;
                    SetAttractVideos();
                });
        }

        private void HandleEvent(SystemDownEvent platformEvent)
        {
            Execute.OnUIThread(
                () =>
                {
                    if (PlayerMenuPopupViewModel.IsMenuVisible)
                    {
                        PlayerMenuPopupViewModel.IsMenuVisible = false;
                        HandleMessageOverlayVisibility();
                    }

                    if (_systemDisableManager.IsDisabled)
                    {
                        if (!MessageOverlayDisplay.ShowProgressiveGameDisabledNotification && ContainsAnyState(LobbyState.CashOutFailure))
                        {
                            _lobbyStateManager.RemoveFlagState(LobbyState.CashOutFailure);
                        }

                        return;
                    }

                    if (platformEvent.Enabled)
                    {
                        var allowZeroCreditCashout = (bool)_properties.GetProperty(GamingConstants.AllowZeroCreditCashout, false);
                        if (IsLobbyVisible)
                        {
                            if (!IsResponsibleGamingInfoFullScreen)
                            {
                                ExitResponsibleGamingInfoDialog();
                            }

                            if (IsInState(LobbyState.Chooser))
                            {
                                if (Enum.IsDefined(typeof(LcdButtonDeckLobby), platformEvent.LogicalId))
                                {
                                    if ((LcdButtonDeckLobby)platformEvent.LogicalId != LcdButtonDeckLobby.CashOut || _bank.QueryBalance() != 0 || allowZeroCreditCashout)
                                    {
                                        HandleLcdButtonDeckButtonPress((LcdButtonDeckLobby)platformEvent.LogicalId);
                                    }
                                }
                            }
                            OnUserInteraction();
                        }
                    }

                    if (MessageOverlayDisplay.ShowProgressiveGameDisabledNotification)
                    {
                        MessageOverlayDisplay.ShowProgressiveGameDisabledNotification = false;
                        InitiateGameShutdown();
                        UpdateUI();
                    }
                    else if (ContainsAnyState(LobbyState.CashOutFailure))
                    {
                        _lobbyStateManager.RemoveFlagState(LobbyState.CashOutFailure);
                    }
                });
        }

        private void HandleEvent(UpEvent platformEvent)
        {
            Execute.OnUIThread(
                () =>
                {
                    if (IsLobbyVisible && !_systemDisableManager.IsDisabled)
                    {
                        OnUserInteraction();
                    }

                    if (PlayerMenuPopupViewModel.IsMenuVisible)
                    {
                        PlayerMenuPopupViewModel.IsMenuVisible = false;
                        HandleMessageOverlayVisibility();
                    }
                });
        }

        private void HandleEvent(GameInitializationCompletedEvent platformEvent)
        {
            // Why is this here instead of in OnGameLoaded()?  Because OnGameLoaded actually gets called
            // any time we reenter the Game State, NOT just the first time the game is loaded.
            // It could be called multiple times if say, lockups and caused and cleared during recovery.
            // We ONLY want to call OnGamePlayEnabled one time when the game first is loaded.
            Execute.OnUIThread(
                () =>
                {
                    if (_gameRecovery.IsRecovering)
                    {
                        // Start the Responsible Game Timer since we have completed the Recovery Game Load
                        _responsibleGaming?.OnGamePlayEnabled();
                    }

                    if (Config.DisplaySessionTimeInClock)
                    {
                        SetupTimeRemainingDataForRuntime();
                    }

                    if (_broadcastDisableCountdownMessagePending)
                    {
                        // In case 'DisableCountdownWindow' is still visible, we need to remove it as the message is going to be shown
                        // by broadcasting the 'Disable Countdown' message to the game
                        LobbyView.CloseDisableCountdownWindow();
                        BroadcastInitialDisableCountdownMessage();
                        _broadcastDisableCountdownMessagePending = false;
                    }

                    SendTrigger(LobbyTrigger.GameLoaded);

                    if (_gameRecovery.IsRecovering)
                    {
                        // runtime crash while printing causes the message to get displayed but not cleared
                        if (ContainsAnyState(LobbyState.CashOut))
                        {
                            _lobbyStateManager.RemoveFlagState(LobbyState.CashOut, true);
                        }
                    }
                });
        }

        private void HandleEvent(GameExitedNormalEvent platformEvent)
        {
            _normalGameExitReceived = true;
            Execute.OnUIThread(
                () =>
                {
                    Logger.Debug("GameExitedNormalEvent received.");
                    Logger.Debug("Sending Game Normal Exit Trigger");
                    SendTrigger(LobbyTrigger.GameNormalExit);
                });
        }

        private void HandleEvent(GameProcessExitedEvent platformEvent)
        {
            // Checking to make sure we got a normal exit first because
            // We once got a GameProcessExitedEvent with Unexpected = false
            // without ever getting a GameExitedNormalEvent
            // so we didn't fire off any Triggers and the box hung.
            var unexpected = platformEvent.Unexpected || !_normalGameExitReceived;
            _normalGameExitReceived = false;

            // If we are trying to load a game and we got an "expected" exit, it was probably just
            // us killing the previously loading game. If we initiate recovery again then we'll end
            // up stuck in a loop forever. See TXM-5429 for a more detailed explanation.
            if (CurrentState == LobbyState.GameLoading && !platformEvent.Unexpected)
            {
                Logger.Warn("Game recovery loop detected, ignoring GameProcessExitedEvent!");
                return;
            }

            Execute.OnUIThread(() =>
            {
                Logger.Debug($"GameProcessExitedEvent received.  Unexpected: {platformEvent.Unexpected}");

                var lastGameId = _properties.GetValue(GamingConstants.SelectedGameId, 0);
                var lastGameDenom = _properties.GetValue(GamingConstants.SelectedDenom, 0L);
                var game = GameList.FirstOrDefault(g => g.GameId == lastGameId && g.Denomination == lastGameDenom);
                if (unexpected && (game?.RequiresMechanicalReels ?? false))
                {
                    Logger.Warn("Waiting for mechanical reels to be processed before re-launching");
                    SendTrigger(LobbyTrigger.GameUnexpectedExit);
                    return;
                }

                // Moving check for recovery outside of check for unexpected.  We sometimes shut
                // down the game process ourselves and get an "expected" game process exited event,
                // but still need to do recovery.

                // 1) Added IsDisabled check for VLT-2112.  If the process is killed while we are
                // locked up, then do not recover now.  We will recover upon coming out of lockup.
                if (_gameHistory.IsRecoveryNeeded && !_systemDisableManager.DisableImmediately)
                {
                    Logger.Debug("Sending InitiateRecovery Trigger");
                    var action = !unexpected ? LobbyTrigger.InitiateRecovery : LobbyTrigger.GameUnexpectedExit;
                    SendTrigger(
                        action,
                        CurrentState == LobbyState.Game &&
                        unexpected); //only check with runtime if we get an unexpected exit during game state.
                }
                else if (IsSingleGameMode && BaseState == LobbyState.Chooser && !IsInOperatorMenu)
                {
                    Logger.Debug("Trying to relaunch game after exit");
                    TryLaunchSingleGame();
                }
                else
                {
                    //checking to make sure we got a normal exit first because
                    //We once got a GameProcessExitedEvent with Unexpected = false
                    //without ever getting a GameExitedNormalEvent
                    //so we didn't fire off any Triggers and the box hung.

                    // If a game crashes, it is critical that we fire this trigger.
                    // Otherwise we end up in a bad state and the box can be locked.
                    if (unexpected)
                    {
                        Logger.Debug("Sending GameUnexpectedExit Trigger");
                        SendTrigger(LobbyTrigger.GameUnexpectedExit);
                    }
                }
            });
        }

        private void HandleEvent(BankBalanceChangedEvent platformEvent)
        {
            Execute.OnUIThread(
                () =>
                {
                    if (PlayerMenuPopupViewModel.IsMenuVisible)
                    {
                        PlayerMenuPopupViewModel.IsMenuVisible = false;
                        HandleMessageOverlayVisibility();
                    }

                    Credits = OverlayMessageUtils.ToCredits(platformEvent.NewBalance);
                    CheckForExitGame();
                    OnUserInteraction();

                    if (ContainsAnyState(LobbyState.CashOutFailure) &&
                        _bank.QueryBalance(AccountType.NonCash) == 0)
                    {
                        _lobbyStateManager.RemoveFlagState(LobbyState.CashOutFailure);
                    }
                    if (_bank.QueryBalance() == 0 && _gameState.Idle &&
                        !_gameState.InGameRound &&
                        platformEvent.OldBalance >= _properties.GetValue(AccountingConstants.MaxCreditMeter, long.MaxValue))
                    {
                        _overlimitCashoutProcessed = true;
                    }

                    HandleMessageOverlayText();
                });
        }

        private void HandleEvent(CurrencyInStartedEvent platformEvent)
        {
            Logger.Debug("Detected CurrencyInStartedEvent");
            CashInStarted(CashInType.Currency);
        }

        private void HandleEvent(VoucherRedemptionRequestedEvent platformEvent)
        {
            Logger.Debug("Detected VoucherRedemptionRequestedEvent");
            CashInStarted(CashInType.Voucher);
        }

        private void HandleEvent(VoucherRedeemedEvent platformEvent)
        {
            Logger.Debug("Detected VoucherRedeemedEvent");
            if (!Config.RemoveIdlePaidMessageOnSessionStart)
            {
                UpdatePaidMeterValue(0);
            }
            HandleCompletedMoneyIn(platformEvent.Transaction.Amount);
        }

        private void HandleEvent(VoucherRejectedEvent platformEvent)
        {
            Logger.Debug("Detected VoucherRejectedEvent");
            CashInFinished();
        }

        private void HandleEvent(CurrencyInCompletedEvent platformEvent)
        {
            Logger.Debug($"Detected CurrencyInCompletedEvent.  Amount: {platformEvent.Amount}");
            HandleCompletedMoneyIn(platformEvent.Amount, platformEvent.Amount > 0);
        }

        private void HandleEvent(WatOnStartedEvent watOnEvent)
        {
            Logger.Debug("Detected WatOnStartedEvent.");
            if (CurrentState != LobbyState.Disabled)
            {
                CashInStarted(CashInType.Wat, false);
            }
        }

        private void HandleEvent(WatOnCompleteEvent watOnEvent)
        {
            Logger.Debug($"Detected WatOnCompleteEvent.  Amount: {watOnEvent.Transaction.TransactionAmount}");
            HandleCompletedMoneyIn(watOnEvent.Transaction.TransactionAmount);
        }

        private void HandleEvent(BonusStartedEvent bonusEvent)
        {
            Logger.Debug("Detected BonusStartedEvent.");
            if (CurrentState != LobbyState.Disabled &&
                bonusEvent.Transaction.Mode != BonusMode.GameWin)
            {
                if (bonusEvent.Transaction.Protocol == CommsProtocol.SAS)
                {
                    CashInStarted(CashInType.Wat, false);
                    return;
                }

                CashInStarted(CashInType.Wat);
            }

            if (bonusEvent.Transaction.Mode == BonusMode.GameWin &&
                bonusEvent.Transaction.PayMethod == PayMethod.Voucher)
            {
                _forcedCashOutData.Enqueue(true);
            }
        }

        private bool BonusTransferPlaySound => (bool)_properties.GetProperty(GamingConstants.BonusTransferPlaySound, true);

        private void HandleEvent(PartialBonusPaidEvent bonusEvent)
        {
            var payMethod = bonusEvent.Transaction.PayMethod;
            var playCoinInSound = BonusTransferPlaySound && (payMethod == PayMethod.Any || payMethod == PayMethod.Credit);
            Logger.Debug($"Detected PartialBonusPaidEvent.  Amount: {bonusEvent.Transaction.PaidAmount} and PayMethod: {payMethod}");
            HandleCompletedMoneyIn(bonusEvent.Transaction.PaidAmount, playCoinInSound);
        }

        private void HandleEvent(BonusAwardedEvent bonusEvent)
        {
            var payMethod = bonusEvent.Transaction.PayMethod;
            var playCoinInSound = BonusTransferPlaySound && (payMethod == PayMethod.Any || payMethod == PayMethod.Credit);
            Logger.Debug($"Detected BonusAwardedEvent.  Amount: {bonusEvent.Transaction.PaidAmount} and PayMethod: {payMethod}");
            HandleCompletedMoneyIn(bonusEvent.Transaction.PaidAmount, playCoinInSound);
        }

        private void HandleEvent(BonusFailedEvent bonusEvent)
        {
            Logger.Debug($"Detected BonusFailedEvent.  Transaction: {bonusEvent.Transaction}");
            HandleCompletedMoneyIn(bonusEvent.Transaction.PaidAmount, false);
        }

        private void HandleCompletedMoneyIn(long amount, bool playSound = true)
        {
            Logger.Debug($"HandleCompletedMoneyIn.  Amount: {amount}");
            if (playSound)
            {
                PlayAudioFile(Sound.CoinIn);
            }

            CashInFinished();
        }

        private void HandleEvent(TransferOutCompletedEvent platformEvent)
        {
            Logger.Debug("Detected TransferOutCompletedEvent");
            Execute.OnUIThread(
                () =>
                {
                    if (HasZeroCredits && _gameState.Idle) // VLT-5401: Handle Manitoba partial cash-out
                    {
                        _responsibleGamingCashOutInProgress = false;
                        _responsibleGaming?.EndResponsibleGamingSession();
                    }

                    if (platformEvent.Total == 0)
                    {
                        CheckMaxBalance("Checking for TransferOutCompletedEvent failed with total 0");
                    }

                    switch (CashOutDialogState)
                    {
                        case LobbyCashOutDialogState.Visible:
                            CashOutDialogState = LobbyCashOutDialogState.VisiblePendingTimeout;
                            break;
                        case LobbyCashOutDialogState.VisiblePendingCompletedEvent:
                            ClearCashOutDialog(true);
                            break;
                    }

                    // Wait until CashOut state is exited to set CashOutState to Undefined
                });
        }

        private void HandleEvent(TransferOutFailedEvent platformEvent)
        {
            Logger.Debug("Detected TransferOutFailedEvent");
            MessageOverlayDisplay.TransferOutFailed(platformEvent);
            Execute.OnUIThread(
                () =>
                {
                    // If Responsible Gaming is running and we failed to cash out
                    // then we need to redisplay the Responsible Gaming Dialog
                    // Also check for now that the bank isn't zeroed out, since this error can occur
                    // even though a cash out has been handled and stored in the system for the operator to reprint the ticket
                    // The bank part can probably be removed once future changes to the Transfer Out code occur
                    if ((_responsibleGamingSessionState == ResponsibleGamingSessionState.Started ||
                         _responsibleGamingSessionState == ResponsibleGamingSessionState.Paused)
                        && _responsibleGamingCashOutInProgress && !HasZeroCredits &&
                        !(_responsibleGaming?.IsTimeLimitDialogVisible ?? false))
                    {
                        Logger.Debug("RG Dialog was up before cash out--Bring the RG Dialog back up");
                        _responsibleGaming?.ResetDialog(false);
                    }

                    _responsibleGamingCashOutInProgress = false;

                    ClearCashOutDialog(false);

                    _lobbyStateManager.RemoveFlagState(LobbyState.CashOut, false);

                    if (Config.NonCashCashoutFailureMessageEnabled && platformEvent.NonCashableAmount > 0)
                    {
                        _lobbyStateManager.AddFlagState(LobbyState.CashOutFailure);
                    }

                    MessageOverlayDisplay.LastCashOutForcedByMaxBank = false;
                });
        }

        private void HandleEvent(TransferOutStartedEvent platformEvent)
        {
            Logger.Debug(
                $"Detected TransferOutStartedEvent.  Amount: {platformEvent.Total}  ResponsibleGamingCashOutInProgress: {_responsibleGamingCashOutInProgress}");

            if (!_responsibleGamingCashOutInProgress)
            {
                // If we haven't already determined that this was a Responsible Gaming Related Cashout
                // check to see if the RG Dialog is up.
                _responsibleGamingCashOutInProgress = IsTimeLimitDlgVisible;
                Logger.Debug($"Setting ResponsibleGamingCashOutInProgress to {_responsibleGamingCashOutInProgress}");
            }

            _lobbyStateManager.CashOutState = LobbyCashOutState.Undefined;

            if (_forcedCashOutData.TryDequeue(out var forcedByMaxBank))
            {
                if (_bank.QueryBalance().MillicentsToCents() + platformEvent.Total.MillicentsToCents() >
                    ((long)_properties.GetProperty(AccountingConstants.MaxCreditMeter, long.MaxValue))
                    .MillicentsToCents())
                {
                    MessageOverlayDisplay.LastCashOutForcedByMaxBank = forcedByMaxBank;
                }
            }

            Execute.OnUIThread(
                () =>
                {
                    CashOutDialogState = LobbyCashOutDialogState.Visible;
                    _cashOutTimer?.Stop();
                    _cashOutTimer?.Start();
                    _lobbyStateManager.AddFlagState(LobbyState.CashOut);
                });
        }

        private void HandleEvent(CashOutStartedEvent platformEvent)
        {
            Logger.Debug($"Detected CashOutStartedEvent.  Forced By Max Bank: {platformEvent.ForcedByMaxBank}");
            _forcedCashOutData.Enqueue(platformEvent.ForcedByMaxBank);
        }

        private void HandleEvent(CashOutAbortedEvent platformEvent)
        {
            Logger.Debug("Detected CashOutAbortedEvent");
            // Dequeue the forced cashout data from this failed operation.
            _forcedCashOutData.TryDequeue(out _);

            Execute.OnUIThread(UpdateUI);
        }

        private void HandleEvent(WatTransferInitiatedEvent platformEvent)
        {
            MessageOverlayDisplay.WatTransferInitiated(platformEvent);
            SetEdgeLighting();
            PlayAudioFile(Sound.CoinOut);
        }

        private void HandleEvent(WatTransferCommittedEvent platformEvent)
        {
            Logger.Debug($"Detected WatTransferCommittedEvent.  Amount: {platformEvent.Transaction.TransactionAmount}");
            if (platformEvent.Transaction.Direction == WatDirection.HostInitiated && BaseState == LobbyState.Chooser)
            {
                StartAttractTimer();
            }
        }

        private void HandleEvent(VoucherOutStartedEvent platformEvent)
        {
            MessageOverlayDisplay.VoucherOutStarted(platformEvent);
            SetEdgeLighting();
            PlayAudioFile(Sound.CoinOut);
        }

        private void HandleEvent(HandpayStartedEvent platformEvent)
        {
            Logger.Debug($"Detected HandpayStartedEvent.  HandpayType: {platformEvent.Handpay}");

            MessageOverlayDisplay.HandpayStarted(platformEvent);

            SetEdgeLighting();

            var payResetMethod = _properties.GetValue(AccountingConstants.LargeWinHandpayResetMethod, LargeWinHandpayResetMethod.PayByHand);
            if (payResetMethod == LargeWinHandpayResetMethod.PayByMenuSelection && platformEvent.EligibleResetToCreditMeter)
            {
                _eventBus.Subscribe<DownEvent>(
                    this,
                    async (_, t) =>
                    {
                        if (!MessageOverlayDisplay.IsSelectPayModeVisible)
                        {
                            Execute.OnUIThread(
                                () =>
                                {
                                    MessageOverlayDisplay.IsSelectPayModeVisible = true;
                                    SelectedMenuSelectionPayOption = MenuSelectionPayOption.ReturnToLockup;
                                    HandleMessageOverlayText();
                                    _properties.SetProperty(AccountingConstants.MenuSelectionHandpayInProgress, true);
                                });
                        }
                        else
                        {
                            Execute.OnUIThread(() =>
                            {
                                MessageOverlayDisplay.IsSelectPayModeVisible = false;
                                HandleMessageOverlayText();
                                _properties.SetProperty(AccountingConstants.MenuSelectionHandpayInProgress, false);
                            });

                            if (_selectedMenuSelectionPayOption != MenuSelectionPayOption.ReturnToLockup)
                            {
                                await Task.Run(() => _eventBus.Unsubscribe<DownEvent>(this), t);
                            }
                        }
                    }, evt => evt.LogicalId == (int)ButtonLogicalId.Button30);
            }

            if (platformEvent.Handpay is HandpayType.GameWin or HandpayType.BonusPay)
            {
                PlayGameWinHandPaySound();
            }
            else
            {
                PlayAudioFile(Sound.CoinOut);
            }
        }

        private async Task HandleEvent(HandpayCanceledEvent platformEvent, CancellationToken token)
        {
            MessageOverlayDisplay.HandpayCancelled();
            await Task.Run(() => _eventBus.Unsubscribe<DownEvent>(this), token);
            _lobbyStateManager.CashOutState = LobbyCashOutState.Undefined;
        }

        private async Task HandleEvent(HandpayKeyedOffEvent platformEvent, CancellationToken token)
        {
            MessageOverlayDisplay.HandpayKeyedOff(platformEvent);
            await Task.Run(() => _eventBus.Unsubscribe<DownEvent>(this), token);

            if (platformEvent.Transaction.HandpayType is HandpayType.GameWin or HandpayType.BonusPay)
            {
                _playCollectSound = false;
                _audio.Stop();
            }

            MessageOverlayDisplay.MessageOverlayData.GameHandlesHandPayPresentation = false;

            SetEdgeLighting();
        }

        private void HandleEvent(ReprintTicketEvent platformEvent)
        {
            Logger.Debug("Detected ReprintTicketEvent.");

            if (_gameState.Idle)
            {
                _printingReprintTicket = true;

                Execute.OnUIThread(
                    () => _lobbyStateManager.AddFlagState(LobbyState.CashOut, platformEvent.Amount, false));
            }
        }

        private void HandleEvent(GamePlayDisabledEvent gameDisabledEvent)
        {
            Execute.OnUIThread(() => SendTrigger(LobbyTrigger.Disable));
        }

        private void HandleEvent(GamePlayEnabledEvent gameEnabledEvent)
        {
            Execute.OnUIThread(
                () =>
                {
                    // Restore the fast-launch capability after tilts.
                    _lobbyStateManager.AllowGameAutoLaunch = true;

                    // If game is ready but not loaded due to disable, load it now
                    SendTrigger(LobbyTrigger.Enable);

                    if (GameReady && _lobbyStateManager.CurrentState != LobbyState.Disabled)
                    {
                        Logger.Debug("GamePlayEnabledEvent during game load. Assuming we are now loaded.");
                        SendTrigger(LobbyTrigger.GameLoaded);
                    }
                });
        }

        private void HandleEvent(ViewResizeEvent viewResizeEvent)
        {
            Logger.Debug($"Detected ViewResizeEvent Resizing:{viewResizeEvent.Resizing}");
            if (viewResizeEvent.Resizing)
            {
                Execute.OnUIThread(
                    () =>
                    {
                        _lobbyStateManager.AddFlagState(LobbyState.MediaPlayerResizing);
                        SendTrigger(LobbyTrigger.AttractModeExit);
                        _responsibleGaming?.OnGamePlayDisabled();
                        UpdateUI();
                    });
            }
            else
            {
                Execute.OnUIThread(
                    () =>
                    {
                        _lobbyStateManager.RemoveFlagState(LobbyState.MediaPlayerResizing);
                        _responsibleGaming?.OnGamePlayEnabled();
                        UpdateUI();
                    });
            }
        }

        private void HandleEvent(PrimaryOverlayMediaPlayerEvent primaryOverlayEvent)
        {
            if (primaryOverlayEvent.IsShowing)
            {
                Execute.OnUIThread(
                    () =>
                    {
                        _lobbyStateManager.AddFlagState(LobbyState.MediaPlayerOverlay);
                        _responsibleGaming?.OnGamePlayDisabled();
                    });
            }
            else
            {
                Execute.OnUIThread(
                    () =>
                    {
                        _lobbyStateManager.RemoveFlagState(LobbyState.MediaPlayerOverlay);
                        _responsibleGaming?.OnGamePlayEnabled();
                    });
            }
        }

        private void HandleEvent(GameDiagnosticsStartedEvent replayStartedEvent)
        {
            Execute.OnUIThread(
                () =>
                {
                    var game =
                        (from g in _properties.GetValues<IGameDetail>(GamingConstants.Games)
                         where g.Id == replayStartedEvent.GameId
                         let denom = replayStartedEvent.Denomination
                         select ToGameInfo(g, denom))
                        .Single();

                    SendTrigger(LobbyTrigger.LaunchGameForDiagnostics, game);
                });
        }

        private void HandleEvent(GameDiagnosticsCompletedEvent replayCompletedEvent)
        {
            Logger.Debug("Detected GameDiagnosticsCompletedEvent");
            Execute.OnUIThread(() => SendTrigger(LobbyTrigger.GameDiagnosticsExit));
        }

        private void HandleEvent(GameIconOrderChangedEvent evt)
        {
            // The game info needs to be reloaded, since we can't be certain no other attributes around the game have changed
            Execute.OnUIThread(
                () =>
                {
                    OnUserInteraction();
                    LoadGameInfo();
                });
        }

        private void HandleEvent(GameAddedEvent added)
        {
            // This could be done better by only adding the game the specific game id
            Execute.OnUIThread(
                () =>
                {
                    OnUserInteraction();
                    _gameOrderSettings.OnGameAdded(added.ThemeId);
                    LoadGameInfo();
                });
        }

        private void HandleEvent(GameRemovedEvent removed)
        {
            // This could be done better by only removing the game the specific game id
            Execute.OnUIThread(
                () =>
                {
                    OnUserInteraction();
                    // Do not remove games from game order when we remove them.
                    LoadGameInfo();
                });
        }

        private void HandleEvent(GameEnabledEvent enabled)
        {
            Execute.OnUIThread(
                () =>
                {
                    LoadGameInfo();
                    SetTabViewToDefault();
                });
        }

        private void HandleEvent(GameDisabledEvent disabled)
        {
            Execute.OnUIThread(
                () =>
                {
                    LoadGameInfo();
                    SetTabViewToDefault();
                });
        }

#if !(RETAIL)
        private void HandleEvent(GameLoadRequestedEvent evt)
        {
            Execute.OnUIThread(
                () =>
                {
                    var game = GameList.FirstOrDefault(g => g.GameId == evt.GameId && g.FilteredDenomination == evt.Denomination);
                    LaunchGameFromUi(game);
                });
        }

        private void HandleEvent(DebugCurrencyAcceptedEvent evt)
        {
            // Debug currency works differently than real currency, so it's possible for the bank to be updated before reaching this point.
            // Use the event balance that was set before the fake currency was published.
            Logger.Debug($"Handle DebugCurrencyAcceptedEvent: Event balance = {evt.PreviousBalance}, Bank balance = {_bank.QueryBalance()}");
            if (evt.PreviousBalance == 0)
            {
                _responsibleGaming?.OnInitialCurrencyIn();
            }
        }
#endif

        private void HandleEvent(GameFatalErrorEvent evt)
        {
            // VLT-3544: Legitimacy lock up screen should turn black. Legitimacy check
            // is fatal game error, and so can only be cleared by a RAM clear, so we do
            // not need to reset the opacity.

            // Note: Not sure this is needed anymore, but leaving it just in case
            Execute.OnUIThread(() => MessageOverlayDisplay.MessageOverlayData.Opacity = 1.0);
        }

        private void HandleEvent(GameTagsChangedEvent evt)
        {
            if (evt.Game == null)
            {
                return;
            }

            var game = _gameList.FirstOrDefault(g => g.GameId == evt.Game.Id && g.ThemeId == evt.Game.ThemeId);
            SetGameAsNew(game, evt.Game.GameTags);
        }

        private void HandleEvent(GameRequestedLobbyEvent evt)
        {
            Execute.OnUIThread(
                () =>
                {
                    // Normal game exit, if >1 game or old-style behavior is desired
                    if (!_lobbyStateManager.AllowSingleGameAutoLaunch)
                    {
                        _gameService.ShutdownBegin();
                        return;
                    }

                    if (evt.ImmediateAttract)
                    {
                        if (MessageOverlayDisplay.ShowVoucherNotification)
                        {
                            // We don't want to stop the game rendering in these cases
                            return;
                        }

                        // Cause an immediate attract sequence
                        AttractTimer_Tick(null, EventArgs.Empty);
                    }
                    else
                    {
                        // Fool the lobby into thinking that a game exited, so normal lobby behavior will ensue.
                        // (it hasn't really exited, but that won't matter till attempt to launch again)
                        _lobbyStateManager.AllowGameAutoLaunch = false;
                        _lobbyStateManager.SendTrigger(LobbyTrigger.GameNormalExit);
                        _eventBus.Publish(new ControlGameRenderingEvent(false));
                    }
                });
        }

        private void HandleEvent(PropertyChangedEvent evt)
        {
            if (evt.PropertyName == GamingConstants.IdleText)
            {
<<<<<<< HEAD
                Execute.OnUIThread(
                    () =>
                    {
                        IdleText = (string)_properties.GetProperty(GamingConstants.IdleText, Localizer.For(CultureFor.Operator).GetString(ResourceKeys.IdleTextDefault));
                    });
=======
                MvvmHelper.ExecuteOnUI(UpdateIdleText);
>>>>>>> 35a3e282
            }
        }

        private void HandleEvent(GameIdleEvent evt)
        {
            Execute.OnUIThread(
                () =>
                {
                    if (HasZeroCredits)
                    {
                        // if we have 0 credits at the end of a play round, end the Responsible Gaming Session
                        _responsibleGaming?.EndResponsibleGamingSession();
                        CheckForExitGame();
                    }
                    else if (_responsibleGaming != null && _responsibleGaming.ShowTimeLimitDlgPending)
                    {
                        OnResponsibleGamingDialogPending();
                    }

                    UpdateUI();
                });
        }

        private void HandleEvent(OperatorMenuEnteredEvent evt)
        {
            OnPropertyChanged(nameof(IsInOperatorMenu));
            UpdateLcdButtonDeckRenderSetting(false);
            // VLT-4426: Need to remove the Responsible Gaming Dialog while the Operator Menu is up.
            Logger.Debug("Clearing Responsible Gaming Dialog For Operator Menu");

            Execute.OnUIThread(
                () =>
                {
                    // VLT-4160:  Set this so that we can reset localization after going to the Operator Menu
                    // A few pages in the operator menu share resources with the lobby, but the Operator Menu
                    // is not localized to the same language as the lobby.  Currently we change the Resource
                    // Culture when we move to the Operator Menu so that everything works and then change it back
                    // when we exit the Operator Menu.  We probably need a better solution in the future.

                    _printingHelplineWhileResponsibleGamingReset = ContainsAnyState(LobbyState.PrintHelpline);
                    _responsibleGamingInfoWhileResponsibleGamingReset = ContainsAnyState(
                        LobbyState.ResponsibleGamingInfoLayeredLobby,
                        LobbyState.ResponsibleGamingInfoLayeredGame);

                    //if (Resources.Culture.Name.ToUpper() != EnglishCultureCode)
                    //{
                    //    Resources.Culture = new CultureInfo(EnglishCultureCode);
                    //}

                    // set this so that if we go to the operator menu while a responsible gaming dialog is up,
                    // we can restore the dialog on operator menu exit.
                    _responsibleGamingDialogResetWhenOperatorMenuEntered = ResetResponsibleGamingDialog(true);

                    if (ContainsAnyState(LobbyState.AgeWarningDialog))
                    {
                        Logger.Debug("Clearing Age Warning Dialog For Operator Menu");
                        _ageWarningTimer.Stop();
                        _lobbyStateManager.RemoveStackableState(LobbyState.AgeWarningDialog);
                        _launchGameAfterAgeWarning = null;
                    }

                    if (ContainsAnyState(LobbyState.CashOutFailure))
                    {
                        _lobbyStateManager.RemoveFlagState(LobbyState.CashOutFailure);
                    }

                    if (IsSingleGameMode)
                    {
                        _gameService.ShutdownBegin();
                    }

                    UpdateUI();
                });

            _audio.Stop();
        }

        private void HandleEvent(OperatorMenuExitedEvent evt)
        {
            OnPropertyChanged(nameof(IsInOperatorMenu));
            UpdateLcdButtonDeckRenderSetting(!IsGameRenderingToLcdButtonDeck());

            if (_responsibleGaming?.ShowTimeLimitDlgPending ?? false)
            {
                var allowDialogWhileDisabled = _responsibleGamingDialogResetWhenOperatorMenuEntered;
                // VLT-4426: Need to put the Responsible Gaming Dialog back when the Operator Menu exits.
                Execute.OnUIThread(
                    () =>
                    {
                        OnResponsibleGamingDialogPending(allowDialogWhileDisabled);
                        if (_responsibleGamingInfoWhileResponsibleGamingReset)
                        {
                            _lobbyStateManager.AddStackableState(
                                BaseState == LobbyState.Game
                                    ? LobbyState.ResponsibleGamingInfoLayeredGame
                                    : LobbyState.ResponsibleGamingInfoLayeredLobby);

                            if (_printingHelplineWhileResponsibleGamingReset)
                            {
                                _lobbyStateManager.AddStackableState(LobbyState.PrintHelpline);
                            }
                        }
                    });
            }

            _responsibleGamingDialogResetWhenOperatorMenuEntered = false;

            // VLT-4160:  Change back to the Resource Localization Culture that we had prior to
            // entering the Operator Menu
            //if (Resources.Culture.Name.ToUpper() != _localeCodePreOperatorMenu)
            //{
            //    Execute.OnUIThread(
            //        () => { Resources.Culture = new CultureInfo(_localeCodePreOperatorMenu); });
            //}

            RaisePropertiesChanged();

            Execute.OnUIThread(
                () =>
                {
                    TryLaunchSingleGame();
                    UpdateUI();
                });
        }

        private void HandleEvent(PrimaryGameStartedEvent evt)
        {
            if (CashOutDialogState == LobbyCashOutDialogState.VisiblePendingTimeout)
            {
                Execute.OnUIThread(() =>
                {
                    ClearCashOutDialog(true);
                });
            }

            if (IsInState(LobbyState.Chooser) ||
                CurrentState == LobbyState.Attract ||
                CurrentState == LobbyState.ResponsibleGamingInfo ||
                CurrentState == LobbyState.ResponsibleGamingTimeLimitDialog && IsInLobby)
            {
                // VLT-4408: We have received a PrimaryGameStartedEvent while in an unexpected state.  This may be due to a crash
                // Check to see if recovery is required.
                Logger.Debug("PrimaryGameStartedEvent received Unexpectedly");
                if (_gameHistory.IsRecoveryNeeded)
                {
                    Logger.Debug("Sending InitiateRecovery Trigger");
                    Execute.OnUIThread(() => SendTrigger(LobbyTrigger.InitiateRecovery, false));
                }
            }
        }

        private void HandleEvent(GameEndedEvent evt)
        {
            if (!Config.RemoveIdlePaidMessageOnSessionStart && !MessageOverlayDisplay.ShowPaidMeterForAutoCashout)
            {
                UpdatePaidMeterValue(0);
            }

            MessageOverlayDisplay.ShowPaidMeterForAutoCashout = false;
        }

        private void HandleEvent(DisableCountdownTimerEvent evt)
        {
            Execute.OnUIThread(
                () =>
                {
                    if (evt.Start)
                    {
                        // If the Disable Timer is already running
                        // StartDisableCountdownTimer won't do anything
                        StartDisableCountdownTimer(evt.CountdownTime);
                    }
                    else
                    {
                        StopDisableCountdownTimer();
                    }
                });
        }

        private void HandleEvent(PrintCompletedEvent evt)
        {
            Logger.Debug("Detected PrintCompletedEvent");
            Execute.OnUIThread(
                () =>
                {
                    if (_printingHelplineTicket)
                    {
                        _printingHelplineTicket = false;
                        _printingHelplineWhileResponsibleGamingReset = false;
                        _inPrintHelplineTicketWaitPeriod = true;
                        _printHelplineTicketTimer?.Stop();
                        _printHelplineTicketTimer?.Start();
                        SendTrigger(LobbyTrigger.PrintHelplineComplete);
                    }

                    if (_printingReprintTicket && evt.FieldOfInterest)
                    {
                        _printingReprintTicket = false;
                        _lobbyStateManager.RemoveFlagState(LobbyState.CashOut, true);
                    }
                });
        }

        private void HandleEvent(FieldOfInterestEvent evt)
        {
            Logger.Debug("Detected FieldOfInterestEvent");
            Execute.OnUIThread(
                () =>
                {
                    if (_printingReprintTicket)
                    {
                        _printingReprintTicket = false;
                        _lobbyStateManager.RemoveFlagState(LobbyState.CashOut, true);
                    }
                });
        }

        private void HandleEvent(DisplayingTimeRemainingChangedEvent evt)
        {
            Logger.Debug($"Detected DisplayingTimeRemainingChangedEvent {evt.IsDisplayingTimeRemaining}");
            if (Config.DisplaySessionTimeInClock)
            {
                Execute.OnUIThread(
                    () =>
                    {
                        ClockTimer.ChangeClockState(
                            evt.IsDisplayingTimeRemaining
                                ? LobbyClockState.ResponsibleGamingSessionTime
                                : LobbyClockState.Clock,
                            false,
                            true);
                    });
            }
        }

        private void HandleEvent(SetValidationEvent evt)
        {
            Logger.Debug("Detected SetValidationEvent");
            if (evt.Identity == null)
            {
                // logging out
                Execute.OnUIThread(() => IsPrimaryLanguageSelected = true);
            }
            else
            {
                // logging in
                Execute.OnUIThread(() => SetLanguage(evt.Identity.LocaleId));
            }
        }

        private void HandleEvent(TimeUpdatedEvent evt)
        {
            Execute.OnUIThread(() => _lobbyStateManager.OnUserInteraction());
        }

        private void HandleEvent(ShowServiceConfirmationEvent evt)
        {
            Execute.OnUIThread(() => ShowVbdServiceConfirmationDialog(evt.Show));
        }

        private void HandleEvent(MissedStartupEvent evt)
        {
            Logger.Debug($"Detected MissedStartupEvent:  {evt.MissedEvent.GetType()}");
            dynamic param = evt.MissedEvent;

            HandleEvent(param);
        }

        /// <summary>
        /// This is to handle missed events not handled by LobbyViewModel.
        /// </summary>
        /// <param name="evt"></param>
        // ReSharper disable once UnusedParameter.Local
        private static void HandleEvent(IEvent evt)
        {
            //no implementation intentionally
        }


        private void HandleEvent(HandpayCompletedEvent evt)
        {
            // if the handpay has completed, restart the cash out dialog timer
            _cashOutTimer?.Stop();
            _cashOutTimer?.Start();
        }

        private void HandleEvent(HandpayKeyOffPendingEvent evt)
        {
            // We are waiting for a handpay key off--stop the cash out dialog timer and reset the dialog state
            _cashOutTimer?.Stop();
            CashOutDialogState = LobbyCashOutDialogState.Visible;
            Execute.OnUIThread(HandleMessageOverlayVisibility);
        }

        private void HandleEvent(SessionInfoEvent evt)
        {
            if (evt.SessionInfoValue > 0 || Config.RemoveIdlePaidMessageOnSessionStart)
            {
                UpdatePaidMeterValue(evt.SessionInfoValue);
            }
        }

        private void HandleEvent(CultureChangedEvent evt)
        {
            Execute.OnUIThread(() =>
            {
                HandleMessageOverlayText();

                if (evt is PlayerCultureChangedEvent)
                {
                    // todo let player culture provider manage multi-language support for lobby
                    // IsPrimaryLanguageSelected = playerCultureChanged.IsPrimary;
                }
            });
        }

        private void HandleEvent(LobbySettingsChangedEvent evt)
        {
            switch (evt.SettingType)
            {
                case LobbySettingType.ServiceButtonVisible:
                    GetServiceButtonVisible();
                    break;
                case LobbySettingType.ShowTopPickBanners:
                    Execute.OnUIThread(LoadGameInfo);
                    break;
            }
        }

        private void HandleEvent(CurrencyCultureChangedEvent evt)
        {
            OnPropertyChanged(nameof(FormattedCredits));
        }

        private void HandleEvent(GameDenomChangedEvent evt)
        {
            Execute.OnUIThread(LoadGameInfo);
        }

        private void HandleEvent(AttractConfigurationChangedEvent evt)
        {
            RefreshAttractGameList();
        }

        private void HandleEvent(DenominationSelectedEvent evt)
        {
            Execute.OnUIThread(() => DenominationSelectionChanged(evt.GameId, evt.Denomination));
        }

        private void HandleEvent(InfoBarDisplayTransientMessageEvent evt) => RequestInfoBarOpen(evt.DisplayTarget, true);

        private void HandleEvent(InfoBarDisplayStaticMessageEvent evt) => RequestInfoBarOpen(evt.DisplayTarget, true);

        private void HandleEvent(InfoBarCloseEvent evt) => RequestInfoBarOpen(evt.DisplayTarget, false);

        private void HandleEvent(SystemDisableRemovedEvent evt)
        {
            Execute.OnUIThread(
                () =>
                {
                    if (evt.DisableId == ApplicationConstants.LiveAuthenticationDisableKey)
                    {
                        CheckForExitGame();
                    }

                    if (_gameRecovery.IsRecovering && !_systemDisableManager.CurrentDisableKeys.Any() &&
                        !_gameService.Running)
                    {
                        LaunchGameOrRecovery();
                    }

                    UpdateUI();
                });
        }

        protected virtual void OnCustomEventViewChangedEvent(ViewInjectionEvent evt)
        {
            CustomEventViewChangedEvent?.Invoke(evt);
        }

        private void HandleEvent(TransferEnableOnOverlayEvent evt)
        {
            if (evt != null)
            {
                HandleMessageOverlayText();
            }
        }

        private void HandleEvent(PlayerMenuButtonPressedEvent evt)
        {
            if (MessageOverlayDisplay.MessageOverlayData.IsDialogFadingOut)
            {
                return;
            }

            MessageOverlayDisplay.MessageOverlayData.IsDialogFadingOut = !evt.Show;
            Execute.OnUIThread(
                () =>
                {
                    if (evt.Show)
                    {
                        PlayerMenuPopupViewModel.IsMenuVisible = true;

                        // Reset the attract timer so that it doesn't close while
                        // a player is adjusting the volume or brightness
                        StartAttractTimer();
                    }
                    else
                    {
                        PlayerMenuPopupViewModel.IsMenuVisible = false;
                    }

                    HandleMessageOverlayVisibility();
                });
        }

        private void HandleEvent(PlayerInfoDisplayEnteredEvent @event)
        {
            Logger.Debug("Player Info Display On");
            Execute.OnUIThread(HandleMessageOverlayVisibility);
        }

        private void HandleEvent(PlayerInfoDisplayExitedEvent @event)
        {
            Logger.Debug("Player Info Display Off");
            Execute.OnUIThread(HandleMessageOverlayVisibility);
        }

        private void HandleEvent(GambleFeatureActiveEvent evt)
        {
            _isGambleFeatureActive = evt.Active;
            OnPropertyChanged(nameof(ReturnToLobbyAllowed));
            OnPropertyChanged(nameof(CashOutEnabledInPlayerMenu));
        }

        private void HandleEvent(GameInstalledEvent evt)
        {
            Execute.OnUIThread(
                () =>
                {
                    OnUserInteraction();
                    LoadGameInfo();
                });
        }

        private void HandleEvent(OverlayWindowVisibilityChangedEvent evt)
        {
            if (_overlimitCashoutProcessed && !MessageOverlayDisplay.IsOverlayWindowVisible)
            {
                Logger.Debug("Cashed out after going over limit. Returning player to Lobby and changing Language to default.");
                Execute.OnUIThread(() =>
                {
                    IsPrimaryLanguageSelected = true;
                    _runtime.SetRequestExitGame(true);
                });
                _overlimitCashoutProcessed = false;
            }
        }

        private void HandleMessageOverlayVisibility()
        {
            MessageOverlayDisplay.HandleOverlayWindowDialogVisibility();
        }

        private void HandCountChangedEvent(HandCountChangedEvent evt)
        {
            HandCount = evt.HandCount;
        }

        private void HandCountResetStartedEvent(HandCountResetTimerStartedEvent evt)
        {
            _isHandCountResetDialogOpen = true;
            ExitAndResetAttractMode();
        }

        private void HandCountDialogElapsed(HandCountResetTimerElapsedEvent evt)
        {
            _isHandCountResetDialogOpen = false;
        }

        private void HandCountDialogCancelled(HandCountResetTimerCancelledEvent evt)
        {
            _isHandCountResetDialogOpen = false;
        }
    }
}
<|MERGE_RESOLUTION|>--- conflicted
+++ resolved
@@ -1,1566 +1,1558 @@
-namespace Aristocrat.Monaco.Gaming.UI.ViewModels
-{
-    using System;
-    using System.Linq;
-    using System.Threading;
-    using System.Threading.Tasks;
-    using Accounting.Contracts;
-    using Accounting.Contracts.HandCount;
-    using Accounting.Contracts.Handpay;
-    using Accounting.Contracts.Wat;
-    using Application.Contracts;
-    using Application.Contracts.Extensions;
-    using Application.Contracts.Localization;
-    using Application.Contracts.OperatorMenu;
-    using Application.Contracts.Media;
-    using Cabinet.Contracts;
-    using Contracts;
-    using Contracts.Bonus;
-    using Contracts.Events;
-    using Contracts.InfoBar;
-    using Contracts.Models;
-    using Contracts.Progressives;
-    using Contracts.HandCount;
-    using Events;
-    using Hardware.Contracts.Button;
-    using Hardware.Contracts.ButtonDeck;
-    using Hardware.Contracts.Display;
-    using Hardware.Contracts.IdReader;
-    using Hardware.Contracts.Printer;
-    using Kernel;
-    using Monaco.UI.Common.Models;
-    using Utils;
-    using PayMethod = Contracts.Bonus.PayMethod;
-    using Aristocrat.Extensions.CommunityToolkit;
-#if !(RETAIL)
-    using Vgt.Client12.Testing.Tools;
-#endif
-
-    /// <summary>
-    ///     Events parts of LobbyViewModel
-    /// </summary>
-    public partial class LobbyViewModel
-    {
-
-        /// <summary>
-        ///     Raised when the displays have changed
-        /// </summary>
-        public event EventHandler DisplayChanged;
-
-        private void SubscribeToEvents()
-        {
-            _eventBus.Subscribe<SystemDownEvent>(this, HandleEvent);
-            _eventBus.Subscribe<UpEvent>(this, HandleEvent);
-#if !(RETAIL)
-            _eventBus.Subscribe<GameLoadRequestedEvent>(this, HandleEvent);
-            _eventBus.Subscribe<DebugCurrencyAcceptedEvent>(this, HandleEvent);
-#endif
-            _eventBus.Subscribe<GameInitializationCompletedEvent>(this, HandleEvent);
-            _eventBus.Subscribe<GameExitedNormalEvent>(this, HandleEvent);
-            _eventBus.Subscribe<GameProcessExitedEvent>(this, HandleEvent);
-            _eventBus.Subscribe<GameFatalErrorEvent>(this, HandleEvent);
-            _eventBus.Subscribe<GamePlayDisabledEvent>(this, HandleEvent);
-            _eventBus.Subscribe<GamePlayEnabledEvent>(this, HandleEvent);
-            _eventBus.Subscribe<ViewResizeEvent>(this, HandleEvent);
-            _eventBus.Subscribe<PrimaryOverlayMediaPlayerEvent>(this, HandleEvent);
-            _eventBus.Subscribe<CashOutStartedEvent>(this, HandleEvent);
-            _eventBus.Subscribe<CashOutAbortedEvent>(this, HandleEvent);
-            _eventBus.Subscribe<TransferOutStartedEvent>(this, HandleEvent);
-            _eventBus.Subscribe<HandpayCanceledEvent>(this, HandleEvent);
-            _eventBus.Subscribe<TransferOutCompletedEvent>(this, HandleEvent);
-            _eventBus.Subscribe<TransferOutFailedEvent>(this, HandleEvent);
-            _eventBus.Subscribe<WatTransferInitiatedEvent>(this, HandleEvent);
-            _eventBus.Subscribe<WatTransferCommittedEvent>(this, HandleEvent);
-            _eventBus.Subscribe<VoucherOutStartedEvent>(this, HandleEvent);
-            _eventBus.Subscribe<HandpayStartedEvent>(this, HandleEvent);
-            _eventBus.Subscribe<HandpayKeyedOffEvent>(this, HandleEvent);
-            _eventBus.Subscribe<VoucherRedemptionRequestedEvent>(this, HandleEvent);
-            _eventBus.Subscribe<VoucherRedeemedEvent>(this, HandleEvent);
-            _eventBus.Subscribe<VoucherRejectedEvent>(this, HandleEvent);
-            _eventBus.Subscribe<CurrencyInStartedEvent>(this, HandleEvent);
-            _eventBus.Subscribe<CurrencyInCompletedEvent>(this, HandleEvent);
-            _eventBus.Subscribe<WatOnStartedEvent>(this, HandleEvent);
-            _eventBus.Subscribe<WatOnCompleteEvent>(this, HandleEvent);
-            _eventBus.Subscribe<BankBalanceChangedEvent>(this, HandleEvent);
-            _eventBus.Subscribe<GameDiagnosticsStartedEvent>(this, HandleEvent);
-            _eventBus.Subscribe<GameDiagnosticsCompletedEvent>(this, HandleEvent);
-            _eventBus.Subscribe<GameAddedEvent>(this, HandleEvent);
-            _eventBus.Subscribe<GameRemovedEvent>(this, HandleEvent);
-            _eventBus.Subscribe<GameEnabledEvent>(this, HandleEvent);
-            _eventBus.Subscribe<GameDisabledEvent>(this, HandleEvent);
-            _eventBus.Subscribe<GameUninstalledEvent>(this, HandleEvent);
-            _eventBus.Subscribe<GameUpgradedEvent>(this, HandleEvent);
-            _eventBus.Subscribe<GameIconOrderChangedEvent>(this, HandleEvent);
-            _eventBus.Subscribe<GameTagsChangedEvent>(this, HandleEvent);
-            _eventBus.Subscribe<GameRequestedLobbyEvent>(this, HandleEvent);
-            _eventBus.Subscribe<PropertyChangedEvent>(this, HandleEvent, evt => evt.PropertyName == GamingConstants.IdleText);
-            _eventBus.Subscribe<GameIdleEvent>(this, HandleEvent);
-            _eventBus.Subscribe<OperatorMenuEnteredEvent>(this, HandleEvent);
-            _eventBus.Subscribe<OperatorMenuExitedEvent>(this, HandleEvent);
-            _eventBus.Subscribe<PrimaryGameStartedEvent>(this, HandleEvent);
-            _eventBus.Subscribe<GameEndedEvent>(this, HandleEvent);
-            _eventBus.Subscribe<DisableCountdownTimerEvent>(this, HandleEvent);
-            _eventBus.Subscribe<DisplayingTimeRemainingChangedEvent>(this, HandleEvent);
-            _eventBus.Subscribe<ReprintTicketEvent>(this, HandleEvent);
-            _eventBus.Subscribe<PrintCompletedEvent>(this, HandleEvent);
-            _eventBus.Subscribe<FieldOfInterestEvent>(this, HandleEvent);
-            _eventBus.Subscribe<SetValidationEvent>(this, HandleEvent);
-            _eventBus.Subscribe<TimeUpdatedEvent>(this, HandleEvent);
-            _eventBus.Subscribe<ShowServiceConfirmationEvent>(this, HandleEvent);
-            _eventBus.Subscribe<MissedStartupEvent>(this, HandleEvent);
-            _eventBus.Subscribe<BonusStartedEvent>(this, HandleEvent);
-            _eventBus.Subscribe<PartialBonusPaidEvent>(this, HandleEvent, evt => evt.Transaction.Mode != BonusMode.GameWin);
-            _eventBus.Subscribe<BonusAwardedEvent>(this, HandleEvent, evt => evt.Transaction.Mode != BonusMode.GameWin);
-            _eventBus.Subscribe<BonusFailedEvent>(this, HandleEvent, evt => evt.Transaction.Mode != BonusMode.GameWin);
-            _eventBus.Subscribe<DisplayConnectedEvent>(this, HandleEvent);
-            _eventBus.Subscribe<HandpayKeyOffPendingEvent>(this, HandleEvent);
-            _eventBus.Subscribe<HandpayCompletedEvent>(this, HandleEvent);
-            _eventBus.Subscribe<SessionInfoEvent>(this, HandleEvent);
-            _eventBus.Subscribe<CultureChangedEvent>(this, HandleEvent);
-            _eventBus.Subscribe<LobbySettingsChangedEvent>(this, HandleEvent);
-            _eventBus.Subscribe<CashoutNotificationEvent>(this, HandleEvent);
-            _eventBus.Subscribe<CurrencyCultureChangedEvent>(this, HandleEvent);
-            _eventBus.Subscribe<GameDenomChangedEvent>(this, HandleEvent);
-            _eventBus.Subscribe<CashOutButtonPressedEvent>(this, HandleEvent);
-            _eventBus.Subscribe<AttractConfigurationChangedEvent>(this, HandleEvent);
-            _eventBus.Subscribe<ProgressiveGameDisabledEvent>(this, HandleEvent);
-            _eventBus.Subscribe<ProgressiveGameEnabledEvent>(this, HandleEvent);
-            _eventBus.Subscribe<InfoBarDisplayTransientMessageEvent>(this, HandleEvent);
-            _eventBus.Subscribe<InfoBarDisplayStaticMessageEvent>(this, HandleEvent);
-            _eventBus.Subscribe<InfoBarCloseEvent>(this, HandleEvent);
-            _eventBus.Subscribe<SystemDisableRemovedEvent>(this, HandleEvent);
-            _eventBus.Subscribe<DenominationSelectedEvent>(this, HandleEvent);
-            _eventBus.Subscribe<CallAttendantButtonOffEvent>(this, HandleEvent);
-            _eventBus.Subscribe<ReserveButtonPressedEvent>(this, HandleEvent);
-            _eventBus.Subscribe<ViewInjectionEvent>(this, HandleEvent);
-            _eventBus.Subscribe<TransferEnableOnOverlayEvent>(this, HandleEvent);
-            _eventBus.Subscribe<PlayerMenuButtonPressedEvent>(this, HandleEvent);
-            _eventBus.Subscribe<PlayerInfoDisplayExitedEvent>(this, HandleEvent);
-            _eventBus.Subscribe<PlayerInfoDisplayEnteredEvent>(this, HandleEvent);
-            _eventBus.Subscribe<GambleFeatureActiveEvent>(this, HandleEvent);
-            _eventBus.Subscribe<GameInstalledEvent>(this, HandleEvent);
-            _eventBus.Subscribe<OverlayWindowVisibilityChangedEvent>(this, HandleEvent);
-            _eventBus.Subscribe<HandCountChangedEvent>(this, HandCountChangedEvent);
-            _eventBus.Subscribe<HandCountResetTimerStartedEvent>(this, HandCountResetStartedEvent);
-            _eventBus.Subscribe<HandCountResetTimerElapsedEvent>(this, HandCountDialogElapsed);
-            _eventBus.Subscribe<HandCountResetTimerCancelledEvent>(this, HandCountDialogCancelled);
-        }
-
-        public delegate void CustomViewChangedEventHandler(ViewInjectionEvent ev);
-
-        public event CustomViewChangedEventHandler CustomEventViewChangedEvent;
-
-        private void HandleEvent(ViewInjectionEvent evt)
-        {
-            Logger.Debug($"ViewInjectionEvent: Role: {evt.DisplayRole}, Action: {evt.Action}, Element: {evt.Element?.GetType().FullName}/{evt.Element?.GetHashCode()}");
-
-            if (evt.DisplayRole == DisplayRole.Main)
-            {
-                MessageOverlayDisplay.CustomMainViewElementVisible = evt.Action == ViewInjectionEvent.ViewAction.Add;
-            }
-
-            Execute.OnUIThread(
-                () =>
-                {
-                    HandleMessageOverlayText();
-                    OnCustomEventViewChangedEvent(evt);
-                });
-        }
-
-        private void HandleEvent(CallAttendantButtonOffEvent evt)
-        {
-            RaisePropertiesChanged();
-        }
-
-        private void HandleEvent(ReserveButtonPressedEvent evt)
-        {
-            Execute.OnUIThread(
-                () =>
-                {
-                    //Check if reserve is supported
-                    if (!_reserveService.CanReserveMachine)
-                    {
-                        return;
-                    }
-
-                    MessageOverlayDisplay.ReserveOverlayViewModel.IsDialogVisible = true;
-                    Execute.OnUIThread(HandleMessageOverlayText);
-                });
-        }
-
-        private void HandleEvent(ProgressiveGameDisabledEvent evt)
-        {
-            Execute.OnUIThread(
-                () =>
-                {
-                    if (!_gameRecovery.IsRecovering && _gameState.UncommittedState == PlayState.Idle &&
-                        _gameService.Running &&
-                        _selectedGame?.Denomination == evt.Denom && _selectedGame?.GameId == evt.GameId &&
-                        (string.IsNullOrEmpty(evt.BetOption) || _selectedGame?.BetOption == evt.BetOption))
-                    {
-                        // Only display this notification if idle we will lockup when not idle elsewhere
-                        MessageOverlayDisplay.ShowProgressiveGameDisabledNotification = true;
-                        UpdateUI();
-                    }
-                });
-        }
-
-        private void HandleEvent(ProgressiveGameEnabledEvent evt)
-        {
-            Execute.OnUIThread(
-                () =>
-                {
-                    if (_selectedGame?.Denomination == evt.Denom && _selectedGame?.GameId == evt.GameId &&
-                        (string.IsNullOrEmpty(evt.BetOption) || _selectedGame?.BetOption == evt.BetOption))
-                    {
-                        MessageOverlayDisplay.ShowProgressiveGameDisabledNotification = false;
-                        UpdateUI();
-                    }
-                });
-        }
-
-        private void HandleEvent(CashoutNotificationEvent evt)
-        {
-            MessageOverlayDisplay.ShowVoucherNotification = evt.PaperIsInChute;
-
-            if (evt.PaperIsInChute && !_systemDisableManager.IsDisabled)
-            {
-                PlayLoopingAlert(Sound.PaperInChute, -1);
-            }
-            else if (!evt.PaperIsInChute)
-            {
-                StopSound(Sound.PaperInChute);
-            }
-
-            if (!evt.IsResending)
-            {
-                Execute.OnUIThread(UpdateUI);
-            }
-        }
-
-        private void HandleEvent(CashOutButtonPressedEvent evt)
-        {
-            MessageOverlayDisplay.UpdateCashoutButtonState(true);
-        }
-
-        private void HandleEvent(DisplayConnectedEvent evt)
-        {
-            DisplayChanged?.Invoke(this, EventArgs.Empty);
-        }
-
-        private void HandleEvent(GameUninstalledEvent gameUninstalledEvent)
-        {
-            Execute.OnUIThread(
-                () =>
-                {
-                    CurrentAttractIndex = 0;
-                    SetAttractVideos();
-                    LoadGameInfo();
-                });
-        }
-
-        private void HandleEvent(GameUpgradedEvent evt)
-        {
-            Execute.OnUIThread(
-                () =>
-                {
-                    OnUserInteraction();
-                    LoadGameInfo();
-
-                    CurrentAttractIndex = 0;
-                    SetAttractVideos();
-                });
-        }
-
-        private void HandleEvent(SystemDownEvent platformEvent)
-        {
-            Execute.OnUIThread(
-                () =>
-                {
-                    if (PlayerMenuPopupViewModel.IsMenuVisible)
-                    {
-                        PlayerMenuPopupViewModel.IsMenuVisible = false;
-                        HandleMessageOverlayVisibility();
-                    }
-
-                    if (_systemDisableManager.IsDisabled)
-                    {
-                        if (!MessageOverlayDisplay.ShowProgressiveGameDisabledNotification && ContainsAnyState(LobbyState.CashOutFailure))
-                        {
-                            _lobbyStateManager.RemoveFlagState(LobbyState.CashOutFailure);
-                        }
-
-                        return;
-                    }
-
-                    if (platformEvent.Enabled)
-                    {
-                        var allowZeroCreditCashout = (bool)_properties.GetProperty(GamingConstants.AllowZeroCreditCashout, false);
-                        if (IsLobbyVisible)
-                        {
-                            if (!IsResponsibleGamingInfoFullScreen)
-                            {
-                                ExitResponsibleGamingInfoDialog();
-                            }
-
-                            if (IsInState(LobbyState.Chooser))
-                            {
-                                if (Enum.IsDefined(typeof(LcdButtonDeckLobby), platformEvent.LogicalId))
-                                {
-                                    if ((LcdButtonDeckLobby)platformEvent.LogicalId != LcdButtonDeckLobby.CashOut || _bank.QueryBalance() != 0 || allowZeroCreditCashout)
-                                    {
-                                        HandleLcdButtonDeckButtonPress((LcdButtonDeckLobby)platformEvent.LogicalId);
-                                    }
-                                }
-                            }
-                            OnUserInteraction();
-                        }
-                    }
-
-                    if (MessageOverlayDisplay.ShowProgressiveGameDisabledNotification)
-                    {
-                        MessageOverlayDisplay.ShowProgressiveGameDisabledNotification = false;
-                        InitiateGameShutdown();
-                        UpdateUI();
-                    }
-                    else if (ContainsAnyState(LobbyState.CashOutFailure))
-                    {
-                        _lobbyStateManager.RemoveFlagState(LobbyState.CashOutFailure);
-                    }
-                });
-        }
-
-        private void HandleEvent(UpEvent platformEvent)
-        {
-            Execute.OnUIThread(
-                () =>
-                {
-                    if (IsLobbyVisible && !_systemDisableManager.IsDisabled)
-                    {
-                        OnUserInteraction();
-                    }
-
-                    if (PlayerMenuPopupViewModel.IsMenuVisible)
-                    {
-                        PlayerMenuPopupViewModel.IsMenuVisible = false;
-                        HandleMessageOverlayVisibility();
-                    }
-                });
-        }
-
-        private void HandleEvent(GameInitializationCompletedEvent platformEvent)
-        {
-            // Why is this here instead of in OnGameLoaded()?  Because OnGameLoaded actually gets called
-            // any time we reenter the Game State, NOT just the first time the game is loaded.
-            // It could be called multiple times if say, lockups and caused and cleared during recovery.
-            // We ONLY want to call OnGamePlayEnabled one time when the game first is loaded.
-            Execute.OnUIThread(
-                () =>
-                {
-                    if (_gameRecovery.IsRecovering)
-                    {
-                        // Start the Responsible Game Timer since we have completed the Recovery Game Load
-                        _responsibleGaming?.OnGamePlayEnabled();
-                    }
-
-                    if (Config.DisplaySessionTimeInClock)
-                    {
-                        SetupTimeRemainingDataForRuntime();
-                    }
-
-                    if (_broadcastDisableCountdownMessagePending)
-                    {
-                        // In case 'DisableCountdownWindow' is still visible, we need to remove it as the message is going to be shown
-                        // by broadcasting the 'Disable Countdown' message to the game
-                        LobbyView.CloseDisableCountdownWindow();
-                        BroadcastInitialDisableCountdownMessage();
-                        _broadcastDisableCountdownMessagePending = false;
-                    }
-
-                    SendTrigger(LobbyTrigger.GameLoaded);
-
-                    if (_gameRecovery.IsRecovering)
-                    {
-                        // runtime crash while printing causes the message to get displayed but not cleared
-                        if (ContainsAnyState(LobbyState.CashOut))
-                        {
-                            _lobbyStateManager.RemoveFlagState(LobbyState.CashOut, true);
-                        }
-                    }
-                });
-        }
-
-        private void HandleEvent(GameExitedNormalEvent platformEvent)
-        {
-            _normalGameExitReceived = true;
-            Execute.OnUIThread(
-                () =>
-                {
-                    Logger.Debug("GameExitedNormalEvent received.");
-                    Logger.Debug("Sending Game Normal Exit Trigger");
-                    SendTrigger(LobbyTrigger.GameNormalExit);
-                });
-        }
-
-        private void HandleEvent(GameProcessExitedEvent platformEvent)
-        {
-            // Checking to make sure we got a normal exit first because
-            // We once got a GameProcessExitedEvent with Unexpected = false
-            // without ever getting a GameExitedNormalEvent
-            // so we didn't fire off any Triggers and the box hung.
-            var unexpected = platformEvent.Unexpected || !_normalGameExitReceived;
-            _normalGameExitReceived = false;
-
-            // If we are trying to load a game and we got an "expected" exit, it was probably just
-            // us killing the previously loading game. If we initiate recovery again then we'll end
-            // up stuck in a loop forever. See TXM-5429 for a more detailed explanation.
-            if (CurrentState == LobbyState.GameLoading && !platformEvent.Unexpected)
-            {
-                Logger.Warn("Game recovery loop detected, ignoring GameProcessExitedEvent!");
-                return;
-            }
-
-            Execute.OnUIThread(() =>
-            {
-                Logger.Debug($"GameProcessExitedEvent received.  Unexpected: {platformEvent.Unexpected}");
-
-                var lastGameId = _properties.GetValue(GamingConstants.SelectedGameId, 0);
-                var lastGameDenom = _properties.GetValue(GamingConstants.SelectedDenom, 0L);
-                var game = GameList.FirstOrDefault(g => g.GameId == lastGameId && g.Denomination == lastGameDenom);
-                if (unexpected && (game?.RequiresMechanicalReels ?? false))
-                {
-                    Logger.Warn("Waiting for mechanical reels to be processed before re-launching");
-                    SendTrigger(LobbyTrigger.GameUnexpectedExit);
-                    return;
-                }
-
-                // Moving check for recovery outside of check for unexpected.  We sometimes shut
-                // down the game process ourselves and get an "expected" game process exited event,
-                // but still need to do recovery.
-
-                // 1) Added IsDisabled check for VLT-2112.  If the process is killed while we are
-                // locked up, then do not recover now.  We will recover upon coming out of lockup.
-                if (_gameHistory.IsRecoveryNeeded && !_systemDisableManager.DisableImmediately)
-                {
-                    Logger.Debug("Sending InitiateRecovery Trigger");
-                    var action = !unexpected ? LobbyTrigger.InitiateRecovery : LobbyTrigger.GameUnexpectedExit;
-                    SendTrigger(
-                        action,
-                        CurrentState == LobbyState.Game &&
-                        unexpected); //only check with runtime if we get an unexpected exit during game state.
-                }
-                else if (IsSingleGameMode && BaseState == LobbyState.Chooser && !IsInOperatorMenu)
-                {
-                    Logger.Debug("Trying to relaunch game after exit");
-                    TryLaunchSingleGame();
-                }
-                else
-                {
-                    //checking to make sure we got a normal exit first because
-                    //We once got a GameProcessExitedEvent with Unexpected = false
-                    //without ever getting a GameExitedNormalEvent
-                    //so we didn't fire off any Triggers and the box hung.
-
-                    // If a game crashes, it is critical that we fire this trigger.
-                    // Otherwise we end up in a bad state and the box can be locked.
-                    if (unexpected)
-                    {
-                        Logger.Debug("Sending GameUnexpectedExit Trigger");
-                        SendTrigger(LobbyTrigger.GameUnexpectedExit);
-                    }
-                }
-            });
-        }
-
-        private void HandleEvent(BankBalanceChangedEvent platformEvent)
-        {
-            Execute.OnUIThread(
-                () =>
-                {
-                    if (PlayerMenuPopupViewModel.IsMenuVisible)
-                    {
-                        PlayerMenuPopupViewModel.IsMenuVisible = false;
-                        HandleMessageOverlayVisibility();
-                    }
-
-                    Credits = OverlayMessageUtils.ToCredits(platformEvent.NewBalance);
-                    CheckForExitGame();
-                    OnUserInteraction();
-
-                    if (ContainsAnyState(LobbyState.CashOutFailure) &&
-                        _bank.QueryBalance(AccountType.NonCash) == 0)
-                    {
-                        _lobbyStateManager.RemoveFlagState(LobbyState.CashOutFailure);
-                    }
-                    if (_bank.QueryBalance() == 0 && _gameState.Idle &&
-                        !_gameState.InGameRound &&
-                        platformEvent.OldBalance >= _properties.GetValue(AccountingConstants.MaxCreditMeter, long.MaxValue))
-                    {
-                        _overlimitCashoutProcessed = true;
-                    }
-
-                    HandleMessageOverlayText();
-                });
-        }
-
-        private void HandleEvent(CurrencyInStartedEvent platformEvent)
-        {
-            Logger.Debug("Detected CurrencyInStartedEvent");
-            CashInStarted(CashInType.Currency);
-        }
-
-        private void HandleEvent(VoucherRedemptionRequestedEvent platformEvent)
-        {
-            Logger.Debug("Detected VoucherRedemptionRequestedEvent");
-            CashInStarted(CashInType.Voucher);
-        }
-
-        private void HandleEvent(VoucherRedeemedEvent platformEvent)
-        {
-            Logger.Debug("Detected VoucherRedeemedEvent");
-            if (!Config.RemoveIdlePaidMessageOnSessionStart)
-            {
-                UpdatePaidMeterValue(0);
-            }
-            HandleCompletedMoneyIn(platformEvent.Transaction.Amount);
-        }
-
-        private void HandleEvent(VoucherRejectedEvent platformEvent)
-        {
-            Logger.Debug("Detected VoucherRejectedEvent");
-            CashInFinished();
-        }
-
-        private void HandleEvent(CurrencyInCompletedEvent platformEvent)
-        {
-            Logger.Debug($"Detected CurrencyInCompletedEvent.  Amount: {platformEvent.Amount}");
-            HandleCompletedMoneyIn(platformEvent.Amount, platformEvent.Amount > 0);
-        }
-
-        private void HandleEvent(WatOnStartedEvent watOnEvent)
-        {
-            Logger.Debug("Detected WatOnStartedEvent.");
-            if (CurrentState != LobbyState.Disabled)
-            {
-                CashInStarted(CashInType.Wat, false);
-            }
-        }
-
-        private void HandleEvent(WatOnCompleteEvent watOnEvent)
-        {
-            Logger.Debug($"Detected WatOnCompleteEvent.  Amount: {watOnEvent.Transaction.TransactionAmount}");
-            HandleCompletedMoneyIn(watOnEvent.Transaction.TransactionAmount);
-        }
-
-        private void HandleEvent(BonusStartedEvent bonusEvent)
-        {
-            Logger.Debug("Detected BonusStartedEvent.");
-            if (CurrentState != LobbyState.Disabled &&
-                bonusEvent.Transaction.Mode != BonusMode.GameWin)
-            {
-                if (bonusEvent.Transaction.Protocol == CommsProtocol.SAS)
-                {
-                    CashInStarted(CashInType.Wat, false);
-                    return;
-                }
-
-                CashInStarted(CashInType.Wat);
-            }
-
-            if (bonusEvent.Transaction.Mode == BonusMode.GameWin &&
-                bonusEvent.Transaction.PayMethod == PayMethod.Voucher)
-            {
-                _forcedCashOutData.Enqueue(true);
-            }
-        }
-
-        private bool BonusTransferPlaySound => (bool)_properties.GetProperty(GamingConstants.BonusTransferPlaySound, true);
-
-        private void HandleEvent(PartialBonusPaidEvent bonusEvent)
-        {
-            var payMethod = bonusEvent.Transaction.PayMethod;
-            var playCoinInSound = BonusTransferPlaySound && (payMethod == PayMethod.Any || payMethod == PayMethod.Credit);
-            Logger.Debug($"Detected PartialBonusPaidEvent.  Amount: {bonusEvent.Transaction.PaidAmount} and PayMethod: {payMethod}");
-            HandleCompletedMoneyIn(bonusEvent.Transaction.PaidAmount, playCoinInSound);
-        }
-
-        private void HandleEvent(BonusAwardedEvent bonusEvent)
-        {
-            var payMethod = bonusEvent.Transaction.PayMethod;
-            var playCoinInSound = BonusTransferPlaySound && (payMethod == PayMethod.Any || payMethod == PayMethod.Credit);
-            Logger.Debug($"Detected BonusAwardedEvent.  Amount: {bonusEvent.Transaction.PaidAmount} and PayMethod: {payMethod}");
-            HandleCompletedMoneyIn(bonusEvent.Transaction.PaidAmount, playCoinInSound);
-        }
-
-        private void HandleEvent(BonusFailedEvent bonusEvent)
-        {
-            Logger.Debug($"Detected BonusFailedEvent.  Transaction: {bonusEvent.Transaction}");
-            HandleCompletedMoneyIn(bonusEvent.Transaction.PaidAmount, false);
-        }
-
-        private void HandleCompletedMoneyIn(long amount, bool playSound = true)
-        {
-            Logger.Debug($"HandleCompletedMoneyIn.  Amount: {amount}");
-            if (playSound)
-            {
-                PlayAudioFile(Sound.CoinIn);
-            }
-
-            CashInFinished();
-        }
-
-        private void HandleEvent(TransferOutCompletedEvent platformEvent)
-        {
-            Logger.Debug("Detected TransferOutCompletedEvent");
-            Execute.OnUIThread(
-                () =>
-                {
-                    if (HasZeroCredits && _gameState.Idle) // VLT-5401: Handle Manitoba partial cash-out
-                    {
-                        _responsibleGamingCashOutInProgress = false;
-                        _responsibleGaming?.EndResponsibleGamingSession();
-                    }
-
-                    if (platformEvent.Total == 0)
-                    {
-                        CheckMaxBalance("Checking for TransferOutCompletedEvent failed with total 0");
-                    }
-
-                    switch (CashOutDialogState)
-                    {
-                        case LobbyCashOutDialogState.Visible:
-                            CashOutDialogState = LobbyCashOutDialogState.VisiblePendingTimeout;
-                            break;
-                        case LobbyCashOutDialogState.VisiblePendingCompletedEvent:
-                            ClearCashOutDialog(true);
-                            break;
-                    }
-
-                    // Wait until CashOut state is exited to set CashOutState to Undefined
-                });
-        }
-
-        private void HandleEvent(TransferOutFailedEvent platformEvent)
-        {
-            Logger.Debug("Detected TransferOutFailedEvent");
-            MessageOverlayDisplay.TransferOutFailed(platformEvent);
-            Execute.OnUIThread(
-                () =>
-                {
-                    // If Responsible Gaming is running and we failed to cash out
-                    // then we need to redisplay the Responsible Gaming Dialog
-                    // Also check for now that the bank isn't zeroed out, since this error can occur
-                    // even though a cash out has been handled and stored in the system for the operator to reprint the ticket
-                    // The bank part can probably be removed once future changes to the Transfer Out code occur
-                    if ((_responsibleGamingSessionState == ResponsibleGamingSessionState.Started ||
-                         _responsibleGamingSessionState == ResponsibleGamingSessionState.Paused)
-                        && _responsibleGamingCashOutInProgress && !HasZeroCredits &&
-                        !(_responsibleGaming?.IsTimeLimitDialogVisible ?? false))
-                    {
-                        Logger.Debug("RG Dialog was up before cash out--Bring the RG Dialog back up");
-                        _responsibleGaming?.ResetDialog(false);
-                    }
-
-                    _responsibleGamingCashOutInProgress = false;
-
-                    ClearCashOutDialog(false);
-
-                    _lobbyStateManager.RemoveFlagState(LobbyState.CashOut, false);
-
-                    if (Config.NonCashCashoutFailureMessageEnabled && platformEvent.NonCashableAmount > 0)
-                    {
-                        _lobbyStateManager.AddFlagState(LobbyState.CashOutFailure);
-                    }
-
-                    MessageOverlayDisplay.LastCashOutForcedByMaxBank = false;
-                });
-        }
-
-        private void HandleEvent(TransferOutStartedEvent platformEvent)
-        {
-            Logger.Debug(
-                $"Detected TransferOutStartedEvent.  Amount: {platformEvent.Total}  ResponsibleGamingCashOutInProgress: {_responsibleGamingCashOutInProgress}");
-
-            if (!_responsibleGamingCashOutInProgress)
-            {
-                // If we haven't already determined that this was a Responsible Gaming Related Cashout
-                // check to see if the RG Dialog is up.
-                _responsibleGamingCashOutInProgress = IsTimeLimitDlgVisible;
-                Logger.Debug($"Setting ResponsibleGamingCashOutInProgress to {_responsibleGamingCashOutInProgress}");
-            }
-
-            _lobbyStateManager.CashOutState = LobbyCashOutState.Undefined;
-
-            if (_forcedCashOutData.TryDequeue(out var forcedByMaxBank))
-            {
-                if (_bank.QueryBalance().MillicentsToCents() + platformEvent.Total.MillicentsToCents() >
-                    ((long)_properties.GetProperty(AccountingConstants.MaxCreditMeter, long.MaxValue))
-                    .MillicentsToCents())
-                {
-                    MessageOverlayDisplay.LastCashOutForcedByMaxBank = forcedByMaxBank;
-                }
-            }
-
-            Execute.OnUIThread(
-                () =>
-                {
-                    CashOutDialogState = LobbyCashOutDialogState.Visible;
-                    _cashOutTimer?.Stop();
-                    _cashOutTimer?.Start();
-                    _lobbyStateManager.AddFlagState(LobbyState.CashOut);
-                });
-        }
-
-        private void HandleEvent(CashOutStartedEvent platformEvent)
-        {
-            Logger.Debug($"Detected CashOutStartedEvent.  Forced By Max Bank: {platformEvent.ForcedByMaxBank}");
-            _forcedCashOutData.Enqueue(platformEvent.ForcedByMaxBank);
-        }
-
-        private void HandleEvent(CashOutAbortedEvent platformEvent)
-        {
-            Logger.Debug("Detected CashOutAbortedEvent");
-            // Dequeue the forced cashout data from this failed operation.
-            _forcedCashOutData.TryDequeue(out _);
-
-            Execute.OnUIThread(UpdateUI);
-        }
-
-        private void HandleEvent(WatTransferInitiatedEvent platformEvent)
-        {
-            MessageOverlayDisplay.WatTransferInitiated(platformEvent);
-            SetEdgeLighting();
-            PlayAudioFile(Sound.CoinOut);
-        }
-
-        private void HandleEvent(WatTransferCommittedEvent platformEvent)
-        {
-            Logger.Debug($"Detected WatTransferCommittedEvent.  Amount: {platformEvent.Transaction.TransactionAmount}");
-            if (platformEvent.Transaction.Direction == WatDirection.HostInitiated && BaseState == LobbyState.Chooser)
-            {
-                StartAttractTimer();
-            }
-        }
-
-        private void HandleEvent(VoucherOutStartedEvent platformEvent)
-        {
-            MessageOverlayDisplay.VoucherOutStarted(platformEvent);
-            SetEdgeLighting();
-            PlayAudioFile(Sound.CoinOut);
-        }
-
-        private void HandleEvent(HandpayStartedEvent platformEvent)
-        {
-            Logger.Debug($"Detected HandpayStartedEvent.  HandpayType: {platformEvent.Handpay}");
-
-            MessageOverlayDisplay.HandpayStarted(platformEvent);
-
-            SetEdgeLighting();
-
-            var payResetMethod = _properties.GetValue(AccountingConstants.LargeWinHandpayResetMethod, LargeWinHandpayResetMethod.PayByHand);
-            if (payResetMethod == LargeWinHandpayResetMethod.PayByMenuSelection && platformEvent.EligibleResetToCreditMeter)
-            {
-                _eventBus.Subscribe<DownEvent>(
-                    this,
-                    async (_, t) =>
-                    {
-                        if (!MessageOverlayDisplay.IsSelectPayModeVisible)
-                        {
-                            Execute.OnUIThread(
-                                () =>
-                                {
-                                    MessageOverlayDisplay.IsSelectPayModeVisible = true;
-                                    SelectedMenuSelectionPayOption = MenuSelectionPayOption.ReturnToLockup;
-                                    HandleMessageOverlayText();
-                                    _properties.SetProperty(AccountingConstants.MenuSelectionHandpayInProgress, true);
-                                });
-                        }
-                        else
-                        {
-                            Execute.OnUIThread(() =>
-                            {
-                                MessageOverlayDisplay.IsSelectPayModeVisible = false;
-                                HandleMessageOverlayText();
-                                _properties.SetProperty(AccountingConstants.MenuSelectionHandpayInProgress, false);
-                            });
-
-                            if (_selectedMenuSelectionPayOption != MenuSelectionPayOption.ReturnToLockup)
-                            {
-                                await Task.Run(() => _eventBus.Unsubscribe<DownEvent>(this), t);
-                            }
-                        }
-                    }, evt => evt.LogicalId == (int)ButtonLogicalId.Button30);
-            }
-
-            if (platformEvent.Handpay is HandpayType.GameWin or HandpayType.BonusPay)
-            {
-                PlayGameWinHandPaySound();
-            }
-            else
-            {
-                PlayAudioFile(Sound.CoinOut);
-            }
-        }
-
-        private async Task HandleEvent(HandpayCanceledEvent platformEvent, CancellationToken token)
-        {
-            MessageOverlayDisplay.HandpayCancelled();
-            await Task.Run(() => _eventBus.Unsubscribe<DownEvent>(this), token);
-            _lobbyStateManager.CashOutState = LobbyCashOutState.Undefined;
-        }
-
-        private async Task HandleEvent(HandpayKeyedOffEvent platformEvent, CancellationToken token)
-        {
-            MessageOverlayDisplay.HandpayKeyedOff(platformEvent);
-            await Task.Run(() => _eventBus.Unsubscribe<DownEvent>(this), token);
-
-            if (platformEvent.Transaction.HandpayType is HandpayType.GameWin or HandpayType.BonusPay)
-            {
-                _playCollectSound = false;
-                _audio.Stop();
-            }
-
-            MessageOverlayDisplay.MessageOverlayData.GameHandlesHandPayPresentation = false;
-
-            SetEdgeLighting();
-        }
-
-        private void HandleEvent(ReprintTicketEvent platformEvent)
-        {
-            Logger.Debug("Detected ReprintTicketEvent.");
-
-            if (_gameState.Idle)
-            {
-                _printingReprintTicket = true;
-
-                Execute.OnUIThread(
-                    () => _lobbyStateManager.AddFlagState(LobbyState.CashOut, platformEvent.Amount, false));
-            }
-        }
-
-        private void HandleEvent(GamePlayDisabledEvent gameDisabledEvent)
-        {
-            Execute.OnUIThread(() => SendTrigger(LobbyTrigger.Disable));
-        }
-
-        private void HandleEvent(GamePlayEnabledEvent gameEnabledEvent)
-        {
-            Execute.OnUIThread(
-                () =>
-                {
-                    // Restore the fast-launch capability after tilts.
-                    _lobbyStateManager.AllowGameAutoLaunch = true;
-
-                    // If game is ready but not loaded due to disable, load it now
-                    SendTrigger(LobbyTrigger.Enable);
-
-                    if (GameReady && _lobbyStateManager.CurrentState != LobbyState.Disabled)
-                    {
-                        Logger.Debug("GamePlayEnabledEvent during game load. Assuming we are now loaded.");
-                        SendTrigger(LobbyTrigger.GameLoaded);
-                    }
-                });
-        }
-
-        private void HandleEvent(ViewResizeEvent viewResizeEvent)
-        {
-            Logger.Debug($"Detected ViewResizeEvent Resizing:{viewResizeEvent.Resizing}");
-            if (viewResizeEvent.Resizing)
-            {
-                Execute.OnUIThread(
-                    () =>
-                    {
-                        _lobbyStateManager.AddFlagState(LobbyState.MediaPlayerResizing);
-                        SendTrigger(LobbyTrigger.AttractModeExit);
-                        _responsibleGaming?.OnGamePlayDisabled();
-                        UpdateUI();
-                    });
-            }
-            else
-            {
-                Execute.OnUIThread(
-                    () =>
-                    {
-                        _lobbyStateManager.RemoveFlagState(LobbyState.MediaPlayerResizing);
-                        _responsibleGaming?.OnGamePlayEnabled();
-                        UpdateUI();
-                    });
-            }
-        }
-
-        private void HandleEvent(PrimaryOverlayMediaPlayerEvent primaryOverlayEvent)
-        {
-            if (primaryOverlayEvent.IsShowing)
-            {
-                Execute.OnUIThread(
-                    () =>
-                    {
-                        _lobbyStateManager.AddFlagState(LobbyState.MediaPlayerOverlay);
-                        _responsibleGaming?.OnGamePlayDisabled();
-                    });
-            }
-            else
-            {
-                Execute.OnUIThread(
-                    () =>
-                    {
-                        _lobbyStateManager.RemoveFlagState(LobbyState.MediaPlayerOverlay);
-                        _responsibleGaming?.OnGamePlayEnabled();
-                    });
-            }
-        }
-
-        private void HandleEvent(GameDiagnosticsStartedEvent replayStartedEvent)
-        {
-            Execute.OnUIThread(
-                () =>
-                {
-                    var game =
-                        (from g in _properties.GetValues<IGameDetail>(GamingConstants.Games)
-                         where g.Id == replayStartedEvent.GameId
-                         let denom = replayStartedEvent.Denomination
-                         select ToGameInfo(g, denom))
-                        .Single();
-
-                    SendTrigger(LobbyTrigger.LaunchGameForDiagnostics, game);
-                });
-        }
-
-        private void HandleEvent(GameDiagnosticsCompletedEvent replayCompletedEvent)
-        {
-            Logger.Debug("Detected GameDiagnosticsCompletedEvent");
-            Execute.OnUIThread(() => SendTrigger(LobbyTrigger.GameDiagnosticsExit));
-        }
-
-        private void HandleEvent(GameIconOrderChangedEvent evt)
-        {
-            // The game info needs to be reloaded, since we can't be certain no other attributes around the game have changed
-            Execute.OnUIThread(
-                () =>
-                {
-                    OnUserInteraction();
-                    LoadGameInfo();
-                });
-        }
-
-        private void HandleEvent(GameAddedEvent added)
-        {
-            // This could be done better by only adding the game the specific game id
-            Execute.OnUIThread(
-                () =>
-                {
-                    OnUserInteraction();
-                    _gameOrderSettings.OnGameAdded(added.ThemeId);
-                    LoadGameInfo();
-                });
-        }
-
-        private void HandleEvent(GameRemovedEvent removed)
-        {
-            // This could be done better by only removing the game the specific game id
-            Execute.OnUIThread(
-                () =>
-                {
-                    OnUserInteraction();
-                    // Do not remove games from game order when we remove them.
-                    LoadGameInfo();
-                });
-        }
-
-        private void HandleEvent(GameEnabledEvent enabled)
-        {
-            Execute.OnUIThread(
-                () =>
-                {
-                    LoadGameInfo();
-                    SetTabViewToDefault();
-                });
-        }
-
-        private void HandleEvent(GameDisabledEvent disabled)
-        {
-            Execute.OnUIThread(
-                () =>
-                {
-                    LoadGameInfo();
-                    SetTabViewToDefault();
-                });
-        }
-
-#if !(RETAIL)
-        private void HandleEvent(GameLoadRequestedEvent evt)
-        {
-            Execute.OnUIThread(
-                () =>
-                {
-                    var game = GameList.FirstOrDefault(g => g.GameId == evt.GameId && g.FilteredDenomination == evt.Denomination);
-                    LaunchGameFromUi(game);
-                });
-        }
-
-        private void HandleEvent(DebugCurrencyAcceptedEvent evt)
-        {
-            // Debug currency works differently than real currency, so it's possible for the bank to be updated before reaching this point.
-            // Use the event balance that was set before the fake currency was published.
-            Logger.Debug($"Handle DebugCurrencyAcceptedEvent: Event balance = {evt.PreviousBalance}, Bank balance = {_bank.QueryBalance()}");
-            if (evt.PreviousBalance == 0)
-            {
-                _responsibleGaming?.OnInitialCurrencyIn();
-            }
-        }
-#endif
-
-        private void HandleEvent(GameFatalErrorEvent evt)
-        {
-            // VLT-3544: Legitimacy lock up screen should turn black. Legitimacy check
-            // is fatal game error, and so can only be cleared by a RAM clear, so we do
-            // not need to reset the opacity.
-
-            // Note: Not sure this is needed anymore, but leaving it just in case
-            Execute.OnUIThread(() => MessageOverlayDisplay.MessageOverlayData.Opacity = 1.0);
-        }
-
-        private void HandleEvent(GameTagsChangedEvent evt)
-        {
-            if (evt.Game == null)
-            {
-                return;
-            }
-
-            var game = _gameList.FirstOrDefault(g => g.GameId == evt.Game.Id && g.ThemeId == evt.Game.ThemeId);
-            SetGameAsNew(game, evt.Game.GameTags);
-        }
-
-        private void HandleEvent(GameRequestedLobbyEvent evt)
-        {
-            Execute.OnUIThread(
-                () =>
-                {
-                    // Normal game exit, if >1 game or old-style behavior is desired
-                    if (!_lobbyStateManager.AllowSingleGameAutoLaunch)
-                    {
-                        _gameService.ShutdownBegin();
-                        return;
-                    }
-
-                    if (evt.ImmediateAttract)
-                    {
-                        if (MessageOverlayDisplay.ShowVoucherNotification)
-                        {
-                            // We don't want to stop the game rendering in these cases
-                            return;
-                        }
-
-                        // Cause an immediate attract sequence
-                        AttractTimer_Tick(null, EventArgs.Empty);
-                    }
-                    else
-                    {
-                        // Fool the lobby into thinking that a game exited, so normal lobby behavior will ensue.
-                        // (it hasn't really exited, but that won't matter till attempt to launch again)
-                        _lobbyStateManager.AllowGameAutoLaunch = false;
-                        _lobbyStateManager.SendTrigger(LobbyTrigger.GameNormalExit);
-                        _eventBus.Publish(new ControlGameRenderingEvent(false));
-                    }
-                });
-        }
-
-        private void HandleEvent(PropertyChangedEvent evt)
-        {
-            if (evt.PropertyName == GamingConstants.IdleText)
-            {
-<<<<<<< HEAD
-                Execute.OnUIThread(
-                    () =>
-                    {
-                        IdleText = (string)_properties.GetProperty(GamingConstants.IdleText, Localizer.For(CultureFor.Operator).GetString(ResourceKeys.IdleTextDefault));
-                    });
-=======
-                MvvmHelper.ExecuteOnUI(UpdateIdleText);
->>>>>>> 35a3e282
-            }
-        }
-
-        private void HandleEvent(GameIdleEvent evt)
-        {
-            Execute.OnUIThread(
-                () =>
-                {
-                    if (HasZeroCredits)
-                    {
-                        // if we have 0 credits at the end of a play round, end the Responsible Gaming Session
-                        _responsibleGaming?.EndResponsibleGamingSession();
-                        CheckForExitGame();
-                    }
-                    else if (_responsibleGaming != null && _responsibleGaming.ShowTimeLimitDlgPending)
-                    {
-                        OnResponsibleGamingDialogPending();
-                    }
-
-                    UpdateUI();
-                });
-        }
-
-        private void HandleEvent(OperatorMenuEnteredEvent evt)
-        {
-            OnPropertyChanged(nameof(IsInOperatorMenu));
-            UpdateLcdButtonDeckRenderSetting(false);
-            // VLT-4426: Need to remove the Responsible Gaming Dialog while the Operator Menu is up.
-            Logger.Debug("Clearing Responsible Gaming Dialog For Operator Menu");
-
-            Execute.OnUIThread(
-                () =>
-                {
-                    // VLT-4160:  Set this so that we can reset localization after going to the Operator Menu
-                    // A few pages in the operator menu share resources with the lobby, but the Operator Menu
-                    // is not localized to the same language as the lobby.  Currently we change the Resource
-                    // Culture when we move to the Operator Menu so that everything works and then change it back
-                    // when we exit the Operator Menu.  We probably need a better solution in the future.
-
-                    _printingHelplineWhileResponsibleGamingReset = ContainsAnyState(LobbyState.PrintHelpline);
-                    _responsibleGamingInfoWhileResponsibleGamingReset = ContainsAnyState(
-                        LobbyState.ResponsibleGamingInfoLayeredLobby,
-                        LobbyState.ResponsibleGamingInfoLayeredGame);
-
-                    //if (Resources.Culture.Name.ToUpper() != EnglishCultureCode)
-                    //{
-                    //    Resources.Culture = new CultureInfo(EnglishCultureCode);
-                    //}
-
-                    // set this so that if we go to the operator menu while a responsible gaming dialog is up,
-                    // we can restore the dialog on operator menu exit.
-                    _responsibleGamingDialogResetWhenOperatorMenuEntered = ResetResponsibleGamingDialog(true);
-
-                    if (ContainsAnyState(LobbyState.AgeWarningDialog))
-                    {
-                        Logger.Debug("Clearing Age Warning Dialog For Operator Menu");
-                        _ageWarningTimer.Stop();
-                        _lobbyStateManager.RemoveStackableState(LobbyState.AgeWarningDialog);
-                        _launchGameAfterAgeWarning = null;
-                    }
-
-                    if (ContainsAnyState(LobbyState.CashOutFailure))
-                    {
-                        _lobbyStateManager.RemoveFlagState(LobbyState.CashOutFailure);
-                    }
-
-                    if (IsSingleGameMode)
-                    {
-                        _gameService.ShutdownBegin();
-                    }
-
-                    UpdateUI();
-                });
-
-            _audio.Stop();
-        }
-
-        private void HandleEvent(OperatorMenuExitedEvent evt)
-        {
-            OnPropertyChanged(nameof(IsInOperatorMenu));
-            UpdateLcdButtonDeckRenderSetting(!IsGameRenderingToLcdButtonDeck());
-
-            if (_responsibleGaming?.ShowTimeLimitDlgPending ?? false)
-            {
-                var allowDialogWhileDisabled = _responsibleGamingDialogResetWhenOperatorMenuEntered;
-                // VLT-4426: Need to put the Responsible Gaming Dialog back when the Operator Menu exits.
-                Execute.OnUIThread(
-                    () =>
-                    {
-                        OnResponsibleGamingDialogPending(allowDialogWhileDisabled);
-                        if (_responsibleGamingInfoWhileResponsibleGamingReset)
-                        {
-                            _lobbyStateManager.AddStackableState(
-                                BaseState == LobbyState.Game
-                                    ? LobbyState.ResponsibleGamingInfoLayeredGame
-                                    : LobbyState.ResponsibleGamingInfoLayeredLobby);
-
-                            if (_printingHelplineWhileResponsibleGamingReset)
-                            {
-                                _lobbyStateManager.AddStackableState(LobbyState.PrintHelpline);
-                            }
-                        }
-                    });
-            }
-
-            _responsibleGamingDialogResetWhenOperatorMenuEntered = false;
-
-            // VLT-4160:  Change back to the Resource Localization Culture that we had prior to
-            // entering the Operator Menu
-            //if (Resources.Culture.Name.ToUpper() != _localeCodePreOperatorMenu)
-            //{
-            //    Execute.OnUIThread(
-            //        () => { Resources.Culture = new CultureInfo(_localeCodePreOperatorMenu); });
-            //}
-
-            RaisePropertiesChanged();
-
-            Execute.OnUIThread(
-                () =>
-                {
-                    TryLaunchSingleGame();
-                    UpdateUI();
-                });
-        }
-
-        private void HandleEvent(PrimaryGameStartedEvent evt)
-        {
-            if (CashOutDialogState == LobbyCashOutDialogState.VisiblePendingTimeout)
-            {
-                Execute.OnUIThread(() =>
-                {
-                    ClearCashOutDialog(true);
-                });
-            }
-
-            if (IsInState(LobbyState.Chooser) ||
-                CurrentState == LobbyState.Attract ||
-                CurrentState == LobbyState.ResponsibleGamingInfo ||
-                CurrentState == LobbyState.ResponsibleGamingTimeLimitDialog && IsInLobby)
-            {
-                // VLT-4408: We have received a PrimaryGameStartedEvent while in an unexpected state.  This may be due to a crash
-                // Check to see if recovery is required.
-                Logger.Debug("PrimaryGameStartedEvent received Unexpectedly");
-                if (_gameHistory.IsRecoveryNeeded)
-                {
-                    Logger.Debug("Sending InitiateRecovery Trigger");
-                    Execute.OnUIThread(() => SendTrigger(LobbyTrigger.InitiateRecovery, false));
-                }
-            }
-        }
-
-        private void HandleEvent(GameEndedEvent evt)
-        {
-            if (!Config.RemoveIdlePaidMessageOnSessionStart && !MessageOverlayDisplay.ShowPaidMeterForAutoCashout)
-            {
-                UpdatePaidMeterValue(0);
-            }
-
-            MessageOverlayDisplay.ShowPaidMeterForAutoCashout = false;
-        }
-
-        private void HandleEvent(DisableCountdownTimerEvent evt)
-        {
-            Execute.OnUIThread(
-                () =>
-                {
-                    if (evt.Start)
-                    {
-                        // If the Disable Timer is already running
-                        // StartDisableCountdownTimer won't do anything
-                        StartDisableCountdownTimer(evt.CountdownTime);
-                    }
-                    else
-                    {
-                        StopDisableCountdownTimer();
-                    }
-                });
-        }
-
-        private void HandleEvent(PrintCompletedEvent evt)
-        {
-            Logger.Debug("Detected PrintCompletedEvent");
-            Execute.OnUIThread(
-                () =>
-                {
-                    if (_printingHelplineTicket)
-                    {
-                        _printingHelplineTicket = false;
-                        _printingHelplineWhileResponsibleGamingReset = false;
-                        _inPrintHelplineTicketWaitPeriod = true;
-                        _printHelplineTicketTimer?.Stop();
-                        _printHelplineTicketTimer?.Start();
-                        SendTrigger(LobbyTrigger.PrintHelplineComplete);
-                    }
-
-                    if (_printingReprintTicket && evt.FieldOfInterest)
-                    {
-                        _printingReprintTicket = false;
-                        _lobbyStateManager.RemoveFlagState(LobbyState.CashOut, true);
-                    }
-                });
-        }
-
-        private void HandleEvent(FieldOfInterestEvent evt)
-        {
-            Logger.Debug("Detected FieldOfInterestEvent");
-            Execute.OnUIThread(
-                () =>
-                {
-                    if (_printingReprintTicket)
-                    {
-                        _printingReprintTicket = false;
-                        _lobbyStateManager.RemoveFlagState(LobbyState.CashOut, true);
-                    }
-                });
-        }
-
-        private void HandleEvent(DisplayingTimeRemainingChangedEvent evt)
-        {
-            Logger.Debug($"Detected DisplayingTimeRemainingChangedEvent {evt.IsDisplayingTimeRemaining}");
-            if (Config.DisplaySessionTimeInClock)
-            {
-                Execute.OnUIThread(
-                    () =>
-                    {
-                        ClockTimer.ChangeClockState(
-                            evt.IsDisplayingTimeRemaining
-                                ? LobbyClockState.ResponsibleGamingSessionTime
-                                : LobbyClockState.Clock,
-                            false,
-                            true);
-                    });
-            }
-        }
-
-        private void HandleEvent(SetValidationEvent evt)
-        {
-            Logger.Debug("Detected SetValidationEvent");
-            if (evt.Identity == null)
-            {
-                // logging out
-                Execute.OnUIThread(() => IsPrimaryLanguageSelected = true);
-            }
-            else
-            {
-                // logging in
-                Execute.OnUIThread(() => SetLanguage(evt.Identity.LocaleId));
-            }
-        }
-
-        private void HandleEvent(TimeUpdatedEvent evt)
-        {
-            Execute.OnUIThread(() => _lobbyStateManager.OnUserInteraction());
-        }
-
-        private void HandleEvent(ShowServiceConfirmationEvent evt)
-        {
-            Execute.OnUIThread(() => ShowVbdServiceConfirmationDialog(evt.Show));
-        }
-
-        private void HandleEvent(MissedStartupEvent evt)
-        {
-            Logger.Debug($"Detected MissedStartupEvent:  {evt.MissedEvent.GetType()}");
-            dynamic param = evt.MissedEvent;
-
-            HandleEvent(param);
-        }
-
-        /// <summary>
-        /// This is to handle missed events not handled by LobbyViewModel.
-        /// </summary>
-        /// <param name="evt"></param>
-        // ReSharper disable once UnusedParameter.Local
-        private static void HandleEvent(IEvent evt)
-        {
-            //no implementation intentionally
-        }
-
-
-        private void HandleEvent(HandpayCompletedEvent evt)
-        {
-            // if the handpay has completed, restart the cash out dialog timer
-            _cashOutTimer?.Stop();
-            _cashOutTimer?.Start();
-        }
-
-        private void HandleEvent(HandpayKeyOffPendingEvent evt)
-        {
-            // We are waiting for a handpay key off--stop the cash out dialog timer and reset the dialog state
-            _cashOutTimer?.Stop();
-            CashOutDialogState = LobbyCashOutDialogState.Visible;
-            Execute.OnUIThread(HandleMessageOverlayVisibility);
-        }
-
-        private void HandleEvent(SessionInfoEvent evt)
-        {
-            if (evt.SessionInfoValue > 0 || Config.RemoveIdlePaidMessageOnSessionStart)
-            {
-                UpdatePaidMeterValue(evt.SessionInfoValue);
-            }
-        }
-
-        private void HandleEvent(CultureChangedEvent evt)
-        {
-            Execute.OnUIThread(() =>
-            {
-                HandleMessageOverlayText();
-
-                if (evt is PlayerCultureChangedEvent)
-                {
-                    // todo let player culture provider manage multi-language support for lobby
-                    // IsPrimaryLanguageSelected = playerCultureChanged.IsPrimary;
-                }
-            });
-        }
-
-        private void HandleEvent(LobbySettingsChangedEvent evt)
-        {
-            switch (evt.SettingType)
-            {
-                case LobbySettingType.ServiceButtonVisible:
-                    GetServiceButtonVisible();
-                    break;
-                case LobbySettingType.ShowTopPickBanners:
-                    Execute.OnUIThread(LoadGameInfo);
-                    break;
-            }
-        }
-
-        private void HandleEvent(CurrencyCultureChangedEvent evt)
-        {
-            OnPropertyChanged(nameof(FormattedCredits));
-        }
-
-        private void HandleEvent(GameDenomChangedEvent evt)
-        {
-            Execute.OnUIThread(LoadGameInfo);
-        }
-
-        private void HandleEvent(AttractConfigurationChangedEvent evt)
-        {
-            RefreshAttractGameList();
-        }
-
-        private void HandleEvent(DenominationSelectedEvent evt)
-        {
-            Execute.OnUIThread(() => DenominationSelectionChanged(evt.GameId, evt.Denomination));
-        }
-
-        private void HandleEvent(InfoBarDisplayTransientMessageEvent evt) => RequestInfoBarOpen(evt.DisplayTarget, true);
-
-        private void HandleEvent(InfoBarDisplayStaticMessageEvent evt) => RequestInfoBarOpen(evt.DisplayTarget, true);
-
-        private void HandleEvent(InfoBarCloseEvent evt) => RequestInfoBarOpen(evt.DisplayTarget, false);
-
-        private void HandleEvent(SystemDisableRemovedEvent evt)
-        {
-            Execute.OnUIThread(
-                () =>
-                {
-                    if (evt.DisableId == ApplicationConstants.LiveAuthenticationDisableKey)
-                    {
-                        CheckForExitGame();
-                    }
-
-                    if (_gameRecovery.IsRecovering && !_systemDisableManager.CurrentDisableKeys.Any() &&
-                        !_gameService.Running)
-                    {
-                        LaunchGameOrRecovery();
-                    }
-
-                    UpdateUI();
-                });
-        }
-
-        protected virtual void OnCustomEventViewChangedEvent(ViewInjectionEvent evt)
-        {
-            CustomEventViewChangedEvent?.Invoke(evt);
-        }
-
-        private void HandleEvent(TransferEnableOnOverlayEvent evt)
-        {
-            if (evt != null)
-            {
-                HandleMessageOverlayText();
-            }
-        }
-
-        private void HandleEvent(PlayerMenuButtonPressedEvent evt)
-        {
-            if (MessageOverlayDisplay.MessageOverlayData.IsDialogFadingOut)
-            {
-                return;
-            }
-
-            MessageOverlayDisplay.MessageOverlayData.IsDialogFadingOut = !evt.Show;
-            Execute.OnUIThread(
-                () =>
-                {
-                    if (evt.Show)
-                    {
-                        PlayerMenuPopupViewModel.IsMenuVisible = true;
-
-                        // Reset the attract timer so that it doesn't close while
-                        // a player is adjusting the volume or brightness
-                        StartAttractTimer();
-                    }
-                    else
-                    {
-                        PlayerMenuPopupViewModel.IsMenuVisible = false;
-                    }
-
-                    HandleMessageOverlayVisibility();
-                });
-        }
-
-        private void HandleEvent(PlayerInfoDisplayEnteredEvent @event)
-        {
-            Logger.Debug("Player Info Display On");
-            Execute.OnUIThread(HandleMessageOverlayVisibility);
-        }
-
-        private void HandleEvent(PlayerInfoDisplayExitedEvent @event)
-        {
-            Logger.Debug("Player Info Display Off");
-            Execute.OnUIThread(HandleMessageOverlayVisibility);
-        }
-
-        private void HandleEvent(GambleFeatureActiveEvent evt)
-        {
-            _isGambleFeatureActive = evt.Active;
-            OnPropertyChanged(nameof(ReturnToLobbyAllowed));
-            OnPropertyChanged(nameof(CashOutEnabledInPlayerMenu));
-        }
-
-        private void HandleEvent(GameInstalledEvent evt)
-        {
-            Execute.OnUIThread(
-                () =>
-                {
-                    OnUserInteraction();
-                    LoadGameInfo();
-                });
-        }
-
-        private void HandleEvent(OverlayWindowVisibilityChangedEvent evt)
-        {
-            if (_overlimitCashoutProcessed && !MessageOverlayDisplay.IsOverlayWindowVisible)
-            {
-                Logger.Debug("Cashed out after going over limit. Returning player to Lobby and changing Language to default.");
-                Execute.OnUIThread(() =>
-                {
-                    IsPrimaryLanguageSelected = true;
-                    _runtime.SetRequestExitGame(true);
-                });
-                _overlimitCashoutProcessed = false;
-            }
-        }
-
-        private void HandleMessageOverlayVisibility()
-        {
-            MessageOverlayDisplay.HandleOverlayWindowDialogVisibility();
-        }
-
-        private void HandCountChangedEvent(HandCountChangedEvent evt)
-        {
-            HandCount = evt.HandCount;
-        }
-
-        private void HandCountResetStartedEvent(HandCountResetTimerStartedEvent evt)
-        {
-            _isHandCountResetDialogOpen = true;
-            ExitAndResetAttractMode();
-        }
-
-        private void HandCountDialogElapsed(HandCountResetTimerElapsedEvent evt)
-        {
-            _isHandCountResetDialogOpen = false;
-        }
-
-        private void HandCountDialogCancelled(HandCountResetTimerCancelledEvent evt)
-        {
-            _isHandCountResetDialogOpen = false;
-        }
-    }
-}
+namespace Aristocrat.Monaco.Gaming.UI.ViewModels
+{
+    using System;
+    using System.Linq;
+    using System.Threading;
+    using System.Threading.Tasks;
+    using Accounting.Contracts;
+    using Accounting.Contracts.HandCount;
+    using Accounting.Contracts.Handpay;
+    using Accounting.Contracts.Wat;
+    using Application.Contracts;
+    using Application.Contracts.Extensions;
+    using Application.Contracts.Localization;
+    using Application.Contracts.OperatorMenu;
+    using Application.Contracts.Media;
+    using Cabinet.Contracts;
+    using Contracts;
+    using Contracts.Bonus;
+    using Contracts.Events;
+    using Contracts.InfoBar;
+    using Contracts.Models;
+    using Contracts.Progressives;
+    using Contracts.HandCount;
+    using Events;
+    using Hardware.Contracts.Button;
+    using Hardware.Contracts.ButtonDeck;
+    using Hardware.Contracts.Display;
+    using Hardware.Contracts.IdReader;
+    using Hardware.Contracts.Printer;
+    using Kernel;
+    using Monaco.UI.Common.Models;
+    using Utils;
+    using PayMethod = Contracts.Bonus.PayMethod;
+    using Aristocrat.Extensions.CommunityToolkit;
+#if !(RETAIL)
+    using Vgt.Client12.Testing.Tools;
+#endif
+
+    /// <summary>
+    ///     Events parts of LobbyViewModel
+    /// </summary>
+    public partial class LobbyViewModel
+    {
+
+        /// <summary>
+        ///     Raised when the displays have changed
+        /// </summary>
+        public event EventHandler DisplayChanged;
+
+        private void SubscribeToEvents()
+        {
+            _eventBus.Subscribe<SystemDownEvent>(this, HandleEvent);
+            _eventBus.Subscribe<UpEvent>(this, HandleEvent);
+#if !(RETAIL)
+            _eventBus.Subscribe<GameLoadRequestedEvent>(this, HandleEvent);
+            _eventBus.Subscribe<DebugCurrencyAcceptedEvent>(this, HandleEvent);
+#endif
+            _eventBus.Subscribe<GameInitializationCompletedEvent>(this, HandleEvent);
+            _eventBus.Subscribe<GameExitedNormalEvent>(this, HandleEvent);
+            _eventBus.Subscribe<GameProcessExitedEvent>(this, HandleEvent);
+            _eventBus.Subscribe<GameFatalErrorEvent>(this, HandleEvent);
+            _eventBus.Subscribe<GamePlayDisabledEvent>(this, HandleEvent);
+            _eventBus.Subscribe<GamePlayEnabledEvent>(this, HandleEvent);
+            _eventBus.Subscribe<ViewResizeEvent>(this, HandleEvent);
+            _eventBus.Subscribe<PrimaryOverlayMediaPlayerEvent>(this, HandleEvent);
+            _eventBus.Subscribe<CashOutStartedEvent>(this, HandleEvent);
+            _eventBus.Subscribe<CashOutAbortedEvent>(this, HandleEvent);
+            _eventBus.Subscribe<TransferOutStartedEvent>(this, HandleEvent);
+            _eventBus.Subscribe<HandpayCanceledEvent>(this, HandleEvent);
+            _eventBus.Subscribe<TransferOutCompletedEvent>(this, HandleEvent);
+            _eventBus.Subscribe<TransferOutFailedEvent>(this, HandleEvent);
+            _eventBus.Subscribe<WatTransferInitiatedEvent>(this, HandleEvent);
+            _eventBus.Subscribe<WatTransferCommittedEvent>(this, HandleEvent);
+            _eventBus.Subscribe<VoucherOutStartedEvent>(this, HandleEvent);
+            _eventBus.Subscribe<HandpayStartedEvent>(this, HandleEvent);
+            _eventBus.Subscribe<HandpayKeyedOffEvent>(this, HandleEvent);
+            _eventBus.Subscribe<VoucherRedemptionRequestedEvent>(this, HandleEvent);
+            _eventBus.Subscribe<VoucherRedeemedEvent>(this, HandleEvent);
+            _eventBus.Subscribe<VoucherRejectedEvent>(this, HandleEvent);
+            _eventBus.Subscribe<CurrencyInStartedEvent>(this, HandleEvent);
+            _eventBus.Subscribe<CurrencyInCompletedEvent>(this, HandleEvent);
+            _eventBus.Subscribe<WatOnStartedEvent>(this, HandleEvent);
+            _eventBus.Subscribe<WatOnCompleteEvent>(this, HandleEvent);
+            _eventBus.Subscribe<BankBalanceChangedEvent>(this, HandleEvent);
+            _eventBus.Subscribe<GameDiagnosticsStartedEvent>(this, HandleEvent);
+            _eventBus.Subscribe<GameDiagnosticsCompletedEvent>(this, HandleEvent);
+            _eventBus.Subscribe<GameAddedEvent>(this, HandleEvent);
+            _eventBus.Subscribe<GameRemovedEvent>(this, HandleEvent);
+            _eventBus.Subscribe<GameEnabledEvent>(this, HandleEvent);
+            _eventBus.Subscribe<GameDisabledEvent>(this, HandleEvent);
+            _eventBus.Subscribe<GameUninstalledEvent>(this, HandleEvent);
+            _eventBus.Subscribe<GameUpgradedEvent>(this, HandleEvent);
+            _eventBus.Subscribe<GameIconOrderChangedEvent>(this, HandleEvent);
+            _eventBus.Subscribe<GameTagsChangedEvent>(this, HandleEvent);
+            _eventBus.Subscribe<GameRequestedLobbyEvent>(this, HandleEvent);
+            _eventBus.Subscribe<PropertyChangedEvent>(this, HandleEvent, evt => evt.PropertyName == GamingConstants.IdleText);
+            _eventBus.Subscribe<GameIdleEvent>(this, HandleEvent);
+            _eventBus.Subscribe<OperatorMenuEnteredEvent>(this, HandleEvent);
+            _eventBus.Subscribe<OperatorMenuExitedEvent>(this, HandleEvent);
+            _eventBus.Subscribe<PrimaryGameStartedEvent>(this, HandleEvent);
+            _eventBus.Subscribe<GameEndedEvent>(this, HandleEvent);
+            _eventBus.Subscribe<DisableCountdownTimerEvent>(this, HandleEvent);
+            _eventBus.Subscribe<DisplayingTimeRemainingChangedEvent>(this, HandleEvent);
+            _eventBus.Subscribe<ReprintTicketEvent>(this, HandleEvent);
+            _eventBus.Subscribe<PrintCompletedEvent>(this, HandleEvent);
+            _eventBus.Subscribe<FieldOfInterestEvent>(this, HandleEvent);
+            _eventBus.Subscribe<SetValidationEvent>(this, HandleEvent);
+            _eventBus.Subscribe<TimeUpdatedEvent>(this, HandleEvent);
+            _eventBus.Subscribe<ShowServiceConfirmationEvent>(this, HandleEvent);
+            _eventBus.Subscribe<MissedStartupEvent>(this, HandleEvent);
+            _eventBus.Subscribe<BonusStartedEvent>(this, HandleEvent);
+            _eventBus.Subscribe<PartialBonusPaidEvent>(this, HandleEvent, evt => evt.Transaction.Mode != BonusMode.GameWin);
+            _eventBus.Subscribe<BonusAwardedEvent>(this, HandleEvent, evt => evt.Transaction.Mode != BonusMode.GameWin);
+            _eventBus.Subscribe<BonusFailedEvent>(this, HandleEvent, evt => evt.Transaction.Mode != BonusMode.GameWin);
+            _eventBus.Subscribe<DisplayConnectedEvent>(this, HandleEvent);
+            _eventBus.Subscribe<HandpayKeyOffPendingEvent>(this, HandleEvent);
+            _eventBus.Subscribe<HandpayCompletedEvent>(this, HandleEvent);
+            _eventBus.Subscribe<SessionInfoEvent>(this, HandleEvent);
+            _eventBus.Subscribe<CultureChangedEvent>(this, HandleEvent);
+            _eventBus.Subscribe<LobbySettingsChangedEvent>(this, HandleEvent);
+            _eventBus.Subscribe<CashoutNotificationEvent>(this, HandleEvent);
+            _eventBus.Subscribe<CurrencyCultureChangedEvent>(this, HandleEvent);
+            _eventBus.Subscribe<GameDenomChangedEvent>(this, HandleEvent);
+            _eventBus.Subscribe<CashOutButtonPressedEvent>(this, HandleEvent);
+            _eventBus.Subscribe<AttractConfigurationChangedEvent>(this, HandleEvent);
+            _eventBus.Subscribe<ProgressiveGameDisabledEvent>(this, HandleEvent);
+            _eventBus.Subscribe<ProgressiveGameEnabledEvent>(this, HandleEvent);
+            _eventBus.Subscribe<InfoBarDisplayTransientMessageEvent>(this, HandleEvent);
+            _eventBus.Subscribe<InfoBarDisplayStaticMessageEvent>(this, HandleEvent);
+            _eventBus.Subscribe<InfoBarCloseEvent>(this, HandleEvent);
+            _eventBus.Subscribe<SystemDisableRemovedEvent>(this, HandleEvent);
+            _eventBus.Subscribe<DenominationSelectedEvent>(this, HandleEvent);
+            _eventBus.Subscribe<CallAttendantButtonOffEvent>(this, HandleEvent);
+            _eventBus.Subscribe<ReserveButtonPressedEvent>(this, HandleEvent);
+            _eventBus.Subscribe<ViewInjectionEvent>(this, HandleEvent);
+            _eventBus.Subscribe<TransferEnableOnOverlayEvent>(this, HandleEvent);
+            _eventBus.Subscribe<PlayerMenuButtonPressedEvent>(this, HandleEvent);
+            _eventBus.Subscribe<PlayerInfoDisplayExitedEvent>(this, HandleEvent);
+            _eventBus.Subscribe<PlayerInfoDisplayEnteredEvent>(this, HandleEvent);
+            _eventBus.Subscribe<GambleFeatureActiveEvent>(this, HandleEvent);
+            _eventBus.Subscribe<GameInstalledEvent>(this, HandleEvent);
+            _eventBus.Subscribe<OverlayWindowVisibilityChangedEvent>(this, HandleEvent);
+            _eventBus.Subscribe<HandCountChangedEvent>(this, HandCountChangedEvent);
+            _eventBus.Subscribe<HandCountResetTimerStartedEvent>(this, HandCountResetStartedEvent);
+            _eventBus.Subscribe<HandCountResetTimerElapsedEvent>(this, HandCountDialogElapsed);
+            _eventBus.Subscribe<HandCountResetTimerCancelledEvent>(this, HandCountDialogCancelled);
+        }
+
+        public delegate void CustomViewChangedEventHandler(ViewInjectionEvent ev);
+
+        public event CustomViewChangedEventHandler CustomEventViewChangedEvent;
+
+        private void HandleEvent(ViewInjectionEvent evt)
+        {
+            Logger.Debug($"ViewInjectionEvent: Role: {evt.DisplayRole}, Action: {evt.Action}, Element: {evt.Element?.GetType().FullName}/{evt.Element?.GetHashCode()}");
+
+            if (evt.DisplayRole == DisplayRole.Main)
+            {
+                MessageOverlayDisplay.CustomMainViewElementVisible = evt.Action == ViewInjectionEvent.ViewAction.Add;
+            }
+
+            Execute.OnUIThread(
+                () =>
+                {
+                    HandleMessageOverlayText();
+                    OnCustomEventViewChangedEvent(evt);
+                });
+        }
+
+        private void HandleEvent(CallAttendantButtonOffEvent evt)
+        {
+            RaisePropertiesChanged();
+        }
+
+        private void HandleEvent(ReserveButtonPressedEvent evt)
+        {
+            Execute.OnUIThread(
+                () =>
+                {
+                    //Check if reserve is supported
+                    if (!_reserveService.CanReserveMachine)
+                    {
+                        return;
+                    }
+
+                    MessageOverlayDisplay.ReserveOverlayViewModel.IsDialogVisible = true;
+                    Execute.OnUIThread(HandleMessageOverlayText);
+                });
+        }
+
+        private void HandleEvent(ProgressiveGameDisabledEvent evt)
+        {
+            Execute.OnUIThread(
+                () =>
+                {
+                    if (!_gameRecovery.IsRecovering && _gameState.UncommittedState == PlayState.Idle &&
+                        _gameService.Running &&
+                        _selectedGame?.Denomination == evt.Denom && _selectedGame?.GameId == evt.GameId &&
+                        (string.IsNullOrEmpty(evt.BetOption) || _selectedGame?.BetOption == evt.BetOption))
+                    {
+                        // Only display this notification if idle we will lockup when not idle elsewhere
+                        MessageOverlayDisplay.ShowProgressiveGameDisabledNotification = true;
+                        UpdateUI();
+                    }
+                });
+        }
+
+        private void HandleEvent(ProgressiveGameEnabledEvent evt)
+        {
+            Execute.OnUIThread(
+                () =>
+                {
+                    if (_selectedGame?.Denomination == evt.Denom && _selectedGame?.GameId == evt.GameId &&
+                        (string.IsNullOrEmpty(evt.BetOption) || _selectedGame?.BetOption == evt.BetOption))
+                    {
+                        MessageOverlayDisplay.ShowProgressiveGameDisabledNotification = false;
+                        UpdateUI();
+                    }
+                });
+        }
+
+        private void HandleEvent(CashoutNotificationEvent evt)
+        {
+            MessageOverlayDisplay.ShowVoucherNotification = evt.PaperIsInChute;
+
+            if (evt.PaperIsInChute && !_systemDisableManager.IsDisabled)
+            {
+                PlayLoopingAlert(Sound.PaperInChute, -1);
+            }
+            else if (!evt.PaperIsInChute)
+            {
+                StopSound(Sound.PaperInChute);
+            }
+
+            if (!evt.IsResending)
+            {
+                Execute.OnUIThread(UpdateUI);
+            }
+        }
+
+        private void HandleEvent(CashOutButtonPressedEvent evt)
+        {
+            MessageOverlayDisplay.UpdateCashoutButtonState(true);
+        }
+
+        private void HandleEvent(DisplayConnectedEvent evt)
+        {
+            DisplayChanged?.Invoke(this, EventArgs.Empty);
+        }
+
+        private void HandleEvent(GameUninstalledEvent gameUninstalledEvent)
+        {
+            Execute.OnUIThread(
+                () =>
+                {
+                    CurrentAttractIndex = 0;
+                    SetAttractVideos();
+                    LoadGameInfo();
+                });
+        }
+
+        private void HandleEvent(GameUpgradedEvent evt)
+        {
+            Execute.OnUIThread(
+                () =>
+                {
+                    OnUserInteraction();
+                    LoadGameInfo();
+
+                    CurrentAttractIndex = 0;
+                    SetAttractVideos();
+                });
+        }
+
+        private void HandleEvent(SystemDownEvent platformEvent)
+        {
+            Execute.OnUIThread(
+                () =>
+                {
+                    if (PlayerMenuPopupViewModel.IsMenuVisible)
+                    {
+                        PlayerMenuPopupViewModel.IsMenuVisible = false;
+                        HandleMessageOverlayVisibility();
+                    }
+
+                    if (_systemDisableManager.IsDisabled)
+                    {
+                        if (!MessageOverlayDisplay.ShowProgressiveGameDisabledNotification && ContainsAnyState(LobbyState.CashOutFailure))
+                        {
+                            _lobbyStateManager.RemoveFlagState(LobbyState.CashOutFailure);
+                        }
+
+                        return;
+                    }
+
+                    if (platformEvent.Enabled)
+                    {
+                        var allowZeroCreditCashout = (bool)_properties.GetProperty(GamingConstants.AllowZeroCreditCashout, false);
+                        if (IsLobbyVisible)
+                        {
+                            if (!IsResponsibleGamingInfoFullScreen)
+                            {
+                                ExitResponsibleGamingInfoDialog();
+                            }
+
+                            if (IsInState(LobbyState.Chooser))
+                            {
+                                if (Enum.IsDefined(typeof(LcdButtonDeckLobby), platformEvent.LogicalId))
+                                {
+                                    if ((LcdButtonDeckLobby)platformEvent.LogicalId != LcdButtonDeckLobby.CashOut || _bank.QueryBalance() != 0 || allowZeroCreditCashout)
+                                    {
+                                        HandleLcdButtonDeckButtonPress((LcdButtonDeckLobby)platformEvent.LogicalId);
+                                    }
+                                }
+                            }
+                            OnUserInteraction();
+                        }
+                    }
+
+                    if (MessageOverlayDisplay.ShowProgressiveGameDisabledNotification)
+                    {
+                        MessageOverlayDisplay.ShowProgressiveGameDisabledNotification = false;
+                        InitiateGameShutdown();
+                        UpdateUI();
+                    }
+                    else if (ContainsAnyState(LobbyState.CashOutFailure))
+                    {
+                        _lobbyStateManager.RemoveFlagState(LobbyState.CashOutFailure);
+                    }
+                });
+        }
+
+        private void HandleEvent(UpEvent platformEvent)
+        {
+            Execute.OnUIThread(
+                () =>
+                {
+                    if (IsLobbyVisible && !_systemDisableManager.IsDisabled)
+                    {
+                        OnUserInteraction();
+                    }
+
+                    if (PlayerMenuPopupViewModel.IsMenuVisible)
+                    {
+                        PlayerMenuPopupViewModel.IsMenuVisible = false;
+                        HandleMessageOverlayVisibility();
+                    }
+                });
+        }
+
+        private void HandleEvent(GameInitializationCompletedEvent platformEvent)
+        {
+            // Why is this here instead of in OnGameLoaded()?  Because OnGameLoaded actually gets called
+            // any time we reenter the Game State, NOT just the first time the game is loaded.
+            // It could be called multiple times if say, lockups and caused and cleared during recovery.
+            // We ONLY want to call OnGamePlayEnabled one time when the game first is loaded.
+            Execute.OnUIThread(
+                () =>
+                {
+                    if (_gameRecovery.IsRecovering)
+                    {
+                        // Start the Responsible Game Timer since we have completed the Recovery Game Load
+                        _responsibleGaming?.OnGamePlayEnabled();
+                    }
+
+                    if (Config.DisplaySessionTimeInClock)
+                    {
+                        SetupTimeRemainingDataForRuntime();
+                    }
+
+                    if (_broadcastDisableCountdownMessagePending)
+                    {
+                        // In case 'DisableCountdownWindow' is still visible, we need to remove it as the message is going to be shown
+                        // by broadcasting the 'Disable Countdown' message to the game
+                        LobbyView.CloseDisableCountdownWindow();
+                        BroadcastInitialDisableCountdownMessage();
+                        _broadcastDisableCountdownMessagePending = false;
+                    }
+
+                    SendTrigger(LobbyTrigger.GameLoaded);
+
+                    if (_gameRecovery.IsRecovering)
+                    {
+                        // runtime crash while printing causes the message to get displayed but not cleared
+                        if (ContainsAnyState(LobbyState.CashOut))
+                        {
+                            _lobbyStateManager.RemoveFlagState(LobbyState.CashOut, true);
+                        }
+                    }
+                });
+        }
+
+        private void HandleEvent(GameExitedNormalEvent platformEvent)
+        {
+            _normalGameExitReceived = true;
+            Execute.OnUIThread(
+                () =>
+                {
+                    Logger.Debug("GameExitedNormalEvent received.");
+                    Logger.Debug("Sending Game Normal Exit Trigger");
+                    SendTrigger(LobbyTrigger.GameNormalExit);
+                });
+        }
+
+        private void HandleEvent(GameProcessExitedEvent platformEvent)
+        {
+            // Checking to make sure we got a normal exit first because
+            // We once got a GameProcessExitedEvent with Unexpected = false
+            // without ever getting a GameExitedNormalEvent
+            // so we didn't fire off any Triggers and the box hung.
+            var unexpected = platformEvent.Unexpected || !_normalGameExitReceived;
+            _normalGameExitReceived = false;
+
+            // If we are trying to load a game and we got an "expected" exit, it was probably just
+            // us killing the previously loading game. If we initiate recovery again then we'll end
+            // up stuck in a loop forever. See TXM-5429 for a more detailed explanation.
+            if (CurrentState == LobbyState.GameLoading && !platformEvent.Unexpected)
+            {
+                Logger.Warn("Game recovery loop detected, ignoring GameProcessExitedEvent!");
+                return;
+            }
+
+            Execute.OnUIThread(() =>
+            {
+                Logger.Debug($"GameProcessExitedEvent received.  Unexpected: {platformEvent.Unexpected}");
+
+                var lastGameId = _properties.GetValue(GamingConstants.SelectedGameId, 0);
+                var lastGameDenom = _properties.GetValue(GamingConstants.SelectedDenom, 0L);
+                var game = GameList.FirstOrDefault(g => g.GameId == lastGameId && g.Denomination == lastGameDenom);
+                if (unexpected && (game?.RequiresMechanicalReels ?? false))
+                {
+                    Logger.Warn("Waiting for mechanical reels to be processed before re-launching");
+                    SendTrigger(LobbyTrigger.GameUnexpectedExit);
+                    return;
+                }
+
+                // Moving check for recovery outside of check for unexpected.  We sometimes shut
+                // down the game process ourselves and get an "expected" game process exited event,
+                // but still need to do recovery.
+
+                // 1) Added IsDisabled check for VLT-2112.  If the process is killed while we are
+                // locked up, then do not recover now.  We will recover upon coming out of lockup.
+                if (_gameHistory.IsRecoveryNeeded && !_systemDisableManager.DisableImmediately)
+                {
+                    Logger.Debug("Sending InitiateRecovery Trigger");
+                    var action = !unexpected ? LobbyTrigger.InitiateRecovery : LobbyTrigger.GameUnexpectedExit;
+                    SendTrigger(
+                        action,
+                        CurrentState == LobbyState.Game &&
+                        unexpected); //only check with runtime if we get an unexpected exit during game state.
+                }
+                else if (IsSingleGameMode && BaseState == LobbyState.Chooser && !IsInOperatorMenu)
+                {
+                    Logger.Debug("Trying to relaunch game after exit");
+                    TryLaunchSingleGame();
+                }
+                else
+                {
+                    //checking to make sure we got a normal exit first because
+                    //We once got a GameProcessExitedEvent with Unexpected = false
+                    //without ever getting a GameExitedNormalEvent
+                    //so we didn't fire off any Triggers and the box hung.
+
+                    // If a game crashes, it is critical that we fire this trigger.
+                    // Otherwise we end up in a bad state and the box can be locked.
+                    if (unexpected)
+                    {
+                        Logger.Debug("Sending GameUnexpectedExit Trigger");
+                        SendTrigger(LobbyTrigger.GameUnexpectedExit);
+                    }
+                }
+            });
+        }
+
+        private void HandleEvent(BankBalanceChangedEvent platformEvent)
+        {
+            Execute.OnUIThread(
+                () =>
+                {
+                    if (PlayerMenuPopupViewModel.IsMenuVisible)
+                    {
+                        PlayerMenuPopupViewModel.IsMenuVisible = false;
+                        HandleMessageOverlayVisibility();
+                    }
+
+                    Credits = OverlayMessageUtils.ToCredits(platformEvent.NewBalance);
+                    CheckForExitGame();
+                    OnUserInteraction();
+
+                    if (ContainsAnyState(LobbyState.CashOutFailure) &&
+                        _bank.QueryBalance(AccountType.NonCash) == 0)
+                    {
+                        _lobbyStateManager.RemoveFlagState(LobbyState.CashOutFailure);
+                    }
+                    if (_bank.QueryBalance() == 0 && _gameState.Idle &&
+                        !_gameState.InGameRound &&
+                        platformEvent.OldBalance >= _properties.GetValue(AccountingConstants.MaxCreditMeter, long.MaxValue))
+                    {
+                        _overlimitCashoutProcessed = true;
+                    }
+
+                    HandleMessageOverlayText();
+                });
+        }
+
+        private void HandleEvent(CurrencyInStartedEvent platformEvent)
+        {
+            Logger.Debug("Detected CurrencyInStartedEvent");
+            CashInStarted(CashInType.Currency);
+        }
+
+        private void HandleEvent(VoucherRedemptionRequestedEvent platformEvent)
+        {
+            Logger.Debug("Detected VoucherRedemptionRequestedEvent");
+            CashInStarted(CashInType.Voucher);
+        }
+
+        private void HandleEvent(VoucherRedeemedEvent platformEvent)
+        {
+            Logger.Debug("Detected VoucherRedeemedEvent");
+            if (!Config.RemoveIdlePaidMessageOnSessionStart)
+            {
+                UpdatePaidMeterValue(0);
+            }
+            HandleCompletedMoneyIn(platformEvent.Transaction.Amount);
+        }
+
+        private void HandleEvent(VoucherRejectedEvent platformEvent)
+        {
+            Logger.Debug("Detected VoucherRejectedEvent");
+            CashInFinished();
+        }
+
+        private void HandleEvent(CurrencyInCompletedEvent platformEvent)
+        {
+            Logger.Debug($"Detected CurrencyInCompletedEvent.  Amount: {platformEvent.Amount}");
+            HandleCompletedMoneyIn(platformEvent.Amount, platformEvent.Amount > 0);
+        }
+
+        private void HandleEvent(WatOnStartedEvent watOnEvent)
+        {
+            Logger.Debug("Detected WatOnStartedEvent.");
+            if (CurrentState != LobbyState.Disabled)
+            {
+                CashInStarted(CashInType.Wat, false);
+            }
+        }
+
+        private void HandleEvent(WatOnCompleteEvent watOnEvent)
+        {
+            Logger.Debug($"Detected WatOnCompleteEvent.  Amount: {watOnEvent.Transaction.TransactionAmount}");
+            HandleCompletedMoneyIn(watOnEvent.Transaction.TransactionAmount);
+        }
+
+        private void HandleEvent(BonusStartedEvent bonusEvent)
+        {
+            Logger.Debug("Detected BonusStartedEvent.");
+            if (CurrentState != LobbyState.Disabled &&
+                bonusEvent.Transaction.Mode != BonusMode.GameWin)
+            {
+                if (bonusEvent.Transaction.Protocol == CommsProtocol.SAS)
+                {
+                    CashInStarted(CashInType.Wat, false);
+                    return;
+                }
+
+                CashInStarted(CashInType.Wat);
+            }
+
+            if (bonusEvent.Transaction.Mode == BonusMode.GameWin &&
+                bonusEvent.Transaction.PayMethod == PayMethod.Voucher)
+            {
+                _forcedCashOutData.Enqueue(true);
+            }
+        }
+
+        private bool BonusTransferPlaySound => (bool)_properties.GetProperty(GamingConstants.BonusTransferPlaySound, true);
+
+        private void HandleEvent(PartialBonusPaidEvent bonusEvent)
+        {
+            var payMethod = bonusEvent.Transaction.PayMethod;
+            var playCoinInSound = BonusTransferPlaySound && (payMethod == PayMethod.Any || payMethod == PayMethod.Credit);
+            Logger.Debug($"Detected PartialBonusPaidEvent.  Amount: {bonusEvent.Transaction.PaidAmount} and PayMethod: {payMethod}");
+            HandleCompletedMoneyIn(bonusEvent.Transaction.PaidAmount, playCoinInSound);
+        }
+
+        private void HandleEvent(BonusAwardedEvent bonusEvent)
+        {
+            var payMethod = bonusEvent.Transaction.PayMethod;
+            var playCoinInSound = BonusTransferPlaySound && (payMethod == PayMethod.Any || payMethod == PayMethod.Credit);
+            Logger.Debug($"Detected BonusAwardedEvent.  Amount: {bonusEvent.Transaction.PaidAmount} and PayMethod: {payMethod}");
+            HandleCompletedMoneyIn(bonusEvent.Transaction.PaidAmount, playCoinInSound);
+        }
+
+        private void HandleEvent(BonusFailedEvent bonusEvent)
+        {
+            Logger.Debug($"Detected BonusFailedEvent.  Transaction: {bonusEvent.Transaction}");
+            HandleCompletedMoneyIn(bonusEvent.Transaction.PaidAmount, false);
+        }
+
+        private void HandleCompletedMoneyIn(long amount, bool playSound = true)
+        {
+            Logger.Debug($"HandleCompletedMoneyIn.  Amount: {amount}");
+            if (playSound)
+            {
+                PlayAudioFile(Sound.CoinIn);
+            }
+
+            CashInFinished();
+        }
+
+        private void HandleEvent(TransferOutCompletedEvent platformEvent)
+        {
+            Logger.Debug("Detected TransferOutCompletedEvent");
+            Execute.OnUIThread(
+                () =>
+                {
+                    if (HasZeroCredits && _gameState.Idle) // VLT-5401: Handle Manitoba partial cash-out
+                    {
+                        _responsibleGamingCashOutInProgress = false;
+                        _responsibleGaming?.EndResponsibleGamingSession();
+                    }
+
+                    if (platformEvent.Total == 0)
+                    {
+                        CheckMaxBalance("Checking for TransferOutCompletedEvent failed with total 0");
+                    }
+
+                    switch (CashOutDialogState)
+                    {
+                        case LobbyCashOutDialogState.Visible:
+                            CashOutDialogState = LobbyCashOutDialogState.VisiblePendingTimeout;
+                            break;
+                        case LobbyCashOutDialogState.VisiblePendingCompletedEvent:
+                            ClearCashOutDialog(true);
+                            break;
+                    }
+
+                    // Wait until CashOut state is exited to set CashOutState to Undefined
+                });
+        }
+
+        private void HandleEvent(TransferOutFailedEvent platformEvent)
+        {
+            Logger.Debug("Detected TransferOutFailedEvent");
+            MessageOverlayDisplay.TransferOutFailed(platformEvent);
+            Execute.OnUIThread(
+                () =>
+                {
+                    // If Responsible Gaming is running and we failed to cash out
+                    // then we need to redisplay the Responsible Gaming Dialog
+                    // Also check for now that the bank isn't zeroed out, since this error can occur
+                    // even though a cash out has been handled and stored in the system for the operator to reprint the ticket
+                    // The bank part can probably be removed once future changes to the Transfer Out code occur
+                    if ((_responsibleGamingSessionState == ResponsibleGamingSessionState.Started ||
+                         _responsibleGamingSessionState == ResponsibleGamingSessionState.Paused)
+                        && _responsibleGamingCashOutInProgress && !HasZeroCredits &&
+                        !(_responsibleGaming?.IsTimeLimitDialogVisible ?? false))
+                    {
+                        Logger.Debug("RG Dialog was up before cash out--Bring the RG Dialog back up");
+                        _responsibleGaming?.ResetDialog(false);
+                    }
+
+                    _responsibleGamingCashOutInProgress = false;
+
+                    ClearCashOutDialog(false);
+
+                    _lobbyStateManager.RemoveFlagState(LobbyState.CashOut, false);
+
+                    if (Config.NonCashCashoutFailureMessageEnabled && platformEvent.NonCashableAmount > 0)
+                    {
+                        _lobbyStateManager.AddFlagState(LobbyState.CashOutFailure);
+                    }
+
+                    MessageOverlayDisplay.LastCashOutForcedByMaxBank = false;
+                });
+        }
+
+        private void HandleEvent(TransferOutStartedEvent platformEvent)
+        {
+            Logger.Debug(
+                $"Detected TransferOutStartedEvent.  Amount: {platformEvent.Total}  ResponsibleGamingCashOutInProgress: {_responsibleGamingCashOutInProgress}");
+
+            if (!_responsibleGamingCashOutInProgress)
+            {
+                // If we haven't already determined that this was a Responsible Gaming Related Cashout
+                // check to see if the RG Dialog is up.
+                _responsibleGamingCashOutInProgress = IsTimeLimitDlgVisible;
+                Logger.Debug($"Setting ResponsibleGamingCashOutInProgress to {_responsibleGamingCashOutInProgress}");
+            }
+
+            _lobbyStateManager.CashOutState = LobbyCashOutState.Undefined;
+
+            if (_forcedCashOutData.TryDequeue(out var forcedByMaxBank))
+            {
+                if (_bank.QueryBalance().MillicentsToCents() + platformEvent.Total.MillicentsToCents() >
+                    ((long)_properties.GetProperty(AccountingConstants.MaxCreditMeter, long.MaxValue))
+                    .MillicentsToCents())
+                {
+                    MessageOverlayDisplay.LastCashOutForcedByMaxBank = forcedByMaxBank;
+                }
+            }
+
+            Execute.OnUIThread(
+                () =>
+                {
+                    CashOutDialogState = LobbyCashOutDialogState.Visible;
+                    _cashOutTimer?.Stop();
+                    _cashOutTimer?.Start();
+                    _lobbyStateManager.AddFlagState(LobbyState.CashOut);
+                });
+        }
+
+        private void HandleEvent(CashOutStartedEvent platformEvent)
+        {
+            Logger.Debug($"Detected CashOutStartedEvent.  Forced By Max Bank: {platformEvent.ForcedByMaxBank}");
+            _forcedCashOutData.Enqueue(platformEvent.ForcedByMaxBank);
+        }
+
+        private void HandleEvent(CashOutAbortedEvent platformEvent)
+        {
+            Logger.Debug("Detected CashOutAbortedEvent");
+            // Dequeue the forced cashout data from this failed operation.
+            _forcedCashOutData.TryDequeue(out _);
+
+            Execute.OnUIThread(UpdateUI);
+        }
+
+        private void HandleEvent(WatTransferInitiatedEvent platformEvent)
+        {
+            MessageOverlayDisplay.WatTransferInitiated(platformEvent);
+            SetEdgeLighting();
+            PlayAudioFile(Sound.CoinOut);
+        }
+
+        private void HandleEvent(WatTransferCommittedEvent platformEvent)
+        {
+            Logger.Debug($"Detected WatTransferCommittedEvent.  Amount: {platformEvent.Transaction.TransactionAmount}");
+            if (platformEvent.Transaction.Direction == WatDirection.HostInitiated && BaseState == LobbyState.Chooser)
+            {
+                StartAttractTimer();
+            }
+        }
+
+        private void HandleEvent(VoucherOutStartedEvent platformEvent)
+        {
+            MessageOverlayDisplay.VoucherOutStarted(platformEvent);
+            SetEdgeLighting();
+            PlayAudioFile(Sound.CoinOut);
+        }
+
+        private void HandleEvent(HandpayStartedEvent platformEvent)
+        {
+            Logger.Debug($"Detected HandpayStartedEvent.  HandpayType: {platformEvent.Handpay}");
+
+            MessageOverlayDisplay.HandpayStarted(platformEvent);
+
+            SetEdgeLighting();
+
+            var payResetMethod = _properties.GetValue(AccountingConstants.LargeWinHandpayResetMethod, LargeWinHandpayResetMethod.PayByHand);
+            if (payResetMethod == LargeWinHandpayResetMethod.PayByMenuSelection && platformEvent.EligibleResetToCreditMeter)
+            {
+                _eventBus.Subscribe<DownEvent>(
+                    this,
+                    async (_, t) =>
+                    {
+                        if (!MessageOverlayDisplay.IsSelectPayModeVisible)
+                        {
+                            Execute.OnUIThread(
+                                () =>
+                                {
+                                    MessageOverlayDisplay.IsSelectPayModeVisible = true;
+                                    SelectedMenuSelectionPayOption = MenuSelectionPayOption.ReturnToLockup;
+                                    HandleMessageOverlayText();
+                                    _properties.SetProperty(AccountingConstants.MenuSelectionHandpayInProgress, true);
+                                });
+                        }
+                        else
+                        {
+                            Execute.OnUIThread(() =>
+                            {
+                                MessageOverlayDisplay.IsSelectPayModeVisible = false;
+                                HandleMessageOverlayText();
+                                _properties.SetProperty(AccountingConstants.MenuSelectionHandpayInProgress, false);
+                            });
+
+                            if (_selectedMenuSelectionPayOption != MenuSelectionPayOption.ReturnToLockup)
+                            {
+                                await Task.Run(() => _eventBus.Unsubscribe<DownEvent>(this), t);
+                            }
+                        }
+                    }, evt => evt.LogicalId == (int)ButtonLogicalId.Button30);
+            }
+
+            if (platformEvent.Handpay is HandpayType.GameWin or HandpayType.BonusPay)
+            {
+                PlayGameWinHandPaySound();
+            }
+            else
+            {
+                PlayAudioFile(Sound.CoinOut);
+            }
+        }
+
+        private async Task HandleEvent(HandpayCanceledEvent platformEvent, CancellationToken token)
+        {
+            MessageOverlayDisplay.HandpayCancelled();
+            await Task.Run(() => _eventBus.Unsubscribe<DownEvent>(this), token);
+            _lobbyStateManager.CashOutState = LobbyCashOutState.Undefined;
+        }
+
+        private async Task HandleEvent(HandpayKeyedOffEvent platformEvent, CancellationToken token)
+        {
+            MessageOverlayDisplay.HandpayKeyedOff(platformEvent);
+            await Task.Run(() => _eventBus.Unsubscribe<DownEvent>(this), token);
+
+            if (platformEvent.Transaction.HandpayType is HandpayType.GameWin or HandpayType.BonusPay)
+            {
+                _playCollectSound = false;
+                _audio.Stop();
+            }
+
+            MessageOverlayDisplay.MessageOverlayData.GameHandlesHandPayPresentation = false;
+
+            SetEdgeLighting();
+        }
+
+        private void HandleEvent(ReprintTicketEvent platformEvent)
+        {
+            Logger.Debug("Detected ReprintTicketEvent.");
+
+            if (_gameState.Idle)
+            {
+                _printingReprintTicket = true;
+
+                Execute.OnUIThread(
+                    () => _lobbyStateManager.AddFlagState(LobbyState.CashOut, platformEvent.Amount, false));
+            }
+        }
+
+        private void HandleEvent(GamePlayDisabledEvent gameDisabledEvent)
+        {
+            Execute.OnUIThread(() => SendTrigger(LobbyTrigger.Disable));
+        }
+
+        private void HandleEvent(GamePlayEnabledEvent gameEnabledEvent)
+        {
+            Execute.OnUIThread(
+                () =>
+                {
+                    // Restore the fast-launch capability after tilts.
+                    _lobbyStateManager.AllowGameAutoLaunch = true;
+
+                    // If game is ready but not loaded due to disable, load it now
+                    SendTrigger(LobbyTrigger.Enable);
+
+                    if (GameReady && _lobbyStateManager.CurrentState != LobbyState.Disabled)
+                    {
+                        Logger.Debug("GamePlayEnabledEvent during game load. Assuming we are now loaded.");
+                        SendTrigger(LobbyTrigger.GameLoaded);
+                    }
+                });
+        }
+
+        private void HandleEvent(ViewResizeEvent viewResizeEvent)
+        {
+            Logger.Debug($"Detected ViewResizeEvent Resizing:{viewResizeEvent.Resizing}");
+            if (viewResizeEvent.Resizing)
+            {
+                Execute.OnUIThread(
+                    () =>
+                    {
+                        _lobbyStateManager.AddFlagState(LobbyState.MediaPlayerResizing);
+                        SendTrigger(LobbyTrigger.AttractModeExit);
+                        _responsibleGaming?.OnGamePlayDisabled();
+                        UpdateUI();
+                    });
+            }
+            else
+            {
+                Execute.OnUIThread(
+                    () =>
+                    {
+                        _lobbyStateManager.RemoveFlagState(LobbyState.MediaPlayerResizing);
+                        _responsibleGaming?.OnGamePlayEnabled();
+                        UpdateUI();
+                    });
+            }
+        }
+
+        private void HandleEvent(PrimaryOverlayMediaPlayerEvent primaryOverlayEvent)
+        {
+            if (primaryOverlayEvent.IsShowing)
+            {
+                Execute.OnUIThread(
+                    () =>
+                    {
+                        _lobbyStateManager.AddFlagState(LobbyState.MediaPlayerOverlay);
+                        _responsibleGaming?.OnGamePlayDisabled();
+                    });
+            }
+            else
+            {
+                Execute.OnUIThread(
+                    () =>
+                    {
+                        _lobbyStateManager.RemoveFlagState(LobbyState.MediaPlayerOverlay);
+                        _responsibleGaming?.OnGamePlayEnabled();
+                    });
+            }
+        }
+
+        private void HandleEvent(GameDiagnosticsStartedEvent replayStartedEvent)
+        {
+            Execute.OnUIThread(
+                () =>
+                {
+                    var game =
+                        (from g in _properties.GetValues<IGameDetail>(GamingConstants.Games)
+                         where g.Id == replayStartedEvent.GameId
+                         let denom = replayStartedEvent.Denomination
+                         select ToGameInfo(g, denom))
+                        .Single();
+
+                    SendTrigger(LobbyTrigger.LaunchGameForDiagnostics, game);
+                });
+        }
+
+        private void HandleEvent(GameDiagnosticsCompletedEvent replayCompletedEvent)
+        {
+            Logger.Debug("Detected GameDiagnosticsCompletedEvent");
+            Execute.OnUIThread(() => SendTrigger(LobbyTrigger.GameDiagnosticsExit));
+        }
+
+        private void HandleEvent(GameIconOrderChangedEvent evt)
+        {
+            // The game info needs to be reloaded, since we can't be certain no other attributes around the game have changed
+            Execute.OnUIThread(
+                () =>
+                {
+                    OnUserInteraction();
+                    LoadGameInfo();
+                });
+        }
+
+        private void HandleEvent(GameAddedEvent added)
+        {
+            // This could be done better by only adding the game the specific game id
+            Execute.OnUIThread(
+                () =>
+                {
+                    OnUserInteraction();
+                    _gameOrderSettings.OnGameAdded(added.ThemeId);
+                    LoadGameInfo();
+                });
+        }
+
+        private void HandleEvent(GameRemovedEvent removed)
+        {
+            // This could be done better by only removing the game the specific game id
+            Execute.OnUIThread(
+                () =>
+                {
+                    OnUserInteraction();
+                    // Do not remove games from game order when we remove them.
+                    LoadGameInfo();
+                });
+        }
+
+        private void HandleEvent(GameEnabledEvent enabled)
+        {
+            Execute.OnUIThread(
+                () =>
+                {
+                    LoadGameInfo();
+                    SetTabViewToDefault();
+                });
+        }
+
+        private void HandleEvent(GameDisabledEvent disabled)
+        {
+            Execute.OnUIThread(
+                () =>
+                {
+                    LoadGameInfo();
+                    SetTabViewToDefault();
+                });
+        }
+
+#if !(RETAIL)
+        private void HandleEvent(GameLoadRequestedEvent evt)
+        {
+            Execute.OnUIThread(
+                () =>
+                {
+                    var game = GameList.FirstOrDefault(g => g.GameId == evt.GameId && g.FilteredDenomination == evt.Denomination);
+                    LaunchGameFromUi(game);
+                });
+        }
+
+        private void HandleEvent(DebugCurrencyAcceptedEvent evt)
+        {
+            // Debug currency works differently than real currency, so it's possible for the bank to be updated before reaching this point.
+            // Use the event balance that was set before the fake currency was published.
+            Logger.Debug($"Handle DebugCurrencyAcceptedEvent: Event balance = {evt.PreviousBalance}, Bank balance = {_bank.QueryBalance()}");
+            if (evt.PreviousBalance == 0)
+            {
+                _responsibleGaming?.OnInitialCurrencyIn();
+            }
+        }
+#endif
+
+        private void HandleEvent(GameFatalErrorEvent evt)
+        {
+            // VLT-3544: Legitimacy lock up screen should turn black. Legitimacy check
+            // is fatal game error, and so can only be cleared by a RAM clear, so we do
+            // not need to reset the opacity.
+
+            // Note: Not sure this is needed anymore, but leaving it just in case
+            Execute.OnUIThread(() => MessageOverlayDisplay.MessageOverlayData.Opacity = 1.0);
+        }
+
+        private void HandleEvent(GameTagsChangedEvent evt)
+        {
+            if (evt.Game == null)
+            {
+                return;
+            }
+
+            var game = _gameList.FirstOrDefault(g => g.GameId == evt.Game.Id && g.ThemeId == evt.Game.ThemeId);
+            SetGameAsNew(game, evt.Game.GameTags);
+        }
+
+        private void HandleEvent(GameRequestedLobbyEvent evt)
+        {
+            Execute.OnUIThread(
+                () =>
+                {
+                    // Normal game exit, if >1 game or old-style behavior is desired
+                    if (!_lobbyStateManager.AllowSingleGameAutoLaunch)
+                    {
+                        _gameService.ShutdownBegin();
+                        return;
+                    }
+
+                    if (evt.ImmediateAttract)
+                    {
+                        if (MessageOverlayDisplay.ShowVoucherNotification)
+                        {
+                            // We don't want to stop the game rendering in these cases
+                            return;
+                        }
+
+                        // Cause an immediate attract sequence
+                        AttractTimer_Tick(null, EventArgs.Empty);
+                    }
+                    else
+                    {
+                        // Fool the lobby into thinking that a game exited, so normal lobby behavior will ensue.
+                        // (it hasn't really exited, but that won't matter till attempt to launch again)
+                        _lobbyStateManager.AllowGameAutoLaunch = false;
+                        _lobbyStateManager.SendTrigger(LobbyTrigger.GameNormalExit);
+                        _eventBus.Publish(new ControlGameRenderingEvent(false));
+                    }
+                });
+        }
+
+        private void HandleEvent(PropertyChangedEvent evt)
+        {
+            if (evt.PropertyName == GamingConstants.IdleText)
+            {
+                Execute.OnUIThread(UpdateIdleText);
+            }
+        }
+
+        private void HandleEvent(GameIdleEvent evt)
+        {
+            Execute.OnUIThread(
+                () =>
+                {
+                    if (HasZeroCredits)
+                    {
+                        // if we have 0 credits at the end of a play round, end the Responsible Gaming Session
+                        _responsibleGaming?.EndResponsibleGamingSession();
+                        CheckForExitGame();
+                    }
+                    else if (_responsibleGaming != null && _responsibleGaming.ShowTimeLimitDlgPending)
+                    {
+                        OnResponsibleGamingDialogPending();
+                    }
+
+                    UpdateUI();
+                });
+        }
+
+        private void HandleEvent(OperatorMenuEnteredEvent evt)
+        {
+            OnPropertyChanged(nameof(IsInOperatorMenu));
+            UpdateLcdButtonDeckRenderSetting(false);
+            // VLT-4426: Need to remove the Responsible Gaming Dialog while the Operator Menu is up.
+            Logger.Debug("Clearing Responsible Gaming Dialog For Operator Menu");
+
+            Execute.OnUIThread(
+                () =>
+                {
+                    // VLT-4160:  Set this so that we can reset localization after going to the Operator Menu
+                    // A few pages in the operator menu share resources with the lobby, but the Operator Menu
+                    // is not localized to the same language as the lobby.  Currently we change the Resource
+                    // Culture when we move to the Operator Menu so that everything works and then change it back
+                    // when we exit the Operator Menu.  We probably need a better solution in the future.
+
+                    _printingHelplineWhileResponsibleGamingReset = ContainsAnyState(LobbyState.PrintHelpline);
+                    _responsibleGamingInfoWhileResponsibleGamingReset = ContainsAnyState(
+                        LobbyState.ResponsibleGamingInfoLayeredLobby,
+                        LobbyState.ResponsibleGamingInfoLayeredGame);
+
+                    //if (Resources.Culture.Name.ToUpper() != EnglishCultureCode)
+                    //{
+                    //    Resources.Culture = new CultureInfo(EnglishCultureCode);
+                    //}
+
+                    // set this so that if we go to the operator menu while a responsible gaming dialog is up,
+                    // we can restore the dialog on operator menu exit.
+                    _responsibleGamingDialogResetWhenOperatorMenuEntered = ResetResponsibleGamingDialog(true);
+
+                    if (ContainsAnyState(LobbyState.AgeWarningDialog))
+                    {
+                        Logger.Debug("Clearing Age Warning Dialog For Operator Menu");
+                        _ageWarningTimer.Stop();
+                        _lobbyStateManager.RemoveStackableState(LobbyState.AgeWarningDialog);
+                        _launchGameAfterAgeWarning = null;
+                    }
+
+                    if (ContainsAnyState(LobbyState.CashOutFailure))
+                    {
+                        _lobbyStateManager.RemoveFlagState(LobbyState.CashOutFailure);
+                    }
+
+                    if (IsSingleGameMode)
+                    {
+                        _gameService.ShutdownBegin();
+                    }
+
+                    UpdateUI();
+                });
+
+            _audio.Stop();
+        }
+
+        private void HandleEvent(OperatorMenuExitedEvent evt)
+        {
+            OnPropertyChanged(nameof(IsInOperatorMenu));
+            UpdateLcdButtonDeckRenderSetting(!IsGameRenderingToLcdButtonDeck());
+
+            if (_responsibleGaming?.ShowTimeLimitDlgPending ?? false)
+            {
+                var allowDialogWhileDisabled = _responsibleGamingDialogResetWhenOperatorMenuEntered;
+                // VLT-4426: Need to put the Responsible Gaming Dialog back when the Operator Menu exits.
+                Execute.OnUIThread(
+                    () =>
+                    {
+                        OnResponsibleGamingDialogPending(allowDialogWhileDisabled);
+                        if (_responsibleGamingInfoWhileResponsibleGamingReset)
+                        {
+                            _lobbyStateManager.AddStackableState(
+                                BaseState == LobbyState.Game
+                                    ? LobbyState.ResponsibleGamingInfoLayeredGame
+                                    : LobbyState.ResponsibleGamingInfoLayeredLobby);
+
+                            if (_printingHelplineWhileResponsibleGamingReset)
+                            {
+                                _lobbyStateManager.AddStackableState(LobbyState.PrintHelpline);
+                            }
+                        }
+                    });
+            }
+
+            _responsibleGamingDialogResetWhenOperatorMenuEntered = false;
+
+            // VLT-4160:  Change back to the Resource Localization Culture that we had prior to
+            // entering the Operator Menu
+            //if (Resources.Culture.Name.ToUpper() != _localeCodePreOperatorMenu)
+            //{
+            //    Execute.OnUIThread(
+            //        () => { Resources.Culture = new CultureInfo(_localeCodePreOperatorMenu); });
+            //}
+
+            RaisePropertiesChanged();
+
+            Execute.OnUIThread(
+                () =>
+                {
+                    TryLaunchSingleGame();
+                    UpdateUI();
+                });
+        }
+
+        private void HandleEvent(PrimaryGameStartedEvent evt)
+        {
+            if (CashOutDialogState == LobbyCashOutDialogState.VisiblePendingTimeout)
+            {
+                Execute.OnUIThread(() =>
+                {
+                    ClearCashOutDialog(true);
+                });
+            }
+
+            if (IsInState(LobbyState.Chooser) ||
+                CurrentState == LobbyState.Attract ||
+                CurrentState == LobbyState.ResponsibleGamingInfo ||
+                CurrentState == LobbyState.ResponsibleGamingTimeLimitDialog && IsInLobby)
+            {
+                // VLT-4408: We have received a PrimaryGameStartedEvent while in an unexpected state.  This may be due to a crash
+                // Check to see if recovery is required.
+                Logger.Debug("PrimaryGameStartedEvent received Unexpectedly");
+                if (_gameHistory.IsRecoveryNeeded)
+                {
+                    Logger.Debug("Sending InitiateRecovery Trigger");
+                    Execute.OnUIThread(() => SendTrigger(LobbyTrigger.InitiateRecovery, false));
+                }
+            }
+        }
+
+        private void HandleEvent(GameEndedEvent evt)
+        {
+            if (!Config.RemoveIdlePaidMessageOnSessionStart && !MessageOverlayDisplay.ShowPaidMeterForAutoCashout)
+            {
+                UpdatePaidMeterValue(0);
+            }
+
+            MessageOverlayDisplay.ShowPaidMeterForAutoCashout = false;
+        }
+
+        private void HandleEvent(DisableCountdownTimerEvent evt)
+        {
+            Execute.OnUIThread(
+                () =>
+                {
+                    if (evt.Start)
+                    {
+                        // If the Disable Timer is already running
+                        // StartDisableCountdownTimer won't do anything
+                        StartDisableCountdownTimer(evt.CountdownTime);
+                    }
+                    else
+                    {
+                        StopDisableCountdownTimer();
+                    }
+                });
+        }
+
+        private void HandleEvent(PrintCompletedEvent evt)
+        {
+            Logger.Debug("Detected PrintCompletedEvent");
+            Execute.OnUIThread(
+                () =>
+                {
+                    if (_printingHelplineTicket)
+                    {
+                        _printingHelplineTicket = false;
+                        _printingHelplineWhileResponsibleGamingReset = false;
+                        _inPrintHelplineTicketWaitPeriod = true;
+                        _printHelplineTicketTimer?.Stop();
+                        _printHelplineTicketTimer?.Start();
+                        SendTrigger(LobbyTrigger.PrintHelplineComplete);
+                    }
+
+                    if (_printingReprintTicket && evt.FieldOfInterest)
+                    {
+                        _printingReprintTicket = false;
+                        _lobbyStateManager.RemoveFlagState(LobbyState.CashOut, true);
+                    }
+                });
+        }
+
+        private void HandleEvent(FieldOfInterestEvent evt)
+        {
+            Logger.Debug("Detected FieldOfInterestEvent");
+            Execute.OnUIThread(
+                () =>
+                {
+                    if (_printingReprintTicket)
+                    {
+                        _printingReprintTicket = false;
+                        _lobbyStateManager.RemoveFlagState(LobbyState.CashOut, true);
+                    }
+                });
+        }
+
+        private void HandleEvent(DisplayingTimeRemainingChangedEvent evt)
+        {
+            Logger.Debug($"Detected DisplayingTimeRemainingChangedEvent {evt.IsDisplayingTimeRemaining}");
+            if (Config.DisplaySessionTimeInClock)
+            {
+                Execute.OnUIThread(
+                    () =>
+                    {
+                        ClockTimer.ChangeClockState(
+                            evt.IsDisplayingTimeRemaining
+                                ? LobbyClockState.ResponsibleGamingSessionTime
+                                : LobbyClockState.Clock,
+                            false,
+                            true);
+                    });
+            }
+        }
+
+        private void HandleEvent(SetValidationEvent evt)
+        {
+            Logger.Debug("Detected SetValidationEvent");
+            if (evt.Identity == null)
+            {
+                // logging out
+                Execute.OnUIThread(() => IsPrimaryLanguageSelected = true);
+            }
+            else
+            {
+                // logging in
+                Execute.OnUIThread(() => SetLanguage(evt.Identity.LocaleId));
+            }
+        }
+
+        private void HandleEvent(TimeUpdatedEvent evt)
+        {
+            Execute.OnUIThread(() => _lobbyStateManager.OnUserInteraction());
+        }
+
+        private void HandleEvent(ShowServiceConfirmationEvent evt)
+        {
+            Execute.OnUIThread(() => ShowVbdServiceConfirmationDialog(evt.Show));
+        }
+
+        private void HandleEvent(MissedStartupEvent evt)
+        {
+            Logger.Debug($"Detected MissedStartupEvent:  {evt.MissedEvent.GetType()}");
+            dynamic param = evt.MissedEvent;
+
+            HandleEvent(param);
+        }
+
+        /// <summary>
+        /// This is to handle missed events not handled by LobbyViewModel.
+        /// </summary>
+        /// <param name="evt"></param>
+        // ReSharper disable once UnusedParameter.Local
+        private static void HandleEvent(IEvent evt)
+        {
+            //no implementation intentionally
+        }
+
+
+        private void HandleEvent(HandpayCompletedEvent evt)
+        {
+            // if the handpay has completed, restart the cash out dialog timer
+            _cashOutTimer?.Stop();
+            _cashOutTimer?.Start();
+        }
+
+        private void HandleEvent(HandpayKeyOffPendingEvent evt)
+        {
+            // We are waiting for a handpay key off--stop the cash out dialog timer and reset the dialog state
+            _cashOutTimer?.Stop();
+            CashOutDialogState = LobbyCashOutDialogState.Visible;
+            Execute.OnUIThread(HandleMessageOverlayVisibility);
+        }
+
+        private void HandleEvent(SessionInfoEvent evt)
+        {
+            if (evt.SessionInfoValue > 0 || Config.RemoveIdlePaidMessageOnSessionStart)
+            {
+                UpdatePaidMeterValue(evt.SessionInfoValue);
+            }
+        }
+
+        private void HandleEvent(CultureChangedEvent evt)
+        {
+            Execute.OnUIThread(() =>
+            {
+                HandleMessageOverlayText();
+
+                if (evt is PlayerCultureChangedEvent)
+                {
+                    // todo let player culture provider manage multi-language support for lobby
+                    // IsPrimaryLanguageSelected = playerCultureChanged.IsPrimary;
+                }
+            });
+        }
+
+        private void HandleEvent(LobbySettingsChangedEvent evt)
+        {
+            switch (evt.SettingType)
+            {
+                case LobbySettingType.ServiceButtonVisible:
+                    GetServiceButtonVisible();
+                    break;
+                case LobbySettingType.ShowTopPickBanners:
+                    Execute.OnUIThread(LoadGameInfo);
+                    break;
+            }
+        }
+
+        private void HandleEvent(CurrencyCultureChangedEvent evt)
+        {
+            OnPropertyChanged(nameof(FormattedCredits));
+        }
+
+        private void HandleEvent(GameDenomChangedEvent evt)
+        {
+            Execute.OnUIThread(LoadGameInfo);
+        }
+
+        private void HandleEvent(AttractConfigurationChangedEvent evt)
+        {
+            RefreshAttractGameList();
+        }
+
+        private void HandleEvent(DenominationSelectedEvent evt)
+        {
+            Execute.OnUIThread(() => DenominationSelectionChanged(evt.GameId, evt.Denomination));
+        }
+
+        private void HandleEvent(InfoBarDisplayTransientMessageEvent evt) => RequestInfoBarOpen(evt.DisplayTarget, true);
+
+        private void HandleEvent(InfoBarDisplayStaticMessageEvent evt) => RequestInfoBarOpen(evt.DisplayTarget, true);
+
+        private void HandleEvent(InfoBarCloseEvent evt) => RequestInfoBarOpen(evt.DisplayTarget, false);
+
+        private void HandleEvent(SystemDisableRemovedEvent evt)
+        {
+            Execute.OnUIThread(
+                () =>
+                {
+                    if (evt.DisableId == ApplicationConstants.LiveAuthenticationDisableKey)
+                    {
+                        CheckForExitGame();
+                    }
+
+                    if (_gameRecovery.IsRecovering && !_systemDisableManager.CurrentDisableKeys.Any() &&
+                        !_gameService.Running)
+                    {
+                        LaunchGameOrRecovery();
+                    }
+
+                    UpdateUI();
+                });
+        }
+
+        protected virtual void OnCustomEventViewChangedEvent(ViewInjectionEvent evt)
+        {
+            CustomEventViewChangedEvent?.Invoke(evt);
+        }
+
+        private void HandleEvent(TransferEnableOnOverlayEvent evt)
+        {
+            if (evt != null)
+            {
+                HandleMessageOverlayText();
+            }
+        }
+
+        private void HandleEvent(PlayerMenuButtonPressedEvent evt)
+        {
+            if (MessageOverlayDisplay.MessageOverlayData.IsDialogFadingOut)
+            {
+                return;
+            }
+
+            MessageOverlayDisplay.MessageOverlayData.IsDialogFadingOut = !evt.Show;
+            Execute.OnUIThread(
+                () =>
+                {
+                    if (evt.Show)
+                    {
+                        PlayerMenuPopupViewModel.IsMenuVisible = true;
+
+                        // Reset the attract timer so that it doesn't close while
+                        // a player is adjusting the volume or brightness
+                        StartAttractTimer();
+                    }
+                    else
+                    {
+                        PlayerMenuPopupViewModel.IsMenuVisible = false;
+                    }
+
+                    HandleMessageOverlayVisibility();
+                });
+        }
+
+        private void HandleEvent(PlayerInfoDisplayEnteredEvent @event)
+        {
+            Logger.Debug("Player Info Display On");
+            Execute.OnUIThread(HandleMessageOverlayVisibility);
+        }
+
+        private void HandleEvent(PlayerInfoDisplayExitedEvent @event)
+        {
+            Logger.Debug("Player Info Display Off");
+            Execute.OnUIThread(HandleMessageOverlayVisibility);
+        }
+
+        private void HandleEvent(GambleFeatureActiveEvent evt)
+        {
+            _isGambleFeatureActive = evt.Active;
+            OnPropertyChanged(nameof(ReturnToLobbyAllowed));
+            OnPropertyChanged(nameof(CashOutEnabledInPlayerMenu));
+        }
+
+        private void HandleEvent(GameInstalledEvent evt)
+        {
+            Execute.OnUIThread(
+                () =>
+                {
+                    OnUserInteraction();
+                    LoadGameInfo();
+                });
+        }
+
+        private void HandleEvent(OverlayWindowVisibilityChangedEvent evt)
+        {
+            if (_overlimitCashoutProcessed && !MessageOverlayDisplay.IsOverlayWindowVisible)
+            {
+                Logger.Debug("Cashed out after going over limit. Returning player to Lobby and changing Language to default.");
+                Execute.OnUIThread(() =>
+                {
+                    IsPrimaryLanguageSelected = true;
+                    _runtime.SetRequestExitGame(true);
+                });
+                _overlimitCashoutProcessed = false;
+            }
+        }
+
+        private void HandleMessageOverlayVisibility()
+        {
+            MessageOverlayDisplay.HandleOverlayWindowDialogVisibility();
+        }
+
+        private void HandCountChangedEvent(HandCountChangedEvent evt)
+        {
+            HandCount = evt.HandCount;
+        }
+
+        private void HandCountResetStartedEvent(HandCountResetTimerStartedEvent evt)
+        {
+            _isHandCountResetDialogOpen = true;
+            ExitAndResetAttractMode();
+        }
+
+        private void HandCountDialogElapsed(HandCountResetTimerElapsedEvent evt)
+        {
+            _isHandCountResetDialogOpen = false;
+        }
+
+        private void HandCountDialogCancelled(HandCountResetTimerCancelledEvent evt)
+        {
+            _isHandCountResetDialogOpen = false;
+        }
+    }
+}