--- conflicted
+++ resolved
@@ -1,377 +1,374 @@
-﻿namespace Aristocrat.Monaco.Gaming
-{
-    using System;
-    using System.Globalization;
-    using System.Reflection;
-    using System.Threading;
-    using Accounting.Contracts.HandCount;
-    using Application.Contracts;
-    using Application.Contracts.Localization;
-    using Application.Contracts.Media;
-    using Application.Contracts.OperatorMenu;
-    using Application.Contracts.TiltLogger;
-    using Common;
-    using CompositionRoot;
-    using Consumers;
-    using Contracts;
-    using Contracts.Barkeeper;
-    using Contracts.Bonus;
-    using Contracts.Central;
-    using Contracts.Configuration;
-    using Contracts.GameSpecificOptions;
-    using Contracts.Meters;
-    using Contracts.Payment;
-    using Contracts.Progressives;
-    using Contracts.Progressives.SharedSap;
-    using Contracts.Session;
-    using GameSpecificOptions;
-    using Hardware.Contracts;
-    using Kernel;
-    using Kernel.Contracts;
-    using Localization.Properties;
-    using log4net;
-    using Progressives;
-    using Runtime;
-    using SimpleInjector;
-
-    /// <summary>
-    ///     This the base class for all gaming layers.
-    /// </summary>
-    public abstract class GamingRunnable : BaseRunnable
-    {
-        private static readonly ILog Logger = LogManager.GetLogger(MethodBase.GetCurrentMethod()?.DeclaringType);
-
-        private static readonly TimeSpan ShutdownTimeout = TimeSpan.FromSeconds(30);
-
-        private Container _container;
-        private ContainerService _containerService;
-
-        private SharedConsumerContext _sharedConsumerContext;
-
-        private ManualResetEvent _shutdownEvent = new ManualResetEvent(false);
-
-        /// <inheritdoc />
-        protected override void OnInitialize()
-        {
-            _container = Bootstrapper.InitializeContainer();
-
-            _container.Options.AllowOverridingRegistrations = true;
-
-            ConfigureContainer(_container);
-
-            _container.Options.AllowOverridingRegistrations = false;
-
-            Logger.Info("Initialized");
-        }
-
-        /// <inheritdoc />
-        protected override void OnRun()
-        {
-            Logger.Info("Gaming OnRun started");
-
-            Load();
-
-            // send notification that all Components have been registered
-            _container.GetInstance<IInitializationProvider>().SystemInitializationCompleted();
-
-            // Keep it running...
-            _shutdownEvent.WaitOne();
-
-            Unload();
-            Thread.Sleep(500);
-            Logger.Info("Gaming OnRun complete");
-        }
-
-        /// <inheritdoc />
-        protected override void OnStop()
-        {
-            // Allow OnRun to exit
-            _shutdownEvent.Set();
-
-            Logger.Info("Gaming Stopped");
-        }
-
-        /// <inheritdoc />
-        protected override void Dispose(bool disposing)
-        {
-            base.Dispose(disposing);
-
-            if (Disposed)
-            {
-                return;
-            }
-
-            if (disposing)
-            {
-                if (_container != null)
-                {
-                    _container.Dispose();
-                }
-
-                if (_sharedConsumerContext != null)
-                {
-                    _sharedConsumerContext.Dispose();
-                }
-
-                if (_shutdownEvent != null)
-                {
-                    _shutdownEvent.Close();
-                }
-            }
-
-            _container = null;
-            _sharedConsumerContext = null;
-            _shutdownEvent = null;
-        }
-
-        /// <summary>
-        ///     Allows derived classes to add or override values in the container
-        /// </summary>
-        /// <param name="container"></param>
-        protected abstract void ConfigureContainer(Container container);
-
-        protected abstract void LoadUi(Container container);
-
-        protected abstract void UnloadUi(Container container);
-
-        private static void DisplayMessage(string resourceStringName)
-        {
-            var display = ServiceManager.GetInstance().GetService<IMessageDisplay>();
-
-            var localizer = Localizer.For(CultureFor.Operator);
-
-            var displayMessage = localizer.GetString(resourceStringName, _ => display.DisplayStatus(resourceStringName));
-
-            if (!string.IsNullOrWhiteSpace(displayMessage))
-            {
-                display.DisplayStatus(displayMessage);
-            }
-
-            var logMessage = localizer.GetString(CultureInfo.InvariantCulture, resourceStringName, _ => Logger.Info(resourceStringName));
-
-            if (!string.IsNullOrWhiteSpace(logMessage))
-            {
-                Logger.Info(logMessage);
-            }
-        }
-
-        private void Load()
-        {
-            LoadPropertyProviders();
-            LoadRuntime();
-            LoadGames();
-            LoadMeterProviders();
-
-            AddServices();
-
-            RegisterLogAdapters();
-
-            // This will forcibly resolve all instances, which will create the Consumers
-            _container.Verify();
-
-            // NOTE: This is just to ensure we don't have an orphan process running
-            _container.GetInstance<IGameService>().TerminateAny(false, true);
-
-            // Start the RNG cycling service necessary for some APAC markets
-            _container.GetInstance<RngCyclingService>().StartCycling();
-
-            // Always load the UI last
-            DisplayMessage(ResourceKeys.LoadUi);
-            LoadUi(_container);
-
-            HandleStartupEvents();
-        }
-
-        private void LoadPropertyProviders()
-        {
-            var manager = _container.GetInstance<IPropertiesManager>();
-
-            foreach (var provider in _container.GetAllInstances<IPropertyProvider>())
-            {
-                manager.AddPropertyProvider(provider);
-            }
-        }
-
-        private void LoadRuntime()
-        {
-            DisplayMessage(ResourceKeys.LoadingRuntime);
-
-            var runtime = _container.GetInstance<IRuntimeProvider>();
-
-            runtime.Load();
-        }
-
-        private void LoadGames()
-        {
-            var manager = ServiceManager.GetInstance().GetService<IPropertiesManager>();
-
-            DisplayMessage(ResourceKeys.DiscoveringGames);
-
-            ServiceManager.GetInstance().AddServiceAndInitialize(_container.GetInstance<IGameInstaller>());
-
-            var provider = _container.GetInstance<IGameProvider>() as IService;
-            provider?.Initialize();
-            ServiceManager.GetInstance().AddService(provider);
-            manager.AddPropertyProvider(provider as IPropertyProvider);
-        }
-
-        private void LoadMeterProviders()
-        {
-            var meterManager = ServiceManager.GetInstance().GetService<IMeterManager>();
-
-            foreach (var provider in _container.GetAllInstances<IMeterProvider>())
-            {
-                meterManager.AddProvider(provider);
-            }
-        }
-
-        private void AddServices()
-        {
-            _sharedConsumerContext = new SharedConsumerContext();
-
-            var serviceManager = ServiceManager.GetInstance();
-
-            _containerService = new ContainerService(_container);
-
-            serviceManager.AddService(_containerService);
-            serviceManager.AddService(_sharedConsumerContext);
-            serviceManager.AddService(_container.GetInstance<IGameDiagnostics>() as IService);
-            serviceManager.AddService(_container.GetInstance<IGameMeterManager>());
-            serviceManager.AddService(_container.GetInstance<IProgressiveMeterManager>());
-            serviceManager.AddService(_container.GetInstance<IGamePlayState>());
-            serviceManager.AddServiceAndInitialize(_container.GetInstance<ICentralProvider>() as IService);
-            serviceManager.AddService(_container.GetInstance<ICabinetService>());
-            serviceManager.AddService(_container.GetInstance<IHandCountResetService>());
-            serviceManager.AddService(_container.GetInstance<IButtonDeckFilter>());
-            serviceManager.AddService(_container.GetInstance<IGameHistory>() as IService);
-            serviceManager.AddServiceAndInitialize(_container.GetInstance<IGameService>() as IService);
-            serviceManager.AddService(_container.GetInstance<IPlayerBank>() as IService);
-            serviceManager.AddService(_container.GetInstance<IOperatorMenuGamePlayMonitor>());
-            serviceManager.AddService(_container.GetInstance<IHardwareHelper>());
-            serviceManager.AddService(_container.GetInstance<IButtonLamps>() as IService);
-            serviceManager.AddServiceAndInitialize(_container.GetInstance<IBonusHandler>() as IService);
-            serviceManager.AddServiceAndInitialize(_container.GetInstance<ISoftwareInstaller>());
-            serviceManager.AddServiceAndInitialize(_container.GetInstance<IGameOrderSettings>());
-            serviceManager.AddServiceAndInitialize(_container.GetInstance<IPlayerSessionHistory>() as IService);
-            serviceManager.AddServiceAndInitialize(_container.GetInstance<IPlayerService>() as IService);
-            serviceManager.AddServiceAndInitialize(_container.GetInstance<IGameCategoryService>() as IService);
-            serviceManager.AddServiceAndInitialize(_container.GetInstance<IBrowserProcessManager>());
-            serviceManager.AddServiceAndInitialize(_container.GetInstance<IAttendantService>());
-            serviceManager.AddService(_container.GetInstance<IBarkeeperPropertyProvider>() as IService);
-            serviceManager.AddServiceAndInitialize(_container.GetInstance<IBarkeeperHandler>() as IService);
-            serviceManager.AddServiceAndInitialize(_container.GetInstance<ICashoutController>() as IService);
-            serviceManager.AddService(_container.GetInstance<IUserActivityService>());
-            serviceManager.AddService(_container.GetInstance<ITowerLightManager>());
-            serviceManager.AddServiceAndInitialize(_container.GetInstance<IGamingAccessEvaluation>());
-            serviceManager.AddService(_container.GetInstance<IFundsTransferDisable>() as IService);
-            serviceManager.AddServiceAndInitialize(_container.GetInstance<IAutoPlayStatusProvider>() as IService);
-            serviceManager.AddServiceAndInitialize(_container.GetInstance<IAttractConfigurationProvider>() as IService);
-            serviceManager.AddServiceAndInitialize(_container.GetInstance<IProgressiveLevelProvider>() as IService);
-            serviceManager.AddServiceAndInitialize(_container.GetInstance<IProgressiveConfigurationProvider>() as IService);
-            serviceManager.AddService(_container.GetInstance<ISharedSapProvider>() as IService);
-            serviceManager.AddServiceAndInitialize(_container.GetInstance<ILinkedProgressiveProvider>() as IService);
-            serviceManager.AddService(_container.GetInstance<IProgressiveErrorProvider>() as IService);
-            serviceManager.AddServiceAndInitialize(_container.GetInstance<IProtocolLinkedProgressiveAdapter>() as IService);
-            serviceManager.AddService(_container.GetInstance<IGameConfigurationProvider>());
-            serviceManager.AddService(_container.GetInstance<IConfigurationProvider>());
-            serviceManager.AddService(_container.GetInstance<IPaymentDeterminationProvider>());
-            serviceManager.AddService(_container.GetInstance<IGameStartConditionProvider>());
-            serviceManager.AddService(_container.GetInstance<IOutcomeValidatorProvider>());
-            serviceManager.AddServiceAndInitialize(_container.GetInstance<IGameSpecificOptionProvider>() as IService);
-        }
-
-        private void RemoveServices()
-        {
-            var serviceManager = ServiceManager.GetInstance();
-
-            serviceManager.RemoveService(_containerService);
-            serviceManager.RemoveService(_sharedConsumerContext);
-            serviceManager.RemoveService(_container.GetInstance<IGameMeterManager>());
-            serviceManager.RemoveService(_container.GetInstance<IProgressiveMeterManager>());
-            serviceManager.RemoveService(_container.GetInstance<IGamePlayState>());
-            serviceManager.RemoveService(_container.GetInstance<ICentralProvider>() as IService);
-            serviceManager.RemoveService(_container.GetInstance<ICabinetService>());
-            serviceManager.RemoveService(_container.GetInstance<IButtonDeckFilter>());
-            serviceManager.RemoveService(_container.GetInstance<IGameHistory>() as IService);
-            serviceManager.RemoveService(_container.GetInstance<IGameService>() as IService);
-            serviceManager.RemoveService(_container.GetInstance<IGameProvider>() as IService);
-            serviceManager.RemoveService(_container.GetInstance<IGameCategoryService>() as IService);
-            serviceManager.RemoveService(_container.GetInstance<IPlayerBank>() as IService);
-            serviceManager.RemoveService(_container.GetInstance<IOperatorMenuGamePlayMonitor>());
-            serviceManager.RemoveService(_container.GetInstance<IHardwareHelper>());
-            serviceManager.RemoveService(_container.GetInstance<IButtonLamps>() as IService);
-            serviceManager.RemoveService(_container.GetInstance<IBonusHandler>() as IService);
-            serviceManager.RemoveService(_container.GetInstance<IGameInstaller>());
-            serviceManager.RemoveService(_container.GetInstance<ISoftwareInstaller>());
-            serviceManager.RemoveService(_container.GetInstance<IGameOrderSettings>());
-            serviceManager.RemoveService(_container.GetInstance<IPlayerService>() as IService);
-            serviceManager.RemoveService(_container.GetInstance<IPlayerSessionHistory>() as IService);
-            serviceManager.RemoveService(_container.GetInstance<IBrowserProcessManager>());
-            serviceManager.RemoveService(_container.GetInstance<IAttendantService>());
-            serviceManager.RemoveService(_container.GetInstance<IUserActivityService>());
-            serviceManager.RemoveService(_container.GetInstance<ITowerLightManager>());
-            serviceManager.RemoveService(_container.GetInstance<IGamingAccessEvaluation>());
-            serviceManager.RemoveService(_container.GetInstance<ICashoutController>() as IService);
-            serviceManager.RemoveService(_container.GetInstance<IBarkeeperPropertyProvider>() as IService);
-            serviceManager.RemoveService(_container.GetInstance<IBarkeeperHandler>() as IService);
-            serviceManager.RemoveService(_container.GetInstance<IFundsTransferDisable>() as IService);
-            serviceManager.RemoveService(_container.GetInstance<IAutoPlayStatusProvider>() as IService);
-            serviceManager.RemoveService(_container.GetInstance<IAttractConfigurationProvider>() as IService);
-            serviceManager.RemoveService(_container.GetInstance<IProgressiveLevelProvider>() as IService);
-            serviceManager.RemoveService(_container.GetInstance<IProgressiveConfigurationProvider>() as IService);
-            serviceManager.RemoveService(_container.GetInstance<ISharedSapProvider>() as IService);
-            serviceManager.RemoveService(_container.GetInstance<ILinkedProgressiveProvider>() as IService);
-            serviceManager.RemoveService(_container.GetInstance<IProgressiveErrorProvider>() as IService);
-            serviceManager.RemoveService(_container.GetInstance<IProtocolLinkedProgressiveAdapter>() as IService);
-            serviceManager.RemoveService(_container.GetInstance<IGameConfigurationProvider>());
-            serviceManager.RemoveService(_container.GetInstance<IConfigurationProvider>());
-            serviceManager.RemoveService(_container.GetInstance<IPaymentDeterminationProvider>());
-            serviceManager.RemoveService(_container.GetInstance<IGameStartConditionProvider>());
-            serviceManager.RemoveService(_container.GetInstance<IOutcomeValidatorProvider>());
-            serviceManager.RemoveService(_container.GetInstance<IHandCountResetService>());
-<<<<<<< HEAD
-=======
-            serviceManager.RemoveService(_container.GetInstance<IGameSpecificOptionProvider>() as IService);
->>>>>>> 3c393e04
-        }
-
-        private void Unload()
-        {
-            // Stop the RNG cycling service necessary for some APAC markets
-            _container.GetInstance<RngCyclingService>().StopCycling();
-
-            // End the game process if one is running
-            DisplayMessage(ResourceKeys.ClosingGame);
-            Logger.Info("Ending game process from Unload");
-            _container.GetInstance<IGameService>().TerminateAny(false, true);
-
-            DisplayMessage(ResourceKeys.UnloadUi);
-            UnloadUi(_container);
-
-            UnRegisterLogAdapters();
-
-            RemoveServices();
-            _container?.Dispose();
-        }
-
-        private void HandleStartupEvents()
-        {
-            var eventListener = ServiceManager.GetInstance().GetService<StartupEventListener>();
-            eventListener.HandleStartupEvents(consumerType => _container?.GetInstance(consumerType));
-        }
-
-        private void RegisterLogAdapters()
-        {
-            var logAdapterService = ServiceManager.GetInstance().GetService<ILogAdaptersService>();
-            logAdapterService.RegisterLogAdapter(_container.GetInstance<BonusEventLogAdapter>());
-            logAdapterService.RegisterLogAdapter(new JackpotEventLogAdapter());
-        }
-
-        private void UnRegisterLogAdapters()
-        {
-            var logAdapterService = ServiceManager.GetInstance().GetService<ILogAdaptersService>();
-            logAdapterService.UnRegisterLogAdapter(EventLogType.BonusAward.GetDescription(typeof(EventLogType)));
-            logAdapterService.UnRegisterLogAdapter(EventLogType.Progressive.GetDescription(typeof(EventLogType)));
-        }
-    }
+﻿namespace Aristocrat.Monaco.Gaming
+{
+    using System;
+    using System.Globalization;
+    using System.Reflection;
+    using System.Threading;
+    using Accounting.Contracts.HandCount;
+    using Application.Contracts;
+    using Application.Contracts.Localization;
+    using Application.Contracts.Media;
+    using Application.Contracts.OperatorMenu;
+    using Application.Contracts.TiltLogger;
+    using Common;
+    using CompositionRoot;
+    using Consumers;
+    using Contracts;
+    using Contracts.Barkeeper;
+    using Contracts.Bonus;
+    using Contracts.Central;
+    using Contracts.Configuration;
+    using Contracts.GameSpecificOptions;
+    using Contracts.Meters;
+    using Contracts.Payment;
+    using Contracts.Progressives;
+    using Contracts.Progressives.SharedSap;
+    using Contracts.Session;
+    using GameSpecificOptions;
+    using Hardware.Contracts;
+    using Kernel;
+    using Kernel.Contracts;
+    using Localization.Properties;
+    using log4net;
+    using Progressives;
+    using Runtime;
+    using SimpleInjector;
+
+    /// <summary>
+    ///     This the base class for all gaming layers.
+    /// </summary>
+    public abstract class GamingRunnable : BaseRunnable
+    {
+        private static readonly ILog Logger = LogManager.GetLogger(MethodBase.GetCurrentMethod()?.DeclaringType);
+
+        private static readonly TimeSpan ShutdownTimeout = TimeSpan.FromSeconds(30);
+
+        private Container _container;
+        private ContainerService _containerService;
+
+        private SharedConsumerContext _sharedConsumerContext;
+
+        private ManualResetEvent _shutdownEvent = new ManualResetEvent(false);
+
+        /// <inheritdoc />
+        protected override void OnInitialize()
+        {
+            _container = Bootstrapper.InitializeContainer();
+
+            _container.Options.AllowOverridingRegistrations = true;
+
+            ConfigureContainer(_container);
+
+            _container.Options.AllowOverridingRegistrations = false;
+
+            Logger.Info("Initialized");
+        }
+
+        /// <inheritdoc />
+        protected override void OnRun()
+        {
+            Logger.Info("Gaming OnRun started");
+
+            Load();
+
+            // send notification that all Components have been registered
+            _container.GetInstance<IInitializationProvider>().SystemInitializationCompleted();
+
+            // Keep it running...
+            _shutdownEvent.WaitOne();
+
+            Unload();
+            Thread.Sleep(500);
+            Logger.Info("Gaming OnRun complete");
+        }
+
+        /// <inheritdoc />
+        protected override void OnStop()
+        {
+            // Allow OnRun to exit
+            _shutdownEvent.Set();
+
+            Logger.Info("Gaming Stopped");
+        }
+
+        /// <inheritdoc />
+        protected override void Dispose(bool disposing)
+        {
+            base.Dispose(disposing);
+
+            if (Disposed)
+            {
+                return;
+            }
+
+            if (disposing)
+            {
+                if (_container != null)
+                {
+                    _container.Dispose();
+                }
+
+                if (_sharedConsumerContext != null)
+                {
+                    _sharedConsumerContext.Dispose();
+                }
+
+                if (_shutdownEvent != null)
+                {
+                    _shutdownEvent.Close();
+                }
+            }
+
+            _container = null;
+            _sharedConsumerContext = null;
+            _shutdownEvent = null;
+        }
+
+        /// <summary>
+        ///     Allows derived classes to add or override values in the container
+        /// </summary>
+        /// <param name="container"></param>
+        protected abstract void ConfigureContainer(Container container);
+
+        protected abstract void LoadUi(Container container);
+
+        protected abstract void UnloadUi(Container container);
+
+        private static void DisplayMessage(string resourceStringName)
+        {
+            var display = ServiceManager.GetInstance().GetService<IMessageDisplay>();
+
+            var localizer = Localizer.For(CultureFor.Operator);
+
+            var displayMessage = localizer.GetString(resourceStringName, _ => display.DisplayStatus(resourceStringName));
+
+            if (!string.IsNullOrWhiteSpace(displayMessage))
+            {
+                display.DisplayStatus(displayMessage);
+            }
+
+            var logMessage = localizer.GetString(CultureInfo.InvariantCulture, resourceStringName, _ => Logger.Info(resourceStringName));
+
+            if (!string.IsNullOrWhiteSpace(logMessage))
+            {
+                Logger.Info(logMessage);
+            }
+        }
+
+        private void Load()
+        {
+            LoadPropertyProviders();
+            LoadRuntime();
+            LoadGames();
+            LoadMeterProviders();
+
+            AddServices();
+
+            RegisterLogAdapters();
+
+            // This will forcibly resolve all instances, which will create the Consumers
+            _container.Verify();
+
+            // NOTE: This is just to ensure we don't have an orphan process running
+            _container.GetInstance<IGameService>().TerminateAny(false, true);
+
+            // Start the RNG cycling service necessary for some APAC markets
+            _container.GetInstance<RngCyclingService>().StartCycling();
+
+            // Always load the UI last
+            DisplayMessage(ResourceKeys.LoadUi);
+            LoadUi(_container);
+
+            HandleStartupEvents();
+        }
+
+        private void LoadPropertyProviders()
+        {
+            var manager = _container.GetInstance<IPropertiesManager>();
+
+            foreach (var provider in _container.GetAllInstances<IPropertyProvider>())
+            {
+                manager.AddPropertyProvider(provider);
+            }
+        }
+
+        private void LoadRuntime()
+        {
+            DisplayMessage(ResourceKeys.LoadingRuntime);
+
+            var runtime = _container.GetInstance<IRuntimeProvider>();
+
+            runtime.Load();
+        }
+
+        private void LoadGames()
+        {
+            var manager = ServiceManager.GetInstance().GetService<IPropertiesManager>();
+
+            DisplayMessage(ResourceKeys.DiscoveringGames);
+
+            ServiceManager.GetInstance().AddServiceAndInitialize(_container.GetInstance<IGameInstaller>());
+
+            var provider = _container.GetInstance<IGameProvider>() as IService;
+            provider?.Initialize();
+            ServiceManager.GetInstance().AddService(provider);
+            manager.AddPropertyProvider(provider as IPropertyProvider);
+        }
+
+        private void LoadMeterProviders()
+        {
+            var meterManager = ServiceManager.GetInstance().GetService<IMeterManager>();
+
+            foreach (var provider in _container.GetAllInstances<IMeterProvider>())
+            {
+                meterManager.AddProvider(provider);
+            }
+        }
+
+        private void AddServices()
+        {
+            _sharedConsumerContext = new SharedConsumerContext();
+
+            var serviceManager = ServiceManager.GetInstance();
+
+            _containerService = new ContainerService(_container);
+
+            serviceManager.AddService(_containerService);
+            serviceManager.AddService(_sharedConsumerContext);
+            serviceManager.AddService(_container.GetInstance<IGameDiagnostics>() as IService);
+            serviceManager.AddService(_container.GetInstance<IGameMeterManager>());
+            serviceManager.AddService(_container.GetInstance<IProgressiveMeterManager>());
+            serviceManager.AddService(_container.GetInstance<IGamePlayState>());
+            serviceManager.AddServiceAndInitialize(_container.GetInstance<ICentralProvider>() as IService);
+            serviceManager.AddService(_container.GetInstance<ICabinetService>());
+            serviceManager.AddService(_container.GetInstance<IHandCountResetService>());
+            serviceManager.AddService(_container.GetInstance<IButtonDeckFilter>());
+            serviceManager.AddService(_container.GetInstance<IGameHistory>() as IService);
+            serviceManager.AddServiceAndInitialize(_container.GetInstance<IGameService>() as IService);
+            serviceManager.AddService(_container.GetInstance<IPlayerBank>() as IService);
+            serviceManager.AddService(_container.GetInstance<IOperatorMenuGamePlayMonitor>());
+            serviceManager.AddService(_container.GetInstance<IHardwareHelper>());
+            serviceManager.AddService(_container.GetInstance<IButtonLamps>() as IService);
+            serviceManager.AddServiceAndInitialize(_container.GetInstance<IBonusHandler>() as IService);
+            serviceManager.AddServiceAndInitialize(_container.GetInstance<ISoftwareInstaller>());
+            serviceManager.AddServiceAndInitialize(_container.GetInstance<IGameOrderSettings>());
+            serviceManager.AddServiceAndInitialize(_container.GetInstance<IPlayerSessionHistory>() as IService);
+            serviceManager.AddServiceAndInitialize(_container.GetInstance<IPlayerService>() as IService);
+            serviceManager.AddServiceAndInitialize(_container.GetInstance<IGameCategoryService>() as IService);
+            serviceManager.AddServiceAndInitialize(_container.GetInstance<IBrowserProcessManager>());
+            serviceManager.AddServiceAndInitialize(_container.GetInstance<IAttendantService>());
+            serviceManager.AddService(_container.GetInstance<IBarkeeperPropertyProvider>() as IService);
+            serviceManager.AddServiceAndInitialize(_container.GetInstance<IBarkeeperHandler>() as IService);
+            serviceManager.AddServiceAndInitialize(_container.GetInstance<ICashoutController>() as IService);
+            serviceManager.AddService(_container.GetInstance<IUserActivityService>());
+            serviceManager.AddService(_container.GetInstance<ITowerLightManager>());
+            serviceManager.AddServiceAndInitialize(_container.GetInstance<IGamingAccessEvaluation>());
+            serviceManager.AddService(_container.GetInstance<IFundsTransferDisable>() as IService);
+            serviceManager.AddServiceAndInitialize(_container.GetInstance<IAutoPlayStatusProvider>() as IService);
+            serviceManager.AddServiceAndInitialize(_container.GetInstance<IAttractConfigurationProvider>() as IService);
+            serviceManager.AddServiceAndInitialize(_container.GetInstance<IProgressiveLevelProvider>() as IService);
+            serviceManager.AddServiceAndInitialize(_container.GetInstance<IProgressiveConfigurationProvider>() as IService);
+            serviceManager.AddService(_container.GetInstance<ISharedSapProvider>() as IService);
+            serviceManager.AddServiceAndInitialize(_container.GetInstance<ILinkedProgressiveProvider>() as IService);
+            serviceManager.AddService(_container.GetInstance<IProgressiveErrorProvider>() as IService);
+            serviceManager.AddServiceAndInitialize(_container.GetInstance<IProtocolLinkedProgressiveAdapter>() as IService);
+            serviceManager.AddService(_container.GetInstance<IGameConfigurationProvider>());
+            serviceManager.AddService(_container.GetInstance<IConfigurationProvider>());
+            serviceManager.AddService(_container.GetInstance<IPaymentDeterminationProvider>());
+            serviceManager.AddService(_container.GetInstance<IGameStartConditionProvider>());
+            serviceManager.AddService(_container.GetInstance<IOutcomeValidatorProvider>());
+            serviceManager.AddServiceAndInitialize(_container.GetInstance<IGameSpecificOptionProvider>() as IService);
+        }
+
+        private void RemoveServices()
+        {
+            var serviceManager = ServiceManager.GetInstance();
+
+            serviceManager.RemoveService(_containerService);
+            serviceManager.RemoveService(_sharedConsumerContext);
+            serviceManager.RemoveService(_container.GetInstance<IGameMeterManager>());
+            serviceManager.RemoveService(_container.GetInstance<IProgressiveMeterManager>());
+            serviceManager.RemoveService(_container.GetInstance<IGamePlayState>());
+            serviceManager.RemoveService(_container.GetInstance<ICentralProvider>() as IService);
+            serviceManager.RemoveService(_container.GetInstance<ICabinetService>());
+            serviceManager.RemoveService(_container.GetInstance<IButtonDeckFilter>());
+            serviceManager.RemoveService(_container.GetInstance<IGameHistory>() as IService);
+            serviceManager.RemoveService(_container.GetInstance<IGameService>() as IService);
+            serviceManager.RemoveService(_container.GetInstance<IGameProvider>() as IService);
+            serviceManager.RemoveService(_container.GetInstance<IGameCategoryService>() as IService);
+            serviceManager.RemoveService(_container.GetInstance<IPlayerBank>() as IService);
+            serviceManager.RemoveService(_container.GetInstance<IOperatorMenuGamePlayMonitor>());
+            serviceManager.RemoveService(_container.GetInstance<IHardwareHelper>());
+            serviceManager.RemoveService(_container.GetInstance<IButtonLamps>() as IService);
+            serviceManager.RemoveService(_container.GetInstance<IBonusHandler>() as IService);
+            serviceManager.RemoveService(_container.GetInstance<IGameInstaller>());
+            serviceManager.RemoveService(_container.GetInstance<ISoftwareInstaller>());
+            serviceManager.RemoveService(_container.GetInstance<IGameOrderSettings>());
+            serviceManager.RemoveService(_container.GetInstance<IPlayerService>() as IService);
+            serviceManager.RemoveService(_container.GetInstance<IPlayerSessionHistory>() as IService);
+            serviceManager.RemoveService(_container.GetInstance<IBrowserProcessManager>());
+            serviceManager.RemoveService(_container.GetInstance<IAttendantService>());
+            serviceManager.RemoveService(_container.GetInstance<IUserActivityService>());
+            serviceManager.RemoveService(_container.GetInstance<ITowerLightManager>());
+            serviceManager.RemoveService(_container.GetInstance<IGamingAccessEvaluation>());
+            serviceManager.RemoveService(_container.GetInstance<ICashoutController>() as IService);
+            serviceManager.RemoveService(_container.GetInstance<IBarkeeperPropertyProvider>() as IService);
+            serviceManager.RemoveService(_container.GetInstance<IBarkeeperHandler>() as IService);
+            serviceManager.RemoveService(_container.GetInstance<IFundsTransferDisable>() as IService);
+            serviceManager.RemoveService(_container.GetInstance<IAutoPlayStatusProvider>() as IService);
+            serviceManager.RemoveService(_container.GetInstance<IAttractConfigurationProvider>() as IService);
+            serviceManager.RemoveService(_container.GetInstance<IProgressiveLevelProvider>() as IService);
+            serviceManager.RemoveService(_container.GetInstance<IProgressiveConfigurationProvider>() as IService);
+            serviceManager.RemoveService(_container.GetInstance<ISharedSapProvider>() as IService);
+            serviceManager.RemoveService(_container.GetInstance<ILinkedProgressiveProvider>() as IService);
+            serviceManager.RemoveService(_container.GetInstance<IProgressiveErrorProvider>() as IService);
+            serviceManager.RemoveService(_container.GetInstance<IProtocolLinkedProgressiveAdapter>() as IService);
+            serviceManager.RemoveService(_container.GetInstance<IGameConfigurationProvider>());
+            serviceManager.RemoveService(_container.GetInstance<IConfigurationProvider>());
+            serviceManager.RemoveService(_container.GetInstance<IPaymentDeterminationProvider>());
+            serviceManager.RemoveService(_container.GetInstance<IGameStartConditionProvider>());
+            serviceManager.RemoveService(_container.GetInstance<IOutcomeValidatorProvider>());
+            serviceManager.RemoveService(_container.GetInstance<IHandCountResetService>());
+            serviceManager.RemoveService(_container.GetInstance<IGameSpecificOptionProvider>() as IService);
+        }
+
+        private void Unload()
+        {
+            // Stop the RNG cycling service necessary for some APAC markets
+            _container.GetInstance<RngCyclingService>().StopCycling();
+
+            // End the game process if one is running
+            DisplayMessage(ResourceKeys.ClosingGame);
+            Logger.Info("Ending game process from Unload");
+            _container.GetInstance<IGameService>().TerminateAny(false, true);
+
+            DisplayMessage(ResourceKeys.UnloadUi);
+            UnloadUi(_container);
+
+            UnRegisterLogAdapters();
+
+            RemoveServices();
+            _container?.Dispose();
+        }
+
+        private void HandleStartupEvents()
+        {
+            var eventListener = ServiceManager.GetInstance().GetService<StartupEventListener>();
+            eventListener.HandleStartupEvents(consumerType => _container?.GetInstance(consumerType));
+        }
+
+        private void RegisterLogAdapters()
+        {
+            var logAdapterService = ServiceManager.GetInstance().GetService<ILogAdaptersService>();
+            logAdapterService.RegisterLogAdapter(_container.GetInstance<BonusEventLogAdapter>());
+            logAdapterService.RegisterLogAdapter(new JackpotEventLogAdapter());
+        }
+
+        private void UnRegisterLogAdapters()
+        {
+            var logAdapterService = ServiceManager.GetInstance().GetService<ILogAdaptersService>();
+            logAdapterService.UnRegisterLogAdapter(EventLogType.BonusAward.GetDescription(typeof(EventLogType)));
+            logAdapterService.UnRegisterLogAdapter(EventLogType.Progressive.GetDescription(typeof(EventLogType)));
+        }
+    }
 }