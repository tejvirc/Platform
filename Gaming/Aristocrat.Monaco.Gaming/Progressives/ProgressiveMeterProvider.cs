﻿namespace Aristocrat.Monaco.Gaming.Progressives
{
    using System;
    using System.Collections.Generic;
    using System.Configuration;
    using System.IO;
    using System.Linq;
    using Application.Contracts;
    using Contracts.Meters;
    using Contracts.Progressives;
    using Hardware.Contracts.Persistence;
    using Kernel;

    /// <summary>
    ///     Definition of the ProgressiveMeterProvider class.
    /// </summary>
    /// <seealso cref="T:Aristocrat.Monaco.Application.Contracts.BaseMeterProvider" />
    /// <seealso cref="T:System.IDisposable" />
    public class ProgressiveMeterProvider : BaseMeterProvider, IDisposable
    {
        private const PersistenceLevel ProviderPersistenceLevel = PersistenceLevel.Critical;

        private const string ProgressiveMeterProviderExtensionPoint = "/Gaming/Metering/ProgressiveMeterProvider";
        private const string MeterGroupNameProgressive = "progressive";
        private const string MeterGroupNameProgressiveLevel = "progressiveLevel";
        private const string MeterGroupNameLinkedProgressive = "linkedProgressive";
        private const string MeterGroupNameSharedLevel = "sharedLevel";

        private readonly object _lock = new();
        private readonly IProgressiveMeterManager _progressiveMeterManager;
        private readonly IProgressiveLevelProvider _levelProvider;
        private readonly IPersistentStorageManager _persistentStorage;
        private readonly Dictionary<string, Action<ProgressiveAtomicMeterNode, IPersistentStorageAccessor>>
            _meterBuilders;

        private bool _disposed;

        /// <summary>
        ///     Initializes a new instance of the <see cref="ProgressiveMeterProvider" /> class.
        /// </summary>
        /// <exception cref="ArgumentNullException">Thrown when one or more required arguments are null.</exception>
        /// <param name="persistentStorage">The persistent storage manager.</param>
        /// <param name="progressiveMeterManager">The progressive meter manager.</param>
        /// <param name="levelProvider">Progressive Level Provider.</param>
        /// <param name="properties">The properties manager</param>
        /// <param name="meterManager">The meter manager</param>
        public ProgressiveMeterProvider(
            IPersistentStorageManager persistentStorage,
            IProgressiveMeterManager progressiveMeterManager,
            IProgressiveLevelProvider levelProvider,
            IPropertiesManager properties,
            IMeterManager meterManager)
            : base(ProviderName, properties)
        {
            _persistentStorage = persistentStorage ?? throw new ArgumentNullException(nameof(persistentStorage));
            _progressiveMeterManager = progressiveMeterManager ?? throw new ArgumentNullException(nameof(progressiveMeterManager));
            _levelProvider = levelProvider ?? throw new ArgumentNullException(nameof(levelProvider));

            RolloverTest = PropertiesManager.GetValue(@"maxmeters", "false") == "true";

<<<<<<< HEAD
=======
            _meterManager.ProgressiveAdded += OnProgressiveAdded;
            _meterManager.LinkedProgressiveAdded += OnLinkedProgressiveAdded;
            _meterManager.LPCompositeMetersCanUpdate += UpdateLPCompositeMeters;

            _meterBuilders = new Dictionary<string, Action<ProgressiveAtomicMeterNode, IPersistentStorageAccessor>>()
            {
                {MeterGroupNameProgressive, AddAtomicProgressiveMeter},
                {MeterGroupNameProgressiveLevel, AddAtomicProgressiveLevelMeter},
                {MeterGroupNameLinkedProgressive, AddAtomicLinkedLevelMeter},
                {MeterGroupNameSharedLevel, AddAtomicSharedLevelMeter},
            };

>>>>>>> c3baa3cd
            Initialize();
            meterManager.AddProvider(this);
            _progressiveMeterManager.ProgressiveAdded += OnProgressiveAdded;
            _progressiveMeterManager.LPCompositeMetersCanUpdate += UpdateLPCompositeProgressiveMeters;
        }

        /// <summary>
        ///     Gets the name of the provider.
        /// </summary>
        /// <value>The name of the provider.</value>
        public static string ProviderName => typeof(ProgressiveMeterProvider).ToString();

        /// <inheritdoc />
        public void Dispose()
        {
            Dispose(true);
            GC.SuppressFinalize(this);
        }

        /// <summary>
        ///     Releases the unmanaged resources used by the Aristocrat.Monaco.Gaming.ProgressiveMeterProvider and optionally
        ///     releases the managed
        ///     resources.
        /// </summary>
        /// <param name="disposing">
        ///     True to release both managed and unmanaged resources; false to release only unmanaged
        ///     resources.
        /// </param>
        protected virtual void Dispose(bool disposing)
        {
            if (_disposed)
            {
                return;
            }

            if (disposing)
            {
                _progressiveMeterManager.ProgressiveAdded -= OnProgressiveAdded;
            }

            _disposed = true;
        }

        private void OnProgressiveAdded(object sender, ProgressiveAddedEventArgs progressiveAddedEventArgs)
        {
            Initialize();

            // Refresh the published meters
            Invalidate();
        }

        private void OnLinkedProgressiveAdded(
            object sender,
            LinkedProgressiveAddedEventArgs linkedProgressiveAddedEventArgs)
        {
            Initialize();

            // Refresh the published meters
            Invalidate();
        }

        private void Initialize()
        {
            var atomicMeters =
                MonoAddinsHelper.GetSelectedNodes<ProgressiveAtomicMeterNode>(ProgressiveMeterProviderExtensionPoint);

            lock (_lock)
            {
                // Allocate storage for the atomic meters
                Allocate(atomicMeters);

                // Add the two types of supported progressive meters
                AddAtomicMeters(atomicMeters);
            }
        }

        private void Allocate(IEnumerable<ProgressiveAtomicMeterNode> meters)
        {
            var blockName = GetType().ToString();

            foreach (var meter in meters)
            {
                var meterBlockName = $"{blockName}.{meter.Name}";

                var blockSize = meter.Group switch
                {
<<<<<<< HEAD
                    blockSize = _progressiveMeterManager.ProgressiveCount;
                }
                else if (meter.Group.Equals("progressiveLevel", StringComparison.InvariantCultureIgnoreCase))
                {
                    blockSize = _progressiveMeterManager.LevelCount;
                }
                else if (meter.Group.Equals("sharedLevel", StringComparison.InvariantCultureIgnoreCase))
                {
                    blockSize = _progressiveMeterManager.SharedLevelCount;
                }
=======
                    MeterGroupNameProgressive => _meterManager.ProgressiveCount,
                    MeterGroupNameProgressiveLevel => _meterManager.LevelCount,
                    MeterGroupNameLinkedProgressive => _meterManager.LinkedLevelCount,
                    MeterGroupNameSharedLevel => _meterManager.SharedLevelCount,
                    _ => throw new ArgumentException($"Unknown Progressive meter group type: {meter.Group}")
                };
>>>>>>> c3baa3cd

                if (_persistentStorage.BlockExists(meterBlockName))
                {
                    var block = _persistentStorage.GetBlock(meterBlockName);
                    if (block.Count < blockSize)
                    {
                        _persistentStorage.ResizeBlock(meterBlockName, blockSize);
                    }
                }
                else
                {
                    var blockFormat = new BlockFormat();

                    blockFormat.AddFieldDescription(new FieldDescription(FieldType.Int64, 0, "Lifetime"));
                    blockFormat.AddFieldDescription(new FieldDescription(FieldType.Int64, 0, "Period"));

                    _persistentStorage.CreateDynamicBlock(
                        ProviderPersistenceLevel,
                        meterBlockName,
                        blockSize == 0 ? 1 : blockSize,
                        blockFormat);
                }
            }
        }

        private void AddAtomicMeters(IEnumerable<ProgressiveAtomicMeterNode> meters)
        {
            var blockName = GetType().ToString();

            foreach (var meter in meters)
            {
                if (!_meterBuilders.TryGetValue(meter.Group, out var meterBuilder))
                {
                    throw new ArgumentException($"Unknown Progressive meter group type: {meter.Group}");
                }

                var meterBlockName = $"{blockName}.{meter.Name}";
                var block = _persistentStorage.GetBlock(meterBlockName);
                meterBuilder(meter, block);
            }
        }

        private void UpdateLPCompositeProgressiveMeters(object sender, LPCompositeMetersCanUpdateEventArgs eventArgs)
        {
            var activeLinkedLevels = _levelProvider.GetProgressiveLevels().Where(
                level => level.LevelType == ProgressiveLevelType.LP
                         && _progressiveMeterManager.IsMeterProvided(
                             level.DeviceId,
                             level.LevelId,
                             ProgressiveMeters.ProgressiveLevelWinOccurrence)).ToList();
            var activeLevelIds = activeLinkedLevels.Select(level => level.LevelId).Distinct().ToList();
            var levelIdIndex = 0;
            foreach (var activeLevelId in activeLevelIds)
            {
                var meterName = $"{ProgressiveMeters.LinkedProgressiveWinOccurrence}AtLevel{levelIdIndex}";
                AddMeter(
                    new CompositeMeter(
                        meterName,
                        _ =>
                        {
                            long sum = 0;
                            var sameLevelIdActiveLevels =
                                activeLinkedLevels.Where(level => level.LevelId == activeLevelId).ToList();
                            foreach (var level in sameLevelIdActiveLevels)
                            {
                                sum += _progressiveMeterManager.GetMeter(
                                    level.DeviceId,
                                    level.LevelId,
                                    ProgressiveMeters.ProgressiveLevelWinOccurrence).Lifetime;
                            }

                            return sum;
                        },
                        new List<string>(),
                        new OccurrenceMeterClassification()));
                levelIdIndex++;
            }

            Invalidate();
        }

        private void AddAtomicProgressiveMeter(
            ProgressiveAtomicMeterNode meter,
            IPersistentStorageAccessor block)
        {
            var currentValues = block.GetAll();

            foreach (var (deviceId, blockIndex) in _progressiveMeterManager.GetProgressiveBlocks())
            {
                var meterName = _progressiveMeterManager.GetMeterName(deviceId, meter.Name);
                if (Contains(meterName))
                {
                    continue;
                }

                AddAtomicMeter(ref currentValues, blockIndex, meterName, block, meter);
            }
        }

        private void AddAtomicProgressiveLevelMeter(ProgressiveAtomicMeterNode meter, IPersistentStorageAccessor block)
        {
            var currentValues = block.GetAll();

            foreach (var (deviceId, levelId, blockIndex) in _progressiveMeterManager.GetProgressiveLevelBlocks())
            {
                var meterName = _progressiveMeterManager.GetMeterName(deviceId, levelId, meter.Name);
                if (Contains(meterName))
                {
                    continue;
                }

                AddAtomicMeter(ref currentValues, blockIndex, meterName, block, meter);
            }
        }

        private void AddAtomicLinkedLevelMeter(ProgressiveAtomicMeterNode meter, IPersistentStorageAccessor block)
        {
            var currentValues = block.GetAll();

            foreach (var (level, blockIndex) in _meterManager.GetLinkedLevelBlocks())
            {
                var meterName = _meterManager.GetMeterName(level, meter.Name);
                if (Contains(meterName))
                {
                    continue;
                }

                AddAtomicMeter(ref currentValues, blockIndex, meterName, block, meter);
            }
        }

        private void AddAtomicSharedLevelMeter(ProgressiveAtomicMeterNode meter, IPersistentStorageAccessor block)
        {
            var currentValues = block.GetAll();

            foreach (var (level, blockIndex) in _progressiveMeterManager.GetSharedLevelBlocks())
            {
                var meterName = _progressiveMeterManager.GetMeterName(level, meter.Name);
                if (Contains(meterName))
                {
                    continue;
                }

                AddAtomicMeter(ref currentValues, blockIndex, meterName, block, meter);
            }
        }

        private void AddAtomicMeter(
            ref IDictionary<int,
            Dictionary<string, object>> allBlocks,
            int blockIndex,
            string meterName,
            IPersistentStorageAccessor block,
            ProgressiveAtomicMeterNode meter)
        {
            var lifetime = 0L;
            var period = 0L;

            if (allBlocks.TryGetValue(blockIndex, out var current))
            {
                lifetime = (long)current["Lifetime"];
                period = (long)current["Period"];
            }

            var atomicMeter = new AtomicMeter(meterName, block, blockIndex, meter.Classification, this, lifetime, period);
            SetupMeterRolloverTest(atomicMeter);
            AddMeter(atomicMeter);
        }
    }
}<|MERGE_RESOLUTION|>--- conflicted
+++ resolved
@@ -1,350 +1,334 @@
-﻿namespace Aristocrat.Monaco.Gaming.Progressives
-{
-    using System;
-    using System.Collections.Generic;
-    using System.Configuration;
-    using System.IO;
-    using System.Linq;
-    using Application.Contracts;
-    using Contracts.Meters;
-    using Contracts.Progressives;
-    using Hardware.Contracts.Persistence;
-    using Kernel;
-
-    /// <summary>
-    ///     Definition of the ProgressiveMeterProvider class.
-    /// </summary>
-    /// <seealso cref="T:Aristocrat.Monaco.Application.Contracts.BaseMeterProvider" />
-    /// <seealso cref="T:System.IDisposable" />
-    public class ProgressiveMeterProvider : BaseMeterProvider, IDisposable
-    {
-        private const PersistenceLevel ProviderPersistenceLevel = PersistenceLevel.Critical;
-
-        private const string ProgressiveMeterProviderExtensionPoint = "/Gaming/Metering/ProgressiveMeterProvider";
-        private const string MeterGroupNameProgressive = "progressive";
-        private const string MeterGroupNameProgressiveLevel = "progressiveLevel";
-        private const string MeterGroupNameLinkedProgressive = "linkedProgressive";
-        private const string MeterGroupNameSharedLevel = "sharedLevel";
-
-        private readonly object _lock = new();
-        private readonly IProgressiveMeterManager _progressiveMeterManager;
-        private readonly IProgressiveLevelProvider _levelProvider;
-        private readonly IPersistentStorageManager _persistentStorage;
-        private readonly Dictionary<string, Action<ProgressiveAtomicMeterNode, IPersistentStorageAccessor>>
-            _meterBuilders;
-
-        private bool _disposed;
-
-        /// <summary>
-        ///     Initializes a new instance of the <see cref="ProgressiveMeterProvider" /> class.
-        /// </summary>
-        /// <exception cref="ArgumentNullException">Thrown when one or more required arguments are null.</exception>
-        /// <param name="persistentStorage">The persistent storage manager.</param>
-        /// <param name="progressiveMeterManager">The progressive meter manager.</param>
-        /// <param name="levelProvider">Progressive Level Provider.</param>
-        /// <param name="properties">The properties manager</param>
-        /// <param name="meterManager">The meter manager</param>
-        public ProgressiveMeterProvider(
-            IPersistentStorageManager persistentStorage,
-            IProgressiveMeterManager progressiveMeterManager,
-            IProgressiveLevelProvider levelProvider,
-            IPropertiesManager properties,
-            IMeterManager meterManager)
-            : base(ProviderName, properties)
-        {
-            _persistentStorage = persistentStorage ?? throw new ArgumentNullException(nameof(persistentStorage));
-            _progressiveMeterManager = progressiveMeterManager ?? throw new ArgumentNullException(nameof(progressiveMeterManager));
-            _levelProvider = levelProvider ?? throw new ArgumentNullException(nameof(levelProvider));
-
-            RolloverTest = PropertiesManager.GetValue(@"maxmeters", "false") == "true";
-
-<<<<<<< HEAD
-=======
-            _meterManager.ProgressiveAdded += OnProgressiveAdded;
-            _meterManager.LinkedProgressiveAdded += OnLinkedProgressiveAdded;
-            _meterManager.LPCompositeMetersCanUpdate += UpdateLPCompositeMeters;
-
-            _meterBuilders = new Dictionary<string, Action<ProgressiveAtomicMeterNode, IPersistentStorageAccessor>>()
-            {
-                {MeterGroupNameProgressive, AddAtomicProgressiveMeter},
-                {MeterGroupNameProgressiveLevel, AddAtomicProgressiveLevelMeter},
-                {MeterGroupNameLinkedProgressive, AddAtomicLinkedLevelMeter},
-                {MeterGroupNameSharedLevel, AddAtomicSharedLevelMeter},
-            };
-
->>>>>>> c3baa3cd
-            Initialize();
-            meterManager.AddProvider(this);
-            _progressiveMeterManager.ProgressiveAdded += OnProgressiveAdded;
-            _progressiveMeterManager.LPCompositeMetersCanUpdate += UpdateLPCompositeProgressiveMeters;
-        }
-
-        /// <summary>
-        ///     Gets the name of the provider.
-        /// </summary>
-        /// <value>The name of the provider.</value>
-        public static string ProviderName => typeof(ProgressiveMeterProvider).ToString();
-
-        /// <inheritdoc />
-        public void Dispose()
-        {
-            Dispose(true);
-            GC.SuppressFinalize(this);
-        }
-
-        /// <summary>
-        ///     Releases the unmanaged resources used by the Aristocrat.Monaco.Gaming.ProgressiveMeterProvider and optionally
-        ///     releases the managed
-        ///     resources.
-        /// </summary>
-        /// <param name="disposing">
-        ///     True to release both managed and unmanaged resources; false to release only unmanaged
-        ///     resources.
-        /// </param>
-        protected virtual void Dispose(bool disposing)
-        {
-            if (_disposed)
-            {
-                return;
-            }
-
-            if (disposing)
-            {
-                _progressiveMeterManager.ProgressiveAdded -= OnProgressiveAdded;
-            }
-
-            _disposed = true;
-        }
-
-        private void OnProgressiveAdded(object sender, ProgressiveAddedEventArgs progressiveAddedEventArgs)
-        {
-            Initialize();
-
-            // Refresh the published meters
-            Invalidate();
-        }
-
-        private void OnLinkedProgressiveAdded(
-            object sender,
-            LinkedProgressiveAddedEventArgs linkedProgressiveAddedEventArgs)
-        {
-            Initialize();
-
-            // Refresh the published meters
-            Invalidate();
-        }
-
-        private void Initialize()
-        {
-            var atomicMeters =
-                MonoAddinsHelper.GetSelectedNodes<ProgressiveAtomicMeterNode>(ProgressiveMeterProviderExtensionPoint);
-
-            lock (_lock)
-            {
-                // Allocate storage for the atomic meters
-                Allocate(atomicMeters);
-
-                // Add the two types of supported progressive meters
-                AddAtomicMeters(atomicMeters);
-            }
-        }
-
-        private void Allocate(IEnumerable<ProgressiveAtomicMeterNode> meters)
-        {
-            var blockName = GetType().ToString();
-
-            foreach (var meter in meters)
-            {
-                var meterBlockName = $"{blockName}.{meter.Name}";
-
-                var blockSize = meter.Group switch
-                {
-<<<<<<< HEAD
-                    blockSize = _progressiveMeterManager.ProgressiveCount;
-                }
-                else if (meter.Group.Equals("progressiveLevel", StringComparison.InvariantCultureIgnoreCase))
-                {
-                    blockSize = _progressiveMeterManager.LevelCount;
-                }
-                else if (meter.Group.Equals("sharedLevel", StringComparison.InvariantCultureIgnoreCase))
-                {
-                    blockSize = _progressiveMeterManager.SharedLevelCount;
-                }
-=======
-                    MeterGroupNameProgressive => _meterManager.ProgressiveCount,
-                    MeterGroupNameProgressiveLevel => _meterManager.LevelCount,
-                    MeterGroupNameLinkedProgressive => _meterManager.LinkedLevelCount,
-                    MeterGroupNameSharedLevel => _meterManager.SharedLevelCount,
-                    _ => throw new ArgumentException($"Unknown Progressive meter group type: {meter.Group}")
-                };
->>>>>>> c3baa3cd
-
-                if (_persistentStorage.BlockExists(meterBlockName))
-                {
-                    var block = _persistentStorage.GetBlock(meterBlockName);
-                    if (block.Count < blockSize)
-                    {
-                        _persistentStorage.ResizeBlock(meterBlockName, blockSize);
-                    }
-                }
-                else
-                {
-                    var blockFormat = new BlockFormat();
-
-                    blockFormat.AddFieldDescription(new FieldDescription(FieldType.Int64, 0, "Lifetime"));
-                    blockFormat.AddFieldDescription(new FieldDescription(FieldType.Int64, 0, "Period"));
-
-                    _persistentStorage.CreateDynamicBlock(
-                        ProviderPersistenceLevel,
-                        meterBlockName,
-                        blockSize == 0 ? 1 : blockSize,
-                        blockFormat);
-                }
-            }
-        }
-
-        private void AddAtomicMeters(IEnumerable<ProgressiveAtomicMeterNode> meters)
-        {
-            var blockName = GetType().ToString();
-
-            foreach (var meter in meters)
-            {
-                if (!_meterBuilders.TryGetValue(meter.Group, out var meterBuilder))
-                {
-                    throw new ArgumentException($"Unknown Progressive meter group type: {meter.Group}");
-                }
-
-                var meterBlockName = $"{blockName}.{meter.Name}";
-                var block = _persistentStorage.GetBlock(meterBlockName);
-                meterBuilder(meter, block);
-            }
-        }
-
-        private void UpdateLPCompositeProgressiveMeters(object sender, LPCompositeMetersCanUpdateEventArgs eventArgs)
-        {
-            var activeLinkedLevels = _levelProvider.GetProgressiveLevels().Where(
-                level => level.LevelType == ProgressiveLevelType.LP
-                         && _progressiveMeterManager.IsMeterProvided(
-                             level.DeviceId,
-                             level.LevelId,
-                             ProgressiveMeters.ProgressiveLevelWinOccurrence)).ToList();
-            var activeLevelIds = activeLinkedLevels.Select(level => level.LevelId).Distinct().ToList();
-            var levelIdIndex = 0;
-            foreach (var activeLevelId in activeLevelIds)
-            {
-                var meterName = $"{ProgressiveMeters.LinkedProgressiveWinOccurrence}AtLevel{levelIdIndex}";
-                AddMeter(
-                    new CompositeMeter(
-                        meterName,
-                        _ =>
-                        {
-                            long sum = 0;
-                            var sameLevelIdActiveLevels =
-                                activeLinkedLevels.Where(level => level.LevelId == activeLevelId).ToList();
-                            foreach (var level in sameLevelIdActiveLevels)
-                            {
-                                sum += _progressiveMeterManager.GetMeter(
-                                    level.DeviceId,
-                                    level.LevelId,
-                                    ProgressiveMeters.ProgressiveLevelWinOccurrence).Lifetime;
-                            }
-
-                            return sum;
-                        },
-                        new List<string>(),
-                        new OccurrenceMeterClassification()));
-                levelIdIndex++;
-            }
-
-            Invalidate();
-        }
-
-        private void AddAtomicProgressiveMeter(
-            ProgressiveAtomicMeterNode meter,
-            IPersistentStorageAccessor block)
-        {
-            var currentValues = block.GetAll();
-
-            foreach (var (deviceId, blockIndex) in _progressiveMeterManager.GetProgressiveBlocks())
-            {
-                var meterName = _progressiveMeterManager.GetMeterName(deviceId, meter.Name);
-                if (Contains(meterName))
-                {
-                    continue;
-                }
-
-                AddAtomicMeter(ref currentValues, blockIndex, meterName, block, meter);
-            }
-        }
-
-        private void AddAtomicProgressiveLevelMeter(ProgressiveAtomicMeterNode meter, IPersistentStorageAccessor block)
-        {
-            var currentValues = block.GetAll();
-
-            foreach (var (deviceId, levelId, blockIndex) in _progressiveMeterManager.GetProgressiveLevelBlocks())
-            {
-                var meterName = _progressiveMeterManager.GetMeterName(deviceId, levelId, meter.Name);
-                if (Contains(meterName))
-                {
-                    continue;
-                }
-
-                AddAtomicMeter(ref currentValues, blockIndex, meterName, block, meter);
-            }
-        }
-
-        private void AddAtomicLinkedLevelMeter(ProgressiveAtomicMeterNode meter, IPersistentStorageAccessor block)
-        {
-            var currentValues = block.GetAll();
-
-            foreach (var (level, blockIndex) in _meterManager.GetLinkedLevelBlocks())
-            {
-                var meterName = _meterManager.GetMeterName(level, meter.Name);
-                if (Contains(meterName))
-                {
-                    continue;
-                }
-
-                AddAtomicMeter(ref currentValues, blockIndex, meterName, block, meter);
-            }
-        }
-
-        private void AddAtomicSharedLevelMeter(ProgressiveAtomicMeterNode meter, IPersistentStorageAccessor block)
-        {
-            var currentValues = block.GetAll();
-
-            foreach (var (level, blockIndex) in _progressiveMeterManager.GetSharedLevelBlocks())
-            {
-                var meterName = _progressiveMeterManager.GetMeterName(level, meter.Name);
-                if (Contains(meterName))
-                {
-                    continue;
-                }
-
-                AddAtomicMeter(ref currentValues, blockIndex, meterName, block, meter);
-            }
-        }
-
-        private void AddAtomicMeter(
-            ref IDictionary<int,
-            Dictionary<string, object>> allBlocks,
-            int blockIndex,
-            string meterName,
-            IPersistentStorageAccessor block,
-            ProgressiveAtomicMeterNode meter)
-        {
-            var lifetime = 0L;
-            var period = 0L;
-
-            if (allBlocks.TryGetValue(blockIndex, out var current))
-            {
-                lifetime = (long)current["Lifetime"];
-                period = (long)current["Period"];
-            }
-
-            var atomicMeter = new AtomicMeter(meterName, block, blockIndex, meter.Classification, this, lifetime, period);
-            SetupMeterRolloverTest(atomicMeter);
-            AddMeter(atomicMeter);
-        }
-    }
+﻿namespace Aristocrat.Monaco.Gaming.Progressives
+{
+    using System;
+    using System.Collections.Generic;
+    using System.Configuration;
+    using System.IO;
+    using System.Linq;
+    using Application.Contracts;
+    using Contracts.Meters;
+    using Contracts.Progressives;
+    using Hardware.Contracts.Persistence;
+    using Kernel;
+
+    /// <summary>
+    ///     Definition of the ProgressiveMeterProvider class.
+    /// </summary>
+    /// <seealso cref="T:Aristocrat.Monaco.Application.Contracts.BaseMeterProvider" />
+    /// <seealso cref="T:System.IDisposable" />
+    public class ProgressiveMeterProvider : BaseMeterProvider, IDisposable
+    {
+        private const PersistenceLevel ProviderPersistenceLevel = PersistenceLevel.Critical;
+
+        private const string ProgressiveMeterProviderExtensionPoint = "/Gaming/Metering/ProgressiveMeterProvider";
+        private const string MeterGroupNameProgressive = "progressive";
+        private const string MeterGroupNameProgressiveLevel = "progressiveLevel";
+        private const string MeterGroupNameLinkedProgressive = "linkedProgressive";
+        private const string MeterGroupNameSharedLevel = "sharedLevel";
+
+        private readonly object _lock = new();
+        private readonly IProgressiveMeterManager _progressiveMeterManager;
+        private readonly IProgressiveLevelProvider _levelProvider;
+        private readonly IPersistentStorageManager _persistentStorage;
+        private readonly Dictionary<string, Action<ProgressiveAtomicMeterNode, IPersistentStorageAccessor>>
+            _meterBuilders;
+
+        private bool _disposed;
+
+        /// <summary>
+        ///     Initializes a new instance of the <see cref="ProgressiveMeterProvider" /> class.
+        /// </summary>
+        /// <exception cref="ArgumentNullException">Thrown when one or more required arguments are null.</exception>
+        /// <param name="persistentStorage">The persistent storage manager.</param>
+        /// <param name="progressiveMeterManager">The progressive meter manager.</param>
+        /// <param name="levelProvider">Progressive Level Provider.</param>
+        /// <param name="properties">The properties manager</param>
+        /// <param name="meterManager">The meter manager</param>
+        public ProgressiveMeterProvider(
+            IPersistentStorageManager persistentStorage,
+            IProgressiveMeterManager progressiveMeterManager,
+            IProgressiveLevelProvider levelProvider,
+            IPropertiesManager properties,
+            IMeterManager meterManager)
+            : base(ProviderName, properties)
+        {
+            _persistentStorage = persistentStorage ?? throw new ArgumentNullException(nameof(persistentStorage));
+            _progressiveMeterManager = progressiveMeterManager ?? throw new ArgumentNullException(nameof(progressiveMeterManager));
+            _levelProvider = levelProvider ?? throw new ArgumentNullException(nameof(levelProvider));
+
+            RolloverTest = PropertiesManager.GetValue(@"maxmeters", "false") == "true";
+
+            _meterManager.ProgressiveAdded += OnProgressiveAdded;
+            _meterManager.LinkedProgressiveAdded += OnLinkedProgressiveAdded;
+            _meterManager.LPCompositeMetersCanUpdate += UpdateLPCompositeMeters;
+
+            _meterBuilders = new Dictionary<string, Action<ProgressiveAtomicMeterNode, IPersistentStorageAccessor>>()
+            {
+                {MeterGroupNameProgressive, AddAtomicProgressiveMeter},
+                {MeterGroupNameProgressiveLevel, AddAtomicProgressiveLevelMeter},
+                {MeterGroupNameLinkedProgressive, AddAtomicLinkedLevelMeter},
+                {MeterGroupNameSharedLevel, AddAtomicSharedLevelMeter},
+            };
+
+            Initialize();
+            meterManager.AddProvider(this);
+            _progressiveMeterManager.ProgressiveAdded += OnProgressiveAdded;
+            _progressiveMeterManager.LPCompositeMetersCanUpdate += UpdateLPCompositeProgressiveMeters;
+        }
+
+        /// <summary>
+        ///     Gets the name of the provider.
+        /// </summary>
+        /// <value>The name of the provider.</value>
+        public static string ProviderName => typeof(ProgressiveMeterProvider).ToString();
+
+        /// <inheritdoc />
+        public void Dispose()
+        {
+            Dispose(true);
+            GC.SuppressFinalize(this);
+        }
+
+        /// <summary>
+        ///     Releases the unmanaged resources used by the Aristocrat.Monaco.Gaming.ProgressiveMeterProvider and optionally
+        ///     releases the managed
+        ///     resources.
+        /// </summary>
+        /// <param name="disposing">
+        ///     True to release both managed and unmanaged resources; false to release only unmanaged
+        ///     resources.
+        /// </param>
+        protected virtual void Dispose(bool disposing)
+        {
+            if (_disposed)
+            {
+                return;
+            }
+
+            if (disposing)
+            {
+                _progressiveMeterManager.ProgressiveAdded -= OnProgressiveAdded;
+            }
+
+            _disposed = true;
+        }
+
+        private void OnProgressiveAdded(object sender, ProgressiveAddedEventArgs progressiveAddedEventArgs)
+        {
+            Initialize();
+
+            // Refresh the published meters
+            Invalidate();
+        }
+
+        private void OnLinkedProgressiveAdded(
+            object sender,
+            LinkedProgressiveAddedEventArgs linkedProgressiveAddedEventArgs)
+        {
+            Initialize();
+
+            // Refresh the published meters
+            Invalidate();
+        }
+
+        private void Initialize()
+        {
+            var atomicMeters =
+                MonoAddinsHelper.GetSelectedNodes<ProgressiveAtomicMeterNode>(ProgressiveMeterProviderExtensionPoint);
+
+            lock (_lock)
+            {
+                // Allocate storage for the atomic meters
+                Allocate(atomicMeters);
+
+                // Add the two types of supported progressive meters
+                AddAtomicMeters(atomicMeters);
+            }
+        }
+
+        private void Allocate(IEnumerable<ProgressiveAtomicMeterNode> meters)
+        {
+            var blockName = GetType().ToString();
+
+            foreach (var meter in meters)
+            {
+                var meterBlockName = $"{blockName}.{meter.Name}";
+
+                var blockSize = meter.Group switch
+                {
+                    MeterGroupNameProgressive => _meterManager.ProgressiveCount,
+                    MeterGroupNameProgressiveLevel => _meterManager.LevelCount,
+                    MeterGroupNameLinkedProgressive => _meterManager.LinkedLevelCount,
+                    MeterGroupNameSharedLevel => _meterManager.SharedLevelCount,
+                    _ => throw new ArgumentException($"Unknown Progressive meter group type: {meter.Group}")
+                };
+
+                if (_persistentStorage.BlockExists(meterBlockName))
+                {
+                    var block = _persistentStorage.GetBlock(meterBlockName);
+                    if (block.Count < blockSize)
+                    {
+                        _persistentStorage.ResizeBlock(meterBlockName, blockSize);
+                    }
+                }
+                else
+                {
+                    var blockFormat = new BlockFormat();
+
+                    blockFormat.AddFieldDescription(new FieldDescription(FieldType.Int64, 0, "Lifetime"));
+                    blockFormat.AddFieldDescription(new FieldDescription(FieldType.Int64, 0, "Period"));
+
+                    _persistentStorage.CreateDynamicBlock(
+                        ProviderPersistenceLevel,
+                        meterBlockName,
+                        blockSize == 0 ? 1 : blockSize,
+                        blockFormat);
+                }
+            }
+        }
+
+        private void AddAtomicMeters(IEnumerable<ProgressiveAtomicMeterNode> meters)
+        {
+            var blockName = GetType().ToString();
+
+            foreach (var meter in meters)
+            {
+                if (!_meterBuilders.TryGetValue(meter.Group, out var meterBuilder))
+                {
+                    throw new ArgumentException($"Unknown Progressive meter group type: {meter.Group}");
+                }
+
+                var meterBlockName = $"{blockName}.{meter.Name}";
+                var block = _persistentStorage.GetBlock(meterBlockName);
+                meterBuilder(meter, block);
+            }
+        }
+
+        private void UpdateLPCompositeProgressiveMeters(object sender, LPCompositeMetersCanUpdateEventArgs eventArgs)
+        {
+            var activeLinkedLevels = _levelProvider.GetProgressiveLevels().Where(
+                level => level.LevelType == ProgressiveLevelType.LP
+                         && _progressiveMeterManager.IsMeterProvided(
+                             level.DeviceId,
+                             level.LevelId,
+                             ProgressiveMeters.ProgressiveLevelWinOccurrence)).ToList();
+            var activeLevelIds = activeLinkedLevels.Select(level => level.LevelId).Distinct().ToList();
+            var levelIdIndex = 0;
+            foreach (var activeLevelId in activeLevelIds)
+            {
+                var meterName = $"{ProgressiveMeters.LinkedProgressiveWinOccurrence}AtLevel{levelIdIndex}";
+                AddMeter(
+                    new CompositeMeter(
+                        meterName,
+                        _ =>
+                        {
+                            long sum = 0;
+                            var sameLevelIdActiveLevels =
+                                activeLinkedLevels.Where(level => level.LevelId == activeLevelId).ToList();
+                            foreach (var level in sameLevelIdActiveLevels)
+                            {
+                                sum += _progressiveMeterManager.GetMeter(
+                                    level.DeviceId,
+                                    level.LevelId,
+                                    ProgressiveMeters.ProgressiveLevelWinOccurrence).Lifetime;
+                            }
+
+                            return sum;
+                        },
+                        new List<string>(),
+                        new OccurrenceMeterClassification()));
+                levelIdIndex++;
+            }
+
+            Invalidate();
+        }
+
+        private void AddAtomicProgressiveMeter(
+            ProgressiveAtomicMeterNode meter,
+            IPersistentStorageAccessor block)
+        {
+            var currentValues = block.GetAll();
+
+            foreach (var (deviceId, blockIndex) in _progressiveMeterManager.GetProgressiveBlocks())
+            {
+                var meterName = _progressiveMeterManager.GetMeterName(deviceId, meter.Name);
+                if (Contains(meterName))
+                {
+                    continue;
+                }
+
+                AddAtomicMeter(ref currentValues, blockIndex, meterName, block, meter);
+            }
+        }
+
+        private void AddAtomicProgressiveLevelMeter(ProgressiveAtomicMeterNode meter, IPersistentStorageAccessor block)
+        {
+            var currentValues = block.GetAll();
+
+            foreach (var (deviceId, levelId, blockIndex) in _progressiveMeterManager.GetProgressiveLevelBlocks())
+            {
+                var meterName = _progressiveMeterManager.GetMeterName(deviceId, levelId, meter.Name);
+                if (Contains(meterName))
+                {
+                    continue;
+                }
+
+                AddAtomicMeter(ref currentValues, blockIndex, meterName, block, meter);
+            }
+        }
+
+        private void AddAtomicLinkedLevelMeter(ProgressiveAtomicMeterNode meter, IPersistentStorageAccessor block)
+        {
+            var currentValues = block.GetAll();
+
+            foreach (var (level, blockIndex) in _meterManager.GetLinkedLevelBlocks())
+            {
+                var meterName = _meterManager.GetMeterName(level, meter.Name);
+                if (Contains(meterName))
+                {
+                    continue;
+                }
+
+                AddAtomicMeter(ref currentValues, blockIndex, meterName, block, meter);
+            }
+        }
+
+        private void AddAtomicSharedLevelMeter(ProgressiveAtomicMeterNode meter, IPersistentStorageAccessor block)
+        {
+            var currentValues = block.GetAll();
+
+            foreach (var (level, blockIndex) in _progressiveMeterManager.GetSharedLevelBlocks())
+            {
+                var meterName = _progressiveMeterManager.GetMeterName(level, meter.Name);
+                if (Contains(meterName))
+                {
+                    continue;
+                }
+
+                AddAtomicMeter(ref currentValues, blockIndex, meterName, block, meter);
+            }
+        }
+
+        private void AddAtomicMeter(
+            ref IDictionary<int,
+            Dictionary<string, object>> allBlocks,
+            int blockIndex,
+            string meterName,
+            IPersistentStorageAccessor block,
+            ProgressiveAtomicMeterNode meter)
+        {
+            var lifetime = 0L;
+            var period = 0L;
+
+            if (allBlocks.TryGetValue(blockIndex, out var current))
+            {
+                lifetime = (long)current["Lifetime"];
+                period = (long)current["Period"];
+            }
+
+            var atomicMeter = new AtomicMeter(meterName, block, blockIndex, meter.Classification, this, lifetime, period);
+            SetupMeterRolloverTest(atomicMeter);
+            AddMeter(atomicMeter);
+        }
+    }
 }