--- conflicted
+++ resolved
@@ -152,14 +152,9 @@
 
         public void UpdateHandCount(int handCount)
         {
-<<<<<<< HEAD
-//            Invoke(client => client.UpdateHandCount(new HandCountUpdateNotification { HandCount = handCount }));
-        }
-=======
             Invoke(client => client.UpdateHandCount(new UpdateHandCountNotification { Value = (ulong)handCount }));
         }
 
->>>>>>> e38fcd70
         public void UpdateButtonState(uint buttonId, ButtonMask mask, ButtonState state)
         {
             Invoke(
