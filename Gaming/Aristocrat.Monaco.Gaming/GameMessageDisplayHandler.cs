namespace Aristocrat.Monaco.Gaming
{
    using System;
    using System.Collections.Generic;
    using System.Reflection;
    using System.Threading;
    using Contracts;
    using Kernel;
    using log4net;
    using Runtime;
    using Vgt.Client12.Application.OperatorMenu;

    /// <summary>
    ///     Implementation of IMessageDisplayHandler
    /// </summary>
    /// <remarks>
    ///     GameMessageDisplayHandler listens for messages coming from the MessageDisplay and forwards then to the GDK. It only
    ///     does so while
    ///     the game is loaded, hooking and unhooking from the MessageDisplay as appropriate.
    /// </remarks>
    public class GameMessageDisplayHandler : IMessageDisplayHandler, IDisposable
    {
        private static readonly TimeSpan MaxDisplayLimit = TimeSpan.FromSeconds(3);
        private static readonly TimeSpan UpdateInterval = TimeSpan.FromMilliseconds(100);
        private static readonly TimeSpan ShutdownTimeout = TimeSpan.FromSeconds(5);
        private static readonly ILog Logger = LogManager.GetLogger(MethodBase.GetCurrentMethod()!.DeclaringType);

        private readonly IRuntime _runtime;
        private readonly IGameDiagnostics _gameDiagnostics;
        private readonly IEventBus _eventBus;
        private readonly IMessageDisplay _messageDisplay;
<<<<<<< HEAD
        private readonly IPropertiesManager _properties;
        private readonly List<DisplayableMessage> _displayMessages = new();
        private readonly object _messageLock = new();
=======
        private readonly IOperatorMenuLauncher _operatorMenu;
        private readonly List<DisplayableMessage> _displayMessages = new List<DisplayableMessage>();
        private readonly bool _showMessages;
        private readonly object _messageLock = new object();
>>>>>>> 1411220e

        private Timer _changePropagationTimer;
        private string _lastMessage = string.Empty;
        private TimeSpan _currentMessageDisplayTime;
        private bool _disposed;

        /// <summary>
        ///     Initializes a new instance of the <see cref="GameMessageDisplayHandler" /> class.
        /// </summary>
        /// <param name="runtimeService">The runtime service</param>
        /// <param name="eventBus">The event bus</param>
        /// <param name="messageDisplay">The message display</param>
        /// <param name="properties">The property manager.</param>
        /// <param name="gameDiagnostics">The game replay service.</param>
        /// <param name="operatorMenu">The operator menu launch status</param>
        public GameMessageDisplayHandler(
            IRuntime runtimeService,
            IEventBus eventBus,
            IMessageDisplay messageDisplay,
            IPropertiesManager properties,
            IGameDiagnostics gameDiagnostics,
            IOperatorMenuLauncher operatorMenu)
        {
            _runtime = runtimeService ?? throw new ArgumentNullException(nameof(runtimeService));
            _eventBus = eventBus ?? throw new ArgumentNullException(nameof(eventBus));
            _messageDisplay = messageDisplay ?? throw new ArgumentNullException(nameof(messageDisplay));
            _properties = properties ?? throw new ArgumentNullException(nameof(properties));

            _gameDiagnostics = gameDiagnostics ?? throw new ArgumentNullException(nameof(gameDiagnostics));

            _operatorMenu = operatorMenu ?? throw new ArgumentNullException(nameof(operatorMenu));

            _changePropagationTimer = new Timer(UpdateMessages, null, Timeout.InfiniteTimeSpan, Timeout.InfiniteTimeSpan);

            _messageDisplay.AddMessageDisplayHandler(this);

            _eventBus.Subscribe<GameInitializationCompletedEvent>(this, HandleEvent);
            _eventBus.Subscribe<GameProcessExitedEvent>(this, HandleEvent);
        }

        /// <inheritdoc />
        public void DisplayMessage(DisplayableMessage displayableMessage)
        {
            var showMessages = _properties.GetValue(GamingConstants.ShowMessages, false);
            if (!showMessages || _gameDiagnostics.IsActive || displayableMessage == null ||
                displayableMessage.Classification != DisplayableMessageClassification.SoftError &&
                displayableMessage.Classification != DisplayableMessageClassification.Informative)
            {
                return;
            }

            Logger.Debug("Displaying messages");

            lock (_messageLock)
            {
                _displayMessages.Add(displayableMessage);
            }

            if (_displayMessages.Count == 1)
            {
                _changePropagationTimer?.Change(TimeSpan.Zero, Timeout.InfiniteTimeSpan);
            }

            Logger.Debug("Displayed messages");
        }

        /// <inheritdoc />
        public void RemoveMessage(DisplayableMessage displayableMessage)
        {
            Logger.Debug("Removing messages");

            lock (_messageLock)
            {
                if (_displayMessages.Count > 0 && _displayMessages[0] == displayableMessage)
                {
                    _currentMessageDisplayTime = TimeSpan.Zero;
                }

                _displayMessages.Remove(displayableMessage);
            }

            Logger.Debug("Removed messages");
        }

        /// <inheritdoc />
        public void DisplayStatus(string message)
        {
        }

        /// <inheritdoc />
        public void ClearMessages()
        {
            Logger.Debug("Clearing messages");

            lock (_messageLock)
            {
                _displayMessages.Clear();
            }

            Logger.Debug("Cleared messages");
        }

        public void Dispose()
        {
            Dispose(true);
            GC.SuppressFinalize(this);
        }

        protected virtual void Dispose(bool disposing)
        {
            if (_disposed)
            {
                return;
            }

            if (disposing)
            {
                if (_changePropagationTimer != null)
                {
                    _changePropagationTimer.Change(Timeout.InfiniteTimeSpan, Timeout.InfiniteTimeSpan);

                    using (var handle = new ManualResetEvent(false))
                    {
                        if (_changePropagationTimer.Dispose(handle))
                        {
                            if (!handle.WaitOne(ShutdownTimeout))
                            {
                                Logger.Warn("Failed waiting for Dispose of timer");
                            }
                        }
                    }

                    _changePropagationTimer.Dispose();
                }

                _eventBus.UnsubscribeAll(this);
            }
            _changePropagationTimer = null;

            _disposed = true;
        }

        private void UpdateMessages(object state)
        {
            if (!_runtime.Connected || _changePropagationTimer == null)
            {
                _lastMessage = string.Empty;
                return;
            }

            lock (_messageLock)
            {
                if (_displayMessages.Count == 0)
                {
                    _lastMessage = string.Empty;
                    _runtime.UpdatePlatformMessages(null);
                }
                else
                {
                    if (_currentMessageDisplayTime < MaxDisplayLimit)
                    {
                        _currentMessageDisplayTime += UpdateInterval;
                    }

                    if (_displayMessages.Count > 1 && _currentMessageDisplayTime >= MaxDisplayLimit)
                    {
                        var current = _displayMessages[0];
                        _displayMessages.Remove(current);
                        _displayMessages.Add(current);
                        _currentMessageDisplayTime = TimeSpan.Zero;
                    }

                    UpdateMessage(_displayMessages[0].Message);

                    _changePropagationTimer?.Change(UpdateInterval, Timeout.InfiniteTimeSpan);
                }
            }
        }

        private void UpdateMessage(string message)
        {
            if (string.IsNullOrEmpty(message) || _lastMessage.Equals(message) || _operatorMenu.IsShowing)
            {
                return;
            }

            _lastMessage = message;

            _runtime.UpdatePlatformMessages(new[] { message });
        }

        private void HandleEvent(GameInitializationCompletedEvent evt)
        {
            // Once a game has initialized, re-broadcast platform messages by registering for messages and setting the pending flag on
            if (_gameDiagnostics.IsActive)
            {
                return;
            }

            _messageDisplay.AddMessageDisplayHandler(this);

            _changePropagationTimer?.Change(TimeSpan.Zero, Timeout.InfiniteTimeSpan);
        }

        private void HandleEvent(GameProcessExitedEvent evt)
        {
            // un-register for messages, the game has been unloaded
            _messageDisplay.RemoveMessageDisplayHandler(this);

            _changePropagationTimer?.Change(Timeout.InfiniteTimeSpan, Timeout.InfiniteTimeSpan);
        }
    }
}<|MERGE_RESOLUTION|>--- conflicted
+++ resolved
@@ -1,254 +1,246 @@
-namespace Aristocrat.Monaco.Gaming
-{
-    using System;
-    using System.Collections.Generic;
-    using System.Reflection;
-    using System.Threading;
-    using Contracts;
-    using Kernel;
-    using log4net;
-    using Runtime;
-    using Vgt.Client12.Application.OperatorMenu;
-
-    /// <summary>
-    ///     Implementation of IMessageDisplayHandler
-    /// </summary>
-    /// <remarks>
-    ///     GameMessageDisplayHandler listens for messages coming from the MessageDisplay and forwards then to the GDK. It only
-    ///     does so while
-    ///     the game is loaded, hooking and unhooking from the MessageDisplay as appropriate.
-    /// </remarks>
-    public class GameMessageDisplayHandler : IMessageDisplayHandler, IDisposable
-    {
-        private static readonly TimeSpan MaxDisplayLimit = TimeSpan.FromSeconds(3);
-        private static readonly TimeSpan UpdateInterval = TimeSpan.FromMilliseconds(100);
-        private static readonly TimeSpan ShutdownTimeout = TimeSpan.FromSeconds(5);
-        private static readonly ILog Logger = LogManager.GetLogger(MethodBase.GetCurrentMethod()!.DeclaringType);
-
-        private readonly IRuntime _runtime;
-        private readonly IGameDiagnostics _gameDiagnostics;
-        private readonly IEventBus _eventBus;
-        private readonly IMessageDisplay _messageDisplay;
-<<<<<<< HEAD
-        private readonly IPropertiesManager _properties;
-        private readonly List<DisplayableMessage> _displayMessages = new();
-        private readonly object _messageLock = new();
-=======
-        private readonly IOperatorMenuLauncher _operatorMenu;
-        private readonly List<DisplayableMessage> _displayMessages = new List<DisplayableMessage>();
-        private readonly bool _showMessages;
-        private readonly object _messageLock = new object();
->>>>>>> 1411220e
-
-        private Timer _changePropagationTimer;
-        private string _lastMessage = string.Empty;
-        private TimeSpan _currentMessageDisplayTime;
-        private bool _disposed;
-
-        /// <summary>
-        ///     Initializes a new instance of the <see cref="GameMessageDisplayHandler" /> class.
-        /// </summary>
-        /// <param name="runtimeService">The runtime service</param>
-        /// <param name="eventBus">The event bus</param>
-        /// <param name="messageDisplay">The message display</param>
-        /// <param name="properties">The property manager.</param>
-        /// <param name="gameDiagnostics">The game replay service.</param>
-        /// <param name="operatorMenu">The operator menu launch status</param>
-        public GameMessageDisplayHandler(
-            IRuntime runtimeService,
-            IEventBus eventBus,
-            IMessageDisplay messageDisplay,
-            IPropertiesManager properties,
-            IGameDiagnostics gameDiagnostics,
-            IOperatorMenuLauncher operatorMenu)
-        {
-            _runtime = runtimeService ?? throw new ArgumentNullException(nameof(runtimeService));
-            _eventBus = eventBus ?? throw new ArgumentNullException(nameof(eventBus));
-            _messageDisplay = messageDisplay ?? throw new ArgumentNullException(nameof(messageDisplay));
-            _properties = properties ?? throw new ArgumentNullException(nameof(properties));
-
-            _gameDiagnostics = gameDiagnostics ?? throw new ArgumentNullException(nameof(gameDiagnostics));
-
-            _operatorMenu = operatorMenu ?? throw new ArgumentNullException(nameof(operatorMenu));
-
-            _changePropagationTimer = new Timer(UpdateMessages, null, Timeout.InfiniteTimeSpan, Timeout.InfiniteTimeSpan);
-
-            _messageDisplay.AddMessageDisplayHandler(this);
-
-            _eventBus.Subscribe<GameInitializationCompletedEvent>(this, HandleEvent);
-            _eventBus.Subscribe<GameProcessExitedEvent>(this, HandleEvent);
-        }
-
-        /// <inheritdoc />
-        public void DisplayMessage(DisplayableMessage displayableMessage)
-        {
-            var showMessages = _properties.GetValue(GamingConstants.ShowMessages, false);
-            if (!showMessages || _gameDiagnostics.IsActive || displayableMessage == null ||
-                displayableMessage.Classification != DisplayableMessageClassification.SoftError &&
-                displayableMessage.Classification != DisplayableMessageClassification.Informative)
-            {
-                return;
-            }
-
-            Logger.Debug("Displaying messages");
-
-            lock (_messageLock)
-            {
-                _displayMessages.Add(displayableMessage);
-            }
-
-            if (_displayMessages.Count == 1)
-            {
-                _changePropagationTimer?.Change(TimeSpan.Zero, Timeout.InfiniteTimeSpan);
-            }
-
-            Logger.Debug("Displayed messages");
-        }
-
-        /// <inheritdoc />
-        public void RemoveMessage(DisplayableMessage displayableMessage)
-        {
-            Logger.Debug("Removing messages");
-
-            lock (_messageLock)
-            {
-                if (_displayMessages.Count > 0 && _displayMessages[0] == displayableMessage)
-                {
-                    _currentMessageDisplayTime = TimeSpan.Zero;
-                }
-
-                _displayMessages.Remove(displayableMessage);
-            }
-
-            Logger.Debug("Removed messages");
-        }
-
-        /// <inheritdoc />
-        public void DisplayStatus(string message)
-        {
-        }
-
-        /// <inheritdoc />
-        public void ClearMessages()
-        {
-            Logger.Debug("Clearing messages");
-
-            lock (_messageLock)
-            {
-                _displayMessages.Clear();
-            }
-
-            Logger.Debug("Cleared messages");
-        }
-
-        public void Dispose()
-        {
-            Dispose(true);
-            GC.SuppressFinalize(this);
-        }
-
-        protected virtual void Dispose(bool disposing)
-        {
-            if (_disposed)
-            {
-                return;
-            }
-
-            if (disposing)
-            {
-                if (_changePropagationTimer != null)
-                {
-                    _changePropagationTimer.Change(Timeout.InfiniteTimeSpan, Timeout.InfiniteTimeSpan);
-
-                    using (var handle = new ManualResetEvent(false))
-                    {
-                        if (_changePropagationTimer.Dispose(handle))
-                        {
-                            if (!handle.WaitOne(ShutdownTimeout))
-                            {
-                                Logger.Warn("Failed waiting for Dispose of timer");
-                            }
-                        }
-                    }
-
-                    _changePropagationTimer.Dispose();
-                }
-
-                _eventBus.UnsubscribeAll(this);
-            }
-            _changePropagationTimer = null;
-
-            _disposed = true;
-        }
-
-        private void UpdateMessages(object state)
-        {
-            if (!_runtime.Connected || _changePropagationTimer == null)
-            {
-                _lastMessage = string.Empty;
-                return;
-            }
-
-            lock (_messageLock)
-            {
-                if (_displayMessages.Count == 0)
-                {
-                    _lastMessage = string.Empty;
-                    _runtime.UpdatePlatformMessages(null);
-                }
-                else
-                {
-                    if (_currentMessageDisplayTime < MaxDisplayLimit)
-                    {
-                        _currentMessageDisplayTime += UpdateInterval;
-                    }
-
-                    if (_displayMessages.Count > 1 && _currentMessageDisplayTime >= MaxDisplayLimit)
-                    {
-                        var current = _displayMessages[0];
-                        _displayMessages.Remove(current);
-                        _displayMessages.Add(current);
-                        _currentMessageDisplayTime = TimeSpan.Zero;
-                    }
-
-                    UpdateMessage(_displayMessages[0].Message);
-
-                    _changePropagationTimer?.Change(UpdateInterval, Timeout.InfiniteTimeSpan);
-                }
-            }
-        }
-
-        private void UpdateMessage(string message)
-        {
-            if (string.IsNullOrEmpty(message) || _lastMessage.Equals(message) || _operatorMenu.IsShowing)
-            {
-                return;
-            }
-
-            _lastMessage = message;
-
-            _runtime.UpdatePlatformMessages(new[] { message });
-        }
-
-        private void HandleEvent(GameInitializationCompletedEvent evt)
-        {
-            // Once a game has initialized, re-broadcast platform messages by registering for messages and setting the pending flag on
-            if (_gameDiagnostics.IsActive)
-            {
-                return;
-            }
-
-            _messageDisplay.AddMessageDisplayHandler(this);
-
-            _changePropagationTimer?.Change(TimeSpan.Zero, Timeout.InfiniteTimeSpan);
-        }
-
-        private void HandleEvent(GameProcessExitedEvent evt)
-        {
-            // un-register for messages, the game has been unloaded
-            _messageDisplay.RemoveMessageDisplayHandler(this);
-
-            _changePropagationTimer?.Change(Timeout.InfiniteTimeSpan, Timeout.InfiniteTimeSpan);
-        }
-    }
+namespace Aristocrat.Monaco.Gaming
+{
+    using System;
+    using System.Collections.Generic;
+    using System.Reflection;
+    using System.Threading;
+    using Contracts;
+    using Kernel;
+    using log4net;
+    using Runtime;
+    using Vgt.Client12.Application.OperatorMenu;
+
+    /// <summary>
+    ///     Implementation of IMessageDisplayHandler
+    /// </summary>
+    /// <remarks>
+    ///     GameMessageDisplayHandler listens for messages coming from the MessageDisplay and forwards then to the GDK. It only
+    ///     does so while
+    ///     the game is loaded, hooking and unhooking from the MessageDisplay as appropriate.
+    /// </remarks>
+    public class GameMessageDisplayHandler : IMessageDisplayHandler, IDisposable
+    {
+        private static readonly TimeSpan MaxDisplayLimit = TimeSpan.FromSeconds(3);
+        private static readonly TimeSpan UpdateInterval = TimeSpan.FromMilliseconds(100);
+        private static readonly TimeSpan ShutdownTimeout = TimeSpan.FromSeconds(5);
+        private static readonly ILog Logger = LogManager.GetLogger(MethodBase.GetCurrentMethod()!.DeclaringType);
+
+        private readonly IRuntime _runtime;
+        private readonly IGameDiagnostics _gameDiagnostics;
+        private readonly IEventBus _eventBus;
+        private readonly IMessageDisplay _messageDisplay;
+        private readonly IOperatorMenuLauncher _operatorMenu;
+        private readonly List<DisplayableMessage> _displayMessages = new List<DisplayableMessage>();
+        private readonly bool _showMessages;
+        private readonly object _messageLock = new object();
+
+        private Timer _changePropagationTimer;
+        private string _lastMessage = string.Empty;
+        private TimeSpan _currentMessageDisplayTime;
+        private bool _disposed;
+
+        /// <summary>
+        ///     Initializes a new instance of the <see cref="GameMessageDisplayHandler" /> class.
+        /// </summary>
+        /// <param name="runtimeService">The runtime service</param>
+        /// <param name="eventBus">The event bus</param>
+        /// <param name="messageDisplay">The message display</param>
+        /// <param name="properties">The property manager.</param>
+        /// <param name="gameDiagnostics">The game replay service.</param>
+        /// <param name="operatorMenu">The operator menu launch status</param>
+        public GameMessageDisplayHandler(
+            IRuntime runtimeService,
+            IEventBus eventBus,
+            IMessageDisplay messageDisplay,
+            IPropertiesManager properties,
+            IGameDiagnostics gameDiagnostics,
+            IOperatorMenuLauncher operatorMenu)
+        {
+            _runtime = runtimeService ?? throw new ArgumentNullException(nameof(runtimeService));
+            _eventBus = eventBus ?? throw new ArgumentNullException(nameof(eventBus));
+            _messageDisplay = messageDisplay ?? throw new ArgumentNullException(nameof(messageDisplay));
+
+            _gameDiagnostics = gameDiagnostics ?? throw new ArgumentNullException(nameof(gameDiagnostics));
+
+            _operatorMenu = operatorMenu ?? throw new ArgumentNullException(nameof(operatorMenu));
+
+            _changePropagationTimer = new Timer(UpdateMessages, null, Timeout.InfiniteTimeSpan, Timeout.InfiniteTimeSpan);
+
+            _messageDisplay.AddMessageDisplayHandler(this);
+
+            _eventBus.Subscribe<GameInitializationCompletedEvent>(this, HandleEvent);
+            _eventBus.Subscribe<GameProcessExitedEvent>(this, HandleEvent);
+        }
+
+        /// <inheritdoc />
+        public void DisplayMessage(DisplayableMessage displayableMessage)
+        {
+            if (!_showMessages || _gameDiagnostics.IsActive || displayableMessage == null ||
+                displayableMessage.Classification != DisplayableMessageClassification.SoftError &&
+                displayableMessage.Classification != DisplayableMessageClassification.Informative)
+            {
+                return;
+            }
+
+            Logger.Debug("Displaying messages");
+
+            lock (_messageLock)
+            {
+                _displayMessages.Add(displayableMessage);
+            }
+
+            if (_displayMessages.Count == 1)
+            {
+                _changePropagationTimer?.Change(TimeSpan.Zero, Timeout.InfiniteTimeSpan);
+            }
+
+            Logger.Debug("Displayed messages");
+        }
+
+        /// <inheritdoc />
+        public void RemoveMessage(DisplayableMessage displayableMessage)
+        {
+            Logger.Debug("Removing messages");
+
+            lock (_messageLock)
+            {
+                if (_displayMessages.Count > 0 && _displayMessages[0] == displayableMessage)
+                {
+                    _currentMessageDisplayTime = TimeSpan.Zero;
+                }
+
+                _displayMessages.Remove(displayableMessage);
+            }
+
+            Logger.Debug("Removed messages");
+        }
+
+        /// <inheritdoc />
+        public void DisplayStatus(string message)
+        {
+        }
+
+        /// <inheritdoc />
+        public void ClearMessages()
+        {
+            Logger.Debug("Clearing messages");
+
+            lock (_messageLock)
+            {
+                _displayMessages.Clear();
+            }
+
+            Logger.Debug("Cleared messages");
+        }
+
+        public void Dispose()
+        {
+            Dispose(true);
+            GC.SuppressFinalize(this);
+        }
+
+        protected virtual void Dispose(bool disposing)
+        {
+            if (_disposed)
+            {
+                return;
+            }
+
+            if (disposing)
+            {
+                if (_changePropagationTimer != null)
+                {
+                    _changePropagationTimer.Change(Timeout.InfiniteTimeSpan, Timeout.InfiniteTimeSpan);
+
+                    using (var handle = new ManualResetEvent(false))
+                    {
+                        if (_changePropagationTimer.Dispose(handle))
+                        {
+                            if (!handle.WaitOne(ShutdownTimeout))
+                            {
+                                Logger.Warn("Failed waiting for Dispose of timer");
+                            }
+                        }
+                    }
+
+                    _changePropagationTimer.Dispose();
+                }
+
+                _eventBus.UnsubscribeAll(this);
+            }
+            _changePropagationTimer = null;
+
+            _disposed = true;
+        }
+
+        private void UpdateMessages(object state)
+        {
+            if (!_runtime.Connected || _changePropagationTimer == null)
+            {
+                _lastMessage = string.Empty;
+                return;
+            }
+
+            lock (_messageLock)
+            {
+                if (_displayMessages.Count == 0)
+                {
+                    _lastMessage = string.Empty;
+                    _runtime.UpdatePlatformMessages(null);
+                }
+                else
+                {
+                    if (_currentMessageDisplayTime < MaxDisplayLimit)
+                    {
+                        _currentMessageDisplayTime += UpdateInterval;
+                    }
+
+                    if (_displayMessages.Count > 1 && _currentMessageDisplayTime >= MaxDisplayLimit)
+                    {
+                        var current = _displayMessages[0];
+                        _displayMessages.Remove(current);
+                        _displayMessages.Add(current);
+                        _currentMessageDisplayTime = TimeSpan.Zero;
+                    }
+
+                    UpdateMessage(_displayMessages[0].Message);
+
+                    _changePropagationTimer?.Change(UpdateInterval, Timeout.InfiniteTimeSpan);
+                }
+            }
+        }
+
+        private void UpdateMessage(string message)
+        {
+            if (string.IsNullOrEmpty(message) || _lastMessage.Equals(message) || _operatorMenu.IsShowing)
+            {
+                return;
+            }
+
+            _lastMessage = message;
+
+            _runtime.UpdatePlatformMessages(new[] { message });
+        }
+
+        private void HandleEvent(GameInitializationCompletedEvent evt)
+        {
+            // Once a game has initialized, re-broadcast platform messages by registering for messages and setting the pending flag on
+            if (_gameDiagnostics.IsActive)
+            {
+                return;
+            }
+
+            _messageDisplay.AddMessageDisplayHandler(this);
+
+            _changePropagationTimer?.Change(TimeSpan.Zero, Timeout.InfiniteTimeSpan);
+        }
+
+        private void HandleEvent(GameProcessExitedEvent evt)
+        {
+            // un-register for messages, the game has been unloaded
+            _messageDisplay.RemoveMessageDisplayHandler(this);
+
+            _changePropagationTimer?.Change(Timeout.InfiniteTimeSpan, Timeout.InfiniteTimeSpan);
+        }
+    }
 }