--- conflicted
+++ resolved
@@ -1,203 +1,215 @@
-﻿<?xml version="1.0" encoding="utf-8" ?>
-<ArrayOfBlockFormat>
-  <BlockFormat version="8" Name="Aristocrat.Monaco.Gaming.PropertyProvider">
-    <Fields>
-      <Field FieldName="GamePlay.SelectedDeviceId" DataType="Int32"/>
-      <Field FieldName="GamePlay.SelectedDenom" DataType="Int64"/>
-      <Field FieldName="Cabinet.IdleTimePeriod" DataType="Int32"/>
-      <Field FieldName="Cabinet.SelectedLocaleCode" DataType="String" Size="8"/>
-      <Field FieldName="GamePlay.AutocompleteSet" DataType="Bool"/>
-      <Field FieldName="GamePlay.AutocompleteExpired" DataType="Bool"/>
-      <Field FieldName="Cabinet.IdleText" DataType="String" Size="256"/>
-      <Field FieldName="Cabinet.ReelDuration" DataType="Int32" />
-      <Field FieldName="Cabinet.ReelDurationConfigured" DataType="Bool" />
-      <Field FieldName="Cabinet.ReelStop" DataType="Bool"/>
-      <Field FieldName="GamePlay.ShowPlayerVolume" DataType="Bool"/>
-      <Field FieldName="GamePlay.ShowServiceButton" DataType="Bool"/>
-      <Field FieldName="AutoHold.Enable" DataType="Bool"/>
-      <Field FieldName="CashableLockupStrategy" DataType="Int32"/>
-      <Field FieldName="GamePlay.Gamble.WagerLimit" DataType="Int64" />
-      <Field FieldName="GamePlay.ContinuousPlaySupport.Mode" DataType="Int32" />
-      <Field FieldName="ReplayPause.Enable" DataType="Bool"/>
-      <Field FieldName="ReplayPause.Active" DataType="Bool"/>
-      <Field FieldName="GameStartMethod" DataType="Int32"/>
-      <Field FieldName="OperatorMenu.PerformancePage.DeselectedGameThemes" DataType="String" Size="8192"/>
-      <Field FieldName="OperatorMenu.PerformancePage.SortDirection" DataType="Bool"/>
-      <Field FieldName="OperatorMenu.PerformancePage.SortMemberPath" DataType="String" Size="256"/>
-      <Field FieldName="OperatorMenu.PerformancePage.SelectedGameType" DataType="String" Size="256"/>
-      <Field FieldName="OperatorMenu.PerformancePage.HideNeverActive" DataType="Bool"/>
-      <Field FieldName="OperatorMenu.PerformancePage.HidePreviouslyActive" DataType="Bool"/>
-      <Field FieldName="OperatorMenu.GameConfiguration.InitialConfigComplete" DataType="Bool"/>
-      <Field FieldName="ShowProgram.PinRequired" DataType="Bool"/>
-      <Field FieldName="ShowProgram.Pin" DataType="String"/>
-      <Field FieldName="ShowProgram.EnableResetCredits" DataType="Bool"/>
-      <Field FieldName="AttractModeOptions.AttractEnabled" DataType="Bool"/>
-      <Field FieldName="Progressive.CommitTimeoutMs" DataType="Int32"/>
-      <Field FieldName="GamePlay.SelectedBetOption" DataType="String" Size="256"/>
-      <Field FieldName="Progressive.LobbyIndicator" DataType="Int32"/>
-      <Field FieldName="AttractModeOptions.DefaultAttractOverriden" DataType="Bool"/>
-      <Field FieldName="Progressive.PoolCreationType" DataType="Int32"/>
-    </Fields>
-  </BlockFormat>
-  <BlockFormat version="9" Name="Aristocrat.Monaco.Gaming.PropertyProvider">
-    <Fields>
-      <Field FieldName="GamePlay.SelectedDeviceId" DataType="Int32"/>
-      <Field FieldName="GamePlay.SelectedDenom" DataType="Int64"/>
-      <Field FieldName="Cabinet.IdleTimePeriod" DataType="Int32"/>
-      <Field FieldName="Cabinet.SelectedLocaleCode" DataType="String" Size="8"/>
-      <Field FieldName="GamePlay.AutocompleteSet" DataType="Bool"/>
-      <Field FieldName="GamePlay.AutocompleteExpired" DataType="Bool"/>
-      <Field FieldName="Cabinet.IdleText" DataType="String" Size="256"/>
-      <Field FieldName="Cabinet.ReelDuration" DataType="Int32" />
-      <Field FieldName="Cabinet.ReelDurationConfigured" DataType="Bool" />
-      <Field FieldName="Cabinet.ReelStop" DataType="Bool"/>
-      <Field FieldName="GamePlay.ShowPlayerVolume" DataType="Bool"/>
-      <Field FieldName="GamePlay.ShowServiceButton" DataType="Bool"/>
-      <Field FieldName="AutoHold.Enable" DataType="Bool"/>
-      <Field FieldName="CashableLockupStrategy" DataType="Int32"/>
-      <Field FieldName="GamePlay.Gamble.WagerLimit" DataType="Int64" />
-      <Field FieldName="GamePlay.ContinuousPlaySupport.Mode" DataType="Int32" />
-      <Field FieldName="ReplayPause.Enable" DataType="Bool"/>
-      <Field FieldName="ReplayPause.Active" DataType="Bool"/>
-      <Field FieldName="GameStartMethod" DataType="Int32"/>
-      <Field FieldName="OperatorMenu.PerformancePage.DeselectedGameThemes" DataType="String" Size="8192"/>
-      <Field FieldName="OperatorMenu.PerformancePage.SortDirection" DataType="Bool"/>
-      <Field FieldName="OperatorMenu.PerformancePage.SortMemberPath" DataType="String" Size="256"/>
-      <Field FieldName="OperatorMenu.PerformancePage.SelectedGameType" DataType="String" Size="256"/>
-      <Field FieldName="OperatorMenu.PerformancePage.HideNeverActive" DataType="Bool"/>
-      <Field FieldName="OperatorMenu.PerformancePage.HidePreviouslyActive" DataType="Bool"/>
-      <Field FieldName="OperatorMenu.GameConfiguration.InitialConfigComplete" DataType="Bool"/>
-      <Field FieldName="ShowProgram.PinRequired" DataType="Bool"/>
-      <Field FieldName="ShowProgram.Pin" DataType="String"/>
-      <Field FieldName="ShowProgram.EnableResetCredits" DataType="Bool"/>
-      <Field FieldName="AttractModeOptions.AttractEnabled" DataType="Bool"/>
-      <Field FieldName="Progressive.CommitTimeoutMs" DataType="Int32"/>
-      <Field FieldName="GamePlay.SelectedBetOption" DataType="String" Size="256"/>
-      <Field FieldName="Progressive.LobbyIndicator" DataType="Int32"/>
-      <Field FieldName="AttractModeOptions.DefaultAttractOverriden" DataType="Bool"/>
-      <Field FieldName="Progressive.PoolCreationType" DataType="Int32"/>
-      <Field FieldName="GamePlay.SelectedBetCredits" DataType="Int64"/>
-      <Field FieldName="AwaitingPlayerSelection" DataType="Bool"/>
-      <Field FieldName="GamePlay.SelectedBetMultiplier" DataType="Int32"/>
-      <Field FieldName="GamePlay.SelectedLineCost" DataType="Int32"/>
-    </Fields>
-  </BlockFormat>
-  <BlockFormat version="10" Name="Aristocrat.Monaco.Gaming.PropertyProvider">
-    <Fields>
-      <Field FieldName="GamePlay.SelectedDeviceId" DataType="Int32"/>
-      <Field FieldName="GamePlay.SelectedDenom" DataType="Int64"/>
-      <Field FieldName="Cabinet.IdleTimePeriod" DataType="Int32"/>
-      <Field FieldName="Cabinet.SelectedLocaleCode" DataType="String" Size="8"/>
-      <Field FieldName="GamePlay.AutocompleteSet" DataType="Bool"/>
-      <Field FieldName="GamePlay.AutocompleteExpired" DataType="Bool"/>
-      <Field FieldName="Cabinet.IdleText" DataType="String" Size="256"/>
-      <Field FieldName="Cabinet.GameRoundDurationMs" DataType="Int32" />
-      <Field FieldName="Cabinet.ReelStop" DataType="Bool"/>
-<<<<<<< HEAD
-      <Field FieldName="GamePlay.ShowServiceButton" DataType="Bool"/>
-=======
-      <Field FieldName="Cabinet.ReelSpeed" DataType="Double"/>
-      <Field FieldName="GamePlay.AudioAudioChannels" DataType="Bool"/>
-      <Field FieldName="GamePlay.GameLogOutcomeDetails" DataType="Bool"/>
-      <Field FieldName="GamePlay.GameLogEnabled" DataType="Bool"/>
-      <Field FieldName="GamePlay.GameDurationUseMarketGameTime" DataType="Bool"/>
-      <Field FieldName="GamePlay.ChangeLineSelectionAtZeroCreditUse" DataType="Bool"/>
-      <Field FieldName="GamePlay.InitialZeroWagerUse" DataType="Bool"/>
-      <Field FieldName="GamePlay.KenoFreeGamesAutoPlay" DataType="Bool"/>
-      <Field FieldName="GamePlay.KenoFreeGamesSelectionChange" DataType="Bool"/>
-      <Field FieldName="GamePlay.ClockUseHInDisplay" DataType="Bool"/>
-      <Field FieldName="GamePlay.ServiceUse" DataType="Bool"/>
-      <Field FieldName="GamePlay.VolumeLevelShowInHelpScreen" DataType="Bool"/>
-      <Field FieldName="GamePlay.MaximumGameRoundWinResetWinAmount" DataType="String" Size="256"/>
-      <Field FieldName="GamePlay.WagerLimitsUse" DataType="Bool"/>
-      <Field FieldName="GamePlay.WagerLimitsMaxTotalWager" DataType="Int64"/>
-      <Field FieldName="GamePlay.FreeSpinClearWinMeter" DataType="Bool"/>
-      <Field FieldName="GamePlay.WinDestination" DataType="String" Size="256"/>
-      <Field FieldName="GamePlay.DisplayGamePayMessageUse" DataType="Bool"/>
-      <Field FieldName="GamePlay.DisplayGamePayMessageFormat" DataType="String" Size="256"/>
-      <Field FieldName="GamePlay.ShowServiceButton" DataType="Bool"/>
-      <Field FieldName="GamePlay.ButtonAnimationGoodLuck" DataType="Bool"/>
->>>>>>> 97db755a
-      <Field FieldName="AutoHold.Enable" DataType="Bool"/>
-      <Field FieldName="CashableLockupStrategy" DataType="Int32"/>
-      <Field FieldName="GamePlay.Gamble.WagerLimit" DataType="Int64" />
-      <Field FieldName="GamePlay.ContinuousPlaySupport.Mode" DataType="Int32" />
-      <Field FieldName="ReplayPause.Enable" DataType="Bool"/>
-      <Field FieldName="ReplayPause.Active" DataType="Bool"/>
-      <Field FieldName="GameStartMethod" DataType="Int32"/>
-      <Field FieldName="OperatorMenu.PerformancePage.DeselectedGameThemes" DataType="String" Size="8192"/>
-      <Field FieldName="OperatorMenu.PerformancePage.SortDirection" DataType="Bool"/>
-      <Field FieldName="OperatorMenu.PerformancePage.SortMemberPath" DataType="String" Size="256"/>
-      <Field FieldName="OperatorMenu.PerformancePage.SelectedGameType" DataType="String" Size="256"/>
-      <Field FieldName="OperatorMenu.PerformancePage.HideNeverActive" DataType="Bool"/>
-      <Field FieldName="OperatorMenu.PerformancePage.HidePreviouslyActive" DataType="Bool"/>
-      <Field FieldName="OperatorMenu.GameConfiguration.InitialConfigComplete" DataType="Bool"/>
-      <Field FieldName="ShowProgram.PinRequired" DataType="Bool"/>
-      <Field FieldName="ShowProgram.Pin" DataType="String"/>
-      <Field FieldName="ShowProgram.EnableResetCredits" DataType="Bool"/>
-      <Field FieldName="AttractModeOptions.AttractEnabled" DataType="Bool"/>
-      <Field FieldName="Progressive.CommitTimeoutMs" DataType="Int32"/>
-      <Field FieldName="GamePlay.SelectedBetOption" DataType="String" Size="256"/>
-      <Field FieldName="Progressive.LobbyIndicator" DataType="Int32"/>
-      <Field FieldName="AttractModeOptions.DefaultAttractOverriden" DataType="Bool"/>
-      <Field FieldName="Progressive.PoolCreationType" DataType="Int32"/>
-      <Field FieldName="GamePlay.SelectedBetCredits" DataType="Int64"/>
-      <Field FieldName="AwaitingPlayerSelection" DataType="Bool"/>
-      <Field FieldName="GamePlay.SelectedBetMultiplier" DataType="Int32"/>
-      <Field FieldName="GamePlay.SelectedLineCost" DataType="Int32"/>
-      <Field FieldName="GamePlay.ShowTopPickBanners" DataType="Bool"/>
-      <Field FieldName="GamePlay.ShowPlayerMenuPopup" DataType="Bool"/>
-      <Field FieldName="GamePlay.Gamble.WinLimit" DataType="Int64" />
-      <Field FieldName="GamePlay.LaunchGameAfterReboot" DataType="Bool"/>
-    </Fields>
-  </BlockFormat>
-<<<<<<< HEAD
-	<BlockFormat version="11" Name="Aristocrat.Monaco.Gaming.PropertyProvider">
-		<Fields>
-			<Field FieldName="GamePlay.SelectedDeviceId" DataType="Int32"/>
-			<Field FieldName="GamePlay.SelectedDenom" DataType="Int64"/>
-			<Field FieldName="Cabinet.IdleTimePeriod" DataType="Int32"/>
-			<Field FieldName="Cabinet.SelectedLocaleCode" DataType="String" Size="8"/>
-			<Field FieldName="GamePlay.AutocompleteSet" DataType="Bool"/>
-			<Field FieldName="GamePlay.AutocompleteExpired" DataType="Bool"/>
-			<Field FieldName="Cabinet.IdleText" DataType="String" Size="256"/>
-			<Field FieldName="Cabinet.GameRoundDurationMs" DataType="Int32" />
-			<Field FieldName="Cabinet.ReelStop" DataType="Bool"/>
-			<Field FieldName="GamePlay.ShowServiceButton" DataType="Bool"/>
-			<Field FieldName="AutoHold.Enable" DataType="Bool"/>
-			<Field FieldName="CashableLockupStrategy" DataType="Int32"/>
-			<Field FieldName="GamePlay.Gamble.WagerLimit" DataType="Int64" />
-			<Field FieldName="GamePlay.ContinuousPlaySupport.Mode" DataType="Int32" />
-			<Field FieldName="ReplayPause.Enable" DataType="Bool"/>
-			<Field FieldName="ReplayPause.Active" DataType="Bool"/>
-			<Field FieldName="GameStartMethod" DataType="Int32"/>
-			<Field FieldName="OperatorMenu.PerformancePage.DeselectedGameThemes" DataType="String" Size="8192"/>
-			<Field FieldName="OperatorMenu.PerformancePage.SortDirection" DataType="Bool"/>
-			<Field FieldName="OperatorMenu.PerformancePage.SortMemberPath" DataType="String" Size="256"/>
-			<Field FieldName="OperatorMenu.PerformancePage.SelectedGameType" DataType="String" Size="256"/>
-			<Field FieldName="OperatorMenu.PerformancePage.HideNeverActive" DataType="Bool"/>
-			<Field FieldName="OperatorMenu.PerformancePage.HidePreviouslyActive" DataType="Bool"/>
-			<Field FieldName="OperatorMenu.GameConfiguration.InitialConfigComplete" DataType="Bool"/>
-			<Field FieldName="ShowProgram.PinRequired" DataType="Bool"/>
-			<Field FieldName="ShowProgram.Pin" DataType="String"/>
-			<Field FieldName="ShowProgram.EnableResetCredits" DataType="Bool"/>
-			<Field FieldName="AttractModeOptions.AttractEnabled" DataType="Bool"/>
-			<Field FieldName="Progressive.CommitTimeoutMs" DataType="Int32"/>
-			<Field FieldName="GamePlay.SelectedBetOption" DataType="String" Size="256"/>
-			<Field FieldName="Progressive.LobbyIndicator" DataType="Int32"/>
-			<Field FieldName="AttractModeOptions.DefaultAttractOverriden" DataType="Bool"/>
-			<Field FieldName="Progressive.PoolCreationType" DataType="Int32"/>
-			<Field FieldName="GamePlay.SelectedBetCredits" DataType="Int64"/>
-			<Field FieldName="AwaitingPlayerSelection" DataType="Bool"/>
-			<Field FieldName="GamePlay.SelectedBetMultiplier" DataType="Int32"/>
-			<Field FieldName="GamePlay.SelectedLineCost" DataType="Int32"/>
-			<Field FieldName="GamePlay.ShowTopPickBanners" DataType="Bool"/>
-			<Field FieldName="GamePlay.ShowPlayerMenuPopup" DataType="Bool"/>
-			<Field FieldName="GamePlay.Gamble.WinLimit" DataType="Int64" />
-			<Field FieldName="GamePlay.LaunchGameAfterReboot" DataType="Bool"/>
-      <Field FieldName="Progressive.ConfiguredLinkedLevelIds" DataType="String" Size="256"/>
-		</Fields>
-	</BlockFormat>
-=======
->>>>>>> 97db755a
-</ArrayOfBlockFormat>+﻿<?xml version="1.0" encoding="utf-8" ?>
+<ArrayOfBlockFormat>
+  <BlockFormat version="8" Name="Aristocrat.Monaco.Gaming.PropertyProvider">
+    <Fields>
+      <Field FieldName="GamePlay.SelectedDeviceId" DataType="Int32"/>
+      <Field FieldName="GamePlay.SelectedDenom" DataType="Int64"/>
+      <Field FieldName="Cabinet.IdleTimePeriod" DataType="Int32"/>
+      <Field FieldName="Cabinet.SelectedLocaleCode" DataType="String" Size="8"/>
+      <Field FieldName="GamePlay.AutocompleteSet" DataType="Bool"/>
+      <Field FieldName="GamePlay.AutocompleteExpired" DataType="Bool"/>
+      <Field FieldName="Cabinet.IdleText" DataType="String" Size="256"/>
+      <Field FieldName="Cabinet.ReelDuration" DataType="Int32" />
+      <Field FieldName="Cabinet.ReelDurationConfigured" DataType="Bool" />
+      <Field FieldName="Cabinet.ReelStop" DataType="Bool"/>
+      <Field FieldName="GamePlay.ShowPlayerVolume" DataType="Bool"/>
+      <Field FieldName="GamePlay.ShowServiceButton" DataType="Bool"/>
+      <Field FieldName="AutoHold.Enable" DataType="Bool"/>
+      <Field FieldName="CashableLockupStrategy" DataType="Int32"/>
+      <Field FieldName="GamePlay.Gamble.WagerLimit" DataType="Int64" />
+      <Field FieldName="GamePlay.ContinuousPlaySupport.Mode" DataType="Int32" />
+      <Field FieldName="ReplayPause.Enable" DataType="Bool"/>
+      <Field FieldName="ReplayPause.Active" DataType="Bool"/>
+      <Field FieldName="GameStartMethod" DataType="Int32"/>
+      <Field FieldName="OperatorMenu.PerformancePage.DeselectedGameThemes" DataType="String" Size="8192"/>
+      <Field FieldName="OperatorMenu.PerformancePage.SortDirection" DataType="Bool"/>
+      <Field FieldName="OperatorMenu.PerformancePage.SortMemberPath" DataType="String" Size="256"/>
+      <Field FieldName="OperatorMenu.PerformancePage.SelectedGameType" DataType="String" Size="256"/>
+      <Field FieldName="OperatorMenu.PerformancePage.HideNeverActive" DataType="Bool"/>
+      <Field FieldName="OperatorMenu.PerformancePage.HidePreviouslyActive" DataType="Bool"/>
+      <Field FieldName="OperatorMenu.GameConfiguration.InitialConfigComplete" DataType="Bool"/>
+      <Field FieldName="ShowProgram.PinRequired" DataType="Bool"/>
+      <Field FieldName="ShowProgram.Pin" DataType="String"/>
+      <Field FieldName="ShowProgram.EnableResetCredits" DataType="Bool"/>
+      <Field FieldName="AttractModeOptions.AttractEnabled" DataType="Bool"/>
+      <Field FieldName="Progressive.CommitTimeoutMs" DataType="Int32"/>
+      <Field FieldName="GamePlay.SelectedBetOption" DataType="String" Size="256"/>
+      <Field FieldName="Progressive.LobbyIndicator" DataType="Int32"/>
+      <Field FieldName="AttractModeOptions.DefaultAttractOverriden" DataType="Bool"/>
+      <Field FieldName="Progressive.PoolCreationType" DataType="Int32"/>
+    </Fields>
+  </BlockFormat>
+  <BlockFormat version="9" Name="Aristocrat.Monaco.Gaming.PropertyProvider">
+    <Fields>
+      <Field FieldName="GamePlay.SelectedDeviceId" DataType="Int32"/>
+      <Field FieldName="GamePlay.SelectedDenom" DataType="Int64"/>
+      <Field FieldName="Cabinet.IdleTimePeriod" DataType="Int32"/>
+      <Field FieldName="Cabinet.SelectedLocaleCode" DataType="String" Size="8"/>
+      <Field FieldName="GamePlay.AutocompleteSet" DataType="Bool"/>
+      <Field FieldName="GamePlay.AutocompleteExpired" DataType="Bool"/>
+      <Field FieldName="Cabinet.IdleText" DataType="String" Size="256"/>
+      <Field FieldName="Cabinet.ReelDuration" DataType="Int32" />
+      <Field FieldName="Cabinet.ReelDurationConfigured" DataType="Bool" />
+      <Field FieldName="Cabinet.ReelStop" DataType="Bool"/>
+      <Field FieldName="GamePlay.ShowPlayerVolume" DataType="Bool"/>
+      <Field FieldName="GamePlay.ShowServiceButton" DataType="Bool"/>
+      <Field FieldName="AutoHold.Enable" DataType="Bool"/>
+      <Field FieldName="CashableLockupStrategy" DataType="Int32"/>
+      <Field FieldName="GamePlay.Gamble.WagerLimit" DataType="Int64" />
+      <Field FieldName="GamePlay.ContinuousPlaySupport.Mode" DataType="Int32" />
+      <Field FieldName="ReplayPause.Enable" DataType="Bool"/>
+      <Field FieldName="ReplayPause.Active" DataType="Bool"/>
+      <Field FieldName="GameStartMethod" DataType="Int32"/>
+      <Field FieldName="OperatorMenu.PerformancePage.DeselectedGameThemes" DataType="String" Size="8192"/>
+      <Field FieldName="OperatorMenu.PerformancePage.SortDirection" DataType="Bool"/>
+      <Field FieldName="OperatorMenu.PerformancePage.SortMemberPath" DataType="String" Size="256"/>
+      <Field FieldName="OperatorMenu.PerformancePage.SelectedGameType" DataType="String" Size="256"/>
+      <Field FieldName="OperatorMenu.PerformancePage.HideNeverActive" DataType="Bool"/>
+      <Field FieldName="OperatorMenu.PerformancePage.HidePreviouslyActive" DataType="Bool"/>
+      <Field FieldName="OperatorMenu.GameConfiguration.InitialConfigComplete" DataType="Bool"/>
+      <Field FieldName="ShowProgram.PinRequired" DataType="Bool"/>
+      <Field FieldName="ShowProgram.Pin" DataType="String"/>
+      <Field FieldName="ShowProgram.EnableResetCredits" DataType="Bool"/>
+      <Field FieldName="AttractModeOptions.AttractEnabled" DataType="Bool"/>
+      <Field FieldName="Progressive.CommitTimeoutMs" DataType="Int32"/>
+      <Field FieldName="GamePlay.SelectedBetOption" DataType="String" Size="256"/>
+      <Field FieldName="Progressive.LobbyIndicator" DataType="Int32"/>
+      <Field FieldName="AttractModeOptions.DefaultAttractOverriden" DataType="Bool"/>
+      <Field FieldName="Progressive.PoolCreationType" DataType="Int32"/>
+      <Field FieldName="GamePlay.SelectedBetCredits" DataType="Int64"/>
+      <Field FieldName="AwaitingPlayerSelection" DataType="Bool"/>
+      <Field FieldName="GamePlay.SelectedBetMultiplier" DataType="Int32"/>
+      <Field FieldName="GamePlay.SelectedLineCost" DataType="Int32"/>
+    </Fields>
+  </BlockFormat>
+  <BlockFormat version="10" Name="Aristocrat.Monaco.Gaming.PropertyProvider">
+    <Fields>
+      <Field FieldName="GamePlay.SelectedDeviceId" DataType="Int32"/>
+      <Field FieldName="GamePlay.SelectedDenom" DataType="Int64"/>
+      <Field FieldName="Cabinet.IdleTimePeriod" DataType="Int32"/>
+      <Field FieldName="Cabinet.SelectedLocaleCode" DataType="String" Size="8"/>
+      <Field FieldName="GamePlay.AutocompleteSet" DataType="Bool"/>
+      <Field FieldName="GamePlay.AutocompleteExpired" DataType="Bool"/>
+      <Field FieldName="Cabinet.IdleText" DataType="String" Size="256"/>
+      <Field FieldName="Cabinet.GameRoundDurationMs" DataType="Int32" />
+      <Field FieldName="Cabinet.ReelStop" DataType="Bool"/>
+      <Field FieldName="Cabinet.ReelSpeed" DataType="Double"/>
+      <Field FieldName="GamePlay.AudioAudioChannels" DataType="Bool"/>
+      <Field FieldName="GamePlay.GameLogOutcomeDetails" DataType="Bool"/>
+      <Field FieldName="GamePlay.GameLogEnabled" DataType="Bool"/>
+      <Field FieldName="GamePlay.GameDurationUseMarketGameTime" DataType="Bool"/>
+      <Field FieldName="GamePlay.ChangeLineSelectionAtZeroCreditUse" DataType="Bool"/>
+      <Field FieldName="GamePlay.InitialZeroWagerUse" DataType="Bool"/>
+      <Field FieldName="GamePlay.KenoFreeGamesAutoPlay" DataType="Bool"/>
+      <Field FieldName="GamePlay.KenoFreeGamesSelectionChange" DataType="Bool"/>
+      <Field FieldName="GamePlay.ClockUseHInDisplay" DataType="Bool"/>
+      <Field FieldName="GamePlay.ServiceUse" DataType="Bool"/>
+      <Field FieldName="GamePlay.VolumeLevelShowInHelpScreen" DataType="Bool"/>
+      <Field FieldName="GamePlay.MaximumGameRoundWinResetWinAmount" DataType="String" Size="256"/>
+      <Field FieldName="GamePlay.WagerLimitsUse" DataType="Bool"/>
+      <Field FieldName="GamePlay.WagerLimitsMaxTotalWager" DataType="Int64"/>
+      <Field FieldName="GamePlay.FreeSpinClearWinMeter" DataType="Bool"/>
+      <Field FieldName="GamePlay.WinDestination" DataType="String" Size="256"/>
+      <Field FieldName="GamePlay.DisplayGamePayMessageUse" DataType="Bool"/>
+      <Field FieldName="GamePlay.DisplayGamePayMessageFormat" DataType="String" Size="256"/>
+      <Field FieldName="GamePlay.ShowServiceButton" DataType="Bool"/>
+      <Field FieldName="GamePlay.ButtonAnimationGoodLuck" DataType="Bool"/>
+      <Field FieldName="AutoHold.Enable" DataType="Bool"/>
+      <Field FieldName="CashableLockupStrategy" DataType="Int32"/>
+      <Field FieldName="GamePlay.Gamble.WagerLimit" DataType="Int64" />
+      <Field FieldName="GamePlay.ContinuousPlaySupport.Mode" DataType="Int32" />
+      <Field FieldName="ReplayPause.Enable" DataType="Bool"/>
+      <Field FieldName="ReplayPause.Active" DataType="Bool"/>
+      <Field FieldName="GameStartMethod" DataType="Int32"/>
+      <Field FieldName="OperatorMenu.PerformancePage.DeselectedGameThemes" DataType="String" Size="8192"/>
+      <Field FieldName="OperatorMenu.PerformancePage.SortDirection" DataType="Bool"/>
+      <Field FieldName="OperatorMenu.PerformancePage.SortMemberPath" DataType="String" Size="256"/>
+      <Field FieldName="OperatorMenu.PerformancePage.SelectedGameType" DataType="String" Size="256"/>
+      <Field FieldName="OperatorMenu.PerformancePage.HideNeverActive" DataType="Bool"/>
+      <Field FieldName="OperatorMenu.PerformancePage.HidePreviouslyActive" DataType="Bool"/>
+      <Field FieldName="OperatorMenu.GameConfiguration.InitialConfigComplete" DataType="Bool"/>
+      <Field FieldName="ShowProgram.PinRequired" DataType="Bool"/>
+      <Field FieldName="ShowProgram.Pin" DataType="String"/>
+      <Field FieldName="ShowProgram.EnableResetCredits" DataType="Bool"/>
+      <Field FieldName="AttractModeOptions.AttractEnabled" DataType="Bool"/>
+      <Field FieldName="Progressive.CommitTimeoutMs" DataType="Int32"/>
+      <Field FieldName="GamePlay.SelectedBetOption" DataType="String" Size="256"/>
+      <Field FieldName="Progressive.LobbyIndicator" DataType="Int32"/>
+      <Field FieldName="AttractModeOptions.DefaultAttractOverriden" DataType="Bool"/>
+      <Field FieldName="Progressive.PoolCreationType" DataType="Int32"/>
+      <Field FieldName="GamePlay.SelectedBetCredits" DataType="Int64"/>
+      <Field FieldName="AwaitingPlayerSelection" DataType="Bool"/>
+      <Field FieldName="GamePlay.SelectedBetMultiplier" DataType="Int32"/>
+      <Field FieldName="GamePlay.SelectedLineCost" DataType="Int32"/>
+      <Field FieldName="GamePlay.ShowTopPickBanners" DataType="Bool"/>
+      <Field FieldName="GamePlay.ShowPlayerMenuPopup" DataType="Bool"/>
+      <Field FieldName="GamePlay.Gamble.WinLimit" DataType="Int64" />
+      <Field FieldName="GamePlay.LaunchGameAfterReboot" DataType="Bool"/>
+    </Fields>
+  </BlockFormat>
+  <BlockFormat version="11" Name="Aristocrat.Monaco.Gaming.PropertyProvider">
+    <Fields>
+      <Field FieldName="GamePlay.SelectedDeviceId" DataType="Int32"/>
+      <Field FieldName="GamePlay.SelectedDenom" DataType="Int64"/>
+      <Field FieldName="Cabinet.IdleTimePeriod" DataType="Int32"/>
+      <Field FieldName="Cabinet.SelectedLocaleCode" DataType="String" Size="8"/>
+      <Field FieldName="GamePlay.AutocompleteSet" DataType="Bool"/>
+      <Field FieldName="GamePlay.AutocompleteExpired" DataType="Bool"/>
+      <Field FieldName="Cabinet.IdleText" DataType="String" Size="256"/>
+      <Field FieldName="Cabinet.GameRoundDurationMs" DataType="Int32" />
+      <Field FieldName="Cabinet.ReelStop" DataType="Bool"/>
+      <Field FieldName="Cabinet.ReelSpeed" DataType="Double"/>
+      <Field FieldName="GamePlay.AudioAudioChannels" DataType="Bool"/>
+      <Field FieldName="GamePlay.GameLogOutcomeDetails" DataType="Bool"/>
+      <Field FieldName="GamePlay.GameLogEnabled" DataType="Bool"/>
+      <Field FieldName="GamePlay.GameDurationUseMarketGameTime" DataType="Bool"/>
+      <Field FieldName="GamePlay.ChangeLineSelectionAtZeroCreditUse" DataType="Bool"/>
+      <Field FieldName="GamePlay.InitialZeroWagerUse" DataType="Bool"/>
+      <Field FieldName="GamePlay.KenoFreeGamesAutoPlay" DataType="Bool"/>
+      <Field FieldName="GamePlay.KenoFreeGamesSelectionChange" DataType="Bool"/>
+      <Field FieldName="GamePlay.ClockUseHInDisplay" DataType="Bool"/>
+      <Field FieldName="GamePlay.ServiceUse" DataType="Bool"/>
+      <Field FieldName="GamePlay.VolumeLevelShowInHelpScreen" DataType="Bool"/>
+      <Field FieldName="GamePlay.MaximumGameRoundWinResetWinAmount" DataType="String" Size="256"/>
+      <Field FieldName="GamePlay.WagerLimitsUse" DataType="Bool"/>
+      <Field FieldName="GamePlay.WagerLimitsMaxTotalWager" DataType="Int64"/>
+      <Field FieldName="GamePlay.FreeSpinClearWinMeter" DataType="Bool"/>
+      <Field FieldName="GamePlay.WinDestination" DataType="String" Size="256"/>
+      <Field FieldName="GamePlay.DisplayGamePayMessageUse" DataType="Bool"/>
+      <Field FieldName="GamePlay.DisplayGamePayMessageFormat" DataType="String" Size="256"/>
+      <Field FieldName="GamePlay.ShowServiceButton" DataType="Bool"/>
+      <Field FieldName="GamePlay.ButtonAnimationGoodLuck" DataType="Bool"/>
+      <Field FieldName="AutoHold.Enable" DataType="Bool"/>
+      <Field FieldName="CashableLockupStrategy" DataType="Int32"/>
+      <Field FieldName="GamePlay.Gamble.WagerLimit" DataType="Int64" />
+      <Field FieldName="GamePlay.ContinuousPlaySupport.Mode" DataType="Int32" />
+      <Field FieldName="ReplayPause.Enable" DataType="Bool"/>
+      <Field FieldName="ReplayPause.Active" DataType="Bool"/>
+      <Field FieldName="GameStartMethod" DataType="Int32"/>
+      <Field FieldName="OperatorMenu.PerformancePage.DeselectedGameThemes" DataType="String" Size="8192"/>
+      <Field FieldName="OperatorMenu.PerformancePage.SortDirection" DataType="Bool"/>
+      <Field FieldName="OperatorMenu.PerformancePage.SortMemberPath" DataType="String" Size="256"/>
+      <Field FieldName="OperatorMenu.PerformancePage.SelectedGameType" DataType="String" Size="256"/>
+      <Field FieldName="OperatorMenu.PerformancePage.HideNeverActive" DataType="Bool"/>
+      <Field FieldName="OperatorMenu.PerformancePage.HidePreviouslyActive" DataType="Bool"/>
+      <Field FieldName="OperatorMenu.GameConfiguration.InitialConfigComplete" DataType="Bool"/>
+      <Field FieldName="ShowProgram.PinRequired" DataType="Bool"/>
+      <Field FieldName="ShowProgram.Pin" DataType="String"/>
+      <Field FieldName="ShowProgram.EnableResetCredits" DataType="Bool"/>
+      <Field FieldName="AttractModeOptions.AttractEnabled" DataType="Bool"/>
+      <Field FieldName="Progressive.CommitTimeoutMs" DataType="Int32"/>
+      <Field FieldName="GamePlay.SelectedBetOption" DataType="String" Size="256"/>
+      <Field FieldName="Progressive.LobbyIndicator" DataType="Int32"/>
+      <Field FieldName="AttractModeOptions.DefaultAttractOverriden" DataType="Bool"/>
+      <Field FieldName="Progressive.PoolCreationType" DataType="Int32"/>
+      <Field FieldName="GamePlay.SelectedBetCredits" DataType="Int64"/>
+      <Field FieldName="AwaitingPlayerSelection" DataType="Bool"/>
+      <Field FieldName="GamePlay.SelectedBetMultiplier" DataType="Int32"/>
+      <Field FieldName="GamePlay.SelectedLineCost" DataType="Int32"/>
+      <Field FieldName="GamePlay.ShowTopPickBanners" DataType="Bool"/>
+      <Field FieldName="GamePlay.ShowPlayerMenuPopup" DataType="Bool"/>
+      <Field FieldName="GamePlay.Gamble.WinLimit" DataType="Int64" />
+      <Field FieldName="GamePlay.LaunchGameAfterReboot" DataType="Bool"/>
+      <Field FieldName="Progressive.ConfiguredLinkedLevelIds" DataType="String" Size="256"/>
+    </Fields>
+  </BlockFormat></ArrayOfBlockFormat>