--- conflicted
+++ resolved
@@ -1,71 +1,67 @@
-﻿namespace Aristocrat.Monaco.Gaming.Commands
-{
-    using Contracts;
-
-    /// <summary>
-    ///     Begin game round command
-    /// </summary>
-    public class BeginGameRoundAsync
-    {
-        /// <summary>
-        ///     Initializes a new instance of the <see cref="BeginGameRound" /> class.
-        /// </summary>
-        /// <param name="denom">The denom of the game round.</param>
-        /// <param name="wager">The initial wager amount for the game round</param>
-        /// <param name="betLinePresetId">The bet-line-preset-id for the game round</param>
-        /// <param name="data">The initial recovery blob</param>
-        /// <param name="request">Outcome request</param>
-        /// <param name="wagerCategoryId">Wager category for the game round</param>///
-        public BeginGameRoundAsync(
-            long denom,
-            long wager,
-            int betLinePresetId,
-            int wagerCategoryId,
-            byte[] data,
-            IOutcomeRequest request,
-            int wagerCategoryId)
-        {
-            Denom = denom;
-            Wager = wager;
-            BetLinePresetId = betLinePresetId;
-            WagerCategoryId = wagerCategoryId;
-            Data = data;
-            Request = request;
-            WagerCategoryId = wagerCategoryId;
-        }
-
-        /// <summary>
-        ///     Gets the selected denomination.
-        /// </summary>
-        public long Denom { get; }
-
-        /// <summary>
-        ///     Gets the initial wager amount
-        /// </summary>
-        public long Wager { get; }
-
-        /// <summary>
-        ///     Gets the bet-line-preset-id
-        /// </summary>
-        public int BetLinePresetId { get; }
-
-        /// <summary>
-<<<<<<< HEAD
-        ///     Gets the wager category ID
-=======
-        ///     Gets the wager category id
->>>>>>> e6a840f1
-        /// </summary>
-        public int WagerCategoryId { get; }
-
-        /// <summary>
-        ///     Gets the recovery blob associated with beginning of the game round
-        /// </summary>
-        public byte[] Data { get; }
-
-        /// <summary>
-        ///     Gets the outcome request
-        /// </summary>
-        public IOutcomeRequest Request { get; }
-    }
+namespace Aristocrat.Monaco.Gaming.Commands
+{
+    using Contracts;
+
+    /// <summary>
+    ///     Begin game round command
+    /// </summary>
+    public class BeginGameRoundAsync
+    {
+        /// <summary>
+        ///     Initializes a new instance of the <see cref="BeginGameRound" /> class.
+        /// </summary>
+        /// <param name="denom">The denom of the game round.</param>
+        /// <param name="wager">The initial wager amount for the game round</param>
+        /// <param name="betLinePresetId">The bet-line-preset-id for the game round</param>
+        /// <param name="data">The initial recovery blob</param>
+        /// <param name="request">Outcome request</param>
+        /// <param name="wagerCategoryId">Wager category for the game round</param>///
+        public BeginGameRoundAsync(
+            long denom,
+            long wager,
+            int betLinePresetId,
+            int wagerCategoryId,
+            byte[] data,
+            IOutcomeRequest request,
+            int wagerCategoryId)
+        {
+            Denom = denom;
+            Wager = wager;
+            BetLinePresetId = betLinePresetId;
+            WagerCategoryId = wagerCategoryId;
+            Data = data;
+            Request = request;
+            WagerCategoryId = wagerCategoryId;
+        }
+
+        /// <summary>
+        ///     Gets the selected denomination.
+        /// </summary>
+        public long Denom { get; }
+
+        /// <summary>
+        ///     Gets the initial wager amount
+        /// </summary>
+        public long Wager { get; }
+
+        /// <summary>
+        ///     Gets the bet-line-preset-id
+        /// </summary>
+        public int BetLinePresetId { get; }
+
+        /// <summary>
+        ///     Gets the wager category id
+        /// </summary>
+        public int WagerCategoryId { get; }
+
+        /// <summary>
+        ///     Gets the recovery blob associated with beginning of the game round
+        /// </summary>
+        public byte[] Data { get; }
+
+        /// <summary>
+        ///     Gets the outcome request
+        /// </summary>
+        public IOutcomeRequest Request { get; }
+    }
 }