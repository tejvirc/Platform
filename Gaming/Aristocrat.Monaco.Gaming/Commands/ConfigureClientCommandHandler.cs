--- conflicted
+++ resolved
@@ -1,873 +1,588 @@
-namespace Aristocrat.Monaco.Gaming.Commands
-{
-    using System;
-    using System.Collections.Generic;
-    using System.Globalization;
-    using System.Linq;
-    using System.Reflection;
-    using System.Text;
-    using Accounting.Contracts;
-    using Application.Contracts;
-    using Application.Contracts.Extensions;
-    using Aristocrat.Monaco.Accounting.Contracts.HandCount;
-    using Cabinet.Contracts;
-    using Common;
-    using Consumers;
-    using Contracts;
-    using Contracts.Configuration;
-    using Contracts.GameSpecificOptions;
-    using Contracts.Lobby;
-    using Contracts.Models;
-    using Hardware.Contracts;
-    using Hardware.Contracts.Audio;
-    using Hardware.Contracts.Cabinet;
-    using Hardware.Contracts.EdgeLighting;
-    using Kernel;
-    using log4net;
-    using Runtime;
-    using Runtime.Client;
-    using PlayMode = Contracts.PlayMode;
-
-    /// <summary>
-    ///     Command handler for the <see cref="ConfigureClient" /> command.
-    /// </summary>
-    public class ConfigureClientCommandHandler : ICommandHandler<ConfigureClient>
-    {
-        private static readonly IReadOnlyCollection<ContinuousPlayButton> DefaultContinuousPlayButtons = new[] { ContinuousPlayButton.Play };
-<<<<<<< HEAD
-        private static readonly ILog Logger = LogManager.GetLogger(MethodBase.GetCurrentMethod()!.DeclaringType);
-=======
-
->>>>>>> 3c393e04
-        private readonly IAudio _audio;
-        private readonly IGameHistory _gameHistory;
-        private readonly IGameRecovery _gameRecovery;
-        private readonly IGameDiagnostics _gameDiagnostics;
-        private readonly ILobbyStateManager _lobbyStateManager;
-        private readonly IPlayerBank _playerBank;
-        private readonly IPropertiesManager _properties;
-        private readonly IRuntime _runtime;
-        private readonly IHandCountService _handCountProvider;
-        private readonly IGameCategoryService _gameCategoryService;
-        private readonly IGameProvider _gameProvider;
-        private readonly ICabinetDetectionService _cabinetDetectionService;
-        private readonly IHardwareHelper _hardwareHelper;
-        private readonly IAttendantService _attendantService;
-        private readonly IGameConfigurationProvider _gameConfiguration;
-<<<<<<< HEAD
-=======
-        private readonly IGameSpecificOptionProvider _gameSpecificOptionProvider;
->>>>>>> 3c393e04
-        /// <summary>
-        ///     Initializes a new instance of the <see cref="ConfigureClientCommandHandler" /> class.
-        /// </summary>
-        public ConfigureClientCommandHandler(
-            IRuntime runtime,
-            IHandCountService handCountProvider,
-            IGameHistory gameHistory,
-            IGameRecovery gameRecovery,
-            IGameDiagnostics gameDiagnostics,
-            ILobbyStateManager lobbyStateManager,
-            IPropertiesManager properties,
-            IPlayerBank bank,
-            IAudio audio,
-            IGameProvider gameProvider,
-            IGameCategoryService gameCategoryService,
-            ICabinetDetectionService cabinetDetectionService,
-            IHardwareHelper hardwareHelper,
-            IAttendantService attendantService,
-            IGameConfigurationProvider gameConfiguration,
-            IGameSpecificOptionProvider gameSpecificOptionProvider)
-        {
-            _runtime = runtime ?? throw new ArgumentNullException(nameof(runtime));
-            _handCountProvider = handCountProvider ?? throw new ArgumentNullException(nameof(handCountProvider));
-            _gameHistory = gameHistory ?? throw new ArgumentNullException(nameof(gameHistory));
-            _gameRecovery = gameRecovery ?? throw new ArgumentNullException(nameof(gameRecovery));
-            _gameDiagnostics = gameDiagnostics ?? throw new ArgumentNullException(nameof(gameDiagnostics));
-            _lobbyStateManager = lobbyStateManager ?? throw new ArgumentNullException(nameof(lobbyStateManager));
-            _properties = properties ?? throw new ArgumentNullException(nameof(properties));
-            _playerBank = bank ?? throw new ArgumentNullException(nameof(bank));
-            _audio = audio ?? throw new ArgumentNullException(nameof(audio));
-            _gameProvider = gameProvider ?? throw new ArgumentNullException(nameof(gameProvider));
-            _gameCategoryService = gameCategoryService ?? throw new ArgumentNullException(nameof(gameCategoryService));
-            _cabinetDetectionService = cabinetDetectionService ?? throw new ArgumentNullException(nameof(cabinetDetectionService));
-            _hardwareHelper = hardwareHelper ?? throw new ArgumentNullException(nameof(hardwareHelper));
-            _attendantService = attendantService ?? throw new ArgumentNullException(nameof(attendantService));
-            _gameConfiguration = gameConfiguration ?? throw new ArgumentNullException(nameof(gameConfiguration)); 
-            _gameSpecificOptionProvider = gameSpecificOptionProvider ?? throw new ArgumentNullException(nameof(gameSpecificOptionProvider));
-        }
-
-        /// <inheritdoc />
-        public void Handle(ConfigureClient command)
-        {
-            _runtime.UpdateLocalTimeTranslationBias(_properties.GetValue(ApplicationConstants.TimeZoneBias, TimeSpan.Zero));
-
-            var currentGame = _gameProvider.GetGame(_properties.GetValue(GamingConstants.SelectedGameId, 0));
-
-            var activeDenominations = _gameProvider.GetEnabledGames().Where(g => g.ThemeId == currentGame.ThemeId)
-                .SelectMany(g => g.Denominations.Where(d => d.Active)).OrderBy(d => d.Value).ToList();
-
-            var denomination = currentGame.Denominations.Single(d => d.Value == _properties.GetValue(GamingConstants.SelectedDenom, 0L));
-
-            var volumeControlLocation = (VolumeControlLocation)_properties.GetValue(
-                ApplicationConstants.VolumeControlLocationKey,
-                ApplicationConstants.VolumeControlLocationDefault);
-
-            var showVolumeControlInLobbyOnly = volumeControlLocation == VolumeControlLocation.Lobby;
-
-            var maxVolumeLevel = _audio.GetMaxVolume(_properties, _gameCategoryService, showVolumeControlInLobbyOnly);
-
-            var useWinLimit = _properties.GetValue(GamingConstants.UseGambleWinLimit, false);
-            var singleGameAutoLaunch = _lobbyStateManager.AllowSingleGameAutoLaunch;
-
-            var parameters = new Dictionary<string, string>
-            {
-                { "/Runtime/Variation/SelectedID", currentGame.VariationId },
-                { "/Runtime/Denomination", denomination.Value.MillicentsToCents().ToString() },
-                { "/Runtime/ActiveDenominations", string.Join(",", activeDenominations.Select(d => d.Value.MillicentsToCents())) },
-                { "/Runtime/Flags&RequireGameStartPermission", "true" },
-                { "/Runtime/Localization/Language", _properties.GetValue(GamingConstants.SelectedLocaleCode, "en-us") },
-                { "/Runtime/Localization/Currency&symbol", CurrencyExtensions.Currency.CurrencySymbol },
-                { "/Runtime/Localization/Currency&minorSymbol", CurrencyExtensions.Currency.MinorUnitSymbol },
-                { "/Runtime/Localization/Currency&positivePattern", CurrencyExtensions.CurrencyCultureInfo.NumberFormat.CurrencyPositivePattern.ToString() },
-                { "/Runtime/Localization/Currency&negativePattern", CurrencyExtensions.CurrencyCultureInfo.NumberFormat.CurrencyNegativePattern.ToString() },
-                { "/Runtime/Localization/Currency&decimalDigits", CurrencyExtensions.CurrencyCultureInfo.NumberFormat.CurrencyDecimalDigits.ToString() },
-                { "/Runtime/Localization/Currency&decimalSeparator", CurrencyExtensions.CurrencyCultureInfo.NumberFormat.CurrencyDecimalSeparator },
-                { "/Runtime/Localization/Currency&groupSeparator", CurrencyExtensions.CurrencyCultureInfo.NumberFormat.CurrencyGroupSeparator },
-                { "/Runtime/Localization/Currency&DenominationDisplayUnit", CurrencyExtensions.Currency.DenomDisplayUnit.ToString() },
-                { "/Runtime/Audio&activeLevel", maxVolumeLevel.ToString(CultureInfo.InvariantCulture) },
-                { "/Runtime/Account&balance", _playerBank.Credits.ToString() },
-                { "/Runtime/Hardware/HasUsbButtonDeck", _hardwareHelper.CheckForUsbButtonDeckHardware().ToString() },
-                { "/Runtime/Hardware/HasVirtualButtonDeck", _hardwareHelper.CheckForVirtualButtonDeckHardware().ToString() },
-                { "/Runtime/Flags&ShowMode", _properties.GetValue(ApplicationConstants.ShowMode, false).ToString() },
-                { "/Runtime/GameRules", _properties.GetValue(ApplicationConstants.GameRules, true).ToString() },
-                { "/Runtime/Flags&ShowPlayerVolume", (!showVolumeControlInLobbyOnly).ToString() },
-                { "/Runtime/Flags&ShowServiceButton", _properties.GetValue(GamingConstants.ShowServiceButton, true).ToString() },
-                { "/Runtime/Flags&InServiceRequest", _attendantService.IsServiceRequested.ToString() },
-                { "/Runtime/ReelStop", _properties.GetValue(GamingConstants.ReelStopEnabled, true).ToString() },
-                { "/Runtime/ReelStopInBaseGame", _properties.GetValue(GamingConstants.ReelStopInBaseGameEnabled, true).ToString() },
-                { "/Runtime/JackpotCeiling", _properties.GetValue(GamingConstants.JackpotCeilingHelpScreen, false).ToString() },
-                { "/Runtime/Flags&NewReelSetSelectedNotification", _properties.GetValue(GamingConstants.PlayerNotificationNewReelSetSelected, false).ToString() },
-                { "/Runtime/NewReelSetSelectedNotification", _properties.GetValue(GamingConstants.PlayerNotificationNewReelSetSelected, false).ToString() },
-                { "/Runtime/Flags&GameContentCensorship", (bool)_properties.GetProperty(GamingConstants.CensorshipEnforced, false) ? "censored" : "uncensored" },
-                { "/Runtime/GameContentCensorship&scheme", (bool)_properties.GetProperty(GamingConstants.CensorshipEnforced, false) ? "censored" : "uncensored" },
-                { "/Runtime/GambleDynamicHelp", _properties.GetProperty(GamingConstants.ShowGambleDynamicHelp, false).ToString() },
-                // Gamble Wager Limit property is always set to a default value: see DefaultGambleWagerLimit
-                { "/Runtime/Flags&MaximumGambleHandWager", _properties.GetValue(GamingConstants.GambleWagerLimit, long.MaxValue).MillicentsToCents().ToString() },
-                { "/Runtime/GambleWinLimit", useWinLimit ? "true" : "false" },
-                { "/Runtime/GambleWinLimit&valueCents", _properties.GetValue(GamingConstants.GambleWinLimit, GamingConstants.DefaultGambleWinLimit).MillicentsToCents().ToString() },
-                { "/Runtime/MaximumGambleHandWager", !useWinLimit ? "true" : "false" },
-                { "/Runtime/MaximumGambleHandWager&valueCents", _properties.GetValue(GamingConstants.GambleWagerLimit, long.MaxValue).MillicentsToCents().ToString() },
-                { "/Runtime/Hardware/EdgeLightSharedMemoryName", EdgeLightRuntimeParameters.EdgeLightSharedMemoryName },
-                { "/Runtime/Hardware/EdgeLightSharedMutexName", EdgeLightRuntimeParameters.EdgeLightSharedMutexName },
-                { "/Runtime/Hardware/VBD&type", _cabinetDetectionService.ButtonDeckType },
-                { "/Runtime/MinimumWagerCredits", denomination.MinimumWagerCredits.ToString() },
-                { "/Runtime/MaximumWagerCredits", denomination.MaximumWagerCredits.ToString() },
-                { "/Runtime/MaximumWagerInsideCredits", denomination.MaximumWagerCredits.ToString() },
-                { "/Runtime/MaximumWagerOutsideCredits", denomination.MaximumWagerOutsideCredits.ToString() },
-                { "/Runtime/WagerLimit", _properties.GetValue(AccountingConstants.MaxBetLimit, AccountingConstants.DefaultMaxBetLimit).MillicentsToCents().ToString() },
-                { "/Runtime/AttractMode", _properties.GetValue(GamingConstants.AttractModeEnabled, ApplicationConstants.DefaultAttractMode).ToString() },
-                { "/Runtime/AttractMode&optional", "true" },
-                { "/Runtime/WagerLimits&maxTotalWager", _properties.GetValue(GamingConstants.WagerLimitsMaxTotalWagerKey, GamingConstants.WagerLimitsMaxTotalWager).ToString() },
-                { "/Runtime/WagerLimits&use", _properties.GetValue(GamingConstants.WagerLimitsUseKey, GamingConstants.WagerLimitsUse) ? "required" : "disallowed"  },
-                { "/Runtime/MaximumGameRoundWin&resetWinAmount", _properties.GetValue(GamingConstants.MaximumGameRoundWinResetWinAmountKey, GamingConstants.MaximumGameRoundWinResetWinAmount).ToLower() },
-                { "/Runtime/VolumeLevel&showInHelpScreen", _properties.GetValue(GamingConstants.VolumeLevelShowInHelpScreenKey, GamingConstants.VolumeLevelShowInHelpScreen) ? "allowed" : "disallowed"  },
-                { "/Runtime/Service&use", _properties.GetValue(GamingConstants.ServiceUseKey, GamingConstants.ServiceUse).ToString()  },
-                { "/Runtime/Clock&useHInDisplay", _properties.GetValue(GamingConstants.ClockUseHInDisplayKey, GamingConstants.ClockUseHInDisplay).ToString()  },
-                { "/Runtime/KenoFreeGames&selectionChange", _properties.GetValue(GamingConstants.KenoFreeGamesSelectionChangeKey, GamingConstants.KenoFreeGamesSelectionChange) ? "allowed" : "disallowed"  },
-                { "/Runtime/KenoFreeGames&autoPlay", _properties.GetValue(GamingConstants.KenoFreeGamesAutoPlayKey, GamingConstants.KenoFreeGamesAutoPlay) ? "allowed" : "disallowed"  },
-                { "/Runtime/InitialZeroWager&use", _properties.GetValue(GamingConstants.InitialZeroWagerUseKey, GamingConstants.InitialZeroWagerUse) ? "allowed" : "disallowed"  },
-                { "/Runtime/ChangeLineSelectionAtZeroCredit&use", _properties.GetValue(GamingConstants.ChangeLineSelectionAtZeroCreditUseKey, GamingConstants.ChangeLineSelectionAtZeroCreditUse).ToString()  },
-                { "/Runtime/GameDuration&useMarketGameTime", _properties.GetValue(GamingConstants.GameDurationUseMarketGameTimeKey, GamingConstants.GameDurationUseMarketGameTime).ToString()  },
-                { "/Runtime/GameLog&enabled", _properties.GetValue(GamingConstants.GameLogEnabledKey, GamingConstants.GameLogEnabled).ToString()  },
-                { "/Runtime/GameLog&outcomeDetails", _properties.GetValue(GamingConstants.GameLogOutcomeDetailsKey, GamingConstants.GameLogOutcomeDetails).ToString()  },
-                { "/Runtime/Audio&audioChannels", _properties.GetValue(GamingConstants.AudioAudioChannelsKey, GamingConstants.AudioAudioChannels).ToString()  },
-                { "/Runtime/ButtonAnimation&goodluck", _properties.GetValue(GamingConstants.ButtonAnimationGoodLuckKey, GamingConstants.ButtonAnimationGoodLuck) ? "allowed" : "disallowed"  },
-                { "/Runtime/CardRevealDelayValue", GamingConstants.CardRevealDelayValue.ToString() },
-                { "/Runtime/Cashout&clearWins", _properties.GetValue(ApplicationConstants.CashoutClearWins, true).ToString() },
-                { "/Runtime/Cashout&commitStorageAfterCashout", _properties.GetValue(ApplicationConstants.CommitStorageAfterCashout, false).ToString() },
-                { "/Runtime/ChangeBetSelectionAtZeroCredit", GamingConstants.ChangeBetSelectionAtZeroCredit.ToString() },
-                { "/Runtime/Clock", _properties.GetValue(ApplicationConstants.ClockEnabled, false).ToString() },
-                { "/Runtime/Clock&format", _properties.GetValue(ApplicationConstants.ClockFormat, 12).ToString() },
-                { "/Runtime/DefaultBetInAttract", ApplicationConstants.DefaultBetInAttract.ToString() },
-                { "/Runtime/DenomPatch", ApplicationConstants.DefaultAllowDenomPatch.ToString() },
-                { "/Runtime/Gamble&maxRounds", GamingConstants.MaxRounds.ToString() },
-                { "/Runtime/Gamble&skipByJackpotHit", _properties.GetValue(GamingConstants.GambleSkipByJackpotHit, false).ToString() },
-                { "/Runtime/GameDuration&kenoSpeed", _gameCategoryService.SelectedGameCategorySetting.PlayerSpeed.ToString() },
-                { "/Runtime/GameDuration&reelSpeed", _properties.GetValue(GamingConstants.ReelSpeedKey, GamingConstants.ReelSpeed).ToString() },
-                { "/Runtime/GameRules&gameDisabled", ApplicationConstants.DefaultGameDisabledUse },
-                { "/Runtime/DisplayGamePayMessage&use", _properties.GetValue(GamingConstants.DisplayGamePayMessageUseKey, GamingConstants.DisplayGamePayMessageUse) ? "allowed" : "disallowed"  },
-                { "/Runtime/DisplayGamePayMessage&format", _properties.GetValue(GamingConstants.DisplayGamePayMessageFormatKey, GamingConstants.DisplayGamePayMessageFormat).ToLower() },
-                { "/Runtime/Meters&defaultDisplay", _properties.GetValue(GamingConstants.DefaultCreditDisplayFormat, DisplayFormat.Credit).ToString().ToLower() },
-                { "/Runtime/Meters&idleDisplay", GamingConstants.IdleCreditDisplayFormat },
-                { "/Runtime/Meters/Win&destination", _properties.GetValue(GamingConstants.WinDestinationKey, GamingConstants.WinDestination) },
-                { "/Runtime/FreeSpin&clearWinMeter", _properties.GetValue(GamingConstants.FreeSpinClearWinMeterKey, GamingConstants.FreeSpinClearWinMeter) ? "allowed" : "disallowed" },
-                { "/Runtime/WinMeterResetOnBetLineDenomChanged", _properties.GetValue(GamingConstants.WinMeterResetOnBetLineDenomChanged, ApplicationConstants.DefaultWinMeterResetOnBetLineDenomChanged).ToString() },
-                { "/Runtime/WinMeterResetOnBetLineChanged", _properties.GetValue(GamingConstants.WinMeterResetOnBetLineChanged, ApplicationConstants.DefaultWinMeterResetOnBetLineDenomChanged).ToString() },
-                { "/Runtime/WinMeterResetOnDenomChanged", _properties.GetValue(GamingConstants.WinMeterResetOnDenomChanged, ApplicationConstants.DefaultWinMeterResetOnBetLineDenomChanged).ToString() },
-                { "/Runtime/MinimumBetMessage&format", _properties.GetProperty(GamingConstants.MinBetMessageFormat, DisplayFormat.Credit.ToString()).ToString().ToLower() },
-                { "/Runtime/MinimumBetMessage", _properties.GetValue(GamingConstants.MinBetMessageMustDisplay, false).ToString() },
-                { "/Runtime/Multigame&confirmDenomChange", ApplicationConstants.DefaultConfirmDenomChange },
-                { "/Runtime/Multigame&defaultBetAfterSwitch", _properties.GetValue(ApplicationConstants.DefaultBetAfterSwitch, true) ? "allowed" : "required" },
-                { "/Runtime/Multigame&restoreRebootStateAfterSwitch", _properties.GetValue(ApplicationConstants.RestoreRebootStateAfterSwitch, true).ToString() },
-                { "/Runtime/Multigame&stateStorageLocation", _properties.GetValue(ApplicationConstants.StateStorageLocation, "gamePlayerSession") },
-                { "/Runtime/InitialBetOption", GamingConstants.DefaultInitialBetOption },
-                { "/Runtime/InitialLineOption", GamingConstants.DefaultInitialLineOption },
-                { "/Runtime/SelectedWager", (denomination.Value.MillicentsToCents()*_properties.GetValue(GamingConstants.SelectedBetCredits, 0L)).ToString()},
-                { "/Runtime/SelectedBetMultiplier", _properties.GetValue(GamingConstants.SelectedBetMultiplier, 0).ToString()},
-                { "/Runtime/SelectedLineCost", _properties.GetValue(GamingConstants.SelectedLineCost, 0).ToString()},
-                { "/Runtime/Flags&Reserve", _properties.GetValue(ApplicationConstants.ReserveServiceAllowed, true).ToString().ToLower() },
-                { "/Runtime/Flags&ReserveType", _properties.GetValue(ApplicationConstants.ReserveServiceEnabled, true) ? "popupReserve" : string.Empty },
-                { "/Runtime/CDS&ImmediateReelSpin", _properties.GetValue(GamingConstants.ImmediateReelSpin, false).ToString().ToLower() },
-                { "/Runtime/CDS&FudgePay", _properties.GetValue(GamingConstants.FudgePay, false).ToString().ToLower() },
-                { "/Runtime/CDS&AdditionalInfoButton", _properties.GetValue(GamingConstants.AdditionalInfoButton, false).ToString().ToLower() },
-                { "/Runtime/CDS&CycleMaxBet", _properties.GetValue(GamingConstants.CycleMaxBet, false).ToString().ToLower() },
-                { "/Runtime/CDS/AlwaysCombineOutcomesByType", _properties.GetValue(GamingConstants.AlwaysCombineOutcomesByType , true).ToString().ToLower() },
-                { "/Runtime/Bell&InitialWinAmount", _properties.GetValue(ApplicationConstants.InitialBellRing, 0L).MillicentsToCents().ToString() },
-                { "/Runtime/Bell&IntervalWinAmount", _properties.GetValue(ApplicationConstants.IntervalBellRing, 0L).MillicentsToCents().ToString()},
-                { "/Runtime/Multigame", (!singleGameAutoLaunch).ToString() },
-                { "/Runtime/Multigame&gameMenuButton", singleGameAutoLaunch ? GamingConstants.SetSubGame : GamingConstants.RequestExitGame },
-                { "/Runtime/IKey", _properties.GetValue(GamingConstants.PlayerInformationDisplay.Enabled, false) ? "true" : "false" },
-                { "/Runtime/IKey&restrictedModeUse", _properties.GetValue(GamingConstants.PlayerInformationDisplay.RestrictedModeUse, false) ? "allowed" : "disallowed" },
-                { "/Runtime/Bell&Use", _properties.GetValue(HardwareConstants.BellEnabledKey, false) ? "allowed" : "disallowed" },
-                { "/Runtime/WinTuneCapping", _properties.GetValue(GamingConstants.WinTuneCapping, false).ToString().ToLower() },
-<<<<<<< HEAD
-                { "/Runtime/WinIncrementSpeed&scheme", _properties.GetValue(GamingConstants.WinIncrementSpeed, WinIncrementSpeed.WinAmountOnly).ToString() }
-=======
-                { "/Runtime/WinIncrementSpeed&scheme", _properties.GetValue(GamingConstants.WinIncrementSpeed, WinIncrementSpeed.WinAmountOnly).ToString() },
-                { "/Runtime/GameSpecificOptions", _properties.GetValue(GamingConstants.GameSpecificOptions, _gameSpecificOptionProvider.GetCurrentOptionsForGDK(currentGame.ThemeId)) }
->>>>>>> 3c393e04
-            };
-
-            SetGambleParameters(parameters, currentGame.GameType, denomination);
-
-            if (_properties.GetValue(GamingConstants.RetainLastRoundResult, false))
-            {
-                parameters.Add("/Runtime/RetainLastRoundResult&optional", "false");
-                parameters.Add("/Runtime/RetainLastRoundResult", "true");
-            }
-
-            if (_properties.GetValue(GamingConstants.ShowProgramPinRequired, true))
-            {
-                parameters.Add("/Runtime/ShowProgram&Pin", _properties.GetValue(GamingConstants.ShowProgramPin, GamingConstants.DefaultShowProgramPin));
-            }
-
-            var lobbyConfiguration = (LobbyConfiguration)_properties.GetProperty(GamingConstants.LobbyConfig, null);
-            if (lobbyConfiguration != null)
-            {
-                parameters.Add("/Runtime/ResponsibleGambling", lobbyConfiguration.ResponsibleGamingTimeLimitEnabled.ToString());
-            }
-
-            SetBeOptionData(parameters, denomination, currentGame);
-
-            var maxGameRoundWin = _properties.GetValue(GamingConstants.MaximumGameRoundWinAmount, 0L);
-            if (maxGameRoundWin is not 0L)
-            {
-                parameters["/Runtime/MaximumGameRoundWin&use"] = "allowed";
-                parameters["/Runtime/MaximumGameRoundWin&valueCents"] = maxGameRoundWin.MillicentsToCents().ToString(CultureInfo.InvariantCulture);
-                parameters["/Runtime/MaximumGameRoundWin&onMaxWinReach"] = "endGameAfterPresentation";
-            }
-
-            if (denomination.LineOption != null)
-            {
-                parameters.Add("/Runtime/LineOption", denomination.LineOption);
-            }
-
-            if (denomination.BonusBet != 0)
-            {
-                parameters.Add("/Runtime/BonusAwardMultiplier", denomination.BonusBet.ToString());
-            }
-
-            if (showVolumeControlInLobbyOnly)
-            {
-                var playerVolumeScalar = _audio.GetVolumeScalar((VolumeScalar)_properties.GetValue(ApplicationConstants.PlayerVolumeScalarKey, ApplicationConstants.PlayerVolumeScalar));
-                parameters["/Runtime/Audio&playerVolumeScalar"] = playerVolumeScalar.ToString(CultureInfo.InvariantCulture);
-            }
-
-            ApplyGameCategorySettings(parameters);
-            SetButtonLayout(parameters);
-            SetButtonBehavior(parameters);
-<<<<<<< HEAD
-=======
-
-            if (_properties.GetValue(GamingConstants.PlayLinesAllowed, false))
-            {
-                parameters["/Runtime/PlayLines&showLinesOnFeatureStart"] =
-                    _properties.GetValue(GamingConstants.PlayLinesShowLinesOnFeatureStart, false) ? "allowed" : "disallowed";
-                parameters["/Runtime/PlayLines&type"] =
-                    _properties.GetValue(GamingConstants.PlayLinesType, string.Empty);
-            }
-
-
-            var gameRoundDuration = _properties.GetValue(GamingConstants.GameRoundDurationMs, GamingConstants.DefaultMinimumGameRoundDurationMs);
-            if (gameRoundDuration > GamingConstants.DefaultMinimumGameRoundDurationMs)
-            {
-                parameters.Add("/Runtime/GameRoundDurationMs", gameRoundDuration.ToString(CultureInfo.InvariantCulture));
-            }
-
-            var restrictions = _gameConfiguration.GetActive(currentGame.ThemeId);
-            if (restrictions?.RestrictionDetails?.Mapping?.Any() ?? false)
-            {
-                parameters.Add("/Runtime/Multigame&ActivePack", _properties.GetValue(GamingConstants.GameConfiguration, string.Empty));
-            }
-
-            var denomSelectionLobby = _properties.GetValue(GamingConstants.DenomSelectionLobby, DenomSelectionLobby.Allowed);
-            if (denomSelectionLobby == DenomSelectionLobby.Required)
-            {
-                parameters.Add("/Runtime/DenomSelectionLobbyRequired", "true");
-            }
-            else
-            {
-                parameters.Add("/Runtime/DenomSelectionLobbyRequired", "false");
-                if (denomSelectionLobby == DenomSelectionLobby.Allowed)
-                {
-                    parameters.Add("/Runtime/DenomSelectionLobby&optional", "true");
-                }
-            }
-
-            AddHandCountSettings(parameters);
-            HandleGameHistoryData(parameters);
-
-            foreach (var displayDevice in _cabinetDetectionService.ExpectedDisplayDevices.Where(d => d.Role != DisplayRole.Unknown))
-            {
-                var diagonalDisplayFlag = ConfigureClientConstants.DiagonalDisplayFlag(displayDevice.Role);
-                if (diagonalDisplayFlag != null)
-                {
-                    parameters[diagonalDisplayFlag] = Math.Round(displayDevice.PhysicalSize.Diagonal, 2).ToString(CultureInfo.InvariantCulture);
-                }
-            }
-
-            _runtime.UpdateParameters(parameters, ConfigurationTarget.GameConfiguration);
-            SetMarketParameters(parameters, singleGameAutoLaunch);
-        }
-
-        private void SetGambleParameters(Dictionary<string, string> parameters, GameType gameType, IDenomination denomination)
-        {
-            if (gameType == GameType.Blackjack)
-            {
-                parameters.Add("/Runtime/LetItRide", denomination.LetItRideAllowed ? "true" : "false");
-            }
-            else
-            {
-                var gambleAllowed = _properties.GetValue(GamingConstants.GambleAllowed, true) &&
-                                    denomination.SecondaryAllowed;
-                parameters.Add("/Runtime/Flags&Gamble", gambleAllowed ? "true" : "false");
-                parameters.Add("/Runtime/Gamble", gambleAllowed ? "true" : "false");
-                parameters.Add(
-                    "/Runtime/PlayOnFromGambleAvailable",
-                    _properties.GetValue(GamingConstants.PlayOnFromGambleAvailable, true) ? "true" : "false");
-                parameters.Add(
-                    "/Runtime/PlayOnFromPresentWins",
-                    _properties.GetValue(GamingConstants.PlayOnFromPresentWins, false) ? "true" : "false");
-            }
-        }
-
-        private void SetMarketParameters(IDictionary<string, string> parameters, bool singleGameAutoLaunch)
-        {
-            var marketParameters = new Dictionary<string, string>
-            {
-                { "/Market/Multigame&use", singleGameAutoLaunch ? "disallowed" : "allowed" },
-                { "/Market/MinimumBetMessage&use", _properties.GetValue(GamingConstants.MinBetMessageMustDisplay, false) ? "required" : "allowed" },
-                { "/Market/MinimumBetMessage&format", _properties.GetProperty(GamingConstants.MinBetMessageFormat, DisplayFormat.Credit.ToString()).ToString().ToLower() },
-                { "/Market/DisplayJackpotOdds&use", _properties.GetValue(GamingConstants.JackpotOddsMustDisplay, false) ? "required" : "allowed" },
-                { "/Runtime/DisplayJackpotOdds", _properties.GetValue(GamingConstants.JackpotOddsMustDisplay, false) ? "required" : "allowed" },
-                { "/Market/Meters&defaultDisplay", _properties.GetValue(GamingConstants.DefaultCreditDisplayFormat, DisplayFormat.Credit).ToString().ToLower() },
-            };
->>>>>>> 3c393e04
-
-            if (_properties.GetValue(GamingConstants.PlayLinesAllowed, false))
-            {
-                parameters["/Runtime/PlayLines&showLinesOnFeatureStart"] =
-                    _properties.GetValue(GamingConstants.PlayLinesShowLinesOnFeatureStart, false) ? "allowed" : "disallowed";
-                parameters["/Runtime/PlayLines&type"] =
-                    _properties.GetValue(GamingConstants.PlayLinesType, string.Empty);
-            }
-
-<<<<<<< HEAD
-
-            var gameRoundDuration = _properties.GetValue(GamingConstants.GameRoundDurationMs, GamingConstants.DefaultMinimumGameRoundDurationMs);
-            if (gameRoundDuration > GamingConstants.DefaultMinimumGameRoundDurationMs)
-=======
-            _runtime.UpdateParameters(marketParameters, ConfigurationTarget.MarketConfiguration);
-        }
-
-        private void SetBeOptionData(Dictionary<string, string> parameters, IDenomination denomination, IGameDetail currentGame)
-        {
-            if (denomination.BetOption != null) // check that the bet option has been set by the operator
->>>>>>> 3c393e04
-            {
-                parameters.Add("/Runtime/BetOption", denomination.BetOption);
-                var selectedBetOption = currentGame.BetOptionList?.FirstOrDefault(x => x.Name == denomination.BetOption);
-                if (selectedBetOption?.MaxWin != null)
-                {
-                    parameters["/Runtime/MaximumGameRoundWin&use"] = "allowed";
-                    parameters["/Runtime/MaximumGameRoundWin&valueCents"] =
-                        (selectedBetOption.MaxWin.Value * denomination.Value).MillicentsToCents()
-                        .ToString(CultureInfo.InvariantCulture);
-                    parameters["/Runtime/MaximumGameRoundWin&onMaxWinReach"] = _properties.GetValue(
-                        GamingConstants.ActionOnMaxWinReached,
-                        "endgame");
-                }
-                else
-                {
-                    parameters["/Runtime/MaximumGameRoundWin&use"] = "disallowed";
-                }
-            }
-        }
-
-        private void AddHandCountSettings(Dictionary<string, string> parameters)
-        {
-            if (_handCountProvider.HandCountServiceEnabled)
-            {
-                parameters.Add("/Runtime/DisplayHandCount", "true");
-                parameters.Add("/Runtime/HandCountValue", _handCountProvider.HandCount.ToString());
-                parameters.Add(
-                    "/Runtime/MinResidualCreditInCents",
-                    _properties.GetValue(
-                        AccountingConstants.HandCountMinimumRequiredCredits,
-                        AccountingConstants.HandCountDefaultRequiredCredits).MillicentsToCents().ToString());
-            }
-        }
-
-        private static string GetGameStartMethodString(GameStartMethodOption startMethod) =>
-            startMethod switch
-            {
-                GameStartMethodOption.None => "",
-                GameStartMethodOption.LineOrReel => "Line",
-                GameStartMethodOption.LineReelOrMaxBet => "Line, MaxBet",
-                GameStartMethodOption.Bet => "Bet",
-                _ => "Bet, MaxBet"
-            };
-
-        private static string GetConfigurableGameStartMethods(IEnumerable<GameStartConfigurableMethod> startMethod)
-        {
-            return string.Join(", ", startMethod.Select(GetButtonText).Where(x => !string.IsNullOrEmpty(x)));
-
-            static string GetButtonText(GameStartConfigurableMethod button)
-            {
-                return button switch
-                {
-                    GameStartConfigurableMethod.Bet => "Bet",
-                    GameStartConfigurableMethod.MaxBet => "MaxBet",
-                    GameStartConfigurableMethod.LineOrReel => "Line",
-                    _ => string.Empty
-                };
-            }
-<<<<<<< HEAD
-=======
-        }
-
-        private static string GetContinuePlayModeString(PlayMode playMode) =>
-            playMode switch
-            {
-                PlayMode.Toggle => "toggle",
-                _ => "continuous"
-            };
-
-        private static string GetContinuePlayButtonString(ContinuousPlayButton button)
-        {
-            return button switch
-            {
-                ContinuousPlayButton.MaxBet => "maxbet",
-                _ => "play"
-            };
-        }
-
-        private static string GetContinuePlayButtonsString(IEnumerable<ContinuousPlayButton> buttons)
-        {
-            return string.Join(",", buttons.Select(GetContinuePlayButtonString));
-        }
-
-        private void HandleGameHistoryData(IDictionary<string, string> parameters)
-        {
->>>>>>> 3c393e04
-            if (_gameRecovery.IsRecovering && _gameHistory.LoadRecoveryPoint(out var data))
-            {
-                AddRecoveryData(parameters, data);
-                return;
-            }
-
-            if (!_gameDiagnostics.IsActive)
-            {
-                return;
-            }
-
-            foreach (var parameter in _gameDiagnostics.Context.GetParameters())
-            {
-                parameters[parameter.Key] = parameter.Value;
-            }
-        }
-
-        private void AddRecoveryData(IDictionary<string, string> parameters, byte[] data)
-        {
-            _gameHistory.LogRecoveryData(data, "[RECOVERY POINT] <-");
-            if (_properties.GetValue(GamingConstants.UseSlowRecovery, false))
-            {
-                parameters.Add("/Runtime/Recovery", "true");
-                parameters.Add("/Runtime/Recovery&realtime", "true");
-            }
-
-            if (data is { Length: > 0 })
-            {
-                parameters.Add("/Runtime/Recovery/BinaryData", Encoding.ASCII.GetString(data));
-            }
-        }
-
-<<<<<<< HEAD
-            var subGames = _gameProvider.GetEnabledSubGames(currentGame);
-            if (!subGames.IsNullOrEmpty())
-            {
-                var subGameConfiguration = subGames.Serialize();
-                Logger.Debug(subGameConfiguration);
-                parameters.Add("/Runtime/SimultaneousPlayGames", subGameConfiguration);
-            }
-
-            AddHandCountSettings(parameters);
-            HandleGameHistoryData(parameters);
-
-            foreach (var displayDevice in _cabinetDetectionService.ExpectedDisplayDevices.Where(d => d.Role != DisplayRole.Unknown))
-=======
-        private void ApplyGameCategorySettings(IDictionary<string, string> parameters)
-        {
-            if (!_properties.GetValue(GamingConstants.ApplyGameCategorySettings, false))
->>>>>>> 3c393e04
-            {
-                if (_properties.GetValue(GamingConstants.AutoPlayAllowed, false))
-                {
-                    parameters["/Runtime/Flags&AutoPlay"] = "true";
-                }
-
-                return;
-            }
-
-<<<<<<< HEAD
-            _runtime.UpdateParameters(parameters, ConfigurationTarget.GameConfiguration);
-            SetMarketParameters(parameters, singleGameAutoLaunch);
-        }
-
-        private void SetGambleParameters(Dictionary<string, string> parameters, GameType gameType, IDenomination denomination)
-        {
-            if (gameType == GameType.Blackjack)
-            {
-                parameters.Add("/Runtime/LetItRide", denomination.LetItRideAllowed ? "true" : "false");
-            }
-            else
-            {
-                var gambleAllowed = _properties.GetValue(GamingConstants.GambleAllowed, true) &&
-                                    denomination.SecondaryAllowed;
-                parameters.Add("/Runtime/Flags&Gamble", gambleAllowed ? "true" : "false");
-                parameters.Add("/Runtime/Gamble", gambleAllowed ? "true" : "false");
-                parameters.Add(
-                    "/Runtime/PlayOnFromGambleAvailable",
-                    _properties.GetValue(GamingConstants.PlayOnFromGambleAvailable, true) ? "true" : "false");
-                parameters.Add(
-                    "/Runtime/PlayOnFromPresentWins",
-                    _properties.GetValue(GamingConstants.PlayOnFromPresentWins, false) ? "true" : "false");
-            }
-        }
-
-        private void SetMarketParameters(IDictionary<string, string> parameters, bool singleGameAutoLaunch)
-        {
-            var marketParameters = new Dictionary<string, string>
-            {
-                { "/Market/Multigame&use", singleGameAutoLaunch ? "disallowed" : "allowed" },
-                { "/Market/MinimumBetMessage&use", _properties.GetValue(GamingConstants.MinBetMessageMustDisplay, false) ? "required" : "allowed" },
-                { "/Market/MinimumBetMessage&format", _properties.GetProperty(GamingConstants.MinBetMessageFormat, DisplayFormat.Credit.ToString()).ToString().ToLower() },
-                { "/Market/DisplayJackpotOdds&use", _properties.GetValue(GamingConstants.JackpotOddsMustDisplay, false) ? "required" : "allowed" },
-                { "/Runtime/DisplayJackpotOdds", _properties.GetValue(GamingConstants.JackpotOddsMustDisplay, false) ? "required" : "allowed" },
-                { "/Market/Meters&defaultDisplay", _properties.GetValue(GamingConstants.DefaultCreditDisplayFormat, DisplayFormat.Credit).ToString().ToLower() },
-            };
-
-            var inGameDisplayVal = _properties.GetValue(GamingConstants.InGameDisplayFormat, DisplayFormat.Any);
-            if (inGameDisplayVal != DisplayFormat.Any)
-            {
-                marketParameters["/Market/Meters&inGameDisplay"] = inGameDisplayVal.ToString().ToCamelCase();
-                parameters["/Runtime/Meters&inGameDisplay"] = inGameDisplayVal.ToString().ToCamelCase();
-            }
-
-            _runtime.UpdateParameters(marketParameters, ConfigurationTarget.MarketConfiguration);
-=======
-            var gameCategorySetting = _gameCategoryService.SelectedGameCategorySetting;
-            parameters["/Runtime/Flags&AutoPlay"] = gameCategorySetting.AutoPlay.ToString();
-            parameters["/Runtime/Flags&AutoHold"] = gameCategorySetting.AutoHold.ToString();
-            parameters["/Runtime/AutoHold"] = gameCategorySetting.AutoHold.ToString();
-            parameters["/Runtime/Flags&ShowPlayerSpeedButton"] = gameCategorySetting.ShowPlayerSpeedButton.ToString();
-            parameters["/Runtime/ShowPlayerSpeedButton"] = gameCategorySetting.ShowPlayerSpeedButton.ToString();
-            parameters["/Runtime/PlaySpeed"] = gameCategorySetting.PlayerSpeed.ToString(CultureInfo.InvariantCulture);
-            parameters["/Runtime/GameDuration&playSpeed"] =
-                gameCategorySetting.PlayerSpeed.ToString(CultureInfo.InvariantCulture);
-            parameters["/Runtime/DealSpeed"] = gameCategorySetting.DealSpeed.ToString(CultureInfo.InvariantCulture);
-            parameters["/Runtime/GameDuration&dealSpeed"] =
-                gameCategorySetting.DealSpeed.ToString(CultureInfo.InvariantCulture);
-            parameters["/Runtime/GamePreferences/BackgroundColor"] =
-                gameCategorySetting.BackgroundColor ?? string.Empty;
-        }
-
-        private void SetButtonLayout(IDictionary<string, string> parameters)
-        {
-            parameters["/Runtime/PhysicalButtons&betOnBottom"] = _properties.GetValue(
-                GamingConstants.ButtonLayoutBetButtonsOnBottom,
-                true).ToString();
-            parameters["/Runtime/PhysicalButtons/BetDown"] = _properties.GetValue(
-                GamingConstants.ButtonLayoutBetButtonsBetDown,
-                "false");
-            parameters["/Runtime/PhysicalButtons/BetUp"] = _properties.GetValue(
-                GamingConstants.ButtonLayoutBetButtonsBetUp,
-                "false");
-            parameters["/Runtime/PhysicalButtons/MaxBet"] = _properties.GetValue(
-                GamingConstants.ButtonLayoutBetButtonsMaxBet,
-                "false");
-            parameters["/Runtime/PhysicalButtons/LeftPlay"] = _properties.GetValue(
-                GamingConstants.ButtonLayoutPhysicalButtonLeftPlay,
-                "false");
-            parameters["/Runtime/PhysicalButtons/LeftPlay&optional"] = _properties.GetValue(
-                GamingConstants.ButtonLayoutPhysicalButtonLeftPlayOptional,
-                false).ToString();
-            parameters["/Runtime/PhysicalButtons/Collect"] = _properties.GetValue(
-                GamingConstants.ButtonLayoutPhysicalButtonCollect,
-                "true");
-            parameters["/Runtime/PhysicalButtons/Collect&optional"] = _properties.GetValue(
-                GamingConstants.ButtonLayoutPhysicalButtonCollectOptional,
-                false).ToString();
-            parameters["/Runtime/PhysicalButtons/Gamble"] = _properties.GetValue(
-                GamingConstants.ButtonLayoutPhysicalButtonGamble,
-                "false");
-            parameters["/Runtime/PhysicalButtons/Gamble&optional"] = _properties.GetValue(
-                GamingConstants.ButtonLayoutPhysicalButtonGambleOptional,
-                false).ToString();
-            parameters["/Runtime/PhysicalButtons/Service"] = _properties.GetValue(
-                GamingConstants.ButtonLayoutPhysicalButtonService,
-                "true");
-            parameters["/Runtime/PhysicalButtons/Service&optional"] = _properties.GetValue(
-                GamingConstants.ButtonLayoutPhysicalButtonServiceOptional,
-                false).ToString();
-            parameters["/Runtime/PhysicalButtons/TakeWin"] = _properties.GetValue(
-                GamingConstants.ButtonLayoutPhysicalButtonTakeWin,
-                "false");
-            parameters["/Runtime/PhysicalButtons/TakeWin&optional"] = _properties.GetValue(
-                GamingConstants.ButtonLayoutPhysicalButtonTakeWinOptional,
-                false).ToString();
-        }
-
-        private void SetButtonBehavior(IDictionary<string, string> parameters)
-        {
-            var defaultStartMethods = _properties.GetValue(GamingConstants.GameStartMethod, GameStartMethodOption.Bet);
-            var configurablePlayButtons = _properties.GetValue(GamingConstants.GameConfigurableStartMethods, Array.Empty<GameStartConfigurableMethod>());
-            var playMode = _properties.GetValue(GamingConstants.ContinuousPlayMode, PlayMode.Toggle);
-            var continuousPlayButtons = _properties.GetValue(
-                GamingConstants.ContinuousPlayModeButtonsToUse,
-                DefaultContinuousPlayButtons);
-            parameters["/Runtime/StartGame&configurableButtons"] = GetConfigurableGameStartMethods(configurablePlayButtons);
-            parameters["/Runtime/StartGame&buttons"] = GetGameStartMethodString(defaultStartMethods);
-            parameters["/Runtime/Flag&ContinuousPlayMode"] = GetContinuePlayModeString(playMode);
-            parameters["/Runtime/ContinuousPlay&buttons"] = GetContinuePlayButtonsString(continuousPlayButtons);
->>>>>>> 3c393e04
-        }
-
-        private void SetBeOptionData(Dictionary<string, string> parameters, IDenomination denomination, IGameDetail currentGame)
-        {
-            if (denomination.BetOption != null) // check that the bet option has been set by the operator
-            {
-                parameters.Add("/Runtime/BetOption", denomination.BetOption);
-                var selectedBetOption = currentGame.BetOptionList?.FirstOrDefault(x => x.Name == denomination.BetOption);
-                if (selectedBetOption?.MaxWin != null)
-                {
-                    parameters["/Runtime/MaximumGameRoundWin&use"] = "allowed";
-                    parameters["/Runtime/MaximumGameRoundWin&valueCents"] =
-                        (selectedBetOption.MaxWin.Value * denomination.Value).MillicentsToCents()
-                        .ToString(CultureInfo.InvariantCulture);
-                    parameters["/Runtime/MaximumGameRoundWin&onMaxWinReach"] = _properties.GetValue(
-                        GamingConstants.ActionOnMaxWinReached,
-                        "endgame");
-                }
-                else
-                {
-                    parameters["/Runtime/MaximumGameRoundWin&use"] = "disallowed";
-                }
-            }
-        }
-
-        private void AddHandCountSettings(Dictionary<string, string> parameters)
-        {
-            if (_handCountProvider.HandCountServiceEnabled)
-            {
-                parameters.Add("/Runtime/DisplayHandCount", "true");
-                parameters.Add("/Runtime/HandCountValue", _handCountProvider.HandCount.ToString());
-                parameters.Add(
-                    "/Runtime/MinResidualCreditInCents",
-                    _properties.GetValue(
-                        AccountingConstants.HandCountMinimumRequiredCredits,
-                        AccountingConstants.HandCountDefaultRequiredCredits).MillicentsToCents().ToString());
-            }
-        }
-
-        private static string GetGameStartMethodString(GameStartMethodOption startMethod) =>
-            startMethod switch
-            {
-                GameStartMethodOption.None => "",
-                GameStartMethodOption.LineOrReel => "Line",
-                GameStartMethodOption.LineReelOrMaxBet => "Line, MaxBet",
-                GameStartMethodOption.Bet => "Bet",
-                _ => "Bet, MaxBet"
-            };
-
-        private static string GetConfigurableGameStartMethods(IEnumerable<GameStartConfigurableMethod> startMethod)
-        {
-            return string.Join(", ", startMethod.Select(GetButtonText).Where(x => !string.IsNullOrEmpty(x)));
-
-            static string GetButtonText(GameStartConfigurableMethod button)
-            {
-                return button switch
-                {
-                    GameStartConfigurableMethod.Bet => "Bet",
-                    GameStartConfigurableMethod.MaxBet => "MaxBet",
-                    GameStartConfigurableMethod.LineOrReel => "Line",
-                    _ => string.Empty
-                };
-            }
-        }
-
-        private static string GetContinuePlayModeString(PlayMode playMode) =>
-            playMode switch
-            {
-                PlayMode.Toggle => "toggle",
-                _ => "continuous"
-            };
-
-        private static string GetContinuePlayButtonString(ContinuousPlayButton button)
-        {
-            return button switch
-            {
-                ContinuousPlayButton.MaxBet => "maxbet",
-                _ => "play"
-            };
-        }
-
-        private static string GetContinuePlayButtonsString(IEnumerable<ContinuousPlayButton> buttons)
-        {
-            return string.Join(",", buttons.Select(GetContinuePlayButtonString));
-        }
-
-        private void HandleGameHistoryData(IDictionary<string, string> parameters)
-        {
-            if (_gameRecovery.IsRecovering && _gameHistory.LoadRecoveryPoint(out var data))
-            {
-                AddRecoveryData(parameters, data);
-                return;
-            }
-
-            if (!_gameDiagnostics.IsActive)
-            {
-                return;
-            }
-
-            foreach (var parameter in _gameDiagnostics.Context.GetParameters())
-            {
-                parameters[parameter.Key] = parameter.Value;
-            }
-        }
-
-        private void AddRecoveryData(IDictionary<string, string> parameters, byte[] data)
-        {
-            _gameHistory.LogRecoveryData(data, "[RECOVERY POINT] <-");
-            if (_properties.GetValue(GamingConstants.UseSlowRecovery, false))
-            {
-                parameters.Add("/Runtime/Recovery", "true");
-                parameters.Add("/Runtime/Recovery&realtime", "true");
-            }
-
-            if (data is { Length: > 0 })
-            {
-                parameters.Add("/Runtime/Recovery/BinaryData", Encoding.ASCII.GetString(data));
-            }
-        }
-
-        private void ApplyGameCategorySettings(IDictionary<string, string> parameters)
-        {
-            if (!_properties.GetValue(GamingConstants.ApplyGameCategorySettings, false))
-            {
-                if (_properties.GetValue(GamingConstants.AutoPlayAllowed, false))
-                {
-                    parameters["/Runtime/Flags&AutoPlay"] = "true";
-                }
-
-                return;
-            }
-
-            var gameCategorySetting = _gameCategoryService.SelectedGameCategorySetting;
-            parameters["/Runtime/Flags&AutoPlay"] = gameCategorySetting.AutoPlay.ToString();
-            parameters["/Runtime/Flags&AutoHold"] = gameCategorySetting.AutoHold.ToString();
-            parameters["/Runtime/AutoHold"] = gameCategorySetting.AutoHold.ToString();
-            parameters["/Runtime/Flags&ShowPlayerSpeedButton"] = gameCategorySetting.ShowPlayerSpeedButton.ToString();
-            parameters["/Runtime/ShowPlayerSpeedButton"] = gameCategorySetting.ShowPlayerSpeedButton.ToString();
-            parameters["/Runtime/PlaySpeed"] = gameCategorySetting.PlayerSpeed.ToString(CultureInfo.InvariantCulture);
-            parameters["/Runtime/GameDuration&playSpeed"] =
-                gameCategorySetting.PlayerSpeed.ToString(CultureInfo.InvariantCulture);
-            parameters["/Runtime/DealSpeed"] = gameCategorySetting.DealSpeed.ToString(CultureInfo.InvariantCulture);
-            parameters["/Runtime/GameDuration&dealSpeed"] =
-                gameCategorySetting.DealSpeed.ToString(CultureInfo.InvariantCulture);
-            parameters["/Runtime/GamePreferences/BackgroundColor"] =
-                gameCategorySetting.BackgroundColor ?? string.Empty;
-        }
-
-        private void SetButtonLayout(IDictionary<string, string> parameters)
-        {
-            parameters["/Runtime/PhysicalButtons&betOnBottom"] = _properties.GetValue(
-                GamingConstants.ButtonLayoutBetButtonsOnBottom,
-                true).ToString();
-            parameters["/Runtime/PhysicalButtons/BetDown"] = _properties.GetValue(
-                GamingConstants.ButtonLayoutBetButtonsBetDown,
-                "false");
-            parameters["/Runtime/PhysicalButtons/BetUp"] = _properties.GetValue(
-                GamingConstants.ButtonLayoutBetButtonsBetUp,
-                "false");
-            parameters["/Runtime/PhysicalButtons/MaxBet"] = _properties.GetValue(
-                GamingConstants.ButtonLayoutBetButtonsMaxBet,
-                "false");
-            parameters["/Runtime/PhysicalButtons/LeftPlay"] = _properties.GetValue(
-                GamingConstants.ButtonLayoutPhysicalButtonLeftPlay,
-                "false");
-            parameters["/Runtime/PhysicalButtons/LeftPlay&optional"] = _properties.GetValue(
-                GamingConstants.ButtonLayoutPhysicalButtonLeftPlayOptional,
-                false).ToString();
-            parameters["/Runtime/PhysicalButtons/Collect"] = _properties.GetValue(
-                GamingConstants.ButtonLayoutPhysicalButtonCollect,
-                "true");
-            parameters["/Runtime/PhysicalButtons/Collect&optional"] = _properties.GetValue(
-                GamingConstants.ButtonLayoutPhysicalButtonCollectOptional,
-                false).ToString();
-            parameters["/Runtime/PhysicalButtons/Gamble"] = _properties.GetValue(
-                GamingConstants.ButtonLayoutPhysicalButtonGamble,
-                "false");
-            parameters["/Runtime/PhysicalButtons/Gamble&optional"] = _properties.GetValue(
-                GamingConstants.ButtonLayoutPhysicalButtonGambleOptional,
-                false).ToString();
-            parameters["/Runtime/PhysicalButtons/Service"] = _properties.GetValue(
-                GamingConstants.ButtonLayoutPhysicalButtonService,
-                "true");
-            parameters["/Runtime/PhysicalButtons/Service&optional"] = _properties.GetValue(
-                GamingConstants.ButtonLayoutPhysicalButtonServiceOptional,
-                false).ToString();
-            parameters["/Runtime/PhysicalButtons/TakeWin"] = _properties.GetValue(
-                GamingConstants.ButtonLayoutPhysicalButtonTakeWin,
-                "false");
-            parameters["/Runtime/PhysicalButtons/TakeWin&optional"] = _properties.GetValue(
-                GamingConstants.ButtonLayoutPhysicalButtonTakeWinOptional,
-                false).ToString();
-        }
-
-        private void SetButtonBehavior(IDictionary<string, string> parameters)
-        {
-            var defaultStartMethods = _properties.GetValue(GamingConstants.GameStartMethod, GameStartMethodOption.Bet);
-            var configurablePlayButtons = _properties.GetValue(GamingConstants.GameConfigurableStartMethods, Array.Empty<GameStartConfigurableMethod>());
-            var playMode = _properties.GetValue(GamingConstants.ContinuousPlayMode, PlayMode.Toggle);
-            var continuousPlayButtons = _properties.GetValue(
-                GamingConstants.ContinuousPlayModeButtonsToUse,
-                DefaultContinuousPlayButtons);
-            parameters["/Runtime/StartGame&configurableButtons"] = GetConfigurableGameStartMethods(configurablePlayButtons);
-            parameters["/Runtime/StartGame&buttons"] = GetGameStartMethodString(defaultStartMethods);
-            parameters["/Runtime/Flag&ContinuousPlayMode"] = GetContinuePlayModeString(playMode);
-            parameters["/Runtime/ContinuousPlay&buttons"] = GetContinuePlayButtonsString(continuousPlayButtons);
-        }
-    }
-}
+namespace Aristocrat.Monaco.Gaming.Commands
+{
+    using System;
+    using System.Collections.Generic;
+    using System.Globalization;
+    using System.Linq;
+    using System.Reflection;
+    using System.Text;
+    using Accounting.Contracts;
+    using Application.Contracts;
+    using Application.Contracts.Extensions;
+    using Aristocrat.Monaco.Accounting.Contracts.HandCount;
+    using Cabinet.Contracts;
+    using Common;
+    using Consumers;
+    using Contracts;
+    using Contracts.Configuration;
+    using Contracts.GameSpecificOptions;
+    using Contracts.Lobby;
+    using Contracts.Models;
+    using Hardware.Contracts;
+    using Hardware.Contracts.Audio;
+    using Hardware.Contracts.Cabinet;
+    using Hardware.Contracts.EdgeLighting;
+    using Kernel;
+    using log4net;
+    using Runtime;
+    using Runtime.Client;
+    using PlayMode = Contracts.PlayMode;
+
+    /// <summary>
+    ///     Command handler for the <see cref="ConfigureClient" /> command.
+    /// </summary>
+    public class ConfigureClientCommandHandler : ICommandHandler<ConfigureClient>
+    {
+        private static readonly IReadOnlyCollection<ContinuousPlayButton> DefaultContinuousPlayButtons = new[] { ContinuousPlayButton.Play };
+        private static readonly ILog Logger = LogManager.GetLogger(MethodBase.GetCurrentMethod()!.DeclaringType);
+        private readonly IAudio _audio;
+        private readonly IGameHistory _gameHistory;
+        private readonly IGameRecovery _gameRecovery;
+        private readonly IGameDiagnostics _gameDiagnostics;
+        private readonly ILobbyStateManager _lobbyStateManager;
+        private readonly IPlayerBank _playerBank;
+        private readonly IPropertiesManager _properties;
+        private readonly IRuntime _runtime;
+        private readonly IHandCountService _handCountProvider;
+        private readonly IGameCategoryService _gameCategoryService;
+        private readonly IGameProvider _gameProvider;
+        private readonly ICabinetDetectionService _cabinetDetectionService;
+        private readonly IHardwareHelper _hardwareHelper;
+        private readonly IAttendantService _attendantService;
+        private readonly IGameConfigurationProvider _gameConfiguration;
+        private readonly IGameSpecificOptionProvider _gameSpecificOptionProvider;
+        /// <summary>
+        ///     Initializes a new instance of the <see cref="ConfigureClientCommandHandler" /> class.
+        /// </summary>
+        public ConfigureClientCommandHandler(
+            IRuntime runtime,
+            IHandCountService handCountProvider,
+            IGameHistory gameHistory,
+            IGameRecovery gameRecovery,
+            IGameDiagnostics gameDiagnostics,
+            ILobbyStateManager lobbyStateManager,
+            IPropertiesManager properties,
+            IPlayerBank bank,
+            IAudio audio,
+            IGameProvider gameProvider,
+            IGameCategoryService gameCategoryService,
+            ICabinetDetectionService cabinetDetectionService,
+            IHardwareHelper hardwareHelper,
+            IAttendantService attendantService,
+            IGameConfigurationProvider gameConfiguration,
+            IGameSpecificOptionProvider gameSpecificOptionProvider)
+        {
+            _runtime = runtime ?? throw new ArgumentNullException(nameof(runtime));
+            _handCountProvider = handCountProvider ?? throw new ArgumentNullException(nameof(handCountProvider));
+            _gameHistory = gameHistory ?? throw new ArgumentNullException(nameof(gameHistory));
+            _gameRecovery = gameRecovery ?? throw new ArgumentNullException(nameof(gameRecovery));
+            _gameDiagnostics = gameDiagnostics ?? throw new ArgumentNullException(nameof(gameDiagnostics));
+            _lobbyStateManager = lobbyStateManager ?? throw new ArgumentNullException(nameof(lobbyStateManager));
+            _properties = properties ?? throw new ArgumentNullException(nameof(properties));
+            _playerBank = bank ?? throw new ArgumentNullException(nameof(bank));
+            _audio = audio ?? throw new ArgumentNullException(nameof(audio));
+            _gameProvider = gameProvider ?? throw new ArgumentNullException(nameof(gameProvider));
+            _gameCategoryService = gameCategoryService ?? throw new ArgumentNullException(nameof(gameCategoryService));
+            _cabinetDetectionService = cabinetDetectionService ?? throw new ArgumentNullException(nameof(cabinetDetectionService));
+            _hardwareHelper = hardwareHelper ?? throw new ArgumentNullException(nameof(hardwareHelper));
+            _attendantService = attendantService ?? throw new ArgumentNullException(nameof(attendantService));
+            _gameConfiguration = gameConfiguration ?? throw new ArgumentNullException(nameof(gameConfiguration)); 
+            _gameSpecificOptionProvider = gameSpecificOptionProvider ?? throw new ArgumentNullException(nameof(gameSpecificOptionProvider));
+        }
+
+        /// <inheritdoc />
+        public void Handle(ConfigureClient command)
+        {
+            _runtime.UpdateLocalTimeTranslationBias(_properties.GetValue(ApplicationConstants.TimeZoneBias, TimeSpan.Zero));
+
+            var currentGame = _gameProvider.GetGame(_properties.GetValue(GamingConstants.SelectedGameId, 0));
+
+            var activeDenominations = _gameProvider.GetEnabledGames().Where(g => g.ThemeId == currentGame.ThemeId)
+                .SelectMany(g => g.Denominations.Where(d => d.Active)).OrderBy(d => d.Value).ToList();
+
+            var denomination = currentGame.Denominations.Single(d => d.Value == _properties.GetValue(GamingConstants.SelectedDenom, 0L));
+
+            var volumeControlLocation = (VolumeControlLocation)_properties.GetValue(
+                ApplicationConstants.VolumeControlLocationKey,
+                ApplicationConstants.VolumeControlLocationDefault);
+
+            var showVolumeControlInLobbyOnly = volumeControlLocation == VolumeControlLocation.Lobby;
+
+            var maxVolumeLevel = _audio.GetMaxVolume(_properties, _gameCategoryService, showVolumeControlInLobbyOnly);
+
+            var useWinLimit = _properties.GetValue(GamingConstants.UseGambleWinLimit, false);
+            var singleGameAutoLaunch = _lobbyStateManager.AllowSingleGameAutoLaunch;
+
+            var parameters = new Dictionary<string, string>
+            {
+                { "/Runtime/Variation/SelectedID", currentGame.VariationId },
+                { "/Runtime/Denomination", denomination.Value.MillicentsToCents().ToString() },
+                { "/Runtime/ActiveDenominations", string.Join(",", activeDenominations.Select(d => d.Value.MillicentsToCents())) },
+                { "/Runtime/Flags&RequireGameStartPermission", "true" },
+                { "/Runtime/Localization/Language", _properties.GetValue(GamingConstants.SelectedLocaleCode, "en-us") },
+                { "/Runtime/Localization/Currency&symbol", CurrencyExtensions.Currency.CurrencySymbol },
+                { "/Runtime/Localization/Currency&minorSymbol", CurrencyExtensions.Currency.MinorUnitSymbol },
+                { "/Runtime/Localization/Currency&positivePattern", CurrencyExtensions.CurrencyCultureInfo.NumberFormat.CurrencyPositivePattern.ToString() },
+                { "/Runtime/Localization/Currency&negativePattern", CurrencyExtensions.CurrencyCultureInfo.NumberFormat.CurrencyNegativePattern.ToString() },
+                { "/Runtime/Localization/Currency&decimalDigits", CurrencyExtensions.CurrencyCultureInfo.NumberFormat.CurrencyDecimalDigits.ToString() },
+                { "/Runtime/Localization/Currency&decimalSeparator", CurrencyExtensions.CurrencyCultureInfo.NumberFormat.CurrencyDecimalSeparator },
+                { "/Runtime/Localization/Currency&groupSeparator", CurrencyExtensions.CurrencyCultureInfo.NumberFormat.CurrencyGroupSeparator },
+                { "/Runtime/Localization/Currency&DenominationDisplayUnit", CurrencyExtensions.Currency.DenomDisplayUnit.ToString() },
+                { "/Runtime/Audio&activeLevel", maxVolumeLevel.ToString(CultureInfo.InvariantCulture) },
+                { "/Runtime/Account&balance", _playerBank.Credits.ToString() },
+                { "/Runtime/Hardware/HasUsbButtonDeck", _hardwareHelper.CheckForUsbButtonDeckHardware().ToString() },
+                { "/Runtime/Hardware/HasVirtualButtonDeck", _hardwareHelper.CheckForVirtualButtonDeckHardware().ToString() },
+                { "/Runtime/Flags&ShowMode", _properties.GetValue(ApplicationConstants.ShowMode, false).ToString() },
+                { "/Runtime/GameRules", _properties.GetValue(ApplicationConstants.GameRules, true).ToString() },
+                { "/Runtime/Flags&ShowPlayerVolume", (!showVolumeControlInLobbyOnly).ToString() },
+                { "/Runtime/Flags&ShowServiceButton", _properties.GetValue(GamingConstants.ShowServiceButton, true).ToString() },
+                { "/Runtime/Flags&InServiceRequest", _attendantService.IsServiceRequested.ToString() },
+                { "/Runtime/ReelStop", _properties.GetValue(GamingConstants.ReelStopEnabled, true).ToString() },
+                { "/Runtime/ReelStopInBaseGame", _properties.GetValue(GamingConstants.ReelStopInBaseGameEnabled, true).ToString() },
+                { "/Runtime/JackpotCeiling", _properties.GetValue(GamingConstants.JackpotCeilingHelpScreen, false).ToString() },
+                { "/Runtime/Flags&NewReelSetSelectedNotification", _properties.GetValue(GamingConstants.PlayerNotificationNewReelSetSelected, false).ToString() },
+                { "/Runtime/NewReelSetSelectedNotification", _properties.GetValue(GamingConstants.PlayerNotificationNewReelSetSelected, false).ToString() },
+                { "/Runtime/Flags&GameContentCensorship", (bool)_properties.GetProperty(GamingConstants.CensorshipEnforced, false) ? "censored" : "uncensored" },
+                { "/Runtime/GameContentCensorship&scheme", (bool)_properties.GetProperty(GamingConstants.CensorshipEnforced, false) ? "censored" : "uncensored" },
+                { "/Runtime/GambleDynamicHelp", _properties.GetProperty(GamingConstants.ShowGambleDynamicHelp, false).ToString() },
+                // Gamble Wager Limit property is always set to a default value: see DefaultGambleWagerLimit
+                { "/Runtime/Flags&MaximumGambleHandWager", _properties.GetValue(GamingConstants.GambleWagerLimit, long.MaxValue).MillicentsToCents().ToString() },
+                { "/Runtime/GambleWinLimit", useWinLimit ? "true" : "false" },
+                { "/Runtime/GambleWinLimit&valueCents", _properties.GetValue(GamingConstants.GambleWinLimit, GamingConstants.DefaultGambleWinLimit).MillicentsToCents().ToString() },
+                { "/Runtime/MaximumGambleHandWager", !useWinLimit ? "true" : "false" },
+                { "/Runtime/MaximumGambleHandWager&valueCents", _properties.GetValue(GamingConstants.GambleWagerLimit, long.MaxValue).MillicentsToCents().ToString() },
+                { "/Runtime/Hardware/EdgeLightSharedMemoryName", EdgeLightRuntimeParameters.EdgeLightSharedMemoryName },
+                { "/Runtime/Hardware/EdgeLightSharedMutexName", EdgeLightRuntimeParameters.EdgeLightSharedMutexName },
+                { "/Runtime/Hardware/VBD&type", _cabinetDetectionService.ButtonDeckType },
+                { "/Runtime/MinimumWagerCredits", denomination.MinimumWagerCredits.ToString() },
+                { "/Runtime/MaximumWagerCredits", denomination.MaximumWagerCredits.ToString() },
+                { "/Runtime/MaximumWagerInsideCredits", denomination.MaximumWagerCredits.ToString() },
+                { "/Runtime/MaximumWagerOutsideCredits", denomination.MaximumWagerOutsideCredits.ToString() },
+                { "/Runtime/WagerLimit", _properties.GetValue(AccountingConstants.MaxBetLimit, AccountingConstants.DefaultMaxBetLimit).MillicentsToCents().ToString() },
+                { "/Runtime/AttractMode", _properties.GetValue(GamingConstants.AttractModeEnabled, ApplicationConstants.DefaultAttractMode).ToString() },
+                { "/Runtime/AttractMode&optional", "true" },
+                { "/Runtime/WagerLimits&maxTotalWager", _properties.GetValue(GamingConstants.WagerLimitsMaxTotalWagerKey, GamingConstants.WagerLimitsMaxTotalWager).ToString() },
+                { "/Runtime/WagerLimits&use", _properties.GetValue(GamingConstants.WagerLimitsUseKey, GamingConstants.WagerLimitsUse) ? "required" : "disallowed"  },
+                { "/Runtime/MaximumGameRoundWin&resetWinAmount", _properties.GetValue(GamingConstants.MaximumGameRoundWinResetWinAmountKey, GamingConstants.MaximumGameRoundWinResetWinAmount).ToLower() },
+                { "/Runtime/VolumeLevel&showInHelpScreen", _properties.GetValue(GamingConstants.VolumeLevelShowInHelpScreenKey, GamingConstants.VolumeLevelShowInHelpScreen) ? "allowed" : "disallowed"  },
+                { "/Runtime/Service&use", _properties.GetValue(GamingConstants.ServiceUseKey, GamingConstants.ServiceUse).ToString()  },
+                { "/Runtime/Clock&useHInDisplay", _properties.GetValue(GamingConstants.ClockUseHInDisplayKey, GamingConstants.ClockUseHInDisplay).ToString()  },
+                { "/Runtime/KenoFreeGames&selectionChange", _properties.GetValue(GamingConstants.KenoFreeGamesSelectionChangeKey, GamingConstants.KenoFreeGamesSelectionChange) ? "allowed" : "disallowed"  },
+                { "/Runtime/KenoFreeGames&autoPlay", _properties.GetValue(GamingConstants.KenoFreeGamesAutoPlayKey, GamingConstants.KenoFreeGamesAutoPlay) ? "allowed" : "disallowed"  },
+                { "/Runtime/InitialZeroWager&use", _properties.GetValue(GamingConstants.InitialZeroWagerUseKey, GamingConstants.InitialZeroWagerUse) ? "allowed" : "disallowed"  },
+                { "/Runtime/ChangeLineSelectionAtZeroCredit&use", _properties.GetValue(GamingConstants.ChangeLineSelectionAtZeroCreditUseKey, GamingConstants.ChangeLineSelectionAtZeroCreditUse).ToString()  },
+                { "/Runtime/GameDuration&useMarketGameTime", _properties.GetValue(GamingConstants.GameDurationUseMarketGameTimeKey, GamingConstants.GameDurationUseMarketGameTime).ToString()  },
+                { "/Runtime/GameLog&enabled", _properties.GetValue(GamingConstants.GameLogEnabledKey, GamingConstants.GameLogEnabled).ToString()  },
+                { "/Runtime/GameLog&outcomeDetails", _properties.GetValue(GamingConstants.GameLogOutcomeDetailsKey, GamingConstants.GameLogOutcomeDetails).ToString()  },
+                { "/Runtime/Audio&audioChannels", _properties.GetValue(GamingConstants.AudioAudioChannelsKey, GamingConstants.AudioAudioChannels).ToString()  },
+                { "/Runtime/ButtonAnimation&goodluck", _properties.GetValue(GamingConstants.ButtonAnimationGoodLuckKey, GamingConstants.ButtonAnimationGoodLuck) ? "allowed" : "disallowed"  },
+                { "/Runtime/CardRevealDelayValue", GamingConstants.CardRevealDelayValue.ToString() },
+                { "/Runtime/Cashout&clearWins", _properties.GetValue(ApplicationConstants.CashoutClearWins, true).ToString() },
+                { "/Runtime/Cashout&commitStorageAfterCashout", _properties.GetValue(ApplicationConstants.CommitStorageAfterCashout, false).ToString() },
+                { "/Runtime/ChangeBetSelectionAtZeroCredit", GamingConstants.ChangeBetSelectionAtZeroCredit.ToString() },
+                { "/Runtime/Clock", _properties.GetValue(ApplicationConstants.ClockEnabled, false).ToString() },
+                { "/Runtime/Clock&format", _properties.GetValue(ApplicationConstants.ClockFormat, 12).ToString() },
+                { "/Runtime/DefaultBetInAttract", ApplicationConstants.DefaultBetInAttract.ToString() },
+                { "/Runtime/DenomPatch", ApplicationConstants.DefaultAllowDenomPatch.ToString() },
+                { "/Runtime/Gamble&maxRounds", GamingConstants.MaxRounds.ToString() },
+                { "/Runtime/Gamble&skipByJackpotHit", _properties.GetValue(GamingConstants.GambleSkipByJackpotHit, false).ToString() },
+                { "/Runtime/GameDuration&kenoSpeed", _gameCategoryService.SelectedGameCategorySetting.PlayerSpeed.ToString() },
+                { "/Runtime/GameDuration&reelSpeed", _properties.GetValue(GamingConstants.ReelSpeedKey, GamingConstants.ReelSpeed).ToString() },
+                { "/Runtime/GameRules&gameDisabled", ApplicationConstants.DefaultGameDisabledUse },
+                { "/Runtime/DisplayGamePayMessage&use", _properties.GetValue(GamingConstants.DisplayGamePayMessageUseKey, GamingConstants.DisplayGamePayMessageUse) ? "allowed" : "disallowed"  },
+                { "/Runtime/DisplayGamePayMessage&format", _properties.GetValue(GamingConstants.DisplayGamePayMessageFormatKey, GamingConstants.DisplayGamePayMessageFormat).ToLower() },
+                { "/Runtime/Meters&defaultDisplay", _properties.GetValue(GamingConstants.DefaultCreditDisplayFormat, DisplayFormat.Credit).ToString().ToLower() },
+                { "/Runtime/Meters&idleDisplay", GamingConstants.IdleCreditDisplayFormat },
+                { "/Runtime/Meters/Win&destination", _properties.GetValue(GamingConstants.WinDestinationKey, GamingConstants.WinDestination) },
+                { "/Runtime/FreeSpin&clearWinMeter", _properties.GetValue(GamingConstants.FreeSpinClearWinMeterKey, GamingConstants.FreeSpinClearWinMeter) ? "allowed" : "disallowed" },
+                { "/Runtime/WinMeterResetOnBetLineDenomChanged", _properties.GetValue(GamingConstants.WinMeterResetOnBetLineDenomChanged, ApplicationConstants.DefaultWinMeterResetOnBetLineDenomChanged).ToString() },
+                { "/Runtime/WinMeterResetOnBetLineChanged", _properties.GetValue(GamingConstants.WinMeterResetOnBetLineChanged, ApplicationConstants.DefaultWinMeterResetOnBetLineDenomChanged).ToString() },
+                { "/Runtime/WinMeterResetOnDenomChanged", _properties.GetValue(GamingConstants.WinMeterResetOnDenomChanged, ApplicationConstants.DefaultWinMeterResetOnBetLineDenomChanged).ToString() },
+                { "/Runtime/MinimumBetMessage&format", _properties.GetProperty(GamingConstants.MinBetMessageFormat, DisplayFormat.Credit.ToString()).ToString().ToLower() },
+                { "/Runtime/MinimumBetMessage", _properties.GetValue(GamingConstants.MinBetMessageMustDisplay, false).ToString() },
+                { "/Runtime/Multigame&confirmDenomChange", ApplicationConstants.DefaultConfirmDenomChange },
+                { "/Runtime/Multigame&defaultBetAfterSwitch", _properties.GetValue(ApplicationConstants.DefaultBetAfterSwitch, true) ? "allowed" : "required" },
+                { "/Runtime/Multigame&restoreRebootStateAfterSwitch", _properties.GetValue(ApplicationConstants.RestoreRebootStateAfterSwitch, true).ToString() },
+                { "/Runtime/Multigame&stateStorageLocation", _properties.GetValue(ApplicationConstants.StateStorageLocation, "gamePlayerSession") },
+                { "/Runtime/InitialBetOption", GamingConstants.DefaultInitialBetOption },
+                { "/Runtime/InitialLineOption", GamingConstants.DefaultInitialLineOption },
+                { "/Runtime/SelectedWager", (denomination.Value.MillicentsToCents()*_properties.GetValue(GamingConstants.SelectedBetCredits, 0L)).ToString()},
+                { "/Runtime/SelectedBetMultiplier", _properties.GetValue(GamingConstants.SelectedBetMultiplier, 0).ToString()},
+                { "/Runtime/SelectedLineCost", _properties.GetValue(GamingConstants.SelectedLineCost, 0).ToString()},
+                { "/Runtime/Flags&Reserve", _properties.GetValue(ApplicationConstants.ReserveServiceAllowed, true).ToString().ToLower() },
+                { "/Runtime/Flags&ReserveType", _properties.GetValue(ApplicationConstants.ReserveServiceEnabled, true) ? "popupReserve" : string.Empty },
+                { "/Runtime/CDS&ImmediateReelSpin", _properties.GetValue(GamingConstants.ImmediateReelSpin, false).ToString().ToLower() },
+                { "/Runtime/CDS&FudgePay", _properties.GetValue(GamingConstants.FudgePay, false).ToString().ToLower() },
+                { "/Runtime/CDS&AdditionalInfoButton", _properties.GetValue(GamingConstants.AdditionalInfoButton, false).ToString().ToLower() },
+                { "/Runtime/CDS&CycleMaxBet", _properties.GetValue(GamingConstants.CycleMaxBet, false).ToString().ToLower() },
+                { "/Runtime/CDS/AlwaysCombineOutcomesByType", _properties.GetValue(GamingConstants.AlwaysCombineOutcomesByType , true).ToString().ToLower() },
+                { "/Runtime/Bell&InitialWinAmount", _properties.GetValue(ApplicationConstants.InitialBellRing, 0L).MillicentsToCents().ToString() },
+                { "/Runtime/Bell&IntervalWinAmount", _properties.GetValue(ApplicationConstants.IntervalBellRing, 0L).MillicentsToCents().ToString()},
+                { "/Runtime/Multigame", (!singleGameAutoLaunch).ToString() },
+                { "/Runtime/Multigame&gameMenuButton", singleGameAutoLaunch ? GamingConstants.SetSubGame : GamingConstants.RequestExitGame },
+                { "/Runtime/IKey", _properties.GetValue(GamingConstants.PlayerInformationDisplay.Enabled, false) ? "true" : "false" },
+                { "/Runtime/IKey&restrictedModeUse", _properties.GetValue(GamingConstants.PlayerInformationDisplay.RestrictedModeUse, false) ? "allowed" : "disallowed" },
+                { "/Runtime/Bell&Use", _properties.GetValue(HardwareConstants.BellEnabledKey, false) ? "allowed" : "disallowed" },
+                { "/Runtime/WinTuneCapping", _properties.GetValue(GamingConstants.WinTuneCapping, false).ToString().ToLower() },
+                { "/Runtime/WinIncrementSpeed&scheme", _properties.GetValue(GamingConstants.WinIncrementSpeed, WinIncrementSpeed.WinAmountOnly).ToString() },
+                { "/Runtime/GameSpecificOptions", _properties.GetValue(GamingConstants.GameSpecificOptions, _gameSpecificOptionProvider.GetCurrentOptionsForGDK(currentGame.ThemeId)) }
+            };
+
+            SetGambleParameters(parameters, currentGame.GameType, denomination);
+
+            if (_properties.GetValue(GamingConstants.RetainLastRoundResult, false))
+            {
+                parameters.Add("/Runtime/RetainLastRoundResult&optional", "false");
+                parameters.Add("/Runtime/RetainLastRoundResult", "true");
+            }
+
+            if (_properties.GetValue(GamingConstants.ShowProgramPinRequired, true))
+            {
+                parameters.Add("/Runtime/ShowProgram&Pin", _properties.GetValue(GamingConstants.ShowProgramPin, GamingConstants.DefaultShowProgramPin));
+            }
+
+            var lobbyConfiguration = (LobbyConfiguration)_properties.GetProperty(GamingConstants.LobbyConfig, null);
+            if (lobbyConfiguration != null)
+            {
+                parameters.Add("/Runtime/ResponsibleGambling", lobbyConfiguration.ResponsibleGamingTimeLimitEnabled.ToString());
+            }
+
+            SetBeOptionData(parameters, denomination, currentGame);
+
+            var maxGameRoundWin = _properties.GetValue(GamingConstants.MaximumGameRoundWinAmount, 0L);
+            if (maxGameRoundWin is not 0L)
+            {
+                parameters["/Runtime/MaximumGameRoundWin&use"] = "allowed";
+                parameters["/Runtime/MaximumGameRoundWin&valueCents"] = maxGameRoundWin.MillicentsToCents().ToString(CultureInfo.InvariantCulture);
+                parameters["/Runtime/MaximumGameRoundWin&onMaxWinReach"] = "endGameAfterPresentation";
+            }
+
+            if (denomination.LineOption != null)
+            {
+                parameters.Add("/Runtime/LineOption", denomination.LineOption);
+            }
+
+            if (denomination.BonusBet != 0)
+            {
+                parameters.Add("/Runtime/BonusAwardMultiplier", denomination.BonusBet.ToString());
+            }
+
+            if (showVolumeControlInLobbyOnly)
+            {
+                var playerVolumeScalar = _audio.GetVolumeScalar((VolumeScalar)_properties.GetValue(ApplicationConstants.PlayerVolumeScalarKey, ApplicationConstants.PlayerVolumeScalar));
+                parameters["/Runtime/Audio&playerVolumeScalar"] = playerVolumeScalar.ToString(CultureInfo.InvariantCulture);
+            }
+
+            ApplyGameCategorySettings(parameters);
+            SetButtonLayout(parameters);
+            SetButtonBehavior(parameters);
+
+            if (_properties.GetValue(GamingConstants.PlayLinesAllowed, false))
+            {
+                parameters["/Runtime/PlayLines&showLinesOnFeatureStart"] =
+                    _properties.GetValue(GamingConstants.PlayLinesShowLinesOnFeatureStart, false) ? "allowed" : "disallowed";
+                parameters["/Runtime/PlayLines&type"] =
+                    _properties.GetValue(GamingConstants.PlayLinesType, string.Empty);
+            }
+
+
+            var gameRoundDuration = _properties.GetValue(GamingConstants.GameRoundDurationMs, GamingConstants.DefaultMinimumGameRoundDurationMs);
+            if (gameRoundDuration > GamingConstants.DefaultMinimumGameRoundDurationMs)
+            {
+                parameters.Add("/Runtime/GameRoundDurationMs", gameRoundDuration.ToString(CultureInfo.InvariantCulture));
+            }
+
+            var restrictions = _gameConfiguration.GetActive(currentGame.ThemeId);
+            if (restrictions?.RestrictionDetails?.Mapping?.Any() ?? false)
+            {
+                parameters.Add("/Runtime/Multigame&ActivePack", _properties.GetValue(GamingConstants.GameConfiguration, string.Empty));
+            }
+
+            var denomSelectionLobby = _properties.GetValue(GamingConstants.DenomSelectionLobby, DenomSelectionLobby.Allowed);
+            if (denomSelectionLobby == DenomSelectionLobby.Required)
+            {
+                parameters.Add("/Runtime/DenomSelectionLobbyRequired", "true");
+            }
+            else
+            {
+                parameters.Add("/Runtime/DenomSelectionLobbyRequired", "false");
+                if (denomSelectionLobby == DenomSelectionLobby.Allowed)
+                {
+                    parameters.Add("/Runtime/DenomSelectionLobby&optional", "true");
+                }
+            }
+
+            var subGames = _gameProvider.GetEnabledSubGames(currentGame);
+            if (!subGames.IsNullOrEmpty())
+            {
+                var subGameConfiguration = subGames.Serialize();
+                Logger.Debug(subGameConfiguration);
+                parameters.Add("/Runtime/SimultaneousPlayGames", subGameConfiguration);
+            }
+
+            AddHandCountSettings(parameters);
+            HandleGameHistoryData(parameters);
+
+            foreach (var displayDevice in _cabinetDetectionService.ExpectedDisplayDevices.Where(d => d.Role != DisplayRole.Unknown))
+            {
+                var diagonalDisplayFlag = ConfigureClientConstants.DiagonalDisplayFlag(displayDevice.Role);
+                if (diagonalDisplayFlag != null)
+                {
+                    parameters[diagonalDisplayFlag] = Math.Round(displayDevice.PhysicalSize.Diagonal, 2).ToString(CultureInfo.InvariantCulture);
+                }
+            }
+
+            _runtime.UpdateParameters(parameters, ConfigurationTarget.GameConfiguration);
+            SetMarketParameters(parameters, singleGameAutoLaunch);
+        }
+
+        private void SetGambleParameters(Dictionary<string, string> parameters, GameType gameType, IDenomination denomination)
+        {
+            if (gameType == GameType.Blackjack)
+            {
+                parameters.Add("/Runtime/LetItRide", denomination.LetItRideAllowed ? "true" : "false");
+            }
+            else
+            {
+                var gambleAllowed = _properties.GetValue(GamingConstants.GambleAllowed, true) &&
+                                    denomination.SecondaryAllowed;
+                parameters.Add("/Runtime/Flags&Gamble", gambleAllowed ? "true" : "false");
+                parameters.Add("/Runtime/Gamble", gambleAllowed ? "true" : "false");
+                parameters.Add(
+                    "/Runtime/PlayOnFromGambleAvailable",
+                    _properties.GetValue(GamingConstants.PlayOnFromGambleAvailable, true) ? "true" : "false");
+                parameters.Add(
+                    "/Runtime/PlayOnFromPresentWins",
+                    _properties.GetValue(GamingConstants.PlayOnFromPresentWins, false) ? "true" : "false");
+            }
+        }
+
+        private void SetMarketParameters(IDictionary<string, string> parameters, bool singleGameAutoLaunch)
+        {
+            var marketParameters = new Dictionary<string, string>
+            {
+                { "/Market/Multigame&use", singleGameAutoLaunch ? "disallowed" : "allowed" },
+                { "/Market/MinimumBetMessage&use", _properties.GetValue(GamingConstants.MinBetMessageMustDisplay, false) ? "required" : "allowed" },
+                { "/Market/MinimumBetMessage&format", _properties.GetProperty(GamingConstants.MinBetMessageFormat, DisplayFormat.Credit.ToString()).ToString().ToLower() },
+                { "/Market/DisplayJackpotOdds&use", _properties.GetValue(GamingConstants.JackpotOddsMustDisplay, false) ? "required" : "allowed" },
+                { "/Runtime/DisplayJackpotOdds", _properties.GetValue(GamingConstants.JackpotOddsMustDisplay, false) ? "required" : "allowed" },
+                { "/Market/Meters&defaultDisplay", _properties.GetValue(GamingConstants.DefaultCreditDisplayFormat, DisplayFormat.Credit).ToString().ToLower() },
+            };
+
+            var inGameDisplayVal = _properties.GetValue(GamingConstants.InGameDisplayFormat, DisplayFormat.Any);
+            if (inGameDisplayVal != DisplayFormat.Any)
+            {
+                marketParameters["/Market/Meters&inGameDisplay"] = inGameDisplayVal.ToString().ToCamelCase();
+                parameters["/Runtime/Meters&inGameDisplay"] = inGameDisplayVal.ToString().ToCamelCase();
+            }
+
+            _runtime.UpdateParameters(marketParameters, ConfigurationTarget.MarketConfiguration);
+        }
+
+        private void SetBeOptionData(Dictionary<string, string> parameters, IDenomination denomination, IGameDetail currentGame)
+        {
+            if (denomination.BetOption != null) // check that the bet option has been set by the operator
+            {
+                parameters.Add("/Runtime/BetOption", denomination.BetOption);
+                var selectedBetOption = currentGame.BetOptionList?.FirstOrDefault(x => x.Name == denomination.BetOption);
+                if (selectedBetOption?.MaxWin != null)
+                {
+                    parameters["/Runtime/MaximumGameRoundWin&use"] = "allowed";
+                    parameters["/Runtime/MaximumGameRoundWin&valueCents"] =
+                        (selectedBetOption.MaxWin.Value * denomination.Value).MillicentsToCents()
+                        .ToString(CultureInfo.InvariantCulture);
+                    parameters["/Runtime/MaximumGameRoundWin&onMaxWinReach"] = _properties.GetValue(
+                        GamingConstants.ActionOnMaxWinReached,
+                        "endgame");
+                }
+                else
+                {
+                    parameters["/Runtime/MaximumGameRoundWin&use"] = "disallowed";
+                }
+            }
+        }
+
+        private void AddHandCountSettings(Dictionary<string, string> parameters)
+        {
+            if (_handCountProvider.HandCountServiceEnabled)
+            {
+                parameters.Add("/Runtime/DisplayHandCount", "true");
+                parameters.Add("/Runtime/HandCountValue", _handCountProvider.HandCount.ToString());
+                parameters.Add(
+                    "/Runtime/MinResidualCreditInCents",
+                    _properties.GetValue(
+                        AccountingConstants.HandCountMinimumRequiredCredits,
+                        AccountingConstants.HandCountDefaultRequiredCredits).MillicentsToCents().ToString());
+            }
+        }
+
+        private static string GetGameStartMethodString(GameStartMethodOption startMethod) =>
+            startMethod switch
+            {
+                GameStartMethodOption.None => "",
+                GameStartMethodOption.LineOrReel => "Line",
+                GameStartMethodOption.LineReelOrMaxBet => "Line, MaxBet",
+                GameStartMethodOption.Bet => "Bet",
+                _ => "Bet, MaxBet"
+            };
+
+        private static string GetConfigurableGameStartMethods(IEnumerable<GameStartConfigurableMethod> startMethod)
+        {
+            return string.Join(", ", startMethod.Select(GetButtonText).Where(x => !string.IsNullOrEmpty(x)));
+
+            static string GetButtonText(GameStartConfigurableMethod button)
+            {
+                return button switch
+                {
+                    GameStartConfigurableMethod.Bet => "Bet",
+                    GameStartConfigurableMethod.MaxBet => "MaxBet",
+                    GameStartConfigurableMethod.LineOrReel => "Line",
+                    _ => string.Empty
+                };
+            }
+        }
+
+        private static string GetContinuePlayModeString(PlayMode playMode) =>
+            playMode switch
+            {
+                PlayMode.Toggle => "toggle",
+                _ => "continuous"
+            };
+
+        private static string GetContinuePlayButtonString(ContinuousPlayButton button)
+        {
+            return button switch
+            {
+                ContinuousPlayButton.MaxBet => "maxbet",
+                _ => "play"
+            };
+        }
+
+        private static string GetContinuePlayButtonsString(IEnumerable<ContinuousPlayButton> buttons)
+        {
+            return string.Join(",", buttons.Select(GetContinuePlayButtonString));
+        }
+
+        private void HandleGameHistoryData(IDictionary<string, string> parameters)
+        {
+            if (_gameRecovery.IsRecovering && _gameHistory.LoadRecoveryPoint(out var data))
+            {
+                AddRecoveryData(parameters, data);
+                return;
+            }
+
+            if (!_gameDiagnostics.IsActive)
+            {
+                return;
+            }
+
+            foreach (var parameter in _gameDiagnostics.Context.GetParameters())
+            {
+                parameters[parameter.Key] = parameter.Value;
+            }
+        }
+
+        private void AddRecoveryData(IDictionary<string, string> parameters, byte[] data)
+        {
+            _gameHistory.LogRecoveryData(data, "[RECOVERY POINT] <-");
+            if (_properties.GetValue(GamingConstants.UseSlowRecovery, false))
+            {
+                parameters.Add("/Runtime/Recovery", "true");
+                parameters.Add("/Runtime/Recovery&realtime", "true");
+            }
+
+            if (data is { Length: > 0 })
+            {
+                parameters.Add("/Runtime/Recovery/BinaryData", Encoding.ASCII.GetString(data));
+            }
+        }
+
+        private void ApplyGameCategorySettings(IDictionary<string, string> parameters)
+        {
+            if (!_properties.GetValue(GamingConstants.ApplyGameCategorySettings, false))
+            {
+                if (_properties.GetValue(GamingConstants.AutoPlayAllowed, false))
+                {
+                    parameters["/Runtime/Flags&AutoPlay"] = "true";
+                }
+
+                return;
+            }
+
+            var gameCategorySetting = _gameCategoryService.SelectedGameCategorySetting;
+            parameters["/Runtime/Flags&AutoPlay"] = gameCategorySetting.AutoPlay.ToString();
+            parameters["/Runtime/Flags&AutoHold"] = gameCategorySetting.AutoHold.ToString();
+            parameters["/Runtime/AutoHold"] = gameCategorySetting.AutoHold.ToString();
+            parameters["/Runtime/Flags&ShowPlayerSpeedButton"] = gameCategorySetting.ShowPlayerSpeedButton.ToString();
+            parameters["/Runtime/ShowPlayerSpeedButton"] = gameCategorySetting.ShowPlayerSpeedButton.ToString();
+            parameters["/Runtime/PlaySpeed"] = gameCategorySetting.PlayerSpeed.ToString(CultureInfo.InvariantCulture);
+            parameters["/Runtime/GameDuration&playSpeed"] =
+                gameCategorySetting.PlayerSpeed.ToString(CultureInfo.InvariantCulture);
+            parameters["/Runtime/DealSpeed"] = gameCategorySetting.DealSpeed.ToString(CultureInfo.InvariantCulture);
+            parameters["/Runtime/GameDuration&dealSpeed"] =
+                gameCategorySetting.DealSpeed.ToString(CultureInfo.InvariantCulture);
+            parameters["/Runtime/GamePreferences/BackgroundColor"] =
+                gameCategorySetting.BackgroundColor ?? string.Empty;
+        }
+
+        private void SetButtonLayout(IDictionary<string, string> parameters)
+        {
+            parameters["/Runtime/PhysicalButtons&betOnBottom"] = _properties.GetValue(
+                GamingConstants.ButtonLayoutBetButtonsOnBottom,
+                true).ToString();
+            parameters["/Runtime/PhysicalButtons/BetDown"] = _properties.GetValue(
+                GamingConstants.ButtonLayoutBetButtonsBetDown,
+                "false");
+            parameters["/Runtime/PhysicalButtons/BetUp"] = _properties.GetValue(
+                GamingConstants.ButtonLayoutBetButtonsBetUp,
+                "false");
+            parameters["/Runtime/PhysicalButtons/MaxBet"] = _properties.GetValue(
+                GamingConstants.ButtonLayoutBetButtonsMaxBet,
+                "false");
+            parameters["/Runtime/PhysicalButtons/LeftPlay"] = _properties.GetValue(
+                GamingConstants.ButtonLayoutPhysicalButtonLeftPlay,
+                "false");
+            parameters["/Runtime/PhysicalButtons/LeftPlay&optional"] = _properties.GetValue(
+                GamingConstants.ButtonLayoutPhysicalButtonLeftPlayOptional,
+                false).ToString();
+            parameters["/Runtime/PhysicalButtons/Collect"] = _properties.GetValue(
+                GamingConstants.ButtonLayoutPhysicalButtonCollect,
+                "true");
+            parameters["/Runtime/PhysicalButtons/Collect&optional"] = _properties.GetValue(
+                GamingConstants.ButtonLayoutPhysicalButtonCollectOptional,
+                false).ToString();
+            parameters["/Runtime/PhysicalButtons/Gamble"] = _properties.GetValue(
+                GamingConstants.ButtonLayoutPhysicalButtonGamble,
+                "false");
+            parameters["/Runtime/PhysicalButtons/Gamble&optional"] = _properties.GetValue(
+                GamingConstants.ButtonLayoutPhysicalButtonGambleOptional,
+                false).ToString();
+            parameters["/Runtime/PhysicalButtons/Service"] = _properties.GetValue(
+                GamingConstants.ButtonLayoutPhysicalButtonService,
+                "true");
+            parameters["/Runtime/PhysicalButtons/Service&optional"] = _properties.GetValue(
+                GamingConstants.ButtonLayoutPhysicalButtonServiceOptional,
+                false).ToString();
+            parameters["/Runtime/PhysicalButtons/TakeWin"] = _properties.GetValue(
+                GamingConstants.ButtonLayoutPhysicalButtonTakeWin,
+                "false");
+            parameters["/Runtime/PhysicalButtons/TakeWin&optional"] = _properties.GetValue(
+                GamingConstants.ButtonLayoutPhysicalButtonTakeWinOptional,
+                false).ToString();
+        }
+
+        private void SetButtonBehavior(IDictionary<string, string> parameters)
+        {
+            var defaultStartMethods = _properties.GetValue(GamingConstants.GameStartMethod, GameStartMethodOption.Bet);
+            var configurablePlayButtons = _properties.GetValue(GamingConstants.GameConfigurableStartMethods, Array.Empty<GameStartConfigurableMethod>());
+            var playMode = _properties.GetValue(GamingConstants.ContinuousPlayMode, PlayMode.Toggle);
+            var continuousPlayButtons = _properties.GetValue(
+                GamingConstants.ContinuousPlayModeButtonsToUse,
+                DefaultContinuousPlayButtons);
+            parameters["/Runtime/StartGame&configurableButtons"] = GetConfigurableGameStartMethods(configurablePlayButtons);
+            parameters["/Runtime/StartGame&buttons"] = GetGameStartMethodString(defaultStartMethods);
+            parameters["/Runtime/Flag&ContinuousPlayMode"] = GetContinuePlayModeString(playMode);
+            parameters["/Runtime/ContinuousPlay&buttons"] = GetContinuePlayButtonsString(continuousPlayButtons);
+        }
+    }
+}