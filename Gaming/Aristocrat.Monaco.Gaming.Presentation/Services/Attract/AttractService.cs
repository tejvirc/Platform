--- conflicted
+++ resolved
@@ -6,7 +6,6 @@
 using System.ComponentModel.Design;
 using System.Globalization;
 using System.Linq;
-<<<<<<< HEAD
 using System.Threading.Tasks;
 using System.Timers;
 using Extensions.Fluxor;
@@ -21,9 +20,7 @@
 //using Aristocrat.Monaco.Gaming.UI.ViewModels;
 using Contracts;
 using Contracts.Events;
-=======
 using Aristocrat.Monaco.Gaming.Presentation.Options;
->>>>>>> 2b4c1be7
 using Fluxor;
 using Gaming.Contracts;
 using Gaming.Contracts.Events;
@@ -93,16 +90,13 @@
         _bank = bank;
         _attractConfigurationProvider = attractConfigurationProvider;
 
-<<<<<<< HEAD
         _attractTimer = new Timer { Interval = TimeSpan.FromSeconds(_configuration.AttractTimerIntervalInSeconds).TotalMilliseconds};
         _attractTimer.Elapsed += AttractTimer_Tick;
+        _attractTimer = new DispatcherTimerAdapter { Interval = TimeSpan.FromSeconds(_attractOptions.TimerIntervalInSeconds) };
+        _attractTimer.Tick += AttractTimer_Tick;
 
         _rotateTopImageTimer = new Timer { Interval = TimeSpan.FromSeconds(RotateTopImageIntervalInSeconds).TotalMilliseconds};
         _rotateTopImageTimer.Elapsed += RotateTopImageTimerTick;
-=======
-        _attractTimer = new DispatcherTimerAdapter { Interval = TimeSpan.FromSeconds(_attractOptions.TimerIntervalInSeconds) };
-        _attractTimer.Tick += AttractTimer_Tick;
->>>>>>> 2b4c1be7
 
         _rotateTopperImageTimer = new Timer { Interval = TimeSpan.FromSeconds(RotateTopperImageIntervalInSeconds).TotalMilliseconds};
         _rotateTopperImageTimer.Elapsed += RotateTopperImageTimerTick;
