﻿<Project Sdk="Microsoft.NET.Sdk">
  <Import Project="$(MSBuildThisFileDirectory)..\..\Build\shared.props" />
  <PropertyGroup>
    <TargetFramework>net472</TargetFramework>
    <AssemblyTitle>Monaco.Gaming.Contracts</AssemblyTitle>
    <Configurations>Debug;Release;Retail</Configurations>
    <CefSharpAnyCpuSupport>true</CefSharpAnyCpuSupport>
    <PlatformTarget>x64</PlatformTarget>
  </PropertyGroup>
  <PropertyGroup Condition=" '$(Configuration)|$(Platform)' == 'Debug|AnyCPU' ">
    <DefineConstants>DEBUG;CODE_ANALYSIS;TRACE</DefineConstants>
    <DebugType>full</DebugType>
    <DocumentationFile>..\..\bin\$(Configuration)\Platform\bin\Aristocrat.Monaco.Gaming.Contracts.xml</DocumentationFile>
  </PropertyGroup>
  <PropertyGroup Condition=" '$(Configuration)|$(Platform)' == 'Release|AnyCPU' ">
    <DefineConstants>CODE_ANALYSIS;TRACE</DefineConstants>
    <DebugType>pdbonly</DebugType>
    <Optimize>true</Optimize>
    <DocumentationFile>..\..\bin\$(Configuration)\Platform\bin\Aristocrat.Monaco.Gaming.Contracts.xml</DocumentationFile>
  </PropertyGroup>
  <PropertyGroup Condition="'$(Configuration)|$(Platform)' == 'Retail|AnyCPU'">
    <DefineConstants>CODE_ANALYSIS;TRACE;RETAIL</DefineConstants>
    <DebugType>pdbonly</DebugType>
    <Optimize>true</Optimize>
  </PropertyGroup>
  <ItemGroup>
    <Compile Update="Barkeeper\BarkeeperRewardLevels.cs">
      <DependentUpon>BarkeeperRewardLevels.xsd</DependentUpon>
    </Compile>
    <Compile Update="GamingConfiguration.cs">
      <DependentUpon>GamingConfiguration.xsd</DependentUpon>
    </Compile>
    <Compile Update="Lobby\LobbyConfiguration.cs">
      <DependentUpon>LobbyConfiguration.xsd</DependentUpon>
    </Compile>
  </ItemGroup>
  <ItemGroup>
    <ProjectReference Include="..\..\Accounting\Monaco.Accounting.Contracts\Monaco.Accounting.Contracts.csproj" />
    <ProjectReference Include="..\..\Application\Monaco.Application.Contracts\Aristocrat.Monaco.Application.Contracts.csproj" />
    <ProjectReference Include="..\..\Hardware\Aristocrat.Monaco.Hardware.Contracts\Aristocrat.Monaco.Hardware.Contracts.csproj" />
    <ProjectReference Include="..\..\Kernel\Aristocrat.Monaco.Kernel.Contracts\Aristocrat.Monaco.Kernel.Contracts.csproj" />
    <ProjectReference Include="..\..\Kernel\Aristocrat.Monaco.Kernel\Aristocrat.Monaco.Kernel.csproj" />
    <ProjectReference Include="..\..\Shared\Aristocrat.Monaco.Common\Aristocrat.Monaco.Common.csproj" />
    <ProjectReference Include="..\..\Shared\Aristocrat.Monaco.Localization\Aristocrat.Monaco.Localization.csproj" />
    <ProjectReference Include="..\..\Shared\Aristocrat.Monaco.PackageManifest\Aristocrat.Monaco.PackageManifest.csproj" />
    <ProjectReference Include="..\..\Shared\PRNG\PRNGLib\PRNGLib.csproj" />
  </ItemGroup>
  <ItemGroup>
    <None Include="Barkeeper\BarkeeperRewardLevels.xsd">
      <SubType>Designer</SubType>
    </None>
    <None Include="GamingConfiguration.xsd">
      <SubType>Designer</SubType>
    </None>
    <None Include="Lobby\LobbyConfiguration.xsd">
      <SubType>Designer</SubType>
    </None>
  </ItemGroup>
  <ItemGroup>
    <CodeAnalysisDictionary Include="..\..\CustomDictionary.xml">
      <Link>CustomDictionary.xml</Link>
    </CodeAnalysisDictionary>
  </ItemGroup>
  <ItemGroup>
<<<<<<< HEAD
    <PackageReference Include="Aristocrat.Cabinet" Version="1.0.22" />
    <PackageReference Include="CommunityToolkit.Mvvm" Version="7.0.1" />
    <PackageReference Include="Aristocrat.Toolkit.Mvvm.Extensions" Version="0.1.6" />
=======
    <PackageReference Include="Aristocrat.Cabinet" Version="1.0.24" />
    <PackageReference Include="Aristocrat.MVVM" Version="2.0.16" />
>>>>>>> 43a7eeb2
    <PackageReference Include="JetBrains.Annotations" Version="2020.3.0" />
    <PackageReference Include="Mono.Addins" Version="1.0.0" />
    <PackageReference Include="Newtonsoft.Json" Version="12.0.3" />
    <PackageReference Include="SimpleInjector" Version="4.9.2" />
  </ItemGroup>
  <ItemGroup>
    <Folder Include="Diagnostics\" />
  </ItemGroup>
</Project><|MERGE_RESOLUTION|>--- conflicted
+++ resolved
@@ -1,81 +1,76 @@
-﻿<Project Sdk="Microsoft.NET.Sdk">
-  <Import Project="$(MSBuildThisFileDirectory)..\..\Build\shared.props" />
-  <PropertyGroup>
-    <TargetFramework>net472</TargetFramework>
-    <AssemblyTitle>Monaco.Gaming.Contracts</AssemblyTitle>
-    <Configurations>Debug;Release;Retail</Configurations>
-    <CefSharpAnyCpuSupport>true</CefSharpAnyCpuSupport>
-    <PlatformTarget>x64</PlatformTarget>
-  </PropertyGroup>
-  <PropertyGroup Condition=" '$(Configuration)|$(Platform)' == 'Debug|AnyCPU' ">
-    <DefineConstants>DEBUG;CODE_ANALYSIS;TRACE</DefineConstants>
-    <DebugType>full</DebugType>
-    <DocumentationFile>..\..\bin\$(Configuration)\Platform\bin\Aristocrat.Monaco.Gaming.Contracts.xml</DocumentationFile>
-  </PropertyGroup>
-  <PropertyGroup Condition=" '$(Configuration)|$(Platform)' == 'Release|AnyCPU' ">
-    <DefineConstants>CODE_ANALYSIS;TRACE</DefineConstants>
-    <DebugType>pdbonly</DebugType>
-    <Optimize>true</Optimize>
-    <DocumentationFile>..\..\bin\$(Configuration)\Platform\bin\Aristocrat.Monaco.Gaming.Contracts.xml</DocumentationFile>
-  </PropertyGroup>
-  <PropertyGroup Condition="'$(Configuration)|$(Platform)' == 'Retail|AnyCPU'">
-    <DefineConstants>CODE_ANALYSIS;TRACE;RETAIL</DefineConstants>
-    <DebugType>pdbonly</DebugType>
-    <Optimize>true</Optimize>
-  </PropertyGroup>
-  <ItemGroup>
-    <Compile Update="Barkeeper\BarkeeperRewardLevels.cs">
-      <DependentUpon>BarkeeperRewardLevels.xsd</DependentUpon>
-    </Compile>
-    <Compile Update="GamingConfiguration.cs">
-      <DependentUpon>GamingConfiguration.xsd</DependentUpon>
-    </Compile>
-    <Compile Update="Lobby\LobbyConfiguration.cs">
-      <DependentUpon>LobbyConfiguration.xsd</DependentUpon>
-    </Compile>
-  </ItemGroup>
-  <ItemGroup>
-    <ProjectReference Include="..\..\Accounting\Monaco.Accounting.Contracts\Monaco.Accounting.Contracts.csproj" />
-    <ProjectReference Include="..\..\Application\Monaco.Application.Contracts\Aristocrat.Monaco.Application.Contracts.csproj" />
-    <ProjectReference Include="..\..\Hardware\Aristocrat.Monaco.Hardware.Contracts\Aristocrat.Monaco.Hardware.Contracts.csproj" />
-    <ProjectReference Include="..\..\Kernel\Aristocrat.Monaco.Kernel.Contracts\Aristocrat.Monaco.Kernel.Contracts.csproj" />
-    <ProjectReference Include="..\..\Kernel\Aristocrat.Monaco.Kernel\Aristocrat.Monaco.Kernel.csproj" />
-    <ProjectReference Include="..\..\Shared\Aristocrat.Monaco.Common\Aristocrat.Monaco.Common.csproj" />
-    <ProjectReference Include="..\..\Shared\Aristocrat.Monaco.Localization\Aristocrat.Monaco.Localization.csproj" />
-    <ProjectReference Include="..\..\Shared\Aristocrat.Monaco.PackageManifest\Aristocrat.Monaco.PackageManifest.csproj" />
-    <ProjectReference Include="..\..\Shared\PRNG\PRNGLib\PRNGLib.csproj" />
-  </ItemGroup>
-  <ItemGroup>
-    <None Include="Barkeeper\BarkeeperRewardLevels.xsd">
-      <SubType>Designer</SubType>
-    </None>
-    <None Include="GamingConfiguration.xsd">
-      <SubType>Designer</SubType>
-    </None>
-    <None Include="Lobby\LobbyConfiguration.xsd">
-      <SubType>Designer</SubType>
-    </None>
-  </ItemGroup>
-  <ItemGroup>
-    <CodeAnalysisDictionary Include="..\..\CustomDictionary.xml">
-      <Link>CustomDictionary.xml</Link>
-    </CodeAnalysisDictionary>
-  </ItemGroup>
-  <ItemGroup>
-<<<<<<< HEAD
-    <PackageReference Include="Aristocrat.Cabinet" Version="1.0.22" />
-    <PackageReference Include="CommunityToolkit.Mvvm" Version="7.0.1" />
-    <PackageReference Include="Aristocrat.Toolkit.Mvvm.Extensions" Version="0.1.6" />
-=======
-    <PackageReference Include="Aristocrat.Cabinet" Version="1.0.24" />
-    <PackageReference Include="Aristocrat.MVVM" Version="2.0.16" />
->>>>>>> 43a7eeb2
-    <PackageReference Include="JetBrains.Annotations" Version="2020.3.0" />
-    <PackageReference Include="Mono.Addins" Version="1.0.0" />
-    <PackageReference Include="Newtonsoft.Json" Version="12.0.3" />
-    <PackageReference Include="SimpleInjector" Version="4.9.2" />
-  </ItemGroup>
-  <ItemGroup>
-    <Folder Include="Diagnostics\" />
-  </ItemGroup>
+﻿<Project Sdk="Microsoft.NET.Sdk">
+  <Import Project="$(MSBuildThisFileDirectory)..\..\Build\shared.props" />
+  <PropertyGroup>
+    <TargetFramework>net472</TargetFramework>
+    <AssemblyTitle>Monaco.Gaming.Contracts</AssemblyTitle>
+    <Configurations>Debug;Release;Retail</Configurations>
+    <CefSharpAnyCpuSupport>true</CefSharpAnyCpuSupport>
+    <PlatformTarget>x64</PlatformTarget>
+  </PropertyGroup>
+  <PropertyGroup Condition=" '$(Configuration)|$(Platform)' == 'Debug|AnyCPU' ">
+    <DefineConstants>DEBUG;CODE_ANALYSIS;TRACE</DefineConstants>
+    <DebugType>full</DebugType>
+    <DocumentationFile>..\..\bin\$(Configuration)\Platform\bin\Aristocrat.Monaco.Gaming.Contracts.xml</DocumentationFile>
+  </PropertyGroup>
+  <PropertyGroup Condition=" '$(Configuration)|$(Platform)' == 'Release|AnyCPU' ">
+    <DefineConstants>CODE_ANALYSIS;TRACE</DefineConstants>
+    <DebugType>pdbonly</DebugType>
+    <Optimize>true</Optimize>
+    <DocumentationFile>..\..\bin\$(Configuration)\Platform\bin\Aristocrat.Monaco.Gaming.Contracts.xml</DocumentationFile>
+  </PropertyGroup>
+  <PropertyGroup Condition="'$(Configuration)|$(Platform)' == 'Retail|AnyCPU'">
+    <DefineConstants>CODE_ANALYSIS;TRACE;RETAIL</DefineConstants>
+    <DebugType>pdbonly</DebugType>
+    <Optimize>true</Optimize>
+  </PropertyGroup>
+  <ItemGroup>
+    <Compile Update="Barkeeper\BarkeeperRewardLevels.cs">
+      <DependentUpon>BarkeeperRewardLevels.xsd</DependentUpon>
+    </Compile>
+    <Compile Update="GamingConfiguration.cs">
+      <DependentUpon>GamingConfiguration.xsd</DependentUpon>
+    </Compile>
+    <Compile Update="Lobby\LobbyConfiguration.cs">
+      <DependentUpon>LobbyConfiguration.xsd</DependentUpon>
+    </Compile>
+  </ItemGroup>
+  <ItemGroup>
+    <ProjectReference Include="..\..\Accounting\Monaco.Accounting.Contracts\Monaco.Accounting.Contracts.csproj" />
+    <ProjectReference Include="..\..\Application\Monaco.Application.Contracts\Aristocrat.Monaco.Application.Contracts.csproj" />
+    <ProjectReference Include="..\..\Hardware\Aristocrat.Monaco.Hardware.Contracts\Aristocrat.Monaco.Hardware.Contracts.csproj" />
+    <ProjectReference Include="..\..\Kernel\Aristocrat.Monaco.Kernel.Contracts\Aristocrat.Monaco.Kernel.Contracts.csproj" />
+    <ProjectReference Include="..\..\Kernel\Aristocrat.Monaco.Kernel\Aristocrat.Monaco.Kernel.csproj" />
+    <ProjectReference Include="..\..\Shared\Aristocrat.Monaco.Common\Aristocrat.Monaco.Common.csproj" />
+    <ProjectReference Include="..\..\Shared\Aristocrat.Monaco.Localization\Aristocrat.Monaco.Localization.csproj" />
+    <ProjectReference Include="..\..\Shared\Aristocrat.Monaco.PackageManifest\Aristocrat.Monaco.PackageManifest.csproj" />
+    <ProjectReference Include="..\..\Shared\PRNG\PRNGLib\PRNGLib.csproj" />
+  </ItemGroup>
+  <ItemGroup>
+    <None Include="Barkeeper\BarkeeperRewardLevels.xsd">
+      <SubType>Designer</SubType>
+    </None>
+    <None Include="GamingConfiguration.xsd">
+      <SubType>Designer</SubType>
+    </None>
+    <None Include="Lobby\LobbyConfiguration.xsd">
+      <SubType>Designer</SubType>
+    </None>
+  </ItemGroup>
+  <ItemGroup>
+    <CodeAnalysisDictionary Include="..\..\CustomDictionary.xml">
+      <Link>CustomDictionary.xml</Link>
+    </CodeAnalysisDictionary>
+  </ItemGroup>
+  <ItemGroup>
+    <PackageReference Include="Aristocrat.Cabinet" Version="1.0.24" />
+    <PackageReference Include="CommunityToolkit.Mvvm" Version="7.0.1" />
+    <PackageReference Include="Aristocrat.Toolkit.Mvvm.Extensions" Version="0.1.6" />
+    <PackageReference Include="JetBrains.Annotations" Version="2020.3.0" />
+    <PackageReference Include="Mono.Addins" Version="1.0.0" />
+    <PackageReference Include="Newtonsoft.Json" Version="12.0.3" />
+    <PackageReference Include="SimpleInjector" Version="4.9.2" />
+  </ItemGroup>
+  <ItemGroup>
+    <Folder Include="Diagnostics\" />
+  </ItemGroup>
 </Project>