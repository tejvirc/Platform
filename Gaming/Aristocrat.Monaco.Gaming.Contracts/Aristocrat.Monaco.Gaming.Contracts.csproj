--- conflicted
+++ resolved
@@ -1,80 +1,75 @@
-<Project Sdk="Microsoft.NET.Sdk">
-  <Import Project="$(MSBuildThisFileDirectory)..\..\Build\shared.props" />
-  <PropertyGroup>
-    <TargetFramework>net6.0-windows</TargetFramework>
-    <AssemblyTitle>Monaco.Gaming.Contracts</AssemblyTitle>
-    <OutputPath>..\..\bin\$(Configuration)\Platform\bin\</OutputPath>
-    <Configurations>Debug;Release;Retail</Configurations>
-    <Platform>x64</Platform>
-  </PropertyGroup>
-  <PropertyGroup Condition=" '$(Configuration)|$(Platform)' == 'Debug|AnyCPU' ">
-    <DefineConstants>DEBUG;CODE_ANALYSIS;TRACE</DefineConstants>
-    <DebugType>full</DebugType>
-    <DocumentationFile>..\..\bin\$(Configuration)\Platform\bin\Aristocrat.Monaco.Gaming.Contracts.xml</DocumentationFile>
-  </PropertyGroup>
-  <PropertyGroup Condition=" '$(Configuration)|$(Platform)' == 'Release|AnyCPU' ">
-    <DefineConstants>CODE_ANALYSIS;TRACE</DefineConstants>
-    <DebugType>pdbonly</DebugType>
-    <Optimize>true</Optimize>
-    <DocumentationFile>..\..\bin\$(Configuration)\Platform\bin\Aristocrat.Monaco.Gaming.Contracts.xml</DocumentationFile>
-  </PropertyGroup>
-  <PropertyGroup Condition="'$(Configuration)|$(Platform)' == 'Retail|AnyCPU'">
-    <DefineConstants>CODE_ANALYSIS;TRACE;RETAIL</DefineConstants>
-    <DebugType>pdbonly</DebugType>
-    <Optimize>true</Optimize>
-  </PropertyGroup>
-  <ItemGroup>
-    <Compile Update="Barkeeper\BarkeeperRewardLevels.cs">
-      <DependentUpon>BarkeeperRewardLevels.xsd</DependentUpon>
-    </Compile>
-    <Compile Update="GamingConfiguration.cs">
-      <DependentUpon>GamingConfiguration.xsd</DependentUpon>
-    </Compile>
-    <Compile Update="Lobby\LobbyConfiguration.cs">
-      <DependentUpon>LobbyConfiguration.xsd</DependentUpon>
-    </Compile>
-  </ItemGroup>
-  <ItemGroup>
-    <ProjectReference Include="..\..\Accounting\Monaco.Accounting.Contracts\Monaco.Accounting.Contracts.csproj" />
-    <ProjectReference Include="..\..\Application\Monaco.Application.Contracts\Aristocrat.Monaco.Application.Contracts.csproj" />
-    <ProjectReference Include="..\..\Hardware\Aristocrat.Monaco.Hardware.Contracts\Aristocrat.Monaco.Hardware.Contracts.csproj" />
-    <ProjectReference Include="..\..\Kernel\Aristocrat.Monaco.Kernel.Contracts\Aristocrat.Monaco.Kernel.Contracts.csproj" />
-    <ProjectReference Include="..\..\Kernel\Aristocrat.Monaco.Kernel\Aristocrat.Monaco.Kernel.csproj" />
-    <ProjectReference Include="..\..\Shared\Aristocrat.Monaco.Common\Aristocrat.Monaco.Common.csproj" />
-    <ProjectReference Include="..\..\Shared\Aristocrat.Monaco.Localization\Aristocrat.Monaco.Localization.csproj" />
-    <ProjectReference Include="..\..\Shared\Aristocrat.Monaco.PackageManifest\Aristocrat.Monaco.PackageManifest.csproj" />
-  </ItemGroup>
-  <ItemGroup>
-    <None Include="Barkeeper\BarkeeperRewardLevels.xsd">
-      <SubType>Designer</SubType>
-    </None>
-    <None Include="GamingConfiguration.xsd">
-      <SubType>Designer</SubType>
-    </None>
-    <None Include="Lobby\LobbyConfiguration.xsd">
-      <SubType>Designer</SubType>
-    </None>
-  </ItemGroup>
-  <ItemGroup>
-    <CodeAnalysisDictionary Include="..\..\CustomDictionary.xml">
-      <Link>CustomDictionary.xml</Link>
-    </CodeAnalysisDictionary>
-  </ItemGroup>
-  <ItemGroup>
-<<<<<<< HEAD
-    <PackageReference Include="Aristocrat.Cabinet" Version="2.0.1-beta0046" />
-    <PackageReference Include="Aristocrat.CryptoRng" Version="1.1.0" />
-    <PackageReference Include="Aristocrat.MVVM" Version="3.0.0-beta0003" />
-=======
-    <PackageReference Include="Aristocrat.Cabinet" Version="1.0.26" />
-    <PackageReference Include="Aristocrat.Extensions.CommunityToolkit" Version="0.1.8" />
->>>>>>> 8eb716dc
-    <PackageReference Include="JetBrains.Annotations" Version="2020.3.0" />
-    <PackageReference Include="Newtonsoft.Json" Version="12.0.3" />
-    <PackageReference Include="protobuf-net" Version="3.1.25" />
-    <PackageReference Include="SimpleInjector" Version="5.4.0" />
-  </ItemGroup>
-  <ItemGroup>
-    <Folder Include="Diagnostics\" />
-  </ItemGroup>
+<Project Sdk="Microsoft.NET.Sdk">
+  <Import Project="$(MSBuildThisFileDirectory)..\..\Build\shared.props" />
+  <PropertyGroup>
+    <TargetFramework>net6.0-windows</TargetFramework>
+    <AssemblyTitle>Monaco.Gaming.Contracts</AssemblyTitle>
+    <OutputPath>..\..\bin\$(Configuration)\Platform\bin\</OutputPath>
+    <Configurations>Debug;Release;Retail</Configurations>
+    <Platform>x64</Platform>
+  </PropertyGroup>
+  <PropertyGroup Condition=" '$(Configuration)|$(Platform)' == 'Debug|AnyCPU' ">
+    <DefineConstants>DEBUG;CODE_ANALYSIS;TRACE</DefineConstants>
+    <DebugType>full</DebugType>
+    <DocumentationFile>..\..\bin\$(Configuration)\Platform\bin\Aristocrat.Monaco.Gaming.Contracts.xml</DocumentationFile>
+  </PropertyGroup>
+  <PropertyGroup Condition=" '$(Configuration)|$(Platform)' == 'Release|AnyCPU' ">
+    <DefineConstants>CODE_ANALYSIS;TRACE</DefineConstants>
+    <DebugType>pdbonly</DebugType>
+    <Optimize>true</Optimize>
+    <DocumentationFile>..\..\bin\$(Configuration)\Platform\bin\Aristocrat.Monaco.Gaming.Contracts.xml</DocumentationFile>
+  </PropertyGroup>
+  <PropertyGroup Condition="'$(Configuration)|$(Platform)' == 'Retail|AnyCPU'">
+    <DefineConstants>CODE_ANALYSIS;TRACE;RETAIL</DefineConstants>
+    <DebugType>pdbonly</DebugType>
+    <Optimize>true</Optimize>
+  </PropertyGroup>
+  <ItemGroup>
+    <Compile Update="Barkeeper\BarkeeperRewardLevels.cs">
+      <DependentUpon>BarkeeperRewardLevels.xsd</DependentUpon>
+    </Compile>
+    <Compile Update="GamingConfiguration.cs">
+      <DependentUpon>GamingConfiguration.xsd</DependentUpon>
+    </Compile>
+    <Compile Update="Lobby\LobbyConfiguration.cs">
+      <DependentUpon>LobbyConfiguration.xsd</DependentUpon>
+    </Compile>
+  </ItemGroup>
+  <ItemGroup>
+    <ProjectReference Include="..\..\Accounting\Monaco.Accounting.Contracts\Monaco.Accounting.Contracts.csproj" />
+    <ProjectReference Include="..\..\Application\Monaco.Application.Contracts\Aristocrat.Monaco.Application.Contracts.csproj" />
+    <ProjectReference Include="..\..\Hardware\Aristocrat.Monaco.Hardware.Contracts\Aristocrat.Monaco.Hardware.Contracts.csproj" />
+    <ProjectReference Include="..\..\Kernel\Aristocrat.Monaco.Kernel.Contracts\Aristocrat.Monaco.Kernel.Contracts.csproj" />
+    <ProjectReference Include="..\..\Kernel\Aristocrat.Monaco.Kernel\Aristocrat.Monaco.Kernel.csproj" />
+    <ProjectReference Include="..\..\Shared\Aristocrat.Monaco.Common\Aristocrat.Monaco.Common.csproj" />
+    <ProjectReference Include="..\..\Shared\Aristocrat.Monaco.Localization\Aristocrat.Monaco.Localization.csproj" />
+    <ProjectReference Include="..\..\Shared\Aristocrat.Monaco.PackageManifest\Aristocrat.Monaco.PackageManifest.csproj" />
+  </ItemGroup>
+  <ItemGroup>
+    <None Include="Barkeeper\BarkeeperRewardLevels.xsd">
+      <SubType>Designer</SubType>
+    </None>
+    <None Include="GamingConfiguration.xsd">
+      <SubType>Designer</SubType>
+    </None>
+    <None Include="Lobby\LobbyConfiguration.xsd">
+      <SubType>Designer</SubType>
+    </None>
+  </ItemGroup>
+  <ItemGroup>
+    <CodeAnalysisDictionary Include="..\..\CustomDictionary.xml">
+      <Link>CustomDictionary.xml</Link>
+    </CodeAnalysisDictionary>
+  </ItemGroup>
+  <ItemGroup>
+    <PackageReference Include="Aristocrat.Cabinet" Version="2.0.1-beta0046" />
+    <PackageReference Include="Aristocrat.CryptoRng" Version="1.1.0" />
+    <PackageReference Include="Aristocrat.MVVM" Version="3.0.0-beta0003" />
+    <PackageReference Include="JetBrains.Annotations" Version="2020.3.0" />
+    <PackageReference Include="Newtonsoft.Json" Version="12.0.3" />
+    <PackageReference Include="protobuf-net" Version="3.1.25" />
+    <PackageReference Include="SimpleInjector" Version="5.4.0" />
+  </ItemGroup>
+  <ItemGroup>
+    <Folder Include="Diagnostics\" />
+  </ItemGroup>
 </Project>