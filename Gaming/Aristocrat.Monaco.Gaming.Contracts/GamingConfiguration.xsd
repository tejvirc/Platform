﻿<?xml version="1.0" encoding="utf-8"?>

<xs:schema attributeFormDefault="unqualified" elementFormDefault="qualified"
           xmlns:xs="http://www.w3.org/2001/XMLSchema">
  <xs:element name="GamingConfiguration">
    <xs:complexType>
      <xs:sequence>
        <xs:element minOccurs="0" maxOccurs="1" name="GameHistory">
          <xs:complexType>
            <xs:attribute name="KeepGameRoundEvents" type="xs:boolean" use="optional" default="true" />
            <xs:attribute name="KeepGameRoundMeterSnapshots" type="xs:boolean" use="optional" default="true" />
           </xs:complexType>
        </xs:element>
        <xs:element maxOccurs="1" name="GameEnd">
          <xs:complexType>
            <xs:attribute name="CashOutStrategy" type="CashOutStrategy" use="optional" default="None" />
            <xs:attribute name="KeepFailedGameOutcomes" type="xs:boolean" use="optional" default="true" />
          </xs:complexType>
        </xs:element>
        <xs:element minOccurs="0" maxOccurs="1" name="GameWin">
          <xs:complexType>
            <xs:attribute name="MaxCreditCashOutStrategy" type="MaxCreditCashOutStrategy" use="optional" default="Win" />
            <xs:attribute name="LargeWinCashOutStrategy" type="LargeWinCashOutStrategy" use="optional"
                          default="Handpay" />
          </xs:complexType>
        </xs:element>
        <xs:element minOccurs="0" maxOccurs="1" name="MaximumGameRoundWin">
          <xs:complexType>
            <xs:attribute name="Amount" type="xs:long" use="required" />
            <xs:attribute name="ResetWinAmount" type="xs:string" use="required" />
          </xs:complexType>
        </xs:element>
        <xs:element minOccurs="0" maxOccurs="1" name="InGamePlay">
          <xs:complexType>
            <xs:attribute name="AllowCashInDuringPlay" type="xs:boolean" use="optional" default="false" />
          </xs:complexType>
        </xs:element>
        <xs:element maxOccurs="1" name="FreeGames">
          <xs:complexType>
            <xs:attribute name="MeterIndependently" type="xs:boolean" use="optional" default="false" />
          </xs:complexType>
        </xs:element>
        <xs:element maxOccurs="1" name="Messages">
          <xs:complexType>
            <xs:sequence>
              <xs:element minOccurs="0" maxOccurs="1" name="MinBetMessage">
                <xs:complexType>
                  <xs:attribute name="MustDisplay" type="xs:boolean" use="optional" default="false" />
                  <xs:attribute name="Format" type="DisplayFormat" use="optional" default="Credit" />
                </xs:complexType>
              </xs:element>
              <xs:element minOccurs="0" maxOccurs="1" name="VoucherIssued">
                <xs:complexType>
                  <xs:attribute name="Display" type="xs:boolean" use="optional" default="true" />
                </xs:complexType>
              </xs:element>
              <xs:element minOccurs="0" maxOccurs="1" name="JackpotOdds">
                <xs:complexType>
                  <xs:attribute name="MustDisplay" type="xs:boolean" use="optional" default="false" />
                </xs:complexType>
              </xs:element>
              <xs:element minOccurs="0" maxOccurs="1" name="PlayerNotification">
                <xs:complexType>
                  <xs:attribute name="NewReelSetSelected" type="xs:boolean" use="optional" default="false" />
                </xs:complexType>
              </xs:element>
            </xs:sequence>
            <xs:attribute name="ShowMessages" type="xs:boolean" use="optional" default="false" />
            <xs:attribute name="MessageClearStyle" type="MessageClearStyle" use="optional" default="GameStart" />
          </xs:complexType>
        </xs:element>
        <xs:element minOccurs="0" maxOccurs="1" name="StateChangeOverride">
          <xs:complexType>
            <xs:attribute name="DisableStrategy" type="DisableStrategy" use="optional" default="None" />
          </xs:complexType>
        </xs:element>
        <xs:element minOccurs="0" maxOccurs="1" name="OperatorMenu">
          <xs:complexType>
            <xs:attribute name="DisableDuringGame" type="xs:boolean" use="optional" default="false" />
          </xs:complexType>
        </xs:element>
        <xs:element minOccurs="0" maxOccurs="1" name="ReelStop">
          <xs:complexType>
            <xs:attribute name="Enabled" type="xs:boolean" use="optional" default="true" />
            <xs:attribute name="Configurable" type="xs:boolean" use="optional" default="true" />
          </xs:complexType>
        </xs:element>
        <xs:element minOccurs="0" maxOccurs="1" name="ReelSpeed">
          <xs:complexType>
            <xs:attribute name="Value" type="xs:string" use="optional" />
          </xs:complexType>
        </xs:element>
        <xs:element minOccurs="0" maxOccurs="1" name="ReelStopInBaseGame">
          <xs:complexType>
            <xs:attribute name="Enabled" type="xs:boolean" use="optional" default="true" />
          </xs:complexType>
        </xs:element>
        <xs:element minOccurs="0" maxOccurs="1" name="RetainLastRoundResult">
          <xs:complexType>
            <xs:attribute name="Enabled" type="xs:boolean" use="optional" default="false" />
          </xs:complexType>
        </xs:element>
        <xs:element minOccurs="0" maxOccurs="1" name="WinMeterResetOnBetLineDenomChanged">
          <xs:complexType>
              <xs:attribute name="Enabled" type="xs:boolean" use="optional" default="true" />
          </xs:complexType>
        </xs:element>
        <xs:element minOccurs="0" maxOccurs="1" name="WinMeterResetOnBetLineChanged">
          <xs:complexType>
              <xs:attribute name="Enabled" type="xs:boolean" use="optional" default="true" />
          </xs:complexType>
        </xs:element>
        <xs:element minOccurs="0" maxOccurs="1" name="WinMeterResetOnDenomChanged">
          <xs:complexType>
              <xs:attribute name="Enabled" type="xs:boolean" use="optional" default="true" />
          </xs:complexType>
        </xs:element>
        <xs:element minOccurs="0" maxOccurs="1" name="LockupBehavior">
          <xs:complexType>
            <xs:attribute name="CashableLockupStrategy" type="CashableLockupStrategy" use="optional" default="Allowed" />
            <xs:attribute name="Configurable" type="xs:boolean" use="optional" default="false" />
          </xs:complexType>
        </xs:element>
        <xs:element minOccurs="0" maxOccurs="1" name="GameCategory">
          <xs:complexType>
            <xs:attribute name="ApplyGameCategorySettings" type="xs:boolean" use="optional" default="false" />
          </xs:complexType>
        </xs:element>
        <xs:element minOccurs="0" maxOccurs="1" name="ExcessiveMeterIncrementTest">
          <xs:complexType>
            <xs:attribute name="Enabled" type="xs:boolean" use="optional" default="false" />
            <xs:attribute name="BanknoteLimit" type="xs:long" use="optional" default="9223372036854775807" />
            <xs:attribute name="CoinLimit" type="xs:long" use="optional" default="9223372036854775807" />
            <xs:attribute name="SoundFilePath" type="xs:string" default="" />
          </xs:complexType>
        </xs:element>
        <xs:element minOccurs="0" maxOccurs="1" name="InGameDisplay">
          <xs:complexType>
            <xs:attribute name="DisplayFormat" type="DisplayFormat" use="optional" default="Any" />
          </xs:complexType>
        </xs:element>
        <xs:element minOccurs="0" maxOccurs="1" name="Censorship">
          <xs:complexType>
            <xs:attribute name="Enforced" type="xs:boolean" use="optional" default="false" />
            <xs:attribute name="Editable" type="xs:boolean" use="optional" default="true" />
          </xs:complexType>
        </xs:element>
        <xs:element minOccurs="0" maxOccurs="1" name="ReplayPause">
          <xs:complexType>
            <xs:attribute name="Enable" type="xs:boolean" use="optional" default="false" />
            <xs:attribute name="Active" type="xs:boolean" use="optional" default="true" />
          </xs:complexType>
        </xs:element>
        <xs:element minOccurs="0" maxOccurs="1" name="DefaultCreditDisplay">
          <xs:complexType>
            <xs:attribute name="Format" type="DisplayFormat" use="optional" default="Credit" />
          </xs:complexType>
        </xs:element>
        <xs:element minOccurs="0" maxOccurs="1" name="AutoHold">
          <xs:complexType>
            <xs:attribute name="Enable" type="xs:boolean" use="optional" default="false" />
            <xs:attribute name="Configurable" type="xs:boolean" use="optional" default="true" />
          </xs:complexType>
        </xs:element>
        <xs:element minOccurs="0" maxOccurs="1" name="GameLoad">
          <xs:complexType>
            <xs:attribute name="AllowGameInCharge" type="xs:boolean" use="optional" default="false" />
          </xs:complexType>
        </xs:element>
        <xs:element minOccurs="0" maxOccurs="1" name="ImmediateReelSpin">
          <xs:complexType>
            <xs:attribute name="Enabled" type="xs:boolean" use="optional" default="false" />
          </xs:complexType>
        </xs:element>
        <xs:element minOccurs="0" maxOccurs="1" name="FudgePay">
          <xs:complexType>
            <xs:attribute name="Enabled" type="xs:boolean" use="optional" default="false" />
          </xs:complexType>
        </xs:element>
        <xs:element minOccurs="0" maxOccurs="1" name="AdditionalInfoButton">
          <xs:complexType>
            <xs:attribute name="Enabled" type="xs:boolean" use="optional" default="false" />
          </xs:complexType>
        </xs:element>
        <xs:element minOccurs="0" maxOccurs="1" name="CycleMaxBet">
          <xs:complexType>
            <xs:attribute name="Enabled" type="xs:boolean" use="optional" default="false" />
          </xs:complexType>
        </xs:element>
        <xs:element minOccurs="0" maxOccurs="1" name="AlwaysCombineOutcomesByType">
          <xs:complexType>
            <xs:attribute name="Enabled" type="xs:boolean" use="optional" default="true" />
          </xs:complexType>
        </xs:element>
          <xs:element minOccurs="0" maxOccurs="1" name="PlayOnFromGambleAvailable">
              <xs:complexType>
                  <xs:attribute name="Enabled" type="xs:boolean" use="optional" default="true" />
              </xs:complexType>
          </xs:element>
          <xs:element minOccurs="0" maxOccurs="1" name="PlayOnFromPresentWins">
              <xs:complexType>
                  <xs:attribute name="Enabled" type="xs:boolean" use="optional" default="false" />
              </xs:complexType>
          </xs:element>
          <xs:element minOccurs="0" maxOccurs="1" name="Gamble">
          <xs:complexType>
            <xs:attribute name="Allowed" type="xs:boolean" use="optional" default="true" />
            <xs:attribute name="Enabled" type="xs:boolean" use="optional" default="false" />
            <xs:attribute name="WagerLimit" type="xs:long" use="optional" default="50000000" />
            <xs:attribute name="WinLimit" type="xs:long" use="optional" default="9223372036854775807" />
            <xs:attribute name="WagerLimitConfigurable" type="xs:boolean" use="optional" default="true" />
            <xs:attribute name="WinLimitConfigurable" type="xs:boolean" use="optional" default="false" />
            <xs:attribute name="UseWinLimit" type="xs:boolean" use="optional" default="false" />
            <xs:attribute name="ShowGambleDynamicHelp" type="xs:boolean" use="optional" default="false" />
            <xs:attribute name="SkipByJackpotHit" type="xs:boolean" use="optional" default="false" />
          </xs:complexType>
        </xs:element>
        <xs:element minOccurs="0" maxOccurs="1" name="PlayLines">
          <xs:complexType>
            <xs:attribute name="Allowed" type="xs:boolean" use="optional" default="false" />
            <xs:attribute name="ShowLinesOnFeatureStart" type="xs:boolean" use="optional" default="false" />
            <xs:attribute name="Type" type="xs:string" use="optional" default="" />
          </xs:complexType>
        </xs:element>
        <xs:element minOccurs="0" maxOccurs="1" name="LetItRide">
          <xs:complexType>
            <xs:attribute name="Allowed" type="xs:boolean" use="optional" default="true" />
            <xs:attribute name="Enabled" type="xs:boolean" use="optional" default="false" />
          </xs:complexType>
        </xs:element>
        <xs:element minOccurs="0" maxOccurs="1" name="DynamicHelpScreen">
          <xs:complexType>
            <xs:attribute default="false" name="JackpotCeiling" type="xs:boolean" use="optional" />
          </xs:complexType>
        </xs:element>
        <xs:element minOccurs="0" maxOccurs="1" name="ContinuousPlaySupport">
          <xs:complexType>
            <xs:sequence>
              <xs:element minOccurs="0" maxOccurs="1" name="AllowedButtons">
                <xs:complexType>
                  <xs:sequence>
                    <xs:element minOccurs="0" maxOccurs="unbounded" name="Button" type="ContinuousPlayButton"/>
                  </xs:sequence>
                </xs:complexType>
              </xs:element>
            </xs:sequence>
            <xs:attribute name="Mode" type="PlayMode" use="optional" default="Toggle" />
            <xs:attribute name="Configurable" type="xs:boolean" use="optional" default="false" />
          </xs:complexType>
        </xs:element>
        <xs:element minOccurs="0" maxOccurs="1" name="GameRestrictions">
          <xs:complexType>
            <xs:sequence>
              <xs:element minOccurs="0" maxOccurs="1" name="ReturnToPlayerLimits">
                <xs:complexType>
                  <xs:sequence>
                    <xs:element minOccurs="0" maxOccurs="unbounded" name="ReturnToPlayer">
                      <xs:complexType>
                        <xs:attribute name="GameType" type="GameTypes" />
                        <xs:attribute name="Minimum" type="xs:int" use="optional" />
                        <xs:attribute name="Maximum" type="xs:int" use="optional" />
                        <xs:attribute name="IncludeLinkProgressiveIncrementRTP" type="xs:boolean" use="optional"
                                      default="false" />
                        <xs:attribute name="IncludeStandaloneProgressiveIncrementRTP" type="xs:boolean" use="optional"
                                      default="true" />
                      </xs:complexType>
                    </xs:element>
                  </xs:sequence>
                </xs:complexType>
              </xs:element>
              <xs:element minOccurs="0" maxOccurs="1" name="RestrictedGameTypes">
                <xs:complexType>
                  <xs:sequence>
                    <xs:element minOccurs="0" maxOccurs="unbounded" name="Type">
                      <xs:complexType>
                        <xs:attribute name="GameType" type="GameTypes" />
                      </xs:complexType>
                    </xs:element>
                  </xs:sequence>
                </xs:complexType>
              </xs:element>
              <xs:element minOccurs="0" maxOccurs="1" name="RestrictedProgressivesTypes">
                <xs:complexType>
                  <xs:sequence>
                    <xs:element minOccurs="0" maxOccurs="unbounded" name="Type">
                      <xs:complexType>
                        <xs:attribute name="ProgressiveType" type="ProgressiveTypes" use="required" />
                      </xs:complexType>
                    </xs:element>
                  </xs:sequence>
                </xs:complexType>
              </xs:element>
              <xs:element minOccurs="0" maxOccurs="1" name="ServerControlledPaytables" type="xs:boolean" default="false" />
            </xs:sequence>
          </xs:complexType>
        </xs:element>
        <xs:element minOccurs="0" maxOccurs="1" name="AutoPlay">
          <xs:complexType>
            <xs:attribute name="Allowed" type="xs:boolean" use="optional" default="true" />
          </xs:complexType>
        </xs:element>
        <xs:element minOccurs="0" maxOccurs="1" name="ResetGamesPlayedSinceDoorClosed">
          <xs:complexType>
            <xs:attribute name="Belly" type="xs:boolean" use="optional" default="true" />
            <xs:attribute name="MainOptic" type="xs:boolean" use="optional" default="true" />
          </xs:complexType>
        </xs:element>
        <xs:element minOccurs="0" maxOccurs="1" name="GameRoundDurationMs">
          <xs:complexType>
            <xs:attribute name="Minimum" type="xs:int" use="optional" default="100" />
            <xs:attribute name="Maximum" type="xs:int" use="optional" default="10000" />
          </xs:complexType>
        </xs:element>
        <xs:element minOccurs="0" maxOccurs="1" name="AttendantServiceTimeoutSupport">
          <xs:complexType>
            <xs:attribute name="Enabled" type="xs:boolean" use="optional" default="false" />
            <xs:attribute name="TimeoutInMilliseconds" type="xs:int" use="optional" default="180000" />
          </xs:complexType>
        </xs:element>
        <xs:element minOccurs="0" maxOccurs="1" name="PhysicalButtons">
          <xs:complexType>
            <xs:sequence>
              <xs:element minOccurs="0" maxOccurs="1" name="BetButtons">
                <xs:complexType>
                  <xs:attribute name="DisplayOnBottom" type="xs:boolean" use="optional" default="false" />
                  <xs:attribute name="BetDown" type="xs:string" use="optional" default="false" />
                  <xs:attribute name="BetUp" type="xs:string" use="optional" default="false" />
                  <xs:attribute name="MaxBet" type="xs:string" use="optional" default="false" />
                </xs:complexType>
              </xs:element>
              <xs:element minOccurs="0" maxOccurs="1" name="LeftPlayButton">
                <xs:complexType>
                  <xs:attribute name="Required" type="xs:string" use="optional" default="false" />
                  <xs:attribute name="Optional" type="xs:boolean" use="optional" default="false" />
                </xs:complexType>
              </xs:element>
              <xs:element minOccurs="0" maxOccurs="1" name="CollectButton">
                <xs:complexType>
                  <xs:attribute name="Required" type="xs:string" use="optional" default="false" />
                  <xs:attribute name="Optional" type="xs:boolean" use="optional" default="false" />
                </xs:complexType>
              </xs:element>
              <xs:element minOccurs="0" maxOccurs="1" name="GambleButton">
                <xs:complexType>
                  <xs:attribute name="Required" type="xs:string" use="optional" default="false" />
                  <xs:attribute name="Optional" type="xs:boolean" use="optional" default="false" />
                </xs:complexType>
              </xs:element>
              <xs:element minOccurs="0" maxOccurs="1" name="ServiceButton">
                <xs:complexType>
                  <xs:attribute name="Required" type="xs:string" use="optional" default="false" />
                  <xs:attribute name="Optional" type="xs:boolean" use="optional" default="false" />
                </xs:complexType>
              </xs:element>
              <xs:element minOccurs="0" maxOccurs="1" name="TakeWinButton">
                <xs:complexType>
                  <xs:attribute name="Required" type="xs:string" use="optional" default="false" />
                  <xs:attribute name="Optional" type="xs:boolean" use="optional" default="false" />
                </xs:complexType>
              </xs:element>
              <xs:element minOccurs="0" maxOccurs="1" name="GameStartButtons">
                <xs:complexType>
                  <xs:sequence>
                    <xs:element minOccurs="0" maxOccurs="1" name="GameConfigurableButtons">
                      <xs:complexType>
                        <xs:sequence>
                          <xs:element minOccurs="0" maxOccurs="unbounded" name="Button" type="GameStartConfigurableMethod" />
                        </xs:sequence>
                      </xs:complexType>
                    </xs:element>
                  </xs:sequence>
                  <xs:attribute name="SettingsVisible" type="xs:boolean" use="optional" default="true" />
                  <xs:attribute name="Method" type="GameStartMethodOption" use="optional" default="Bet" />
                  <xs:attribute name="Configurable" type="xs:boolean" use="optional" default="false" />
                </xs:complexType>
              </xs:element>
              <xs:element minOccurs="0" maxOccurs="1" name="CashOutButton">
                <xs:complexType>
                  <xs:attribute name="ReportToHostWithZeroCredit" type="xs:boolean" use="optional" default="false" />
                </xs:complexType>
              </xs:element>
            </xs:sequence>
          </xs:complexType>
        </xs:element>
        <xs:element minOccurs="0" maxOccurs="1" name="AttractModeOptions">
          <xs:complexType>
            <xs:attribute name="AttractEnabled" type="xs:boolean" use="optional" default="true" />
            <xs:attribute name="SlotAttractSelected" type="xs:boolean" use="optional" default="true" />
            <xs:attribute name="KenoAttractSelected" type="xs:boolean" use="optional" default="true" />
            <xs:attribute name="PokerAttractSelected" type="xs:boolean" use="optional" default="true" />
            <xs:attribute name="BlackjackAttractSelected" type="xs:boolean" use="optional" default="true" />
            <xs:attribute name="RouletteAttractSelected" type="xs:boolean" use="optional" default="true" />
          </xs:complexType>
        </xs:element>
        <xs:element minOccurs="0" maxOccurs="1" name="OverridenGameTypeText">
          <xs:complexType>
            <xs:attribute name="SlotGameTypeText" type="xs:string" use="optional" default="" />
          </xs:complexType>
        </xs:element>
        <xs:element minOccurs="0" maxOccurs="1" name="ProgressiveLobbyIndicator">
          <xs:complexType>
            <xs:attribute name="Indicator" type="ProgressiveLobbyIndicator" use="optional" default="ProgressiveValue" />
          </xs:complexType>
        </xs:element>
        <xs:element minOccurs="0" maxOccurs="1" name="GameEditOptions">
          <xs:complexType>
            <xs:attribute name="AllowEditHostDisabled" type="xs:boolean" use="optional" default="false" />
          </xs:complexType>
        </xs:element>
        <xs:element minOccurs="0" maxOccurs="1" name="ProgressivePoolCreation">
          <xs:complexType>
            <xs:attribute name="Type" type="ProgressivePoolCreation" use="optional" default="Default" />
          </xs:complexType>
        </xs:element>
        <xs:element minOccurs="0" maxOccurs="1" name="PlayerInformationDisplay">
          <xs:complexType>
            <xs:sequence>
              <xs:element minOccurs="0" maxOccurs="1" name="GameRulesScreen">
                <xs:complexType>
                  <xs:attribute name="Enabled" type="xs:boolean" use="optional" default="false" />
                </xs:complexType>
              </xs:element>
              <xs:element minOccurs="0" maxOccurs="1" name="PlayerInformationScreen">
                <xs:complexType>
                  <xs:attribute name="Enabled" type="xs:boolean" use="optional" default="false" />
                </xs:complexType>
              </xs:element>
            </xs:sequence>
            <xs:attribute name="Enabled" type="xs:boolean" use="optional"  default="false" />
            <xs:attribute name="RestrictedModeUse" type="xs:boolean" use="optional" default="false" />
          </xs:complexType>
        </xs:element>
        <xs:element minOccurs="0" maxOccurs="1" name="RngCycling">
          <xs:complexType>
            <xs:attribute name="Enabled" type="xs:boolean" use="optional" default="false" />
          </xs:complexType>
        </xs:element>
        <xs:element minOccurs="0" maxOccurs="1" name="DenomSelectionLobby">
          <xs:complexType>
            <xs:attribute name="Mode" type="DenomSelectionLobby" use="optional" default="Allowed" />
          </xs:complexType>
        </xs:element>
        <xs:element minOccurs="0" maxOccurs="1" name="ShowPlayerSpeedButton">
          <xs:complexType>
            <xs:attribute name="Enabled" type="xs:boolean" use="optional" default="true" />
          </xs:complexType>
        </xs:element>
        <xs:element minOccurs="0" maxOccurs="1" name="BonusTransfer">
          <xs:complexType>
            <xs:attribute name="PlaySound" type="xs:boolean" use="optional" default="true" />
          </xs:complexType>
        </xs:element>
        <xs:element minOccurs="0" maxOccurs="1" name="FreeSpin">
          <xs:complexType>
            <xs:attribute name="ClearWinMeter" type="xs:boolean" use="optional" default="false" />
          </xs:complexType>
        </xs:element>
        <xs:element minOccurs="0" maxOccurs="1" name="Win">
          <xs:complexType>
            <xs:attribute name="Destination" type="xs:string" use="optional" />
          </xs:complexType>
        </xs:element>
        <xs:element minOccurs="0" maxOccurs="1" name="DisplayGamePayMessage">
          <xs:complexType>
            <xs:attribute name="Use" type="xs:boolean" use="optional" default="false" />
            <xs:attribute name="Format" type="xs:string" use="optional" />
          </xs:complexType>
        </xs:element>
        <xs:element minOccurs="0" maxOccurs="1" name="WagerLimits">
          <xs:complexType>
            <xs:attribute name="Use" type="xs:boolean" use="optional" default="false" />
            <xs:attribute name="MaxTotalWager" type="xs:long" use="optional" />
          </xs:complexType>
        </xs:element>
        <xs:element minOccurs="0" maxOccurs="1" name="VolumeLevel">
          <xs:complexType>
            <xs:attribute name="ShowInHelpScreen" type="xs:boolean" use="optional" default="false" />
          </xs:complexType>
        </xs:element>
        <xs:element minOccurs="0" maxOccurs="1" name="Service">
          <xs:complexType>
            <xs:attribute name="Use" type="xs:boolean" use="optional" default="false" />
          </xs:complexType>
        </xs:element>
        <xs:element minOccurs="0" maxOccurs="1" name="Clock">
          <xs:complexType>
            <xs:attribute name="UseHInDisplay" type="xs:boolean" use="optional" default="false" />
          </xs:complexType>
        </xs:element>
        <xs:element minOccurs="0" maxOccurs="1" name="KenoFreeGames">
          <xs:complexType>
            <xs:attribute name="SelectionChange" type="xs:boolean" use="optional" default="false" />
            <xs:attribute name="AutoPlay" type="xs:boolean" use="optional" default="false" />
          </xs:complexType>
        </xs:element>
        <xs:element minOccurs="0" maxOccurs="1" name="InitialZeroWager">
          <xs:complexType>
            <xs:attribute name="Use" type="xs:boolean" use="optional" default="false" />
          </xs:complexType>
        </xs:element>
        <xs:element minOccurs="0" maxOccurs="1" name="ChangeLineSelectionAtZeroCredit">
          <xs:complexType>
            <xs:attribute name="Use" type="xs:boolean" use="optional" default="false" />
          </xs:complexType>
        </xs:element>
        <xs:element minOccurs="0" maxOccurs="1" name="GameDuration">
          <xs:complexType>
            <xs:attribute name="UseMarketGameTime" type="xs:boolean" use="optional" default="false" />
          </xs:complexType>
        </xs:element>
        <xs:element minOccurs="0" maxOccurs="1" name="GameLog">
          <xs:complexType>
            <xs:attribute name="Enabled" type="xs:boolean" use="optional" default="false" />
            <xs:attribute name="OutcomeDetails" type="xs:boolean" use="optional" default="false" />
          </xs:complexType>
        </xs:element>
        <xs:element minOccurs="0" maxOccurs="1" name="Audio">
          <xs:complexType>
            <xs:attribute name="AudioChannels" type="xs:boolean" use="optional" default="false" />
          </xs:complexType>
        </xs:element>
        <xs:element minOccurs="0" maxOccurs="1" name="ButtonAnimation">
          <xs:complexType>
            <xs:attribute name="GoodLuck" type="xs:boolean" use="optional" default="true" />
          </xs:complexType>
        </xs:element>
<<<<<<< HEAD
        <xs:element minOccurs="0" maxOccurs="1" name="AutoCompleteGameRound">
          <xs:complexType>
            <xs:attribute name="Enabled" type="xs:boolean" use="optional" default="true" />
          </xs:complexType>
        </xs:element>
        <xs:element minOccurs="0" maxOccurs="1" name="ProgressiveView">
          <xs:complexType>
            <xs:sequence>
              <xs:element minOccurs="0" maxOccurs="1" name="InitialSetupView">
                <xs:complexType>
                  <xs:attribute name="Readonly" type="xs:boolean" use="optional" default="false" />
                </xs:complexType>
              </xs:element>
            </xs:sequence>
          </xs:complexType>
        </xs:element>
        <xs:element minOccurs="0" maxOccurs="1" name="MaxWin">
          <xs:complexType>
            <xs:attribute name="OnMaxWinReached" type="xs:string" use="optional" default="endgame" />
          </xs:complexType>
        </xs:element>
        <xs:element minOccurs="0" maxOccurs="1" name="AutoEnableSimpleGames">
          <xs:complexType>
            <xs:attribute name="Enabled" type="xs:boolean" use="optional" default="true" />
          </xs:complexType>
        </xs:element>
      </xs:sequence>     
=======
        <xs:element minOccurs="0" maxOccurs="1" name="WinIncrement">
          <xs:complexType>
            <xs:attribute name="WinTuneCapping" type="xs:boolean" use="optional" default="false" />
            <xs:attribute name="WinIncrementSpeed" type="WinIncrementSpeed" use="optional" default="WinAmountOnly" />
          </xs:complexType>
        </xs:element>
      </xs:sequence>
>>>>>>> e5df3fda
    </xs:complexType>
  </xs:element>
  <xs:simpleType name="ProgressivePoolCreation">
    <xs:restriction base="xs:string">
      <xs:enumeration value="Default" />
      <xs:enumeration value="WagerBased" />
    </xs:restriction>
  </xs:simpleType>
  <xs:simpleType name="ProgressiveLobbyIndicator">
    <xs:restriction base="xs:string">
      <xs:enumeration value="Disabled" />
      <xs:enumeration value="ProgressiveLabel" />
      <xs:enumeration value="ProgressiveValue" />
    </xs:restriction>
  </xs:simpleType>
  <xs:simpleType name="CashOutStrategy">
    <xs:restriction base="xs:string">
      <xs:enumeration value="None" />
      <xs:enumeration value="Partial" />
      <xs:enumeration value="Full" />
    </xs:restriction>
  </xs:simpleType>
  <xs:simpleType name="MaxCreditCashOutStrategy">
    <xs:restriction base="xs:string">
      <xs:enumeration value="Win" />
      <xs:enumeration value="CreditLimit" />
      <xs:enumeration value="None" />
    </xs:restriction>
  </xs:simpleType>
  <xs:simpleType name="LargeWinCashOutStrategy">
    <xs:restriction base="xs:string">
      <xs:enumeration value="None" />
      <xs:enumeration value="Handpay" />
      <xs:enumeration value="Voucher" />
    </xs:restriction>
  </xs:simpleType>
  <xs:simpleType name="DisableStrategy">
    <xs:restriction base="xs:string">
      <xs:enumeration value="None" />
      <xs:enumeration value="Immediate" />
      <xs:enumeration value="ZeroCredits" />
      <xs:enumeration value="Idle" />
    </xs:restriction>
  </xs:simpleType>
  <xs:simpleType name="CashableLockupStrategy">
    <xs:restriction base="xs:string">
      <xs:enumeration value="NotAllowed" />
      <xs:enumeration value="Allowed" />
      <xs:enumeration value="ForceCashout" />
    </xs:restriction>
  </xs:simpleType>
  <xs:simpleType name="DisplayFormat">
    <xs:restriction base="xs:string">
      <xs:enumeration value="Currency" />
      <xs:enumeration value="Credit" />
      <xs:enumeration value="CreditOrCurrency" />
      <xs:enumeration value="CreditAndCurrency" />
      <xs:enumeration value="Any" />
    </xs:restriction>
  </xs:simpleType>
  <xs:simpleType name="PlayMode">
    <xs:restriction base="xs:string">
      <xs:enumeration value="Continuous" />
      <xs:enumeration value="Toggle" />
    </xs:restriction>
  </xs:simpleType>
  <xs:simpleType name="GameStartMethodOption">
    <xs:restriction base="xs:string">
      <xs:enumeration value="Bet" />
      <xs:enumeration value="BetOrMaxBet" />
      <xs:enumeration value="LineOrReel" />
      <xs:enumeration value="LineReelOrMaxBet" />
      <xs:enumeration value="None" />
    </xs:restriction>
  </xs:simpleType>
  <xs:simpleType name="GameStartConfigurableMethod">
    <xs:restriction base="xs:string">
      <xs:enumeration value="Bet" />
      <xs:enumeration value="MaxBet" />
      <xs:enumeration value="LineOrReel" />
    </xs:restriction>
  </xs:simpleType>
  <xs:simpleType name="GameTypes">
    <xs:restriction base="xs:string">
      <xs:enumeration value="Slot" />
      <xs:enumeration value="Poker" />
      <xs:enumeration value="Keno" />
      <xs:enumeration value="Blackjack" />
      <xs:enumeration value="Roulette" />
      <xs:enumeration value="Any" />
    </xs:restriction>
  </xs:simpleType>
  <xs:simpleType name="ProgressiveTypes">
    <xs:restriction base="xs:string">
      <xs:enumeration value="SAP" />
      <xs:enumeration value="LAP" />
      <xs:enumeration value="Selectable" />
    </xs:restriction>
  </xs:simpleType>
  <xs:simpleType name="MessageClearStyle">
    <xs:restriction base="xs:string">
      <xs:enumeration value="GameStart" />
      <xs:enumeration value="NextGameEnd" />
    </xs:restriction>
  </xs:simpleType>
  <xs:simpleType name="ContinuousPlayButton">
    <xs:restriction base="xs:string">
      <xs:enumeration value="Play" />
      <xs:enumeration value="MaxBet" />
    </xs:restriction>
  </xs:simpleType>
  <xs:simpleType name="DenomSelectionLobby">
    <xs:restriction base="xs:string">
      <xs:enumeration value="Required" />
      <xs:enumeration value="Allowed" />
      <xs:enumeration value="Disallowed" />
    </xs:restriction>
  </xs:simpleType>
  <xs:simpleType name="WinIncrementSpeed">
    <xs:restriction base="xs:string">
      <xs:enumeration value="WinAmountOnly" />
      <xs:enumeration value="WinAmountAndDenom" />
    </xs:restriction>
  </xs:simpleType>
</xs:schema>
<|MERGE_RESOLUTION|>--- conflicted
+++ resolved
@@ -1,688 +1,684 @@
-﻿<?xml version="1.0" encoding="utf-8"?>
-
-<xs:schema attributeFormDefault="unqualified" elementFormDefault="qualified"
-           xmlns:xs="http://www.w3.org/2001/XMLSchema">
-  <xs:element name="GamingConfiguration">
-    <xs:complexType>
-      <xs:sequence>
-        <xs:element minOccurs="0" maxOccurs="1" name="GameHistory">
-          <xs:complexType>
-            <xs:attribute name="KeepGameRoundEvents" type="xs:boolean" use="optional" default="true" />
-            <xs:attribute name="KeepGameRoundMeterSnapshots" type="xs:boolean" use="optional" default="true" />
-           </xs:complexType>
-        </xs:element>
-        <xs:element maxOccurs="1" name="GameEnd">
-          <xs:complexType>
-            <xs:attribute name="CashOutStrategy" type="CashOutStrategy" use="optional" default="None" />
-            <xs:attribute name="KeepFailedGameOutcomes" type="xs:boolean" use="optional" default="true" />
-          </xs:complexType>
-        </xs:element>
-        <xs:element minOccurs="0" maxOccurs="1" name="GameWin">
-          <xs:complexType>
-            <xs:attribute name="MaxCreditCashOutStrategy" type="MaxCreditCashOutStrategy" use="optional" default="Win" />
-            <xs:attribute name="LargeWinCashOutStrategy" type="LargeWinCashOutStrategy" use="optional"
-                          default="Handpay" />
-          </xs:complexType>
-        </xs:element>
-        <xs:element minOccurs="0" maxOccurs="1" name="MaximumGameRoundWin">
-          <xs:complexType>
-            <xs:attribute name="Amount" type="xs:long" use="required" />
-            <xs:attribute name="ResetWinAmount" type="xs:string" use="required" />
-          </xs:complexType>
-        </xs:element>
-        <xs:element minOccurs="0" maxOccurs="1" name="InGamePlay">
-          <xs:complexType>
-            <xs:attribute name="AllowCashInDuringPlay" type="xs:boolean" use="optional" default="false" />
-          </xs:complexType>
-        </xs:element>
-        <xs:element maxOccurs="1" name="FreeGames">
-          <xs:complexType>
-            <xs:attribute name="MeterIndependently" type="xs:boolean" use="optional" default="false" />
-          </xs:complexType>
-        </xs:element>
-        <xs:element maxOccurs="1" name="Messages">
-          <xs:complexType>
-            <xs:sequence>
-              <xs:element minOccurs="0" maxOccurs="1" name="MinBetMessage">
-                <xs:complexType>
-                  <xs:attribute name="MustDisplay" type="xs:boolean" use="optional" default="false" />
-                  <xs:attribute name="Format" type="DisplayFormat" use="optional" default="Credit" />
-                </xs:complexType>
-              </xs:element>
-              <xs:element minOccurs="0" maxOccurs="1" name="VoucherIssued">
-                <xs:complexType>
-                  <xs:attribute name="Display" type="xs:boolean" use="optional" default="true" />
-                </xs:complexType>
-              </xs:element>
-              <xs:element minOccurs="0" maxOccurs="1" name="JackpotOdds">
-                <xs:complexType>
-                  <xs:attribute name="MustDisplay" type="xs:boolean" use="optional" default="false" />
-                </xs:complexType>
-              </xs:element>
-              <xs:element minOccurs="0" maxOccurs="1" name="PlayerNotification">
-                <xs:complexType>
-                  <xs:attribute name="NewReelSetSelected" type="xs:boolean" use="optional" default="false" />
-                </xs:complexType>
-              </xs:element>
-            </xs:sequence>
-            <xs:attribute name="ShowMessages" type="xs:boolean" use="optional" default="false" />
-            <xs:attribute name="MessageClearStyle" type="MessageClearStyle" use="optional" default="GameStart" />
-          </xs:complexType>
-        </xs:element>
-        <xs:element minOccurs="0" maxOccurs="1" name="StateChangeOverride">
-          <xs:complexType>
-            <xs:attribute name="DisableStrategy" type="DisableStrategy" use="optional" default="None" />
-          </xs:complexType>
-        </xs:element>
-        <xs:element minOccurs="0" maxOccurs="1" name="OperatorMenu">
-          <xs:complexType>
-            <xs:attribute name="DisableDuringGame" type="xs:boolean" use="optional" default="false" />
-          </xs:complexType>
-        </xs:element>
-        <xs:element minOccurs="0" maxOccurs="1" name="ReelStop">
-          <xs:complexType>
-            <xs:attribute name="Enabled" type="xs:boolean" use="optional" default="true" />
-            <xs:attribute name="Configurable" type="xs:boolean" use="optional" default="true" />
-          </xs:complexType>
-        </xs:element>
-        <xs:element minOccurs="0" maxOccurs="1" name="ReelSpeed">
-          <xs:complexType>
-            <xs:attribute name="Value" type="xs:string" use="optional" />
-          </xs:complexType>
-        </xs:element>
-        <xs:element minOccurs="0" maxOccurs="1" name="ReelStopInBaseGame">
-          <xs:complexType>
-            <xs:attribute name="Enabled" type="xs:boolean" use="optional" default="true" />
-          </xs:complexType>
-        </xs:element>
-        <xs:element minOccurs="0" maxOccurs="1" name="RetainLastRoundResult">
-          <xs:complexType>
-            <xs:attribute name="Enabled" type="xs:boolean" use="optional" default="false" />
-          </xs:complexType>
-        </xs:element>
-        <xs:element minOccurs="0" maxOccurs="1" name="WinMeterResetOnBetLineDenomChanged">
-          <xs:complexType>
-              <xs:attribute name="Enabled" type="xs:boolean" use="optional" default="true" />
-          </xs:complexType>
-        </xs:element>
-        <xs:element minOccurs="0" maxOccurs="1" name="WinMeterResetOnBetLineChanged">
-          <xs:complexType>
-              <xs:attribute name="Enabled" type="xs:boolean" use="optional" default="true" />
-          </xs:complexType>
-        </xs:element>
-        <xs:element minOccurs="0" maxOccurs="1" name="WinMeterResetOnDenomChanged">
-          <xs:complexType>
-              <xs:attribute name="Enabled" type="xs:boolean" use="optional" default="true" />
-          </xs:complexType>
-        </xs:element>
-        <xs:element minOccurs="0" maxOccurs="1" name="LockupBehavior">
-          <xs:complexType>
-            <xs:attribute name="CashableLockupStrategy" type="CashableLockupStrategy" use="optional" default="Allowed" />
-            <xs:attribute name="Configurable" type="xs:boolean" use="optional" default="false" />
-          </xs:complexType>
-        </xs:element>
-        <xs:element minOccurs="0" maxOccurs="1" name="GameCategory">
-          <xs:complexType>
-            <xs:attribute name="ApplyGameCategorySettings" type="xs:boolean" use="optional" default="false" />
-          </xs:complexType>
-        </xs:element>
-        <xs:element minOccurs="0" maxOccurs="1" name="ExcessiveMeterIncrementTest">
-          <xs:complexType>
-            <xs:attribute name="Enabled" type="xs:boolean" use="optional" default="false" />
-            <xs:attribute name="BanknoteLimit" type="xs:long" use="optional" default="9223372036854775807" />
-            <xs:attribute name="CoinLimit" type="xs:long" use="optional" default="9223372036854775807" />
-            <xs:attribute name="SoundFilePath" type="xs:string" default="" />
-          </xs:complexType>
-        </xs:element>
-        <xs:element minOccurs="0" maxOccurs="1" name="InGameDisplay">
-          <xs:complexType>
-            <xs:attribute name="DisplayFormat" type="DisplayFormat" use="optional" default="Any" />
-          </xs:complexType>
-        </xs:element>
-        <xs:element minOccurs="0" maxOccurs="1" name="Censorship">
-          <xs:complexType>
-            <xs:attribute name="Enforced" type="xs:boolean" use="optional" default="false" />
-            <xs:attribute name="Editable" type="xs:boolean" use="optional" default="true" />
-          </xs:complexType>
-        </xs:element>
-        <xs:element minOccurs="0" maxOccurs="1" name="ReplayPause">
-          <xs:complexType>
-            <xs:attribute name="Enable" type="xs:boolean" use="optional" default="false" />
-            <xs:attribute name="Active" type="xs:boolean" use="optional" default="true" />
-          </xs:complexType>
-        </xs:element>
-        <xs:element minOccurs="0" maxOccurs="1" name="DefaultCreditDisplay">
-          <xs:complexType>
-            <xs:attribute name="Format" type="DisplayFormat" use="optional" default="Credit" />
-          </xs:complexType>
-        </xs:element>
-        <xs:element minOccurs="0" maxOccurs="1" name="AutoHold">
-          <xs:complexType>
-            <xs:attribute name="Enable" type="xs:boolean" use="optional" default="false" />
-            <xs:attribute name="Configurable" type="xs:boolean" use="optional" default="true" />
-          </xs:complexType>
-        </xs:element>
-        <xs:element minOccurs="0" maxOccurs="1" name="GameLoad">
-          <xs:complexType>
-            <xs:attribute name="AllowGameInCharge" type="xs:boolean" use="optional" default="false" />
-          </xs:complexType>
-        </xs:element>
-        <xs:element minOccurs="0" maxOccurs="1" name="ImmediateReelSpin">
-          <xs:complexType>
-            <xs:attribute name="Enabled" type="xs:boolean" use="optional" default="false" />
-          </xs:complexType>
-        </xs:element>
-        <xs:element minOccurs="0" maxOccurs="1" name="FudgePay">
-          <xs:complexType>
-            <xs:attribute name="Enabled" type="xs:boolean" use="optional" default="false" />
-          </xs:complexType>
-        </xs:element>
-        <xs:element minOccurs="0" maxOccurs="1" name="AdditionalInfoButton">
-          <xs:complexType>
-            <xs:attribute name="Enabled" type="xs:boolean" use="optional" default="false" />
-          </xs:complexType>
-        </xs:element>
-        <xs:element minOccurs="0" maxOccurs="1" name="CycleMaxBet">
-          <xs:complexType>
-            <xs:attribute name="Enabled" type="xs:boolean" use="optional" default="false" />
-          </xs:complexType>
-        </xs:element>
-        <xs:element minOccurs="0" maxOccurs="1" name="AlwaysCombineOutcomesByType">
-          <xs:complexType>
-            <xs:attribute name="Enabled" type="xs:boolean" use="optional" default="true" />
-          </xs:complexType>
-        </xs:element>
-          <xs:element minOccurs="0" maxOccurs="1" name="PlayOnFromGambleAvailable">
-              <xs:complexType>
-                  <xs:attribute name="Enabled" type="xs:boolean" use="optional" default="true" />
-              </xs:complexType>
-          </xs:element>
-          <xs:element minOccurs="0" maxOccurs="1" name="PlayOnFromPresentWins">
-              <xs:complexType>
-                  <xs:attribute name="Enabled" type="xs:boolean" use="optional" default="false" />
-              </xs:complexType>
-          </xs:element>
-          <xs:element minOccurs="0" maxOccurs="1" name="Gamble">
-          <xs:complexType>
-            <xs:attribute name="Allowed" type="xs:boolean" use="optional" default="true" />
-            <xs:attribute name="Enabled" type="xs:boolean" use="optional" default="false" />
-            <xs:attribute name="WagerLimit" type="xs:long" use="optional" default="50000000" />
-            <xs:attribute name="WinLimit" type="xs:long" use="optional" default="9223372036854775807" />
-            <xs:attribute name="WagerLimitConfigurable" type="xs:boolean" use="optional" default="true" />
-            <xs:attribute name="WinLimitConfigurable" type="xs:boolean" use="optional" default="false" />
-            <xs:attribute name="UseWinLimit" type="xs:boolean" use="optional" default="false" />
-            <xs:attribute name="ShowGambleDynamicHelp" type="xs:boolean" use="optional" default="false" />
-            <xs:attribute name="SkipByJackpotHit" type="xs:boolean" use="optional" default="false" />
-          </xs:complexType>
-        </xs:element>
-        <xs:element minOccurs="0" maxOccurs="1" name="PlayLines">
-          <xs:complexType>
-            <xs:attribute name="Allowed" type="xs:boolean" use="optional" default="false" />
-            <xs:attribute name="ShowLinesOnFeatureStart" type="xs:boolean" use="optional" default="false" />
-            <xs:attribute name="Type" type="xs:string" use="optional" default="" />
-          </xs:complexType>
-        </xs:element>
-        <xs:element minOccurs="0" maxOccurs="1" name="LetItRide">
-          <xs:complexType>
-            <xs:attribute name="Allowed" type="xs:boolean" use="optional" default="true" />
-            <xs:attribute name="Enabled" type="xs:boolean" use="optional" default="false" />
-          </xs:complexType>
-        </xs:element>
-        <xs:element minOccurs="0" maxOccurs="1" name="DynamicHelpScreen">
-          <xs:complexType>
-            <xs:attribute default="false" name="JackpotCeiling" type="xs:boolean" use="optional" />
-          </xs:complexType>
-        </xs:element>
-        <xs:element minOccurs="0" maxOccurs="1" name="ContinuousPlaySupport">
-          <xs:complexType>
-            <xs:sequence>
-              <xs:element minOccurs="0" maxOccurs="1" name="AllowedButtons">
-                <xs:complexType>
-                  <xs:sequence>
-                    <xs:element minOccurs="0" maxOccurs="unbounded" name="Button" type="ContinuousPlayButton"/>
-                  </xs:sequence>
-                </xs:complexType>
-              </xs:element>
-            </xs:sequence>
-            <xs:attribute name="Mode" type="PlayMode" use="optional" default="Toggle" />
-            <xs:attribute name="Configurable" type="xs:boolean" use="optional" default="false" />
-          </xs:complexType>
-        </xs:element>
-        <xs:element minOccurs="0" maxOccurs="1" name="GameRestrictions">
-          <xs:complexType>
-            <xs:sequence>
-              <xs:element minOccurs="0" maxOccurs="1" name="ReturnToPlayerLimits">
-                <xs:complexType>
-                  <xs:sequence>
-                    <xs:element minOccurs="0" maxOccurs="unbounded" name="ReturnToPlayer">
-                      <xs:complexType>
-                        <xs:attribute name="GameType" type="GameTypes" />
-                        <xs:attribute name="Minimum" type="xs:int" use="optional" />
-                        <xs:attribute name="Maximum" type="xs:int" use="optional" />
-                        <xs:attribute name="IncludeLinkProgressiveIncrementRTP" type="xs:boolean" use="optional"
-                                      default="false" />
-                        <xs:attribute name="IncludeStandaloneProgressiveIncrementRTP" type="xs:boolean" use="optional"
-                                      default="true" />
-                      </xs:complexType>
-                    </xs:element>
-                  </xs:sequence>
-                </xs:complexType>
-              </xs:element>
-              <xs:element minOccurs="0" maxOccurs="1" name="RestrictedGameTypes">
-                <xs:complexType>
-                  <xs:sequence>
-                    <xs:element minOccurs="0" maxOccurs="unbounded" name="Type">
-                      <xs:complexType>
-                        <xs:attribute name="GameType" type="GameTypes" />
-                      </xs:complexType>
-                    </xs:element>
-                  </xs:sequence>
-                </xs:complexType>
-              </xs:element>
-              <xs:element minOccurs="0" maxOccurs="1" name="RestrictedProgressivesTypes">
-                <xs:complexType>
-                  <xs:sequence>
-                    <xs:element minOccurs="0" maxOccurs="unbounded" name="Type">
-                      <xs:complexType>
-                        <xs:attribute name="ProgressiveType" type="ProgressiveTypes" use="required" />
-                      </xs:complexType>
-                    </xs:element>
-                  </xs:sequence>
-                </xs:complexType>
-              </xs:element>
-              <xs:element minOccurs="0" maxOccurs="1" name="ServerControlledPaytables" type="xs:boolean" default="false" />
-            </xs:sequence>
-          </xs:complexType>
-        </xs:element>
-        <xs:element minOccurs="0" maxOccurs="1" name="AutoPlay">
-          <xs:complexType>
-            <xs:attribute name="Allowed" type="xs:boolean" use="optional" default="true" />
-          </xs:complexType>
-        </xs:element>
-        <xs:element minOccurs="0" maxOccurs="1" name="ResetGamesPlayedSinceDoorClosed">
-          <xs:complexType>
-            <xs:attribute name="Belly" type="xs:boolean" use="optional" default="true" />
-            <xs:attribute name="MainOptic" type="xs:boolean" use="optional" default="true" />
-          </xs:complexType>
-        </xs:element>
-        <xs:element minOccurs="0" maxOccurs="1" name="GameRoundDurationMs">
-          <xs:complexType>
-            <xs:attribute name="Minimum" type="xs:int" use="optional" default="100" />
-            <xs:attribute name="Maximum" type="xs:int" use="optional" default="10000" />
-          </xs:complexType>
-        </xs:element>
-        <xs:element minOccurs="0" maxOccurs="1" name="AttendantServiceTimeoutSupport">
-          <xs:complexType>
-            <xs:attribute name="Enabled" type="xs:boolean" use="optional" default="false" />
-            <xs:attribute name="TimeoutInMilliseconds" type="xs:int" use="optional" default="180000" />
-          </xs:complexType>
-        </xs:element>
-        <xs:element minOccurs="0" maxOccurs="1" name="PhysicalButtons">
-          <xs:complexType>
-            <xs:sequence>
-              <xs:element minOccurs="0" maxOccurs="1" name="BetButtons">
-                <xs:complexType>
-                  <xs:attribute name="DisplayOnBottom" type="xs:boolean" use="optional" default="false" />
-                  <xs:attribute name="BetDown" type="xs:string" use="optional" default="false" />
-                  <xs:attribute name="BetUp" type="xs:string" use="optional" default="false" />
-                  <xs:attribute name="MaxBet" type="xs:string" use="optional" default="false" />
-                </xs:complexType>
-              </xs:element>
-              <xs:element minOccurs="0" maxOccurs="1" name="LeftPlayButton">
-                <xs:complexType>
-                  <xs:attribute name="Required" type="xs:string" use="optional" default="false" />
-                  <xs:attribute name="Optional" type="xs:boolean" use="optional" default="false" />
-                </xs:complexType>
-              </xs:element>
-              <xs:element minOccurs="0" maxOccurs="1" name="CollectButton">
-                <xs:complexType>
-                  <xs:attribute name="Required" type="xs:string" use="optional" default="false" />
-                  <xs:attribute name="Optional" type="xs:boolean" use="optional" default="false" />
-                </xs:complexType>
-              </xs:element>
-              <xs:element minOccurs="0" maxOccurs="1" name="GambleButton">
-                <xs:complexType>
-                  <xs:attribute name="Required" type="xs:string" use="optional" default="false" />
-                  <xs:attribute name="Optional" type="xs:boolean" use="optional" default="false" />
-                </xs:complexType>
-              </xs:element>
-              <xs:element minOccurs="0" maxOccurs="1" name="ServiceButton">
-                <xs:complexType>
-                  <xs:attribute name="Required" type="xs:string" use="optional" default="false" />
-                  <xs:attribute name="Optional" type="xs:boolean" use="optional" default="false" />
-                </xs:complexType>
-              </xs:element>
-              <xs:element minOccurs="0" maxOccurs="1" name="TakeWinButton">
-                <xs:complexType>
-                  <xs:attribute name="Required" type="xs:string" use="optional" default="false" />
-                  <xs:attribute name="Optional" type="xs:boolean" use="optional" default="false" />
-                </xs:complexType>
-              </xs:element>
-              <xs:element minOccurs="0" maxOccurs="1" name="GameStartButtons">
-                <xs:complexType>
-                  <xs:sequence>
-                    <xs:element minOccurs="0" maxOccurs="1" name="GameConfigurableButtons">
-                      <xs:complexType>
-                        <xs:sequence>
-                          <xs:element minOccurs="0" maxOccurs="unbounded" name="Button" type="GameStartConfigurableMethod" />
-                        </xs:sequence>
-                      </xs:complexType>
-                    </xs:element>
-                  </xs:sequence>
-                  <xs:attribute name="SettingsVisible" type="xs:boolean" use="optional" default="true" />
-                  <xs:attribute name="Method" type="GameStartMethodOption" use="optional" default="Bet" />
-                  <xs:attribute name="Configurable" type="xs:boolean" use="optional" default="false" />
-                </xs:complexType>
-              </xs:element>
-              <xs:element minOccurs="0" maxOccurs="1" name="CashOutButton">
-                <xs:complexType>
-                  <xs:attribute name="ReportToHostWithZeroCredit" type="xs:boolean" use="optional" default="false" />
-                </xs:complexType>
-              </xs:element>
-            </xs:sequence>
-          </xs:complexType>
-        </xs:element>
-        <xs:element minOccurs="0" maxOccurs="1" name="AttractModeOptions">
-          <xs:complexType>
-            <xs:attribute name="AttractEnabled" type="xs:boolean" use="optional" default="true" />
-            <xs:attribute name="SlotAttractSelected" type="xs:boolean" use="optional" default="true" />
-            <xs:attribute name="KenoAttractSelected" type="xs:boolean" use="optional" default="true" />
-            <xs:attribute name="PokerAttractSelected" type="xs:boolean" use="optional" default="true" />
-            <xs:attribute name="BlackjackAttractSelected" type="xs:boolean" use="optional" default="true" />
-            <xs:attribute name="RouletteAttractSelected" type="xs:boolean" use="optional" default="true" />
-          </xs:complexType>
-        </xs:element>
-        <xs:element minOccurs="0" maxOccurs="1" name="OverridenGameTypeText">
-          <xs:complexType>
-            <xs:attribute name="SlotGameTypeText" type="xs:string" use="optional" default="" />
-          </xs:complexType>
-        </xs:element>
-        <xs:element minOccurs="0" maxOccurs="1" name="ProgressiveLobbyIndicator">
-          <xs:complexType>
-            <xs:attribute name="Indicator" type="ProgressiveLobbyIndicator" use="optional" default="ProgressiveValue" />
-          </xs:complexType>
-        </xs:element>
-        <xs:element minOccurs="0" maxOccurs="1" name="GameEditOptions">
-          <xs:complexType>
-            <xs:attribute name="AllowEditHostDisabled" type="xs:boolean" use="optional" default="false" />
-          </xs:complexType>
-        </xs:element>
-        <xs:element minOccurs="0" maxOccurs="1" name="ProgressivePoolCreation">
-          <xs:complexType>
-            <xs:attribute name="Type" type="ProgressivePoolCreation" use="optional" default="Default" />
-          </xs:complexType>
-        </xs:element>
-        <xs:element minOccurs="0" maxOccurs="1" name="PlayerInformationDisplay">
-          <xs:complexType>
-            <xs:sequence>
-              <xs:element minOccurs="0" maxOccurs="1" name="GameRulesScreen">
-                <xs:complexType>
-                  <xs:attribute name="Enabled" type="xs:boolean" use="optional" default="false" />
-                </xs:complexType>
-              </xs:element>
-              <xs:element minOccurs="0" maxOccurs="1" name="PlayerInformationScreen">
-                <xs:complexType>
-                  <xs:attribute name="Enabled" type="xs:boolean" use="optional" default="false" />
-                </xs:complexType>
-              </xs:element>
-            </xs:sequence>
-            <xs:attribute name="Enabled" type="xs:boolean" use="optional"  default="false" />
-            <xs:attribute name="RestrictedModeUse" type="xs:boolean" use="optional" default="false" />
-          </xs:complexType>
-        </xs:element>
-        <xs:element minOccurs="0" maxOccurs="1" name="RngCycling">
-          <xs:complexType>
-            <xs:attribute name="Enabled" type="xs:boolean" use="optional" default="false" />
-          </xs:complexType>
-        </xs:element>
-        <xs:element minOccurs="0" maxOccurs="1" name="DenomSelectionLobby">
-          <xs:complexType>
-            <xs:attribute name="Mode" type="DenomSelectionLobby" use="optional" default="Allowed" />
-          </xs:complexType>
-        </xs:element>
-        <xs:element minOccurs="0" maxOccurs="1" name="ShowPlayerSpeedButton">
-          <xs:complexType>
-            <xs:attribute name="Enabled" type="xs:boolean" use="optional" default="true" />
-          </xs:complexType>
-        </xs:element>
-        <xs:element minOccurs="0" maxOccurs="1" name="BonusTransfer">
-          <xs:complexType>
-            <xs:attribute name="PlaySound" type="xs:boolean" use="optional" default="true" />
-          </xs:complexType>
-        </xs:element>
-        <xs:element minOccurs="0" maxOccurs="1" name="FreeSpin">
-          <xs:complexType>
-            <xs:attribute name="ClearWinMeter" type="xs:boolean" use="optional" default="false" />
-          </xs:complexType>
-        </xs:element>
-        <xs:element minOccurs="0" maxOccurs="1" name="Win">
-          <xs:complexType>
-            <xs:attribute name="Destination" type="xs:string" use="optional" />
-          </xs:complexType>
-        </xs:element>
-        <xs:element minOccurs="0" maxOccurs="1" name="DisplayGamePayMessage">
-          <xs:complexType>
-            <xs:attribute name="Use" type="xs:boolean" use="optional" default="false" />
-            <xs:attribute name="Format" type="xs:string" use="optional" />
-          </xs:complexType>
-        </xs:element>
-        <xs:element minOccurs="0" maxOccurs="1" name="WagerLimits">
-          <xs:complexType>
-            <xs:attribute name="Use" type="xs:boolean" use="optional" default="false" />
-            <xs:attribute name="MaxTotalWager" type="xs:long" use="optional" />
-          </xs:complexType>
-        </xs:element>
-        <xs:element minOccurs="0" maxOccurs="1" name="VolumeLevel">
-          <xs:complexType>
-            <xs:attribute name="ShowInHelpScreen" type="xs:boolean" use="optional" default="false" />
-          </xs:complexType>
-        </xs:element>
-        <xs:element minOccurs="0" maxOccurs="1" name="Service">
-          <xs:complexType>
-            <xs:attribute name="Use" type="xs:boolean" use="optional" default="false" />
-          </xs:complexType>
-        </xs:element>
-        <xs:element minOccurs="0" maxOccurs="1" name="Clock">
-          <xs:complexType>
-            <xs:attribute name="UseHInDisplay" type="xs:boolean" use="optional" default="false" />
-          </xs:complexType>
-        </xs:element>
-        <xs:element minOccurs="0" maxOccurs="1" name="KenoFreeGames">
-          <xs:complexType>
-            <xs:attribute name="SelectionChange" type="xs:boolean" use="optional" default="false" />
-            <xs:attribute name="AutoPlay" type="xs:boolean" use="optional" default="false" />
-          </xs:complexType>
-        </xs:element>
-        <xs:element minOccurs="0" maxOccurs="1" name="InitialZeroWager">
-          <xs:complexType>
-            <xs:attribute name="Use" type="xs:boolean" use="optional" default="false" />
-          </xs:complexType>
-        </xs:element>
-        <xs:element minOccurs="0" maxOccurs="1" name="ChangeLineSelectionAtZeroCredit">
-          <xs:complexType>
-            <xs:attribute name="Use" type="xs:boolean" use="optional" default="false" />
-          </xs:complexType>
-        </xs:element>
-        <xs:element minOccurs="0" maxOccurs="1" name="GameDuration">
-          <xs:complexType>
-            <xs:attribute name="UseMarketGameTime" type="xs:boolean" use="optional" default="false" />
-          </xs:complexType>
-        </xs:element>
-        <xs:element minOccurs="0" maxOccurs="1" name="GameLog">
-          <xs:complexType>
-            <xs:attribute name="Enabled" type="xs:boolean" use="optional" default="false" />
-            <xs:attribute name="OutcomeDetails" type="xs:boolean" use="optional" default="false" />
-          </xs:complexType>
-        </xs:element>
-        <xs:element minOccurs="0" maxOccurs="1" name="Audio">
-          <xs:complexType>
-            <xs:attribute name="AudioChannels" type="xs:boolean" use="optional" default="false" />
-          </xs:complexType>
-        </xs:element>
-        <xs:element minOccurs="0" maxOccurs="1" name="ButtonAnimation">
-          <xs:complexType>
-            <xs:attribute name="GoodLuck" type="xs:boolean" use="optional" default="true" />
-          </xs:complexType>
-        </xs:element>
-<<<<<<< HEAD
-        <xs:element minOccurs="0" maxOccurs="1" name="AutoCompleteGameRound">
-          <xs:complexType>
-            <xs:attribute name="Enabled" type="xs:boolean" use="optional" default="true" />
-          </xs:complexType>
-        </xs:element>
-        <xs:element minOccurs="0" maxOccurs="1" name="ProgressiveView">
-          <xs:complexType>
-            <xs:sequence>
-              <xs:element minOccurs="0" maxOccurs="1" name="InitialSetupView">
-                <xs:complexType>
-                  <xs:attribute name="Readonly" type="xs:boolean" use="optional" default="false" />
-                </xs:complexType>
-              </xs:element>
-            </xs:sequence>
-          </xs:complexType>
-        </xs:element>
-        <xs:element minOccurs="0" maxOccurs="1" name="MaxWin">
-          <xs:complexType>
-            <xs:attribute name="OnMaxWinReached" type="xs:string" use="optional" default="endgame" />
-          </xs:complexType>
-        </xs:element>
-        <xs:element minOccurs="0" maxOccurs="1" name="AutoEnableSimpleGames">
-          <xs:complexType>
-            <xs:attribute name="Enabled" type="xs:boolean" use="optional" default="true" />
-          </xs:complexType>
-        </xs:element>
-      </xs:sequence>     
-=======
-        <xs:element minOccurs="0" maxOccurs="1" name="WinIncrement">
-          <xs:complexType>
-            <xs:attribute name="WinTuneCapping" type="xs:boolean" use="optional" default="false" />
-            <xs:attribute name="WinIncrementSpeed" type="WinIncrementSpeed" use="optional" default="WinAmountOnly" />
-          </xs:complexType>
-        </xs:element>
-      </xs:sequence>
->>>>>>> e5df3fda
-    </xs:complexType>
-  </xs:element>
-  <xs:simpleType name="ProgressivePoolCreation">
-    <xs:restriction base="xs:string">
-      <xs:enumeration value="Default" />
-      <xs:enumeration value="WagerBased" />
-    </xs:restriction>
-  </xs:simpleType>
-  <xs:simpleType name="ProgressiveLobbyIndicator">
-    <xs:restriction base="xs:string">
-      <xs:enumeration value="Disabled" />
-      <xs:enumeration value="ProgressiveLabel" />
-      <xs:enumeration value="ProgressiveValue" />
-    </xs:restriction>
-  </xs:simpleType>
-  <xs:simpleType name="CashOutStrategy">
-    <xs:restriction base="xs:string">
-      <xs:enumeration value="None" />
-      <xs:enumeration value="Partial" />
-      <xs:enumeration value="Full" />
-    </xs:restriction>
-  </xs:simpleType>
-  <xs:simpleType name="MaxCreditCashOutStrategy">
-    <xs:restriction base="xs:string">
-      <xs:enumeration value="Win" />
-      <xs:enumeration value="CreditLimit" />
-      <xs:enumeration value="None" />
-    </xs:restriction>
-  </xs:simpleType>
-  <xs:simpleType name="LargeWinCashOutStrategy">
-    <xs:restriction base="xs:string">
-      <xs:enumeration value="None" />
-      <xs:enumeration value="Handpay" />
-      <xs:enumeration value="Voucher" />
-    </xs:restriction>
-  </xs:simpleType>
-  <xs:simpleType name="DisableStrategy">
-    <xs:restriction base="xs:string">
-      <xs:enumeration value="None" />
-      <xs:enumeration value="Immediate" />
-      <xs:enumeration value="ZeroCredits" />
-      <xs:enumeration value="Idle" />
-    </xs:restriction>
-  </xs:simpleType>
-  <xs:simpleType name="CashableLockupStrategy">
-    <xs:restriction base="xs:string">
-      <xs:enumeration value="NotAllowed" />
-      <xs:enumeration value="Allowed" />
-      <xs:enumeration value="ForceCashout" />
-    </xs:restriction>
-  </xs:simpleType>
-  <xs:simpleType name="DisplayFormat">
-    <xs:restriction base="xs:string">
-      <xs:enumeration value="Currency" />
-      <xs:enumeration value="Credit" />
-      <xs:enumeration value="CreditOrCurrency" />
-      <xs:enumeration value="CreditAndCurrency" />
-      <xs:enumeration value="Any" />
-    </xs:restriction>
-  </xs:simpleType>
-  <xs:simpleType name="PlayMode">
-    <xs:restriction base="xs:string">
-      <xs:enumeration value="Continuous" />
-      <xs:enumeration value="Toggle" />
-    </xs:restriction>
-  </xs:simpleType>
-  <xs:simpleType name="GameStartMethodOption">
-    <xs:restriction base="xs:string">
-      <xs:enumeration value="Bet" />
-      <xs:enumeration value="BetOrMaxBet" />
-      <xs:enumeration value="LineOrReel" />
-      <xs:enumeration value="LineReelOrMaxBet" />
-      <xs:enumeration value="None" />
-    </xs:restriction>
-  </xs:simpleType>
-  <xs:simpleType name="GameStartConfigurableMethod">
-    <xs:restriction base="xs:string">
-      <xs:enumeration value="Bet" />
-      <xs:enumeration value="MaxBet" />
-      <xs:enumeration value="LineOrReel" />
-    </xs:restriction>
-  </xs:simpleType>
-  <xs:simpleType name="GameTypes">
-    <xs:restriction base="xs:string">
-      <xs:enumeration value="Slot" />
-      <xs:enumeration value="Poker" />
-      <xs:enumeration value="Keno" />
-      <xs:enumeration value="Blackjack" />
-      <xs:enumeration value="Roulette" />
-      <xs:enumeration value="Any" />
-    </xs:restriction>
-  </xs:simpleType>
-  <xs:simpleType name="ProgressiveTypes">
-    <xs:restriction base="xs:string">
-      <xs:enumeration value="SAP" />
-      <xs:enumeration value="LAP" />
-      <xs:enumeration value="Selectable" />
-    </xs:restriction>
-  </xs:simpleType>
-  <xs:simpleType name="MessageClearStyle">
-    <xs:restriction base="xs:string">
-      <xs:enumeration value="GameStart" />
-      <xs:enumeration value="NextGameEnd" />
-    </xs:restriction>
-  </xs:simpleType>
-  <xs:simpleType name="ContinuousPlayButton">
-    <xs:restriction base="xs:string">
-      <xs:enumeration value="Play" />
-      <xs:enumeration value="MaxBet" />
-    </xs:restriction>
-  </xs:simpleType>
-  <xs:simpleType name="DenomSelectionLobby">
-    <xs:restriction base="xs:string">
-      <xs:enumeration value="Required" />
-      <xs:enumeration value="Allowed" />
-      <xs:enumeration value="Disallowed" />
-    </xs:restriction>
-  </xs:simpleType>
-  <xs:simpleType name="WinIncrementSpeed">
-    <xs:restriction base="xs:string">
-      <xs:enumeration value="WinAmountOnly" />
-      <xs:enumeration value="WinAmountAndDenom" />
-    </xs:restriction>
-  </xs:simpleType>
-</xs:schema>
+﻿<?xml version="1.0" encoding="utf-8"?>
+
+<xs:schema attributeFormDefault="unqualified" elementFormDefault="qualified"
+           xmlns:xs="http://www.w3.org/2001/XMLSchema">
+  <xs:element name="GamingConfiguration">
+    <xs:complexType>
+      <xs:sequence>
+        <xs:element minOccurs="0" maxOccurs="1" name="GameHistory">
+          <xs:complexType>
+            <xs:attribute name="KeepGameRoundEvents" type="xs:boolean" use="optional" default="true" />
+            <xs:attribute name="KeepGameRoundMeterSnapshots" type="xs:boolean" use="optional" default="true" />
+           </xs:complexType>
+        </xs:element>
+        <xs:element maxOccurs="1" name="GameEnd">
+          <xs:complexType>
+            <xs:attribute name="CashOutStrategy" type="CashOutStrategy" use="optional" default="None" />
+            <xs:attribute name="KeepFailedGameOutcomes" type="xs:boolean" use="optional" default="true" />
+          </xs:complexType>
+        </xs:element>
+        <xs:element minOccurs="0" maxOccurs="1" name="GameWin">
+          <xs:complexType>
+            <xs:attribute name="MaxCreditCashOutStrategy" type="MaxCreditCashOutStrategy" use="optional" default="Win" />
+            <xs:attribute name="LargeWinCashOutStrategy" type="LargeWinCashOutStrategy" use="optional"
+                          default="Handpay" />
+          </xs:complexType>
+        </xs:element>
+        <xs:element minOccurs="0" maxOccurs="1" name="MaximumGameRoundWin">
+          <xs:complexType>
+            <xs:attribute name="Amount" type="xs:long" use="required" />
+            <xs:attribute name="ResetWinAmount" type="xs:string" use="required" />
+          </xs:complexType>
+        </xs:element>
+        <xs:element minOccurs="0" maxOccurs="1" name="InGamePlay">
+          <xs:complexType>
+            <xs:attribute name="AllowCashInDuringPlay" type="xs:boolean" use="optional" default="false" />
+          </xs:complexType>
+        </xs:element>
+        <xs:element maxOccurs="1" name="FreeGames">
+          <xs:complexType>
+            <xs:attribute name="MeterIndependently" type="xs:boolean" use="optional" default="false" />
+          </xs:complexType>
+        </xs:element>
+        <xs:element maxOccurs="1" name="Messages">
+          <xs:complexType>
+            <xs:sequence>
+              <xs:element minOccurs="0" maxOccurs="1" name="MinBetMessage">
+                <xs:complexType>
+                  <xs:attribute name="MustDisplay" type="xs:boolean" use="optional" default="false" />
+                  <xs:attribute name="Format" type="DisplayFormat" use="optional" default="Credit" />
+                </xs:complexType>
+              </xs:element>
+              <xs:element minOccurs="0" maxOccurs="1" name="VoucherIssued">
+                <xs:complexType>
+                  <xs:attribute name="Display" type="xs:boolean" use="optional" default="true" />
+                </xs:complexType>
+              </xs:element>
+              <xs:element minOccurs="0" maxOccurs="1" name="JackpotOdds">
+                <xs:complexType>
+                  <xs:attribute name="MustDisplay" type="xs:boolean" use="optional" default="false" />
+                </xs:complexType>
+              </xs:element>
+              <xs:element minOccurs="0" maxOccurs="1" name="PlayerNotification">
+                <xs:complexType>
+                  <xs:attribute name="NewReelSetSelected" type="xs:boolean" use="optional" default="false" />
+                </xs:complexType>
+              </xs:element>
+            </xs:sequence>
+            <xs:attribute name="ShowMessages" type="xs:boolean" use="optional" default="false" />
+            <xs:attribute name="MessageClearStyle" type="MessageClearStyle" use="optional" default="GameStart" />
+          </xs:complexType>
+        </xs:element>
+        <xs:element minOccurs="0" maxOccurs="1" name="StateChangeOverride">
+          <xs:complexType>
+            <xs:attribute name="DisableStrategy" type="DisableStrategy" use="optional" default="None" />
+          </xs:complexType>
+        </xs:element>
+        <xs:element minOccurs="0" maxOccurs="1" name="OperatorMenu">
+          <xs:complexType>
+            <xs:attribute name="DisableDuringGame" type="xs:boolean" use="optional" default="false" />
+          </xs:complexType>
+        </xs:element>
+        <xs:element minOccurs="0" maxOccurs="1" name="ReelStop">
+          <xs:complexType>
+            <xs:attribute name="Enabled" type="xs:boolean" use="optional" default="true" />
+            <xs:attribute name="Configurable" type="xs:boolean" use="optional" default="true" />
+          </xs:complexType>
+        </xs:element>
+        <xs:element minOccurs="0" maxOccurs="1" name="ReelSpeed">
+          <xs:complexType>
+            <xs:attribute name="Value" type="xs:string" use="optional" />
+          </xs:complexType>
+        </xs:element>
+        <xs:element minOccurs="0" maxOccurs="1" name="ReelStopInBaseGame">
+          <xs:complexType>
+            <xs:attribute name="Enabled" type="xs:boolean" use="optional" default="true" />
+          </xs:complexType>
+        </xs:element>
+        <xs:element minOccurs="0" maxOccurs="1" name="RetainLastRoundResult">
+          <xs:complexType>
+            <xs:attribute name="Enabled" type="xs:boolean" use="optional" default="false" />
+          </xs:complexType>
+        </xs:element>
+        <xs:element minOccurs="0" maxOccurs="1" name="WinMeterResetOnBetLineDenomChanged">
+          <xs:complexType>
+              <xs:attribute name="Enabled" type="xs:boolean" use="optional" default="true" />
+          </xs:complexType>
+        </xs:element>
+        <xs:element minOccurs="0" maxOccurs="1" name="WinMeterResetOnBetLineChanged">
+          <xs:complexType>
+              <xs:attribute name="Enabled" type="xs:boolean" use="optional" default="true" />
+          </xs:complexType>
+        </xs:element>
+        <xs:element minOccurs="0" maxOccurs="1" name="WinMeterResetOnDenomChanged">
+          <xs:complexType>
+              <xs:attribute name="Enabled" type="xs:boolean" use="optional" default="true" />
+          </xs:complexType>
+        </xs:element>
+        <xs:element minOccurs="0" maxOccurs="1" name="LockupBehavior">
+          <xs:complexType>
+            <xs:attribute name="CashableLockupStrategy" type="CashableLockupStrategy" use="optional" default="Allowed" />
+            <xs:attribute name="Configurable" type="xs:boolean" use="optional" default="false" />
+          </xs:complexType>
+        </xs:element>
+        <xs:element minOccurs="0" maxOccurs="1" name="GameCategory">
+          <xs:complexType>
+            <xs:attribute name="ApplyGameCategorySettings" type="xs:boolean" use="optional" default="false" />
+          </xs:complexType>
+        </xs:element>
+        <xs:element minOccurs="0" maxOccurs="1" name="ExcessiveMeterIncrementTest">
+          <xs:complexType>
+            <xs:attribute name="Enabled" type="xs:boolean" use="optional" default="false" />
+            <xs:attribute name="BanknoteLimit" type="xs:long" use="optional" default="9223372036854775807" />
+            <xs:attribute name="CoinLimit" type="xs:long" use="optional" default="9223372036854775807" />
+            <xs:attribute name="SoundFilePath" type="xs:string" default="" />
+          </xs:complexType>
+        </xs:element>
+        <xs:element minOccurs="0" maxOccurs="1" name="InGameDisplay">
+          <xs:complexType>
+            <xs:attribute name="DisplayFormat" type="DisplayFormat" use="optional" default="Any" />
+          </xs:complexType>
+        </xs:element>
+        <xs:element minOccurs="0" maxOccurs="1" name="Censorship">
+          <xs:complexType>
+            <xs:attribute name="Enforced" type="xs:boolean" use="optional" default="false" />
+            <xs:attribute name="Editable" type="xs:boolean" use="optional" default="true" />
+          </xs:complexType>
+        </xs:element>
+        <xs:element minOccurs="0" maxOccurs="1" name="ReplayPause">
+          <xs:complexType>
+            <xs:attribute name="Enable" type="xs:boolean" use="optional" default="false" />
+            <xs:attribute name="Active" type="xs:boolean" use="optional" default="true" />
+          </xs:complexType>
+        </xs:element>
+        <xs:element minOccurs="0" maxOccurs="1" name="DefaultCreditDisplay">
+          <xs:complexType>
+            <xs:attribute name="Format" type="DisplayFormat" use="optional" default="Credit" />
+          </xs:complexType>
+        </xs:element>
+        <xs:element minOccurs="0" maxOccurs="1" name="AutoHold">
+          <xs:complexType>
+            <xs:attribute name="Enable" type="xs:boolean" use="optional" default="false" />
+            <xs:attribute name="Configurable" type="xs:boolean" use="optional" default="true" />
+          </xs:complexType>
+        </xs:element>
+        <xs:element minOccurs="0" maxOccurs="1" name="GameLoad">
+          <xs:complexType>
+            <xs:attribute name="AllowGameInCharge" type="xs:boolean" use="optional" default="false" />
+          </xs:complexType>
+        </xs:element>
+        <xs:element minOccurs="0" maxOccurs="1" name="ImmediateReelSpin">
+          <xs:complexType>
+            <xs:attribute name="Enabled" type="xs:boolean" use="optional" default="false" />
+          </xs:complexType>
+        </xs:element>
+        <xs:element minOccurs="0" maxOccurs="1" name="FudgePay">
+          <xs:complexType>
+            <xs:attribute name="Enabled" type="xs:boolean" use="optional" default="false" />
+          </xs:complexType>
+        </xs:element>
+        <xs:element minOccurs="0" maxOccurs="1" name="AdditionalInfoButton">
+          <xs:complexType>
+            <xs:attribute name="Enabled" type="xs:boolean" use="optional" default="false" />
+          </xs:complexType>
+        </xs:element>
+        <xs:element minOccurs="0" maxOccurs="1" name="CycleMaxBet">
+          <xs:complexType>
+            <xs:attribute name="Enabled" type="xs:boolean" use="optional" default="false" />
+          </xs:complexType>
+        </xs:element>
+        <xs:element minOccurs="0" maxOccurs="1" name="AlwaysCombineOutcomesByType">
+          <xs:complexType>
+            <xs:attribute name="Enabled" type="xs:boolean" use="optional" default="true" />
+          </xs:complexType>
+        </xs:element>
+          <xs:element minOccurs="0" maxOccurs="1" name="PlayOnFromGambleAvailable">
+              <xs:complexType>
+                  <xs:attribute name="Enabled" type="xs:boolean" use="optional" default="true" />
+              </xs:complexType>
+          </xs:element>
+          <xs:element minOccurs="0" maxOccurs="1" name="PlayOnFromPresentWins">
+              <xs:complexType>
+                  <xs:attribute name="Enabled" type="xs:boolean" use="optional" default="false" />
+              </xs:complexType>
+          </xs:element>
+          <xs:element minOccurs="0" maxOccurs="1" name="Gamble">
+          <xs:complexType>
+            <xs:attribute name="Allowed" type="xs:boolean" use="optional" default="true" />
+            <xs:attribute name="Enabled" type="xs:boolean" use="optional" default="false" />
+            <xs:attribute name="WagerLimit" type="xs:long" use="optional" default="50000000" />
+            <xs:attribute name="WinLimit" type="xs:long" use="optional" default="9223372036854775807" />
+            <xs:attribute name="WagerLimitConfigurable" type="xs:boolean" use="optional" default="true" />
+            <xs:attribute name="WinLimitConfigurable" type="xs:boolean" use="optional" default="false" />
+            <xs:attribute name="UseWinLimit" type="xs:boolean" use="optional" default="false" />
+            <xs:attribute name="ShowGambleDynamicHelp" type="xs:boolean" use="optional" default="false" />
+            <xs:attribute name="SkipByJackpotHit" type="xs:boolean" use="optional" default="false" />
+          </xs:complexType>
+        </xs:element>
+        <xs:element minOccurs="0" maxOccurs="1" name="PlayLines">
+          <xs:complexType>
+            <xs:attribute name="Allowed" type="xs:boolean" use="optional" default="false" />
+            <xs:attribute name="ShowLinesOnFeatureStart" type="xs:boolean" use="optional" default="false" />
+            <xs:attribute name="Type" type="xs:string" use="optional" default="" />
+          </xs:complexType>
+        </xs:element>
+        <xs:element minOccurs="0" maxOccurs="1" name="LetItRide">
+          <xs:complexType>
+            <xs:attribute name="Allowed" type="xs:boolean" use="optional" default="true" />
+            <xs:attribute name="Enabled" type="xs:boolean" use="optional" default="false" />
+          </xs:complexType>
+        </xs:element>
+        <xs:element minOccurs="0" maxOccurs="1" name="DynamicHelpScreen">
+          <xs:complexType>
+            <xs:attribute default="false" name="JackpotCeiling" type="xs:boolean" use="optional" />
+          </xs:complexType>
+        </xs:element>
+        <xs:element minOccurs="0" maxOccurs="1" name="ContinuousPlaySupport">
+          <xs:complexType>
+            <xs:sequence>
+              <xs:element minOccurs="0" maxOccurs="1" name="AllowedButtons">
+                <xs:complexType>
+                  <xs:sequence>
+                    <xs:element minOccurs="0" maxOccurs="unbounded" name="Button" type="ContinuousPlayButton"/>
+                  </xs:sequence>
+                </xs:complexType>
+              </xs:element>
+            </xs:sequence>
+            <xs:attribute name="Mode" type="PlayMode" use="optional" default="Toggle" />
+            <xs:attribute name="Configurable" type="xs:boolean" use="optional" default="false" />
+          </xs:complexType>
+        </xs:element>
+        <xs:element minOccurs="0" maxOccurs="1" name="GameRestrictions">
+          <xs:complexType>
+            <xs:sequence>
+              <xs:element minOccurs="0" maxOccurs="1" name="ReturnToPlayerLimits">
+                <xs:complexType>
+                  <xs:sequence>
+                    <xs:element minOccurs="0" maxOccurs="unbounded" name="ReturnToPlayer">
+                      <xs:complexType>
+                        <xs:attribute name="GameType" type="GameTypes" />
+                        <xs:attribute name="Minimum" type="xs:int" use="optional" />
+                        <xs:attribute name="Maximum" type="xs:int" use="optional" />
+                        <xs:attribute name="IncludeLinkProgressiveIncrementRTP" type="xs:boolean" use="optional"
+                                      default="false" />
+                        <xs:attribute name="IncludeStandaloneProgressiveIncrementRTP" type="xs:boolean" use="optional"
+                                      default="true" />
+                      </xs:complexType>
+                    </xs:element>
+                  </xs:sequence>
+                </xs:complexType>
+              </xs:element>
+              <xs:element minOccurs="0" maxOccurs="1" name="RestrictedGameTypes">
+                <xs:complexType>
+                  <xs:sequence>
+                    <xs:element minOccurs="0" maxOccurs="unbounded" name="Type">
+                      <xs:complexType>
+                        <xs:attribute name="GameType" type="GameTypes" />
+                      </xs:complexType>
+                    </xs:element>
+                  </xs:sequence>
+                </xs:complexType>
+              </xs:element>
+              <xs:element minOccurs="0" maxOccurs="1" name="RestrictedProgressivesTypes">
+                <xs:complexType>
+                  <xs:sequence>
+                    <xs:element minOccurs="0" maxOccurs="unbounded" name="Type">
+                      <xs:complexType>
+                        <xs:attribute name="ProgressiveType" type="ProgressiveTypes" use="required" />
+                      </xs:complexType>
+                    </xs:element>
+                  </xs:sequence>
+                </xs:complexType>
+              </xs:element>
+              <xs:element minOccurs="0" maxOccurs="1" name="ServerControlledPaytables" type="xs:boolean" default="false" />
+            </xs:sequence>
+          </xs:complexType>
+        </xs:element>
+        <xs:element minOccurs="0" maxOccurs="1" name="AutoPlay">
+          <xs:complexType>
+            <xs:attribute name="Allowed" type="xs:boolean" use="optional" default="true" />
+          </xs:complexType>
+        </xs:element>
+        <xs:element minOccurs="0" maxOccurs="1" name="ResetGamesPlayedSinceDoorClosed">
+          <xs:complexType>
+            <xs:attribute name="Belly" type="xs:boolean" use="optional" default="true" />
+            <xs:attribute name="MainOptic" type="xs:boolean" use="optional" default="true" />
+          </xs:complexType>
+        </xs:element>
+        <xs:element minOccurs="0" maxOccurs="1" name="GameRoundDurationMs">
+          <xs:complexType>
+            <xs:attribute name="Minimum" type="xs:int" use="optional" default="100" />
+            <xs:attribute name="Maximum" type="xs:int" use="optional" default="10000" />
+          </xs:complexType>
+        </xs:element>
+        <xs:element minOccurs="0" maxOccurs="1" name="AttendantServiceTimeoutSupport">
+          <xs:complexType>
+            <xs:attribute name="Enabled" type="xs:boolean" use="optional" default="false" />
+            <xs:attribute name="TimeoutInMilliseconds" type="xs:int" use="optional" default="180000" />
+          </xs:complexType>
+        </xs:element>
+        <xs:element minOccurs="0" maxOccurs="1" name="PhysicalButtons">
+          <xs:complexType>
+            <xs:sequence>
+              <xs:element minOccurs="0" maxOccurs="1" name="BetButtons">
+                <xs:complexType>
+                  <xs:attribute name="DisplayOnBottom" type="xs:boolean" use="optional" default="false" />
+                  <xs:attribute name="BetDown" type="xs:string" use="optional" default="false" />
+                  <xs:attribute name="BetUp" type="xs:string" use="optional" default="false" />
+                  <xs:attribute name="MaxBet" type="xs:string" use="optional" default="false" />
+                </xs:complexType>
+              </xs:element>
+              <xs:element minOccurs="0" maxOccurs="1" name="LeftPlayButton">
+                <xs:complexType>
+                  <xs:attribute name="Required" type="xs:string" use="optional" default="false" />
+                  <xs:attribute name="Optional" type="xs:boolean" use="optional" default="false" />
+                </xs:complexType>
+              </xs:element>
+              <xs:element minOccurs="0" maxOccurs="1" name="CollectButton">
+                <xs:complexType>
+                  <xs:attribute name="Required" type="xs:string" use="optional" default="false" />
+                  <xs:attribute name="Optional" type="xs:boolean" use="optional" default="false" />
+                </xs:complexType>
+              </xs:element>
+              <xs:element minOccurs="0" maxOccurs="1" name="GambleButton">
+                <xs:complexType>
+                  <xs:attribute name="Required" type="xs:string" use="optional" default="false" />
+                  <xs:attribute name="Optional" type="xs:boolean" use="optional" default="false" />
+                </xs:complexType>
+              </xs:element>
+              <xs:element minOccurs="0" maxOccurs="1" name="ServiceButton">
+                <xs:complexType>
+                  <xs:attribute name="Required" type="xs:string" use="optional" default="false" />
+                  <xs:attribute name="Optional" type="xs:boolean" use="optional" default="false" />
+                </xs:complexType>
+              </xs:element>
+              <xs:element minOccurs="0" maxOccurs="1" name="TakeWinButton">
+                <xs:complexType>
+                  <xs:attribute name="Required" type="xs:string" use="optional" default="false" />
+                  <xs:attribute name="Optional" type="xs:boolean" use="optional" default="false" />
+                </xs:complexType>
+              </xs:element>
+              <xs:element minOccurs="0" maxOccurs="1" name="GameStartButtons">
+                <xs:complexType>
+                  <xs:sequence>
+                    <xs:element minOccurs="0" maxOccurs="1" name="GameConfigurableButtons">
+                      <xs:complexType>
+                        <xs:sequence>
+                          <xs:element minOccurs="0" maxOccurs="unbounded" name="Button" type="GameStartConfigurableMethod" />
+                        </xs:sequence>
+                      </xs:complexType>
+                    </xs:element>
+                  </xs:sequence>
+                  <xs:attribute name="SettingsVisible" type="xs:boolean" use="optional" default="true" />
+                  <xs:attribute name="Method" type="GameStartMethodOption" use="optional" default="Bet" />
+                  <xs:attribute name="Configurable" type="xs:boolean" use="optional" default="false" />
+                </xs:complexType>
+              </xs:element>
+              <xs:element minOccurs="0" maxOccurs="1" name="CashOutButton">
+                <xs:complexType>
+                  <xs:attribute name="ReportToHostWithZeroCredit" type="xs:boolean" use="optional" default="false" />
+                </xs:complexType>
+              </xs:element>
+            </xs:sequence>
+          </xs:complexType>
+        </xs:element>
+        <xs:element minOccurs="0" maxOccurs="1" name="AttractModeOptions">
+          <xs:complexType>
+            <xs:attribute name="AttractEnabled" type="xs:boolean" use="optional" default="true" />
+            <xs:attribute name="SlotAttractSelected" type="xs:boolean" use="optional" default="true" />
+            <xs:attribute name="KenoAttractSelected" type="xs:boolean" use="optional" default="true" />
+            <xs:attribute name="PokerAttractSelected" type="xs:boolean" use="optional" default="true" />
+            <xs:attribute name="BlackjackAttractSelected" type="xs:boolean" use="optional" default="true" />
+            <xs:attribute name="RouletteAttractSelected" type="xs:boolean" use="optional" default="true" />
+          </xs:complexType>
+        </xs:element>
+        <xs:element minOccurs="0" maxOccurs="1" name="OverridenGameTypeText">
+          <xs:complexType>
+            <xs:attribute name="SlotGameTypeText" type="xs:string" use="optional" default="" />
+          </xs:complexType>
+        </xs:element>
+        <xs:element minOccurs="0" maxOccurs="1" name="ProgressiveLobbyIndicator">
+          <xs:complexType>
+            <xs:attribute name="Indicator" type="ProgressiveLobbyIndicator" use="optional" default="ProgressiveValue" />
+          </xs:complexType>
+        </xs:element>
+        <xs:element minOccurs="0" maxOccurs="1" name="GameEditOptions">
+          <xs:complexType>
+            <xs:attribute name="AllowEditHostDisabled" type="xs:boolean" use="optional" default="false" />
+          </xs:complexType>
+        </xs:element>
+        <xs:element minOccurs="0" maxOccurs="1" name="ProgressivePoolCreation">
+          <xs:complexType>
+            <xs:attribute name="Type" type="ProgressivePoolCreation" use="optional" default="Default" />
+          </xs:complexType>
+        </xs:element>
+        <xs:element minOccurs="0" maxOccurs="1" name="PlayerInformationDisplay">
+          <xs:complexType>
+            <xs:sequence>
+              <xs:element minOccurs="0" maxOccurs="1" name="GameRulesScreen">
+                <xs:complexType>
+                  <xs:attribute name="Enabled" type="xs:boolean" use="optional" default="false" />
+                </xs:complexType>
+              </xs:element>
+              <xs:element minOccurs="0" maxOccurs="1" name="PlayerInformationScreen">
+                <xs:complexType>
+                  <xs:attribute name="Enabled" type="xs:boolean" use="optional" default="false" />
+                </xs:complexType>
+              </xs:element>
+            </xs:sequence>
+            <xs:attribute name="Enabled" type="xs:boolean" use="optional"  default="false" />
+            <xs:attribute name="RestrictedModeUse" type="xs:boolean" use="optional" default="false" />
+          </xs:complexType>
+        </xs:element>
+        <xs:element minOccurs="0" maxOccurs="1" name="RngCycling">
+          <xs:complexType>
+            <xs:attribute name="Enabled" type="xs:boolean" use="optional" default="false" />
+          </xs:complexType>
+        </xs:element>
+        <xs:element minOccurs="0" maxOccurs="1" name="DenomSelectionLobby">
+          <xs:complexType>
+            <xs:attribute name="Mode" type="DenomSelectionLobby" use="optional" default="Allowed" />
+          </xs:complexType>
+        </xs:element>
+        <xs:element minOccurs="0" maxOccurs="1" name="ShowPlayerSpeedButton">
+          <xs:complexType>
+            <xs:attribute name="Enabled" type="xs:boolean" use="optional" default="true" />
+          </xs:complexType>
+        </xs:element>
+        <xs:element minOccurs="0" maxOccurs="1" name="BonusTransfer">
+          <xs:complexType>
+            <xs:attribute name="PlaySound" type="xs:boolean" use="optional" default="true" />
+          </xs:complexType>
+        </xs:element>
+        <xs:element minOccurs="0" maxOccurs="1" name="FreeSpin">
+          <xs:complexType>
+            <xs:attribute name="ClearWinMeter" type="xs:boolean" use="optional" default="false" />
+          </xs:complexType>
+        </xs:element>
+        <xs:element minOccurs="0" maxOccurs="1" name="Win">
+          <xs:complexType>
+            <xs:attribute name="Destination" type="xs:string" use="optional" />
+          </xs:complexType>
+        </xs:element>
+        <xs:element minOccurs="0" maxOccurs="1" name="DisplayGamePayMessage">
+          <xs:complexType>
+            <xs:attribute name="Use" type="xs:boolean" use="optional" default="false" />
+            <xs:attribute name="Format" type="xs:string" use="optional" />
+          </xs:complexType>
+        </xs:element>
+        <xs:element minOccurs="0" maxOccurs="1" name="WagerLimits">
+          <xs:complexType>
+            <xs:attribute name="Use" type="xs:boolean" use="optional" default="false" />
+            <xs:attribute name="MaxTotalWager" type="xs:long" use="optional" />
+          </xs:complexType>
+        </xs:element>
+        <xs:element minOccurs="0" maxOccurs="1" name="VolumeLevel">
+          <xs:complexType>
+            <xs:attribute name="ShowInHelpScreen" type="xs:boolean" use="optional" default="false" />
+          </xs:complexType>
+        </xs:element>
+        <xs:element minOccurs="0" maxOccurs="1" name="Service">
+          <xs:complexType>
+            <xs:attribute name="Use" type="xs:boolean" use="optional" default="false" />
+          </xs:complexType>
+        </xs:element>
+        <xs:element minOccurs="0" maxOccurs="1" name="Clock">
+          <xs:complexType>
+            <xs:attribute name="UseHInDisplay" type="xs:boolean" use="optional" default="false" />
+          </xs:complexType>
+        </xs:element>
+        <xs:element minOccurs="0" maxOccurs="1" name="KenoFreeGames">
+          <xs:complexType>
+            <xs:attribute name="SelectionChange" type="xs:boolean" use="optional" default="false" />
+            <xs:attribute name="AutoPlay" type="xs:boolean" use="optional" default="false" />
+          </xs:complexType>
+        </xs:element>
+        <xs:element minOccurs="0" maxOccurs="1" name="InitialZeroWager">
+          <xs:complexType>
+            <xs:attribute name="Use" type="xs:boolean" use="optional" default="false" />
+          </xs:complexType>
+        </xs:element>
+        <xs:element minOccurs="0" maxOccurs="1" name="ChangeLineSelectionAtZeroCredit">
+          <xs:complexType>
+            <xs:attribute name="Use" type="xs:boolean" use="optional" default="false" />
+          </xs:complexType>
+        </xs:element>
+        <xs:element minOccurs="0" maxOccurs="1" name="GameDuration">
+          <xs:complexType>
+            <xs:attribute name="UseMarketGameTime" type="xs:boolean" use="optional" default="false" />
+          </xs:complexType>
+        </xs:element>
+        <xs:element minOccurs="0" maxOccurs="1" name="GameLog">
+          <xs:complexType>
+            <xs:attribute name="Enabled" type="xs:boolean" use="optional" default="false" />
+            <xs:attribute name="OutcomeDetails" type="xs:boolean" use="optional" default="false" />
+          </xs:complexType>
+        </xs:element>
+        <xs:element minOccurs="0" maxOccurs="1" name="Audio">
+          <xs:complexType>
+            <xs:attribute name="AudioChannels" type="xs:boolean" use="optional" default="false" />
+          </xs:complexType>
+        </xs:element>
+        <xs:element minOccurs="0" maxOccurs="1" name="ButtonAnimation">
+          <xs:complexType>
+            <xs:attribute name="GoodLuck" type="xs:boolean" use="optional" default="true" />
+          </xs:complexType>
+        </xs:element>
+        <xs:element minOccurs="0" maxOccurs="1" name="WinIncrement">
+          <xs:complexType>
+            <xs:attribute name="WinTuneCapping" type="xs:boolean" use="optional" default="false" />
+            <xs:attribute name="WinIncrementSpeed" type="WinIncrementSpeed" use="optional" default="WinAmountOnly" />
+          </xs:complexType>
+        </xs:element>
+        <xs:element minOccurs="0" maxOccurs="1" name="AutoCompleteGameRound">
+          <xs:complexType>
+            <xs:attribute name="Enabled" type="xs:boolean" use="optional" default="true" />
+          </xs:complexType>
+        </xs:element>
+        <xs:element minOccurs="0" maxOccurs="1" name="ProgressiveView">
+          <xs:complexType>
+            <xs:sequence>
+              <xs:element minOccurs="0" maxOccurs="1" name="InitialSetupView">
+                <xs:complexType>
+                  <xs:attribute name="Readonly" type="xs:boolean" use="optional" default="false" />
+                </xs:complexType>
+              </xs:element>
+            </xs:sequence>
+          </xs:complexType>
+        </xs:element>
+        <xs:element minOccurs="0" maxOccurs="1" name="MaxWin">
+          <xs:complexType>
+            <xs:attribute name="OnMaxWinReached" type="xs:string" use="optional" default="endgame" />
+          </xs:complexType>
+        </xs:element>
+        <xs:element minOccurs="0" maxOccurs="1" name="AutoEnableSimpleGames">
+          <xs:complexType>
+            <xs:attribute name="Enabled" type="xs:boolean" use="optional" default="true" />
+          </xs:complexType>
+        </xs:element>
+      </xs:sequence>     
+    </xs:complexType>
+  </xs:element>
+  <xs:simpleType name="ProgressivePoolCreation">
+    <xs:restriction base="xs:string">
+      <xs:enumeration value="Default" />
+      <xs:enumeration value="WagerBased" />
+    </xs:restriction>
+  </xs:simpleType>
+  <xs:simpleType name="ProgressiveLobbyIndicator">
+    <xs:restriction base="xs:string">
+      <xs:enumeration value="Disabled" />
+      <xs:enumeration value="ProgressiveLabel" />
+      <xs:enumeration value="ProgressiveValue" />
+    </xs:restriction>
+  </xs:simpleType>
+  <xs:simpleType name="CashOutStrategy">
+    <xs:restriction base="xs:string">
+      <xs:enumeration value="None" />
+      <xs:enumeration value="Partial" />
+      <xs:enumeration value="Full" />
+    </xs:restriction>
+  </xs:simpleType>
+  <xs:simpleType name="MaxCreditCashOutStrategy">
+    <xs:restriction base="xs:string">
+      <xs:enumeration value="Win" />
+      <xs:enumeration value="CreditLimit" />
+      <xs:enumeration value="None" />
+    </xs:restriction>
+  </xs:simpleType>
+  <xs:simpleType name="LargeWinCashOutStrategy">
+    <xs:restriction base="xs:string">
+      <xs:enumeration value="None" />
+      <xs:enumeration value="Handpay" />
+      <xs:enumeration value="Voucher" />
+    </xs:restriction>
+  </xs:simpleType>
+  <xs:simpleType name="DisableStrategy">
+    <xs:restriction base="xs:string">
+      <xs:enumeration value="None" />
+      <xs:enumeration value="Immediate" />
+      <xs:enumeration value="ZeroCredits" />
+      <xs:enumeration value="Idle" />
+    </xs:restriction>
+  </xs:simpleType>
+  <xs:simpleType name="CashableLockupStrategy">
+    <xs:restriction base="xs:string">
+      <xs:enumeration value="NotAllowed" />
+      <xs:enumeration value="Allowed" />
+      <xs:enumeration value="ForceCashout" />
+    </xs:restriction>
+  </xs:simpleType>
+  <xs:simpleType name="DisplayFormat">
+    <xs:restriction base="xs:string">
+      <xs:enumeration value="Currency" />
+      <xs:enumeration value="Credit" />
+      <xs:enumeration value="CreditOrCurrency" />
+      <xs:enumeration value="CreditAndCurrency" />
+      <xs:enumeration value="Any" />
+    </xs:restriction>
+  </xs:simpleType>
+  <xs:simpleType name="PlayMode">
+    <xs:restriction base="xs:string">
+      <xs:enumeration value="Continuous" />
+      <xs:enumeration value="Toggle" />
+    </xs:restriction>
+  </xs:simpleType>
+  <xs:simpleType name="GameStartMethodOption">
+    <xs:restriction base="xs:string">
+      <xs:enumeration value="Bet" />
+      <xs:enumeration value="BetOrMaxBet" />
+      <xs:enumeration value="LineOrReel" />
+      <xs:enumeration value="LineReelOrMaxBet" />
+      <xs:enumeration value="None" />
+    </xs:restriction>
+  </xs:simpleType>
+  <xs:simpleType name="GameStartConfigurableMethod">
+    <xs:restriction base="xs:string">
+      <xs:enumeration value="Bet" />
+      <xs:enumeration value="MaxBet" />
+      <xs:enumeration value="LineOrReel" />
+    </xs:restriction>
+  </xs:simpleType>
+  <xs:simpleType name="GameTypes">
+    <xs:restriction base="xs:string">
+      <xs:enumeration value="Slot" />
+      <xs:enumeration value="Poker" />
+      <xs:enumeration value="Keno" />
+      <xs:enumeration value="Blackjack" />
+      <xs:enumeration value="Roulette" />
+      <xs:enumeration value="Any" />
+    </xs:restriction>
+  </xs:simpleType>
+  <xs:simpleType name="ProgressiveTypes">
+    <xs:restriction base="xs:string">
+      <xs:enumeration value="SAP" />
+      <xs:enumeration value="LAP" />
+      <xs:enumeration value="Selectable" />
+    </xs:restriction>
+  </xs:simpleType>
+  <xs:simpleType name="MessageClearStyle">
+    <xs:restriction base="xs:string">
+      <xs:enumeration value="GameStart" />
+      <xs:enumeration value="NextGameEnd" />
+    </xs:restriction>
+  </xs:simpleType>
+  <xs:simpleType name="ContinuousPlayButton">
+    <xs:restriction base="xs:string">
+      <xs:enumeration value="Play" />
+      <xs:enumeration value="MaxBet" />
+    </xs:restriction>
+  </xs:simpleType>
+  <xs:simpleType name="DenomSelectionLobby">
+    <xs:restriction base="xs:string">
+      <xs:enumeration value="Required" />
+      <xs:enumeration value="Allowed" />
+      <xs:enumeration value="Disallowed" />
+    </xs:restriction>
+  </xs:simpleType>
+  <xs:simpleType name="WinIncrementSpeed">
+    <xs:restriction base="xs:string">
+      <xs:enumeration value="WinAmountOnly" />
+      <xs:enumeration value="WinAmountAndDenom" />
+    </xs:restriction>
+  </xs:simpleType>
+</xs:schema>