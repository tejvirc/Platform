--- conflicted
+++ resolved
@@ -1,251 +1,247 @@
-﻿namespace Aristocrat.Monaco.Gaming.Contracts
-{
-    using Models;
-    using System;
-    using System.Collections.Generic;
-    using PackageManifest.Models;
-
-    /// <summary>
-    ///     Indicates the states of the game
-    /// </summary>
-    [Flags]
-    public enum GameStatus
-    {
-        /// <summary>
-        ///     Indicates the game is enabled
-        /// </summary>
-        None = 0,
-
-        /// <summary>
-        ///     Indicates the game DLL was not found when trying to load
-        /// </summary>
-        GameFilesNotFound = 1,
-
-        /// <summary>
-        ///     Indicates the game is disabled by the backend
-        /// </summary>
-        DisabledByBackend = 2,
-
-        /// <summary>
-        ///     Indicates the game is disabled by the System/EGM for any other reason
-        /// </summary>
-        DisabledBySystem = 4
-    }
-
-    /// <summary>
-    ///     Provides details about a game
-    /// </summary>
-    public interface IGameProfile : IGame
-    {
-        /// <summary>
-        ///     Gets the maximum wager
-        /// </summary>
-        int MaximumWagerCredits { get; }
-
-        /// <summary>
-        ///     Gets the minimum wager
-        /// </summary>
-        int MinimumWagerCredits { get; }
-
-        /// <summary>
-        ///     Gets the maximum win amount
-        /// </summary>
-        long MaximumWinAmount { get; }
-
-        /// <summary>
-        ///     Gets a value indicating whether central determinant game outcomes are supported
-        /// </summary>
-        bool CentralAllowed { get; }
-
-        /// <summary>
-        ///     Gets the cds game infos for this game
-        /// </summary>
-        IEnumerable<ICdsGameInfo> CdsGameInfos { get; }
-
-        /// <summary>
-        ///     Gets the maximum theoretical payback percentage for the game; a value of 0 (zero) indicates that the attribute is
-        ///     not supported; otherwise, MUST be set to the maximum payback percentage of the game, which MUST be greater than 0
-        ///     (zero). For example, a value of 96.37 represents a maximum payback percentage of 96.37%
-        /// </summary>
-        decimal MaximumPaybackPercent { get; }
-
-        /// <summary>
-        ///     Gets the minimum theoretical payback percentage for the game; a value of 0 (zero) indicates that the attribute is
-        ///     not supported; otherwise, MUST be set to the minimum payback percentage for the game, which MUST be greater than 0
-        ///     (zero). For example, a value of 82.45 represents a minimum payback percentage of 82.45%
-        /// </summary>
-        decimal MinimumPaybackPercent { get; }
-
-        /// <summary>
-        ///     Gets the theme description
-        /// </summary>
-        string ThemeName { get; }
-
-        /// <summary>
-        ///     Gets the paytable description
-        /// </summary>
-        string PaytableName { get; }
-
-        /// <summary>
-        ///     Gets the CdsThemeId
-        /// </summary>
-        string CdsThemeId { get; }
-
-        /// <summary>
-        ///     Gets the CdsTitleId
-        /// </summary>
-        string CdsTitleId { get; }
-
-        /// <summary>
-        ///     Gets a unique product code.  The product code is not guaranteed to be unique across game profiles
-        /// </summary>
-        long? ProductCode { get; }
-
-        /// <summary>
-        ///     Gets the list of supported wager categories
-        /// </summary>
-        IEnumerable<IWagerCategory> WagerCategories { get; }
-
-        /// <summary>
-        ///     Gets the list of associated win levels
-        /// </summary>
-        IEnumerable<IWinLevel> WinLevels { get; }
-
-        /// <summary>
-        ///     Gets the variation Id.  This is closely related to the paytable, but can be used by the game/GDK to identify the maths used when the game is loaded
-        /// </summary>
-        string VariationId { get; }
-
-        /// <summary>
-        ///     Gets a value indicating whether the theme/paytable is enabled
-        /// </summary>
-        bool Enabled { get; }
-
-        /// <summary>
-        ///     Gets a value indicating whether the theme/paytable is enabled by the system/EGM
-        /// </summary>
-        bool EgmEnabled { get; }
-
-        /// <summary>
-        ///     Gets the status of the game play instance
-        /// </summary>
-        GameStatus Status { get; }
-
-        /// <summary>
-        ///     Gets the list of tags associated with the game
-        /// </summary>
-        IEnumerable<string> GameTags { get; }
-
-        /// <summary>
-        ///     Gets the bet options
-        /// </summary>
-        BetOptionList BetOptionList { get; }
-
-        /// <summary>
-        ///     Gets the active bet option
-        /// </summary>
-        BetOption ActiveBetOption { get; }
-
-        /// <summary>
-        ///     Gets the line options
-        /// </summary>
-        LineOptionList LineOptionList { get; }
-
-        /// <summary>
-        ///     Gets the active line option
-        /// </summary>
-        LineOption ActiveLineOption { get; }
-
-        /// <summary>
-        ///     Gets the line options
-        /// </summary>
-        BetLinePresetList BetLinePresetList { get; }
-
-        /// <summary>
-        ///     Gets the game type
-        /// </summary>
-        GameType GameType { get; }
-
-        /// <summary>
-        ///     Gets the game sub type
-        /// </summary>
-        string GameSubtype { get; }
-
-        /// <summary>
-        ///     Gets the win threshold
-        /// </summary>
-        long? WinThreshold { get; }
-
-        /// <summary>
-        ///    Gets whether autoplay is supported
-        /// </summary>
-        bool AutoPlaySupported { get; }
-
-        /// <summary>
-        ///    Maximum progressives per Denom
-        /// </summary>
-        int? MaximumProgressivePerDenom { get; }
-
-        /// <summary>
-        ///     Gets the reference Id.  This can be used by the platform to
-        ///     identify the reference variation used when the game is loaded
-        /// </summary>
-        string ReferenceId { get; }
-
-        /// <summary>
-        ///     Gets the game category
-        /// </summary>
-        GameCategory Category { get; }
-
-        /// <summary>
-        ///     Gets the game subcategory
-        /// </summary>
-        GameSubCategory SubCategory { get; }
-
-        /// <summary>
-        ///     Get the list of supported features
-        /// </summary>
-        IEnumerable<Feature> Features { get; }
-
-        /// <summary>
-        ///     Gets or sets the number of mechanical reels
-        /// </summary>
-        int MechanicalReels { get; }
-
-        /// <summary>
-        ///     Gets or sets the mechanical reel home steps
-        /// </summary>
-<<<<<<< HEAD
-        int[] MechanicalReelHomeSteps { get; }
-
-        /// <summary>
-        ///     Gets a value indicating whether this game includes extended RTP information. After the release of GDK 5.0, games are
-        ///     required to supply additional information about how the Total RTP is broken down.
-        /// </summary>
-        bool HasExtendedRtpInformation { get; }
-
-        /// <summary>
-        ///     Gets a value indicating whether the RTP information from the game matches the same RTP on the Linked Progressive
-        ///     Host. If LinkedProgressiveVerification is disabled, this property will default to false.
-        /// </summary>
-        bool LinkedProgressiveVerified { get; }
-=======
-        int[] MechanicalReelHomeSteps { get; set; }
-
-        /// <summary>
-        ///    Gets or sets the maximum wager for higher-odd bets, for example, betting on a specific number in roulette.
-        /// </summary>
-        int MaximumWagerInsideCredits { get; set; }
-
-        /// <summary>
-        ///     Gets or sets the maximum wager for low-odds bets, for example, betting on red/black or even/odd in roulette
-        /// </summary>
-        int MaximumWagerOutsideCredits { get; set; }
-
-        /// <summary>
-        ///     Specifies that a game uses the next-to-highest bet-multiplier when calculating its Top Award.
-        /// </summary>
-        public bool NextToMaxBetTopAwardMultiplier { get; set; }
->>>>>>> 70f7f720
-    }
-}
+namespace Aristocrat.Monaco.Gaming.Contracts
+{
+    using Models;
+    using System;
+    using System.Collections.Generic;
+    using PackageManifest.Models;
+
+    /// <summary>
+    ///     Indicates the states of the game
+    /// </summary>
+    [Flags]
+    public enum GameStatus
+    {
+        /// <summary>
+        ///     Indicates the game is enabled
+        /// </summary>
+        None = 0,
+
+        /// <summary>
+        ///     Indicates the game DLL was not found when trying to load
+        /// </summary>
+        GameFilesNotFound = 1,
+
+        /// <summary>
+        ///     Indicates the game is disabled by the backend
+        /// </summary>
+        DisabledByBackend = 2,
+
+        /// <summary>
+        ///     Indicates the game is disabled by the System/EGM for any other reason
+        /// </summary>
+        DisabledBySystem = 4
+    }
+
+    /// <summary>
+    ///     Provides details about a game
+    /// </summary>
+    public interface IGameProfile : IGame
+    {
+        /// <summary>
+        ///     Gets the maximum wager
+        /// </summary>
+        int MaximumWagerCredits { get; }
+
+        /// <summary>
+        ///     Gets the minimum wager
+        /// </summary>
+        int MinimumWagerCredits { get; }
+
+        /// <summary>
+        ///     Gets the maximum win amount
+        /// </summary>
+        long MaximumWinAmount { get; }
+
+        /// <summary>
+        ///     Gets a value indicating whether central determinant game outcomes are supported
+        /// </summary>
+        bool CentralAllowed { get; }
+
+        /// <summary>
+        ///     Gets the cds game infos for this game
+        /// </summary>
+        IEnumerable<ICdsGameInfo> CdsGameInfos { get; }
+
+        /// <summary>
+        ///     Gets the maximum theoretical payback percentage for the game; a value of 0 (zero) indicates that the attribute is
+        ///     not supported; otherwise, MUST be set to the maximum payback percentage of the game, which MUST be greater than 0
+        ///     (zero). For example, a value of 96.37 represents a maximum payback percentage of 96.37%
+        /// </summary>
+        decimal MaximumPaybackPercent { get; }
+
+        /// <summary>
+        ///     Gets the minimum theoretical payback percentage for the game; a value of 0 (zero) indicates that the attribute is
+        ///     not supported; otherwise, MUST be set to the minimum payback percentage for the game, which MUST be greater than 0
+        ///     (zero). For example, a value of 82.45 represents a minimum payback percentage of 82.45%
+        /// </summary>
+        decimal MinimumPaybackPercent { get; }
+
+        /// <summary>
+        ///     Gets the theme description
+        /// </summary>
+        string ThemeName { get; }
+
+        /// <summary>
+        ///     Gets the paytable description
+        /// </summary>
+        string PaytableName { get; }
+
+        /// <summary>
+        ///     Gets the CdsThemeId
+        /// </summary>
+        string CdsThemeId { get; }
+
+        /// <summary>
+        ///     Gets the CdsTitleId
+        /// </summary>
+        string CdsTitleId { get; }
+
+        /// <summary>
+        ///     Gets a unique product code.  The product code is not guaranteed to be unique across game profiles
+        /// </summary>
+        long? ProductCode { get; }
+
+        /// <summary>
+        ///     Gets the list of supported wager categories
+        /// </summary>
+        IEnumerable<IWagerCategory> WagerCategories { get; }
+
+        /// <summary>
+        ///     Gets the list of associated win levels
+        /// </summary>
+        IEnumerable<IWinLevel> WinLevels { get; }
+
+        /// <summary>
+        ///     Gets the variation Id.  This is closely related to the paytable, but can be used by the game/GDK to identify the maths used when the game is loaded
+        /// </summary>
+        string VariationId { get; }
+
+        /// <summary>
+        ///     Gets a value indicating whether the theme/paytable is enabled
+        /// </summary>
+        bool Enabled { get; }
+
+        /// <summary>
+        ///     Gets a value indicating whether the theme/paytable is enabled by the system/EGM
+        /// </summary>
+        bool EgmEnabled { get; }
+
+        /// <summary>
+        ///     Gets the status of the game play instance
+        /// </summary>
+        GameStatus Status { get; }
+
+        /// <summary>
+        ///     Gets the list of tags associated with the game
+        /// </summary>
+        IEnumerable<string> GameTags { get; }
+
+        /// <summary>
+        ///     Gets the bet options
+        /// </summary>
+        BetOptionList BetOptionList { get; }
+
+        /// <summary>
+        ///     Gets the active bet option
+        /// </summary>
+        BetOption ActiveBetOption { get; }
+
+        /// <summary>
+        ///     Gets the line options
+        /// </summary>
+        LineOptionList LineOptionList { get; }
+
+        /// <summary>
+        ///     Gets the active line option
+        /// </summary>
+        LineOption ActiveLineOption { get; }
+
+        /// <summary>
+        ///     Gets the line options
+        /// </summary>
+        BetLinePresetList BetLinePresetList { get; }
+
+        /// <summary>
+        ///     Gets the game type
+        /// </summary>
+        GameType GameType { get; }
+
+        /// <summary>
+        ///     Gets the game sub type
+        /// </summary>
+        string GameSubtype { get; }
+
+        /// <summary>
+        ///     Gets the win threshold
+        /// </summary>
+        long? WinThreshold { get; }
+
+        /// <summary>
+        ///    Gets whether autoplay is supported
+        /// </summary>
+        bool AutoPlaySupported { get; }
+
+        /// <summary>
+        ///    Maximum progressives per Denom
+        /// </summary>
+        int? MaximumProgressivePerDenom { get; }
+
+        /// <summary>
+        ///     Gets the reference Id.  This can be used by the platform to
+        ///     identify the reference variation used when the game is loaded
+        /// </summary>
+        string ReferenceId { get; }
+
+        /// <summary>
+        ///     Gets the game category
+        /// </summary>
+        GameCategory Category { get; }
+
+        /// <summary>
+        ///     Gets the game subcategory
+        /// </summary>
+        GameSubCategory SubCategory { get; }
+
+        /// <summary>
+        ///     Get the list of supported features
+        /// </summary>
+        IEnumerable<Feature> Features { get; }
+
+        /// <summary>
+        ///     Gets or sets the number of mechanical reels
+        /// </summary>
+        int MechanicalReels { get; }
+
+        /// <summary>
+        ///     Gets or sets the mechanical reel home steps
+        /// </summary>
+        int[] MechanicalReelHomeSteps { get; set; }
+
+        /// <summary>
+        ///    Gets or sets the maximum wager for higher-odd bets, for example, betting on a specific number in roulette.
+        /// </summary>
+        int MaximumWagerInsideCredits { get; set; }
+
+        /// <summary>
+        ///     Gets or sets the maximum wager for low-odds bets, for example, betting on red/black or even/odd in roulette
+        /// </summary>
+        int MaximumWagerOutsideCredits { get; set; }
+
+        /// <summary>
+        ///     Specifies that a game uses the next-to-highest bet-multiplier when calculating its Top Award.
+        /// </summary>
+        public bool NextToMaxBetTopAwardMultiplier { get; set; }
+
+        /// <summary>
+        ///     Gets a value indicating whether this game includes extended RTP information. After the release of GDK 5.0, games are
+        ///     required to supply additional information about how the Total RTP is broken down.
+        /// </summary>
+        bool HasExtendedRtpInformation { get; }
+
+        /// <summary>
+        ///     Gets a value indicating whether the RTP information from the game matches the same RTP on the Linked Progressive
+        ///     Host. If LinkedProgressiveVerification is disabled, this property will default to false.
+        /// </summary>
+        bool LinkedProgressiveVerified { get; }
+    }
+}