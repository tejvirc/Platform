--- conflicted
+++ resolved
@@ -1,113 +1,107 @@
-<Project Sdk="Microsoft.NET.Sdk">
-  <Import Project="$(MSBuildThisFileDirectory)..\..\Build\shared.props" />
-  <PropertyGroup>
-    <TargetFramework>net6.0-windows</TargetFramework>
-    <AssemblyTitle>Monaco.VideoLottery</AssemblyTitle>
-    <OutputPath>..\..\bin\$(Configuration)\Platform\bin\</OutputPath>
-    <Configurations>Debug;Release;Retail</Configurations>
-    <UseWPF>true</UseWPF>
-    <Platform>x64</Platform>
-  </PropertyGroup>
-  <PropertyGroup Condition=" '$(Configuration)|$(Platform)' == 'Debug|AnyCPU' ">
-    <DefineConstants>TRACE;DEBUG;CODE_ANALYSIS</DefineConstants>
-    <DebugType>full</DebugType>
-  </PropertyGroup>
-  <PropertyGroup Condition=" '$(Configuration)|$(Platform)' == 'Release|AnyCPU' ">
-    <DefineConstants>TRACE;CODE_ANALYSIS</DefineConstants>
-    <DebugType>pdbonly</DebugType>
-    <Optimize>true</Optimize>
-  </PropertyGroup>
-  <PropertyGroup Condition="'$(Configuration)|$(Platform)' == 'Retail|AnyCPU'">
-    <DefineConstants>TRACE;CODE_ANALYSIS;RETAIL</DefineConstants>
-    <DebugType>pdbonly</DebugType>
-    <Optimize>true</Optimize>
-  </PropertyGroup>
-  <ItemGroup>
-    <CodeAnalysisDictionary Include="..\..\CustomDictionary.xml">
-      <Link>CustomDictionary.xml</Link>
-    </CodeAnalysisDictionary>
-    <Content Include="Aristocrat.Monaco.Gaming.VideoLottery.GameOrderSettings.Data.xml">
-      <CopyToOutputDirectory>PreserveNewest</CopyToOutputDirectory>
-    </Content>
-    <Content Include="Aristocrat.Monaco.Gaming.VideoLottery.PropertyProvider.xml">
-      <CopyToOutputDirectory>PreserveNewest</CopyToOutputDirectory>
-      <SubType>Designer</SubType>
-    </Content>
-    <Content Include="Aristocrat.Monaco.Gaming.VideoLottery.addin.xml">
-      <CopyToOutputDirectory>PreserveNewest</CopyToOutputDirectory>
-      <SubType>Designer</SubType>
-    </Content>
-  </ItemGroup>
-  <ItemGroup>
-    <ProjectReference Include="..\..\Accounting\Monaco.Accounting.Contracts\Monaco.Accounting.Contracts.csproj" />
-    <ProjectReference Include="..\..\Application\Monaco.Application.Contracts\Aristocrat.Monaco.Application.Contracts.csproj" />
-    <ProjectReference Include="..\..\Gaming\Aristocrat.Monaco.Gaming.Contracts\Aristocrat.Monaco.Gaming.Contracts.csproj" />
-    <ProjectReference Include="..\..\Gaming\Aristocrat.Monaco.Gaming.UI\Aristocrat.Monaco.Gaming.UI.csproj" />
-    <ProjectReference Include="..\..\Gaming\Aristocrat.Monaco.Gaming\Aristocrat.Monaco.Gaming.csproj" />
-    <ProjectReference Include="..\..\Hardware\Aristocrat.Monaco.Hardware.Contracts\Aristocrat.Monaco.Hardware.Contracts.csproj" />
-    <ProjectReference Include="..\..\Kernel\Aristocrat.Monaco.Kernel.Contracts\Aristocrat.Monaco.Kernel.Contracts.csproj" />
-    <ProjectReference Include="..\..\Kernel\Aristocrat.Monaco.Kernel\Aristocrat.Monaco.Kernel.csproj" />
-    <ProjectReference Include="..\..\Shared\Aristocrat.Monaco.Common\Aristocrat.Monaco.Common.csproj" />
-    <ProjectReference Include="..\..\Shared\Aristocrat.Monaco.Localization\Aristocrat.Monaco.Localization.csproj" />
-    <ProjectReference Include="..\..\Shared\Aristocrat.Monaco.UI.Common\Aristocrat.Monaco.UI.Common.csproj" />
-  </ItemGroup>
-  <ItemGroup>
-    <Resource Include="Resource\screenSaver.png" />
-    <Content Include="Skins\ALCUI.fr.ca.xaml">
-      <Generator>MSBuild:Compile</Generator>
-      <SubType>Designer</SubType>
-      <CopyToOutputDirectory>PreserveNewest</CopyToOutputDirectory>
-    </Content>
-    <Content Include="Skins\ALCUI.xaml">
-      <Generator>MSBuild:Compile</Generator>
-      <SubType>Designer</SubType>
-      <CopyToOutputDirectory>PreserveNewest</CopyToOutputDirectory>
-    </Content>
-    <Content Include="Skins\ManitobaUI.xaml">
-      <Generator>MSBuild:Compile</Generator>
-      <SubType>Designer</SubType>
-      <CopyToOutputDirectory>PreserveNewest</CopyToOutputDirectory>
-    </Content>
-    <Content Include="Skins\OregonUI.xaml">
-      <Generator>MSBuild:Compile</Generator>
-      <SubType>Designer</SubType>
-      <CopyToOutputDirectory>PreserveNewest</CopyToOutputDirectory>
-    </Content>
-    <Content Include="Skins\QuebecUI.fr.ca.xaml">
-      <Generator>MSBuild:Compile</Generator>
-      <SubType>Designer</SubType>
-      <CopyToOutputDirectory>PreserveNewest</CopyToOutputDirectory>
-    </Content>
-    <Content Include="Skins\QuebecUI.xaml">
-      <Generator>MSBuild:Compile</Generator>
-      <SubType>Designer</SubType>
-      <CopyToOutputDirectory>PreserveNewest</CopyToOutputDirectory>
-    </Content>
-    <Content Include="Skins\IllinoisUI.xaml">
-      <Generator>MSBuild:Compile</Generator>
-      <SubType>Designer</SubType>
-      <CopyToOutputDirectory>PreserveNewest</CopyToOutputDirectory>
-    </Content>
-    <Content Include="Skins\AlbertaUI.xaml">
-      <Generator>MSBuild:Compile</Generator>
-      <SubType>Designer</SubType>
-      <CopyToOutputDirectory>PreserveNewest</CopyToOutputDirectory>
-    </Content>
-    <Content Include="Skins\NewYorkLotteryUI.xaml">
-      <Generator>MSBuild:Compile</Generator>
-      <SubType>Designer</SubType>
-      <CopyToOutputDirectory>PreserveNewest</CopyToOutputDirectory>
-    </Content>
-  </ItemGroup>
-  <ItemGroup>
-<<<<<<< HEAD
-    <PackageReference Include="Aristocrat.Cabinet" Version="2.0.0-beta0029"/>
-    <PackageReference Include="log4net" Version="2.0.13" />
-    <PackageReference Include="SimpleInjector" Version="5.4.0" />
-=======
-    <PackageReference Include="Aristocrat.Cabinet" Version="1.0.28" />
-    <PackageReference Include="log4net" Version="2.0.8" />
-    <PackageReference Include="SimpleInjector" Version="4.9.2" />
->>>>>>> 846e1fa5
-  </ItemGroup>
+<Project Sdk="Microsoft.NET.Sdk">
+  <Import Project="$(MSBuildThisFileDirectory)..\..\Build\shared.props" />
+  <PropertyGroup>
+    <TargetFramework>net6.0-windows</TargetFramework>
+    <AssemblyTitle>Monaco.VideoLottery</AssemblyTitle>
+    <OutputPath>..\..\bin\$(Configuration)\Platform\bin\</OutputPath>
+    <Configurations>Debug;Release;Retail</Configurations>
+    <UseWPF>true</UseWPF>
+    <Platform>x64</Platform>
+  </PropertyGroup>
+  <PropertyGroup Condition=" '$(Configuration)|$(Platform)' == 'Debug|AnyCPU' ">
+    <DefineConstants>TRACE;DEBUG;CODE_ANALYSIS</DefineConstants>
+    <DebugType>full</DebugType>
+  </PropertyGroup>
+  <PropertyGroup Condition=" '$(Configuration)|$(Platform)' == 'Release|AnyCPU' ">
+    <DefineConstants>TRACE;CODE_ANALYSIS</DefineConstants>
+    <DebugType>pdbonly</DebugType>
+    <Optimize>true</Optimize>
+  </PropertyGroup>
+  <PropertyGroup Condition="'$(Configuration)|$(Platform)' == 'Retail|AnyCPU'">
+    <DefineConstants>TRACE;CODE_ANALYSIS;RETAIL</DefineConstants>
+    <DebugType>pdbonly</DebugType>
+    <Optimize>true</Optimize>
+  </PropertyGroup>
+  <ItemGroup>
+    <CodeAnalysisDictionary Include="..\..\CustomDictionary.xml">
+      <Link>CustomDictionary.xml</Link>
+    </CodeAnalysisDictionary>
+    <Content Include="Aristocrat.Monaco.Gaming.VideoLottery.GameOrderSettings.Data.xml">
+      <CopyToOutputDirectory>PreserveNewest</CopyToOutputDirectory>
+    </Content>
+    <Content Include="Aristocrat.Monaco.Gaming.VideoLottery.PropertyProvider.xml">
+      <CopyToOutputDirectory>PreserveNewest</CopyToOutputDirectory>
+      <SubType>Designer</SubType>
+    </Content>
+    <Content Include="Aristocrat.Monaco.Gaming.VideoLottery.addin.xml">
+      <CopyToOutputDirectory>PreserveNewest</CopyToOutputDirectory>
+      <SubType>Designer</SubType>
+    </Content>
+  </ItemGroup>
+  <ItemGroup>
+    <ProjectReference Include="..\..\Accounting\Monaco.Accounting.Contracts\Monaco.Accounting.Contracts.csproj" />
+    <ProjectReference Include="..\..\Application\Monaco.Application.Contracts\Aristocrat.Monaco.Application.Contracts.csproj" />
+    <ProjectReference Include="..\..\Gaming\Aristocrat.Monaco.Gaming.Contracts\Aristocrat.Monaco.Gaming.Contracts.csproj" />
+    <ProjectReference Include="..\..\Gaming\Aristocrat.Monaco.Gaming.UI\Aristocrat.Monaco.Gaming.UI.csproj" />
+    <ProjectReference Include="..\..\Gaming\Aristocrat.Monaco.Gaming\Aristocrat.Monaco.Gaming.csproj" />
+    <ProjectReference Include="..\..\Hardware\Aristocrat.Monaco.Hardware.Contracts\Aristocrat.Monaco.Hardware.Contracts.csproj" />
+    <ProjectReference Include="..\..\Kernel\Aristocrat.Monaco.Kernel.Contracts\Aristocrat.Monaco.Kernel.Contracts.csproj" />
+    <ProjectReference Include="..\..\Kernel\Aristocrat.Monaco.Kernel\Aristocrat.Monaco.Kernel.csproj" />
+    <ProjectReference Include="..\..\Shared\Aristocrat.Monaco.Common\Aristocrat.Monaco.Common.csproj" />
+    <ProjectReference Include="..\..\Shared\Aristocrat.Monaco.Localization\Aristocrat.Monaco.Localization.csproj" />
+    <ProjectReference Include="..\..\Shared\Aristocrat.Monaco.UI.Common\Aristocrat.Monaco.UI.Common.csproj" />
+  </ItemGroup>
+  <ItemGroup>
+    <Resource Include="Resource\screenSaver.png" />
+    <Content Include="Skins\ALCUI.fr.ca.xaml">
+      <Generator>MSBuild:Compile</Generator>
+      <SubType>Designer</SubType>
+      <CopyToOutputDirectory>PreserveNewest</CopyToOutputDirectory>
+    </Content>
+    <Content Include="Skins\ALCUI.xaml">
+      <Generator>MSBuild:Compile</Generator>
+      <SubType>Designer</SubType>
+      <CopyToOutputDirectory>PreserveNewest</CopyToOutputDirectory>
+    </Content>
+    <Content Include="Skins\ManitobaUI.xaml">
+      <Generator>MSBuild:Compile</Generator>
+      <SubType>Designer</SubType>
+      <CopyToOutputDirectory>PreserveNewest</CopyToOutputDirectory>
+    </Content>
+    <Content Include="Skins\OregonUI.xaml">
+      <Generator>MSBuild:Compile</Generator>
+      <SubType>Designer</SubType>
+      <CopyToOutputDirectory>PreserveNewest</CopyToOutputDirectory>
+    </Content>
+    <Content Include="Skins\QuebecUI.fr.ca.xaml">
+      <Generator>MSBuild:Compile</Generator>
+      <SubType>Designer</SubType>
+      <CopyToOutputDirectory>PreserveNewest</CopyToOutputDirectory>
+    </Content>
+    <Content Include="Skins\QuebecUI.xaml">
+      <Generator>MSBuild:Compile</Generator>
+      <SubType>Designer</SubType>
+      <CopyToOutputDirectory>PreserveNewest</CopyToOutputDirectory>
+    </Content>
+    <Content Include="Skins\IllinoisUI.xaml">
+      <Generator>MSBuild:Compile</Generator>
+      <SubType>Designer</SubType>
+      <CopyToOutputDirectory>PreserveNewest</CopyToOutputDirectory>
+    </Content>
+    <Content Include="Skins\AlbertaUI.xaml">
+      <Generator>MSBuild:Compile</Generator>
+      <SubType>Designer</SubType>
+      <CopyToOutputDirectory>PreserveNewest</CopyToOutputDirectory>
+    </Content>
+    <Content Include="Skins\NewYorkLotteryUI.xaml">
+      <Generator>MSBuild:Compile</Generator>
+      <SubType>Designer</SubType>
+      <CopyToOutputDirectory>PreserveNewest</CopyToOutputDirectory>
+    </Content>
+  </ItemGroup>
+  <ItemGroup>
+    <PackageReference Include="Aristocrat.Cabinet" Version="2.0.0-beta0045"/>
+    <PackageReference Include="log4net" Version="2.0.13" />
+    <PackageReference Include="SimpleInjector" Version="5.4.0" />
+  </ItemGroup>
 </Project>